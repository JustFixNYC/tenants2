--- conflicted
+++ resolved
@@ -124,14 +124,6 @@
             yarn build
             yarn test --runInBand
             pipenv run "pytest" --cov=. --cov-report xml:./coverage/python/coverage.xml
-<<<<<<< HEAD
-      - store_test_results:
-          path: test-results
-      - store_artifacts:
-          path: test-results
-          destination: tr1
-=======
->>>>>>> 25056566
   deploy:
     working_directory: ~/tenants2_deploy
     docker:
