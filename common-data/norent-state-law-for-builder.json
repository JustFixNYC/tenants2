--- conflicted
+++ resolved
@@ -1,41 +1,37 @@
 {
-<<<<<<< HEAD
+  "AK": {
+    "linkToLegislation": "https://www.flgov.com/wp-content/uploads/orders/2020/EO_20-94.pdf",
+    "textOfLegislation": "Tenants in Florida are protected from eviction for non-payment by Executive Order 20-94, issued by Governor Ron DeSantis on April 2, 2020."
+  },
+  "AL": {
+    "linkToLegislation": "https://www.flgov.com/wp-content/uploads/orders/2020/EO_20-94.pdf",
+    "textOfLegislation": "Tenants in Florida are protected from eviction for non-payment by Executive Order 20-94, issued by Governor Ron DeSantis on April 2, 2020."
+  },
+  "AR": {
+    "linkToLegislation": "https://www.flgov.com/wp-content/uploads/orders/2020/EO_20-94.pdf",
+    "textOfLegislation": "Tenants in Florida are protected from eviction for non-payment by Executive Order 20-94, issued by Governor Ron DeSantis on April 2, 2020."
+  },
+  "AZ": {
+    "linkToLegislation": "https://www.flgov.com/wp-content/uploads/orders/2020/EO_20-94.pdf",
+    "textOfLegislation": "Tenants in Florida are protected from eviction for non-payment by Executive Order 20-94, issued by Governor Ron DeSantis on April 2, 2020."
+  },
+  "CA": {
+    "linkToLegislation": "https://www.flgov.com/wp-content/uploads/orders/2020/EO_20-94.pdf",
+    "textOfLegislation": "Tenants in Florida are protected from eviction for non-payment by Executive Order 20-94, issued by Governor Ron DeSantis on April 2, 2020."
+  },
+  "CO": {
+    "linkToLegislation": "https://www.flgov.com/wp-content/uploads/orders/2020/EO_20-94.pdf",
+    "textOfLegislation": "Tenants in Florida are protected from eviction for non-payment by Executive Order 20-94, issued by Governor Ron DeSantis on April 2, 2020."
+  },
+  "CT": {
+    "linkToLegislation": "https://www.flgov.com/wp-content/uploads/orders/2020/EO_20-94.pdf",
+    "textOfLegislation": "Tenants in Florida are protected from eviction for non-payment by Executive Order 20-94, issued by Governor Ron DeSantis on April 2, 2020."
+  },
+  "DE": {
+    "linkToLegislation": "https://www.flgov.com/wp-content/uploads/orders/2020/EO_20-94.pdf",
+    "textOfLegislation": "Tenants in Florida are protected from eviction for non-payment by Executive Order 20-94, issued by Governor Ron DeSantis on April 2, 2020."
+  },
   "FL": {
-    "Text of Legislation": "Tenants in Florida are protected from eviction for non-payment by Executive Order 20-94, issued by Governor Ron DeSantis on April 2, 2020."
-=======
-  "AK": {
-    "linkToLegislation": "https://www.flgov.com/wp-content/uploads/orders/2020/EO_20-94.pdf",
-    "textOfLegislation": "Tenants in Florida are protected from eviction for non-payment by Executive Order 20-94, issued by Governor Ron DeSantis on April 2, 2020."
-  },
-  "AL": {
-    "linkToLegislation": "https://www.flgov.com/wp-content/uploads/orders/2020/EO_20-94.pdf",
-    "textOfLegislation": "Tenants in Florida are protected from eviction for non-payment by Executive Order 20-94, issued by Governor Ron DeSantis on April 2, 2020."
-  },
-  "AR": {
-    "linkToLegislation": "https://www.flgov.com/wp-content/uploads/orders/2020/EO_20-94.pdf",
-    "textOfLegislation": "Tenants in Florida are protected from eviction for non-payment by Executive Order 20-94, issued by Governor Ron DeSantis on April 2, 2020."
-  },
-  "AZ": {
-    "linkToLegislation": "https://www.flgov.com/wp-content/uploads/orders/2020/EO_20-94.pdf",
-    "textOfLegislation": "Tenants in Florida are protected from eviction for non-payment by Executive Order 20-94, issued by Governor Ron DeSantis on April 2, 2020."
-  },
-  "CA": {
-    "linkToLegislation": "https://www.flgov.com/wp-content/uploads/orders/2020/EO_20-94.pdf",
-    "textOfLegislation": "Tenants in Florida are protected from eviction for non-payment by Executive Order 20-94, issued by Governor Ron DeSantis on April 2, 2020."
-  },
-  "CO": {
-    "linkToLegislation": "https://www.flgov.com/wp-content/uploads/orders/2020/EO_20-94.pdf",
-    "textOfLegislation": "Tenants in Florida are protected from eviction for non-payment by Executive Order 20-94, issued by Governor Ron DeSantis on April 2, 2020."
-  },
-  "CT": {
-    "linkToLegislation": "https://www.flgov.com/wp-content/uploads/orders/2020/EO_20-94.pdf",
-    "textOfLegislation": "Tenants in Florida are protected from eviction for non-payment by Executive Order 20-94, issued by Governor Ron DeSantis on April 2, 2020."
-  },
-  "DE": {
-    "linkToLegislation": "https://www.flgov.com/wp-content/uploads/orders/2020/EO_20-94.pdf",
-    "textOfLegislation": "Tenants in Florida are protected from eviction for non-payment by Executive Order 20-94, issued by Governor Ron DeSantis on April 2, 2020."
-  },
-  "FL": {
     "linkToLegislation": "https://www.flgov.com/wp-content/uploads/orders/2020/EO_20-94.pdf",
     "textOfLegislation": "Tenants in Florida are protected from eviction for non-payment by Executive Order 20-94, issued by Governor Ron DeSantis on April 2, 2020."
   },
@@ -202,6 +198,5 @@
   "WY": {
     "linkToLegislation": "https://www.flgov.com/wp-content/uploads/orders/2020/EO_20-94.pdf",
     "textOfLegislation": "Tenants in Florida are protected from eviction for non-payment by Executive Order 20-94, issued by Governor Ron DeSantis on April 2, 2020."
->>>>>>> f55d571f
   }
 }