from typing import List, Dict, Any, Optional
from django.conf import settings
from django.contrib.sites.models import Site
from django.utils import translation
from django.urls import reverse
from project.util.site_util import (
    get_site_from_request_or_default,
    get_site_type,
)

from .graphql import get_initial_session
from project import contentful

# This is changed by test suites to ensure that
# everything works okay when the server-side renderer fails
# (relatively) gracefully.
TEST_INTERNAL_SERVER_ERROR = False


def get_webpack_public_path_url() -> str:
    return f"{settings.STATIC_URL}frontend/"


def get_enabled_locales() -> List[str]:
    return [locale for locale, name in settings.LANGUAGES]


def create_initial_props_for_lambda(
    site: Site,
    url: str,
    locale: str,
    initial_session: Dict[str, Any],
    origin_url: str,
    legacy_form_submission: Optional[Dict[str, Any]] = None,
):
    webpack_public_path_url = get_webpack_public_path_url()
    site_type = get_site_type(site)

    # Currently, the schema for this structure needs to be mirrored
    # in the AppProps interface in frontend/lib/app.tsx. So if you
    # add or remove anything here, make sure to do the same over there!
    initial_props: Dict[str, Any] = {
        "initialURL": url,
        "initialSession": initial_session,
        "locale": locale,
        "server": {
            "originURL": origin_url,
            "siteName": site.name,
            "siteType": site_type,
            "staticURL": settings.STATIC_URL,
            "webpackPublicPathURL": webpack_public_path_url,
            "adminIndexURL": reverse("admin:index"),
            "batchGraphQLURL": reverse("batch-graphql"),
            "finishedLocPdfURL": reverse("finished_loc_pdf"),
            "enableSafeModeURL": reverse("safe_mode:enable"),
            "previewHardshipDeclarationURL": reverse("evictionfree:preview_declaration_pdf"),
            "submittedHardshipDeclarationURL": reverse("evictionfree:submitted_declaration_pdf"),
            "navbarLabel": settings.NAVBAR_LABEL,
            "wowOrigin": settings.WOW_ORIGIN,
            "efnycOrigin": settings.EFNYC_ORIGIN,
            "enableEmergencyHPAction": settings.ENABLE_EMERGENCY_HP_ACTION,
            "mapboxAccessToken": settings.MAPBOX_ACCESS_TOKEN,
            "isDemoDeployment": settings.IS_DEMO_DEPLOYMENT,
            "enabledLocales": get_enabled_locales(),
            "enableWipLocales": settings.ENABLE_WIP_LOCALES,
            "debug": settings.DEBUG,
            "facebookAppId": settings.FACEBOOK_APP_ID,
            "nycGeoSearchOrigin": settings.NYC_GEOSEARCH_ORIGIN,
<<<<<<< HEAD
            "contentfulCommonStrings": contentful.get_common_strings(),
=======
            "extraDevLinks": [
                dict(
                    name="Mailchimp subscribe API documentation",
                    url=reverse("mailchimp:subscribe"),
                ),
                dict(
                    name="NYCx API documentation",
                    url=reverse("nycx:index"),
                ),
                dict(name="Example letter PDF", url=reverse("loc_example", args=("pdf",))),
                dict(
                    name="Example letter PDF (HTML preview)",
                    url=reverse("loc_example", args=("html",)),
                ),
            ],
>>>>>>> 88227f38
        },
        "testInternalServerError": TEST_INTERNAL_SERVER_ERROR,
    }

    if legacy_form_submission is not None:
        initial_props["legacyFormSubmission"] = legacy_form_submission

    return initial_props


def create_initial_props_for_lambda_from_request(
    request,
    url: str,
    legacy_form_submission: Optional[Dict[str, Any]] = None,
) -> Dict[str, Any]:
    locale = translation.get_language_from_request(request, check_path=True)

    return create_initial_props_for_lambda(
        site=get_site_from_request_or_default(request),
        url=url,
        locale=locale,
        initial_session=get_initial_session(request),
        origin_url=request.build_absolute_uri("/")[:-1],
        legacy_form_submission=legacy_form_submission,
    )<|MERGE_RESOLUTION|>--- conflicted
+++ resolved
@@ -66,9 +66,7 @@
             "debug": settings.DEBUG,
             "facebookAppId": settings.FACEBOOK_APP_ID,
             "nycGeoSearchOrigin": settings.NYC_GEOSEARCH_ORIGIN,
-<<<<<<< HEAD
             "contentfulCommonStrings": contentful.get_common_strings(),
-=======
             "extraDevLinks": [
                 dict(
                     name="Mailchimp subscribe API documentation",
@@ -84,7 +82,6 @@
                     url=reverse("loc_example", args=("html",)),
                 ),
             ],
->>>>>>> 88227f38
         },
         "testInternalServerError": TEST_INTERNAL_SERVER_ERROR,
     }
