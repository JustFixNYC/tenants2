--- conflicted
+++ resolved
@@ -36,12 +36,8 @@
 import { browserStorage } from "./browser-storage";
 import { areAnalyticsEnabled } from "./analytics/analytics";
 import { default as JustfixRoutes } from "./routes";
-<<<<<<< HEAD
-import { NorentRoutes } from "./norent/routes";
 import { LinguiI18n } from "./i18n-lingui";
-=======
 import { NorentRoutes, getNorentJumpToTopOfPageRoutes } from "./norent/routes";
->>>>>>> 7db9d03f
 
 // Note that these don't need any special fallback loading screens
 // because they will never need to be dynamically loaded on the
