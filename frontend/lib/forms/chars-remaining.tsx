--- conflicted
+++ resolved
@@ -36,11 +36,7 @@
   const el = (
     <Trans
       render={useSpan ? "span" : "p"}
-<<<<<<< HEAD
-      className={isNoticeable ? "has-text-danger" : ""}
-=======
       className={isNoticeable ? "has-text-danger" : undefined}
->>>>>>> f46e2b4e
     >
       <Plural
         value={remaining}
