import React from "react";
import { BaseFormFieldProps, RadiosFormField } from "./form-fields";
import { ReactDjangoChoices } from "../common-data";
import { li18n } from "../i18n-lingui";
import { t } from "@lingui/macro";
<<<<<<< HEAD
=======

export type YesNoChoice = "True" | "False";
>>>>>>> f46e2b4e

/**
 * Choice when a user selects "yes" from a yes/no radio (specific to Django).
 */
export const YES_NO_RADIOS_TRUE: YesNoChoice = "True";

/**
 * Choice when a user selects "no" from a yes/no radio (specific to Django).
 */
export const YES_NO_RADIOS_FALSE: YesNoChoice = "False";

/**
 * Returns whether the given string value corresponds to a yes/no
 * radio choice (specific to Django).
 */
export function isYesNoChoice(value: string): value is YesNoChoice {
  return value === YES_NO_RADIOS_TRUE || value === YES_NO_RADIOS_FALSE;
}

type ChoiceOptions = {
  /**
   * Whether to make "yes" mean "no" and vice versa. Useful if the negation of a
   * question is more appropriate than the question itself, without having
   * to change a bunch of underlying logic.
   */
  flipLabels?: boolean;

  /** The label for the affirmative option, if different from "Yes". */
  yesLabel?: string;

  /** The label for the negative option, if different from "No". */
  noLabel?: string;
};

export interface YesNoRadiosFormFieldProps
  extends BaseFormFieldProps<string>,
    ChoiceOptions {
  label: string;
}

export function getYesNoChoices(options: ChoiceOptions): ReactDjangoChoices {
  let [yesChoice, noChoice] = [YES_NO_RADIOS_TRUE, YES_NO_RADIOS_FALSE];

  if (options.flipLabels) {
    [yesChoice, noChoice] = [noChoice, yesChoice];
  }

  return [
    [yesChoice, options.yesLabel || li18n._(t`Yes`)],
    [noChoice, options.noLabel || li18n._(t`No`)],
  ];
}

/**
 * A set of yes/no radio buttons.
 */
export function YesNoRadiosFormField(
  props: YesNoRadiosFormFieldProps
): JSX.Element {
  return <RadiosFormField {...props} choices={getYesNoChoices(props)} />;
}<|MERGE_RESOLUTION|>--- conflicted
+++ resolved
@@ -3,11 +3,8 @@
 import { ReactDjangoChoices } from "../common-data";
 import { li18n } from "../i18n-lingui";
 import { t } from "@lingui/macro";
-<<<<<<< HEAD
-=======
 
 export type YesNoChoice = "True" | "False";
->>>>>>> f46e2b4e
 
 /**
  * Choice when a user selects "yes" from a yes/no radio (specific to Django).
