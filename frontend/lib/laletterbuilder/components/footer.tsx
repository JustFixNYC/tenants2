import { Trans } from "@lingui/macro";
import React from "react";

import { ClickableLogo } from "./clickable-logo";
import { FooterLanguageToggle } from "../../ui/language-toggle";
import { LegalDisclaimer } from "../../ui/legal-disclaimer";
import { LocalizedOutboundLink } from "../../ui/localized-outbound-link";
import { OutboundLink } from "../../ui/outbound-link";
import { PhoneNumber } from "./phone-number";

export const LaLetterBuilderFooter: React.FC<{}> = () => (
  <>
    <section className="jf-laletterbuilder-footer-section">
      <div>
        <h2>
          <Trans>Support</Trans>
        </h2>
        <label>
          <Trans>
            Contact SAJE at <PhoneNumber number="(213) 745-9961" /> or attend
            the{" "}
            <OutboundLink href="https://www.saje.net/what-we-do/tenant-action-clinic/">
              Tenant Action Clinic
            </OutboundLink>
          </Trans>
        </label>
      </div>
    </section>
    <footer className="has-background-dark">
      <div className="container">
        <div className="content">
          <FooterLanguageToggle />
          <div className="columns">
            {/* TODO: change this to match our final URL decision */}
            <div className="column is-6">
              <LegalDisclaimer
                website="LaLetterBuilder.org"
                className="is-small"
              />
            </div>
            <div className="column is-6">
              <ClickableLogo
                imageClassName="jf-laletterbuilder-footer-logo"
                imageUrl="justfix-saje-combined-logo"
              />
              <p className="is-small">
                <Trans>
                  JustFix and SAJE are registered 501(c)(3) nonprofit
                  organizations.
                </Trans>
              </p>
            </div>
<<<<<<< HEAD
            <br />
            <div className="is-divider"></div>
            <span className="is-uppercase">
              <LocalizedOutboundLink
                // TODO: UPDATE THESE LINKS TO NEW LA LETTER BUILDER SPECIFIC PAGES
                hrefs={{
                  en: "https://www.justfix.org/en/privacy-policy-norent",
                  es: "https://www.justfix.org/es/privacy-policy-norent",
                }}
              >
                <Trans>Privacy Policy</Trans>
              </LocalizedOutboundLink>
            </span>
            <span className="is-pulled-right is-uppercase">
              <LocalizedOutboundLink
                // TODO: UPDATE THESE LINKS TO NEW LA LETTER BUILDER SPECIFIC PAGES
                hrefs={{
                  en: "https://www.justfix.org/en/terms-of-use-norent/",
                  es: "https://www.justfix.org/es/terms-of-use-norent/",
                }}
              >
                <Trans>Terms of Use</Trans>
              </LocalizedOutboundLink>
            </span>
=======
>>>>>>> bef3e9bd
          </div>
          <br />
          <div className="is-divider"></div>
          <span className="is-uppercase">
            <LocalizedOutboundLink
              hrefs={{
                en: "https://www.justfix.nyc/en/privacy-policy",
                es: "https://www.justfix.nyc/es/privacy-policy",
              }}
            >
              <Trans>Privacy Policy</Trans>
            </LocalizedOutboundLink>
          </span>
          <span className="is-pulled-right is-uppercase">
            <LocalizedOutboundLink
              hrefs={{
                en: "https://www.justfix.nyc/en/terms-of-use/",
                es: "https://www.justfix.nyc/es/terms-of-use/",
              }}
            >
              <Trans>Terms of Use</Trans>
            </LocalizedOutboundLink>
          </span>
        </div>
      </div>
    </footer>
  </>
);<|MERGE_RESOLUTION|>--- conflicted
+++ resolved
@@ -50,41 +50,14 @@
                 </Trans>
               </p>
             </div>
-<<<<<<< HEAD
-            <br />
-            <div className="is-divider"></div>
-            <span className="is-uppercase">
-              <LocalizedOutboundLink
-                // TODO: UPDATE THESE LINKS TO NEW LA LETTER BUILDER SPECIFIC PAGES
-                hrefs={{
-                  en: "https://www.justfix.org/en/privacy-policy-norent",
-                  es: "https://www.justfix.org/es/privacy-policy-norent",
-                }}
-              >
-                <Trans>Privacy Policy</Trans>
-              </LocalizedOutboundLink>
-            </span>
-            <span className="is-pulled-right is-uppercase">
-              <LocalizedOutboundLink
-                // TODO: UPDATE THESE LINKS TO NEW LA LETTER BUILDER SPECIFIC PAGES
-                hrefs={{
-                  en: "https://www.justfix.org/en/terms-of-use-norent/",
-                  es: "https://www.justfix.org/es/terms-of-use-norent/",
-                }}
-              >
-                <Trans>Terms of Use</Trans>
-              </LocalizedOutboundLink>
-            </span>
-=======
->>>>>>> bef3e9bd
           </div>
           <br />
           <div className="is-divider"></div>
           <span className="is-uppercase">
             <LocalizedOutboundLink
               hrefs={{
-                en: "https://www.justfix.nyc/en/privacy-policy",
-                es: "https://www.justfix.nyc/es/privacy-policy",
+                en: "https://www.justfix.org/en/privacy-policy",
+                es: "https://www.justfix.org/es/privacy-policy",
               }}
             >
               <Trans>Privacy Policy</Trans>
@@ -93,8 +66,8 @@
           <span className="is-pulled-right is-uppercase">
             <LocalizedOutboundLink
               hrefs={{
-                en: "https://www.justfix.nyc/en/terms-of-use/",
-                es: "https://www.justfix.nyc/es/terms-of-use/",
+                en: "https://www.justfix.org/en/terms-of-use/",
+                es: "https://www.justfix.org/es/terms-of-use/",
               }}
             >
               <Trans>Terms of Use</Trans>
