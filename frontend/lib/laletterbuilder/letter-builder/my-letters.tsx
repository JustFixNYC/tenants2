import React from "react";
import { Link } from "react-router-dom";

import { ProgressStepProps } from "../../progress/progress-step-route";
import Page from "../../ui/page";
import { LaLetterBuilderRouteInfo } from "../route-info";
import { li18n } from "../../i18n-lingui";
import { t } from "@lingui/macro";
<<<<<<< HEAD
import { SessionUpdatingFormSubmitter } from "../../forms/session-updating-form-submitter";
import { LaLetterBuilderCreateLetterMutation } from "../../queries/LaLetterBuilderCreateLetterMutation";
import { NextButton } from "../../ui/buttons";
=======
import { WelcomePage } from "../../common-steps/welcome";
>>>>>>> 01386aca

export const LaLetterBuilderMyLetters: React.FC<ProgressStepProps> = (
  props
) => {
  const hasLetterInProgress = userHasHabitabilityLetterInProgress();

  return (
    <Page title={li18n._(t`My letters`)} withHeading="big" className="content">
<<<<<<< HEAD
      <p>Your Letters</p>
      <div>
        {hasLetterInProgress ? (
          <Link
            to={LaLetterBuilderRouteInfo.locale.habitability.issues.prefix}
            className="button jf-is-next-button is-primary is-medium"
          >
            {li18n._(t`Continue my letter`)}
          </Link>
        ) : (
          <SessionUpdatingFormSubmitter
            mutation={LaLetterBuilderCreateLetterMutation}
            initialState={{}}
            onSuccessRedirect={
              LaLetterBuilderRouteInfo.locale.habitability.issues.prefix
            }
          >
            {(sessionCtx) => (
              <NextButton
                isLoading={sessionCtx.isLoading}
                label={li18n._(t`Start a habitability letter`)}
              />
            )}
          </SessionUpdatingFormSubmitter>
        )}
      </div>
=======
      <MyLettersContent />
>>>>>>> 01386aca
    </Page>
  );
};

<<<<<<< HEAD
function userHasHabitabilityLetterInProgress(): boolean {
  // TODO: fetch all letters for a user of type habitability. if there's one that's not 'sent', return true.
  return false;
}
=======
const MyLettersContent: React.FC = (props) => (
  <>
    <p>Your Letters</p>
    <div>
      <Link
        to={LaLetterBuilderRouteInfo.locale.habitability.issues.prefix}
        className="button jf-is-next-button is-primary is-medium"
      >
        {li18n._(t`Start a habitability letter`)}
      </Link>
    </div>
  </>
);

export const WelcomeMyLetters: React.FC<ProgressStepProps> = (props) => {
  return (
    <WelcomePage
      {...props}
      title={li18n._(t`My letters`)}
      // We need a Welcome page for navigation back from the first flow step
      // to work, but always skip it.
      hasFlowBeenCompleted={true}
    >
      <MyLettersContent />
    </WelcomePage>
  );
};
>>>>>>> 01386aca
<|MERGE_RESOLUTION|>--- conflicted
+++ resolved
@@ -6,13 +6,10 @@
 import { LaLetterBuilderRouteInfo } from "../route-info";
 import { li18n } from "../../i18n-lingui";
 import { t } from "@lingui/macro";
-<<<<<<< HEAD
 import { SessionUpdatingFormSubmitter } from "../../forms/session-updating-form-submitter";
 import { LaLetterBuilderCreateLetterMutation } from "../../queries/LaLetterBuilderCreateLetterMutation";
 import { NextButton } from "../../ui/buttons";
-=======
 import { WelcomePage } from "../../common-steps/welcome";
->>>>>>> 01386aca
 
 export const LaLetterBuilderMyLetters: React.FC<ProgressStepProps> = (
   props
@@ -21,56 +18,47 @@
 
   return (
     <Page title={li18n._(t`My letters`)} withHeading="big" className="content">
-<<<<<<< HEAD
-      <p>Your Letters</p>
-      <div>
-        {hasLetterInProgress ? (
-          <Link
-            to={LaLetterBuilderRouteInfo.locale.habitability.issues.prefix}
-            className="button jf-is-next-button is-primary is-medium"
-          >
-            {li18n._(t`Continue my letter`)}
-          </Link>
-        ) : (
-          <SessionUpdatingFormSubmitter
-            mutation={LaLetterBuilderCreateLetterMutation}
-            initialState={{}}
-            onSuccessRedirect={
-              LaLetterBuilderRouteInfo.locale.habitability.issues.prefix
-            }
-          >
-            {(sessionCtx) => (
-              <NextButton
-                isLoading={sessionCtx.isLoading}
-                label={li18n._(t`Start a habitability letter`)}
-              />
-            )}
-          </SessionUpdatingFormSubmitter>
-        )}
-      </div>
-=======
-      <MyLettersContent />
->>>>>>> 01386aca
+      <MyLettersContent hasLetterInProgress={hasLetterInProgress} />
     </Page>
   );
 };
 
-<<<<<<< HEAD
 function userHasHabitabilityLetterInProgress(): boolean {
   // TODO: fetch all letters for a user of type habitability. if there's one that's not 'sent', return true.
   return false;
 }
-=======
-const MyLettersContent: React.FC = (props) => (
+
+export type MyLettersProps = {
+  hasLetterInProgress: boolean;
+};
+
+const MyLettersContent: React.FC<MyLettersProps> = (props) => (
   <>
     <p>Your Letters</p>
     <div>
-      <Link
-        to={LaLetterBuilderRouteInfo.locale.habitability.issues.prefix}
-        className="button jf-is-next-button is-primary is-medium"
-      >
-        {li18n._(t`Start a habitability letter`)}
-      </Link>
+      {props.hasLetterInProgress ? (
+        <Link
+          to={LaLetterBuilderRouteInfo.locale.habitability.issues.prefix}
+          className="button jf-is-next-button is-primary is-medium"
+        >
+          {li18n._(t`Continue my letter`)}
+        </Link>
+      ) : (
+        <SessionUpdatingFormSubmitter
+          mutation={LaLetterBuilderCreateLetterMutation}
+          initialState={{}}
+          onSuccessRedirect={
+            LaLetterBuilderRouteInfo.locale.habitability.issues.prefix
+          }
+        >
+          {(sessionCtx) => (
+            <NextButton
+              isLoading={sessionCtx.isLoading}
+              label={li18n._(t`Start a habitability letter`)}
+            />
+          )}
+        </SessionUpdatingFormSubmitter>
+      )}
     </div>
   </>
 );
@@ -87,5 +75,4 @@
       <MyLettersContent />
     </WelcomePage>
   );
-};
->>>>>>> 01386aca
+};