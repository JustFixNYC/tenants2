--- conflicted
+++ resolved
@@ -11,17 +11,14 @@
     latestStep: prefix,
     welcome: `${prefix}/welcome`,
     ...createStartAccountOrLoginRouteInfo(prefix),
-<<<<<<< HEAD
-    createAccount: `$prefix/create-account`,
-    createAccountTermsModal: `${prefix}/create-account/terms-modal`,
-=======
     name: `${prefix}/name`,
     city: `${prefix}/city`,
     cityConfirmModal: `${prefix}/city/confirm-modal`,
     nationalAddress: `${prefix}/address/national`,
     nationalAddressConfirmModal: `${prefix}/address/national/confirm-modal`,
     nationalAddressConfirmInvalidModal: `${prefix}/address/national/confirm-invalid-modal`,
->>>>>>> 06e3cfa0
+    createAccount: `$prefix/create-account`,
+    createAccountTermsModal: `${prefix}/create-account/terms-modal`,
     confirmation: `${prefix}/confirmation`,
   };
 }