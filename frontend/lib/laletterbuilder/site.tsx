import classnames from "classnames";
import React, { useContext } from "react";
import { Link, Route, useLocation } from "react-router-dom";

import { Trans } from "@lingui/macro";
import loadable from "@loadable/component";
<<<<<<< HEAD

import { AppContext } from "../app-context";
=======
import React, { useContext } from "react";
import { Link, Route, useLocation } from "react-router-dom";
import type { AppSiteProps } from "../app";
>>>>>>> 9c589722
import { createLinguiCatalogLoader } from "../i18n-lingui";
import { LoadingOverlayManager } from "../networking/loading-page";
import { NavbarLanguageDropdown } from "../ui/language-toggle";
import Navbar from "../ui/navbar";
import { LALetterBuilderFooter } from "./components/footer";
import {
  getLALetterBuilderRoutesForPrimaryPages,
  LALetterBuilderRoutes as Routes,
} from "./route-info";
import { LALetterBuilderRouteComponent } from "./routes";
import {
  LALetterBuilderRoutes as Routes,
  getLALetterBuilderRoutesForPrimaryPages,
} from "./route-info";
import Navbar from "../ui/navbar";
import { AppContext } from "../app-context";
import { Trans } from "@lingui/macro";
import { NavbarLanguageDropdown } from "../ui/language-toggle";
import classnames from "classnames";
import { LALetterBuilderFooter } from "./components/footer";

import type { AppSiteProps } from "../app";
export const LALetterBuilderLinguiI18n = createLinguiCatalogLoader({
  en: loadable.lib(
    () => import("../../../locales/en/laletterbuilder.chunk") as any
  ),
  es: loadable.lib(
    () => import("../../../locales/es/laletterbuilder.chunk") as any
  ),
});

function useIsPrimaryPage() {
  const location = useLocation();
  return getLALetterBuilderRoutesForPrimaryPages().includes(location.pathname);
}

const LALetterBuilderBrand: React.FC<{}> = () => {
  return (
    <Link className="navbar-item" to={Routes.locale.home}>
      <span className="jf-laletterbuilder-logo">LA Letter Builder</span>
    </Link>
  );
};

const LALetterBuilderMenuItems: React.FC<{}> = () => {
  const { session } = useContext(AppContext);
  return (
    <>
      <Link className="navbar-item" to={Routes.locale.letter.latestStep}>
        Build my letter
      </Link>
      {session.phoneNumber ? (
        <Link className="navbar-item" to={Routes.locale.logout}>
          <Trans>Log out</Trans>
        </Link>
      ) : (
        <Link className="navbar-item" to={Routes.locale.letter.phoneNumber}>
          <Trans>Log in</Trans>
        </Link>
      )}
      <NavbarLanguageDropdown />
    </>
  );
};

const LALetterBuilderSite = React.forwardRef<HTMLDivElement, AppSiteProps>(
  (props, ref) => {
    const isPrimaryPage = useIsPrimaryPage();

    return (
      <LALetterBuilderLinguiI18n>
        <section
          className={classnames(
            isPrimaryPage
              ? "jf-above-footer-content"
              : "jf-norent-internal-above-footer-content"
          )}
        >
          <span className={classnames(isPrimaryPage && "jf-white-navbar")}>
            <Navbar
              menuItemsComponent={LALetterBuilderMenuItems}
              brandComponent={LALetterBuilderBrand}
            />
          </span>
          {!isPrimaryPage && (
            <div className="jf-block-of-color-in-background" />
          )}
          <div
            ref={ref}
            data-jf-is-noninteractive
            tabIndex={-1}
            className={classnames(
              !isPrimaryPage && "box jf-norent-builder-page"
            )}
          >
            <LoadingOverlayManager>
              <Route component={LALetterBuilderRouteComponent} />
            </LoadingOverlayManager>
          </div>
        </section>
        <LALetterBuilderFooter />
      </LALetterBuilderLinguiI18n>
    );
  }
);

export default LALetterBuilderSite;<|MERGE_RESOLUTION|>--- conflicted
+++ resolved
@@ -1,39 +1,23 @@
-import classnames from "classnames";
-import React, { useContext } from "react";
-import { Link, Route, useLocation } from "react-router-dom";
+import classnames from 'classnames';
+import React, { useContext } from 'react';
+import { Link, Route, useLocation } from 'react-router-dom';
 
-import { Trans } from "@lingui/macro";
-import loadable from "@loadable/component";
-<<<<<<< HEAD
+import { Trans } from '@lingui/macro';
+import loadable from '@loadable/component';
 
-import { AppContext } from "../app-context";
-=======
-import React, { useContext } from "react";
-import { Link, Route, useLocation } from "react-router-dom";
-import type { AppSiteProps } from "../app";
->>>>>>> 9c589722
-import { createLinguiCatalogLoader } from "../i18n-lingui";
-import { LoadingOverlayManager } from "../networking/loading-page";
-import { NavbarLanguageDropdown } from "../ui/language-toggle";
-import Navbar from "../ui/navbar";
-import { LALetterBuilderFooter } from "./components/footer";
+import { AppContext } from '../app-context';
+import { createLinguiCatalogLoader } from '../i18n-lingui';
+import { LoadingOverlayManager } from '../networking/loading-page';
+import { NavbarLanguageDropdown } from '../ui/language-toggle';
+import Navbar from '../ui/navbar';
+import { LALetterBuilderFooter } from './components/footer';
 import {
-  getLALetterBuilderRoutesForPrimaryPages,
-  LALetterBuilderRoutes as Routes,
-} from "./route-info";
-import { LALetterBuilderRouteComponent } from "./routes";
-import {
-  LALetterBuilderRoutes as Routes,
-  getLALetterBuilderRoutesForPrimaryPages,
-} from "./route-info";
-import Navbar from "../ui/navbar";
-import { AppContext } from "../app-context";
-import { Trans } from "@lingui/macro";
-import { NavbarLanguageDropdown } from "../ui/language-toggle";
-import classnames from "classnames";
-import { LALetterBuilderFooter } from "./components/footer";
+    getLALetterBuilderRoutesForPrimaryPages, LALetterBuilderRoutes as Routes
+} from './route-info';
+import { LALetterBuilderRouteComponent } from './routes';
 
 import type { AppSiteProps } from "../app";
+
 export const LALetterBuilderLinguiI18n = createLinguiCatalogLoader({
   en: loadable.lib(
     () => import("../../../locales/en/laletterbuilder.chunk") as any
