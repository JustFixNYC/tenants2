--- conflicted
+++ resolved
@@ -18,14 +18,14 @@
   <>
     <h2
       className={classnames(
-        isBigAndCentered && "title is-spaced has-text-centered"
+        isBigAndCentered && "title is-spaced has-text-centered",
       )}
     >
       <Trans>Why mail a Letter of Complaint?</Trans>
     </h2>
     <Trans id="justfix.LocWhyMailALetterBlurb">
       <p className={classnames(isBigAndCentered && "subtitle")}>
-        Your landlord is responsible for keeping your apartment and the building
+        Your landlord is responsible for keeping your home and building
         safe and livable at all times. This is called the{" "}
         <strong>Warranty of Habitability</strong>.
       </p>
@@ -46,14 +46,10 @@
 
 export function LocSplash(): JSX.Element {
   return (
-<<<<<<< HEAD
     <Page
       className="jf-loc-landing-page"
-      title={li18n._(t`Technology for Housing Justice`)}
+      title={li18n._(t`Letter of Complaint`)}
     >
-=======
-    <Page className="jf-loc-landing-page" title="Letter of Complaint">
->>>>>>> d1c93c74
       <section className="hero is-light">
         <div className="hero-body">
           <div className="has-text-centered">
@@ -85,15 +81,10 @@
               <Trans>Start my free letter</Trans>
             </GetStartedButton>
             <p className="jf-secondary-cta">
-<<<<<<< HEAD
               <Trans>
                 Already have an account?{" "}
-                <Link to={JustfixRoutes.locale.login}>Sign in!</Link>
+                <Link to={JustfixRoutes.locale.login}>Sign in</Link>
               </Trans>
-=======
-              Already have an account?{" "}
-              <Link to={JustfixRoutes.locale.login}>Sign in</Link>
->>>>>>> d1c93c74
             </p>
             <br />
             <div className="jf-secondary-cta">
@@ -119,50 +110,29 @@
               allowFullScreen
             ></iframe>
           </figure>
-<<<<<<< HEAD
           <Trans id="justfix.LocHowItWorksList">
             <BigList itemClassName="title is-5">
               <li>
-                Customize your letter with a room-by-room issue checklist. We
-                use a lawyer-approved template.
-              </li>
-              <li>
-                JustFix.nyc mails your letter via USPS Certified Mail
+                Customize our lawyer-approved letter template to choose the
+                repairs you need in your home.
+              </li>
+              <li>
+                We mail your letter via USPS Certified Mail
                 <sup>&reg;</sup> - for free!
               </li>
-              <li>
-                Wait for your landlord to contact you directly. We'll check in
-                to make sure they follow through.
-              </li>
-              <li>
-                If repairs aren't made, learn about additional tactics like
-                organizing and legal actions.
+              <li>Wait for your landlord to contact you directly.</li>
+              <li>
+                We'll text you to see how things are going after a few weeks.
+              </li>
+              <li>
+                If repairs aren't made, learn about additional tactics like{" "}
+                <Link to={JustfixRoutes.locale.hp.splash}>
+                  suing your landlord
+                </Link>{" "}
+                in Housing Court.
               </li>
             </BigList>
           </Trans>
-=======
-          <BigList itemClassName="title is-5">
-            <li>
-              Customize our lawyer-approved letter template to choose the
-              repairs you need in your home.
-            </li>
-            <li>
-              We mail your letter via USPS Certified Mail
-              <sup>&reg;</sup> - for free!
-            </li>
-            <li>Wait for your landlord to contact you directly.</li>
-            <li>
-              We'll text you to see how things are going after a few weeks.
-            </li>
-            <li>
-              If repairs aren't made, learn about additional tactics like{" "}
-              <Link to={JustfixRoutes.locale.hp.splash}>
-                suing your landlord
-              </Link>{" "}
-              in Housing Court.
-            </li>
-          </BigList>
->>>>>>> d1c93c74
           <GetStartedButton
             to={JustfixRoutes.locale.locOnboarding.latestStep}
             intent={OnboardingInfoSignupIntent.LOC}
@@ -174,29 +144,7 @@
       </section>
 
       <section className="section">
-<<<<<<< HEAD
         <WhyMailALetter isBigAndCentered />
-=======
-        <h2 className="title is-spaced has-text-centered">
-          Why mail a Letter of Complaint?
-        </h2>
-        <p className="subtitle">
-          Your landlord is responsible for keeping your home and building safe
-          and livable at all times. This is called the{" "}
-          <strong>Warranty of Habitability</strong>.
-        </p>
-        <p className="subtitle">
-          <strong>
-            Having a record of notifying your landlord makes for a stronger
-            legal case.
-          </strong>{" "}
-          If your landlord has already been unresponsive to your requests to
-          make repairs, a letter is a <strong>great tactic to start</strong>.
-          Through USPS Certified Mail<sup>&reg;</sup>, you will have an official
-          record of the requests you’ve made to your landlord. Our nonprofit{" "}
-          <strong>covers the cost</strong> of mailing this letter for you!
-        </p>
->>>>>>> d1c93c74
       </section>
 
       <section className="section section--fullwidth">
@@ -262,25 +210,15 @@
           <Trans>About our nonprofit organization</Trans>
         </h2>
         <p className="subtitle">
-<<<<<<< HEAD
           <Trans id="justfix.LocAboutOurNonprofitBlurb">
-            JustFix.nyc is a tenants rights nonprofit that builds tools for
-            tenants and organizers fighting displacement in NYC. We encourage
-            tenants to take action and fight for safe and healthy homes. Want to
-            know more?{" "}
+            JustFix.nyc co-designs and builds tools for tenants, housing
+            organizers, and legal advocates fighting displacement in New York
+            City. We encourage tenants to take action and fight for safe and
+            healthy homes. Want to know more?{" "}
             <OutboundLink href="https://www.justfix.nyc/our-mission">
               Visit our website.
             </OutboundLink>
           </Trans>
-=======
-          JustFix.nyc co-designs and builds tools for tenants, housing
-          organizers, and legal advocates fighting displacement in New York
-          City. We encourage tenants to take action and fight for safe and
-          healthy homes. Want to know more?{" "}
-          <OutboundLink href="https://www.justfix.nyc/our-mission">
-            Visit our website.
-          </OutboundLink>
->>>>>>> d1c93c74
         </p>
         <div className="notification is-warning">
           <p className="subtitle">
