import React from "react";
import Page from "../ui/page";
import { StaticImage } from "../ui/static-image";
import { Link } from "react-router-dom";
import JustfixRoutes from "../justfix-routes";
import { BigList } from "../ui/big-list";
import { OutboundLink } from "../analytics/google-analytics";
import { GetStartedButton } from "../ui/get-started-button";
import { OnboardingInfoSignupIntent } from "../queries/globalTypes";
import { MoratoriumWarning } from "../ui/covid-banners";
import { Trans, t } from "@lingui/macro";
import { li18n } from "../i18n-lingui";
import classnames from "classnames";

export const WhyMailALetter: React.FC<{ isBigAndCentered?: boolean }> = ({
  isBigAndCentered,
}) => (
  <>
    <h2
      className={classnames(
        isBigAndCentered && "title is-spaced has-text-centered"
      )}
    >
      <Trans>Why mail a Letter of Complaint?</Trans>
    </h2>
    <Trans id="justfix.LocWhyMailALetterBlurb">
      <p className={classnames(isBigAndCentered && "subtitle")}>
        Your landlord is responsible for keeping your home and building safe and
        livable at all times. This is called the{" "}
        <strong>Warranty of Habitability</strong>.
      </p>
      <p className={classnames(isBigAndCentered && "subtitle")}>
        <strong>
          Having a record of notifying your landlord makes for a stronger legal
          case.
        </strong>{" "}
        If your landlord has already been unresponsive to your requests to make
        repairs, a letter is a <strong>great tactic to start</strong>. Through
        USPS Certified Mail<sup>&reg;</sup>, you will have an official record of
        the requests you’ve made to your landlord. Our nonprofit{" "}
        <strong>covers the cost</strong> of mailing this letter for you!
      </p>
    </Trans>
  </>
);

export function LocSplash(): JSX.Element {
  return (
    <Page
      className="jf-loc-landing-page"
      title={li18n._(t`Letter of Complaint`)}
    >
      <section className="hero is-light">
        <div className="hero-body">
          <div className="has-text-centered">
            <div className="jf-loc-image">
              <StaticImage
                ratio="is-2by1"
                src="frontend/img/letter-of-complaint.svg"
                alt=""
              />
            </div>
            <h1 className="title is-spaced">
<<<<<<< HEAD
              <Trans>Is your landlord not responding? Take action today!</Trans>
=======
              Need Repairs in Your Apartment? Take action today!
>>>>>>> ec602a52
            </h1>
            <p className="subtitle">
              <Trans>
                This is a free tool that notifies your landlord of repair issues
                via{" "}
                <b>
                  USPS Certified Mail<sup>&reg;</sup>
                </b>
                . This service is free and secure.
              </Trans>
            </p>
            <GetStartedButton
              to={JustfixRoutes.locale.locOnboarding.latestStep}
              intent={OnboardingInfoSignupIntent.LOC}
              pageType="splash"
            >
              <Trans>Start my free letter</Trans>
            </GetStartedButton>
            <p className="jf-secondary-cta">
              <Trans>
                Already have an account?{" "}
                <Link to={JustfixRoutes.locale.login}>Sign in</Link>
              </Trans>
            </p>
            <br />
            <div className="jf-secondary-cta">
              <MoratoriumWarning />
            </div>
          </div>
        </div>
      </section>

      <section className="section">
        <div className="content">
          <h2 className="title is-spaced has-text-centered">
            <Trans>How It Works</Trans>
          </h2>
          <figure className="image is-16by9">
            <iframe
              className="has-ratio"
              width="640"
              height="360"
              src="https://www.youtube.com/embed/hg64IsJl0O4"
              frameBorder="0"
              allow="accelerometer; autoplay; encrypted-media; gyroscope; picture-in-picture"
              allowFullScreen
            ></iframe>
          </figure>
<<<<<<< HEAD
          <Trans id="justfix.LocHowItWorksList">
            <BigList itemClassName="title is-5">
              <li>
                Customize our lawyer-approved letter template to choose the
                repairs you need in your home.
              </li>
              <li>
                We mail your letter via USPS Certified Mail
                <sup>&reg;</sup> - for free!
              </li>
              <li>Wait for your landlord to contact you directly.</li>
              <li>
                We'll text you to see how things are going after a few weeks.
              </li>
              <li>
                If repairs aren't made, learn about additional tactics like{" "}
                <Link to={JustfixRoutes.locale.hp.splash}>
                  suing your landlord
                </Link>{" "}
                in Housing Court.
              </li>
            </BigList>
          </Trans>
=======
          <BigList itemClassName="title is-5">
            <li>
              Customize our lawyer-approved letter template to choose the
              repairs you need in your home and/or building.
            </li>
            <li>
              We mail your letter via USPS Certified Mail
              <sup>&reg;</sup> - for free!
            </li>
            <li>Wait for your landlord to contact you directly.</li>
            <li>
              We'll text you to see how things are going after a few weeks.
            </li>
            <li>
              If repairs aren't made, learn about additional tactics like{" "}
              <Link to={JustfixRoutes.locale.hp.splash}>
                suing your landlord
              </Link>{" "}
              in Housing Court.
            </li>
          </BigList>
>>>>>>> ec602a52
          <GetStartedButton
            to={JustfixRoutes.locale.locOnboarding.latestStep}
            intent={OnboardingInfoSignupIntent.LOC}
            pageType="splash"
          >
            <Trans>Start my free letter</Trans>
          </GetStartedButton>
        </div>
      </section>

      <section className="section">
        <WhyMailALetter isBigAndCentered />
      </section>

      <section className="section section--fullwidth">
        <h2 className="title is-spaced has-text-centered">
          <Trans>Hear from tenants who have used JustFix.nyc</Trans>
        </h2>
        <div className="tile is-ancestor">
          <div className="tile is-parent is-6">
            <div className="tile is-child box">
              <div className="media-content">
                <div className="image container is-128x128">
                  <StaticImage
                    ratio="is-square"
                    className="is-rounded"
                    src="frontend/img/veronica.jpg"
                    alt="Veronica photo"
                  />
                </div>
                <Trans id="justfix.LocUserTestimonial1">
                  <p className="subtitle has-text-centered is-spaced">
                    They were terrific because their letter got results that
                    mine didn’t. The letters from JustFix.nyc got my landlord to
                    do the work. Now anytime I call, my landlord gets things
                    done.
                  </p>
                  <p className="title has-text-centered is-5">
                    Veronica, 45 years old <br /> Hamilton Heights
                  </p>
                </Trans>
              </div>
            </div>
          </div>
          <div className="tile is-parent is-6">
            <div className="tile is-child box">
              <div className="media-content">
                <div className="image container is-128x128">
                  <StaticImage
                    ratio="is-square"
                    className="is-rounded"
                    src="frontend/img/steven.png"
                    alt="Steven photo"
                  />
                </div>
                <Trans id="justfix.LocUserTestimonial2">
                  <p className="subtitle has-text-centered is-spaced">
                    I like that you texted me to check in on my status. You all
                    were the first online advocacy group I’ve seen that was
                    accessible and easy to use. JustFix.nyc’s digital platform
                    has definitely been a game changer.
                  </p>
                  <p className="title has-text-centered is-5">
                    Steven, 36 years old <br /> East New York
                  </p>
                </Trans>
              </div>
            </div>
          </div>
        </div>
      </section>

      <section className="section">
        <h2 className="title is-spaced has-text-centered">
          <Trans>About our nonprofit organization</Trans>
        </h2>
        <p className="subtitle">
          <Trans id="justfix.LocAboutOurNonprofitBlurb">
            JustFix.nyc co-designs and builds tools for tenants, housing
            organizers, and legal advocates fighting displacement in New York
            City. We encourage tenants to take action and fight for safe and
            healthy homes. Want to know more?{" "}
            <OutboundLink href="https://www.justfix.nyc/our-mission">
              Visit our website.
            </OutboundLink>
          </Trans>
        </p>
        <div className="notification is-warning">
          <p className="subtitle">
            <Trans id="justfix.LocDisclaimer">
              <strong>Disclaimer:</strong> The information contained in
              JustFix.nyc does not constitute legal advice and must not be used
              as a substitute for the advice of a lawyer qualified to give
              advice on legal issues pertaining to housing. We can help direct
              you to free and/or low-cost legal services as necessary.
            </Trans>
          </p>
        </div>
      </section>
    </Page>
  );
}<|MERGE_RESOLUTION|>--- conflicted
+++ resolved
@@ -18,7 +18,7 @@
   <>
     <h2
       className={classnames(
-        isBigAndCentered && "title is-spaced has-text-centered"
+        isBigAndCentered && "title is-spaced has-text-centered",
       )}
     >
       <Trans>Why mail a Letter of Complaint?</Trans>
@@ -61,11 +61,7 @@
               />
             </div>
             <h1 className="title is-spaced">
-<<<<<<< HEAD
-              <Trans>Is your landlord not responding? Take action today!</Trans>
-=======
-              Need Repairs in Your Apartment? Take action today!
->>>>>>> ec602a52
+              <Trans>Need Repairs in Your Apartment? Take action today!</Trans>
             </h1>
             <p className="subtitle">
               <Trans>
@@ -114,12 +110,11 @@
               allowFullScreen
             ></iframe>
           </figure>
-<<<<<<< HEAD
           <Trans id="justfix.LocHowItWorksList">
             <BigList itemClassName="title is-5">
               <li>
                 Customize our lawyer-approved letter template to choose the
-                repairs you need in your home.
+                repairs you need in your home and/or building.
               </li>
               <li>
                 We mail your letter via USPS Certified Mail
@@ -138,29 +133,6 @@
               </li>
             </BigList>
           </Trans>
-=======
-          <BigList itemClassName="title is-5">
-            <li>
-              Customize our lawyer-approved letter template to choose the
-              repairs you need in your home and/or building.
-            </li>
-            <li>
-              We mail your letter via USPS Certified Mail
-              <sup>&reg;</sup> - for free!
-            </li>
-            <li>Wait for your landlord to contact you directly.</li>
-            <li>
-              We'll text you to see how things are going after a few weeks.
-            </li>
-            <li>
-              If repairs aren't made, learn about additional tactics like{" "}
-              <Link to={JustfixRoutes.locale.hp.splash}>
-                suing your landlord
-              </Link>{" "}
-              in Housing Court.
-            </li>
-          </BigList>
->>>>>>> ec602a52
           <GetStartedButton
             to={JustfixRoutes.locale.locOnboarding.latestStep}
             intent={OnboardingInfoSignupIntent.LOC}
