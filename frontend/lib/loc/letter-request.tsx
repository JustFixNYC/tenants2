import React from "react";

import Page from "../ui/page";
import { SessionUpdatingFormSubmitter } from "../forms/session-updating-form-submitter";

import { withAppContext, AppContextType } from "../app-context";
import { NextButton, BackButton } from "../ui/buttons";
import JustfixRoutes from "../justfix-routes";
import {
  LetterRequestInput,
  LetterRequestMailChoice,
} from "../queries/globalTypes";
import { LetterRequestMutation } from "../queries/LetterRequestMutation";
import { Modal, BackOrUpOneDirLevel, ModalLink } from "../ui/modal";
import { HiddenFormField } from "../forms/form-fields";
import { BulmaClassName } from "../ui/bulma";
import { MiddleProgressStep } from "../progress/progress-step-route";
import { LetterPreview } from "../static-page/letter-preview";
import { DemoDeploymentNote } from "../ui/demo-deployment-note";
import { t, Trans } from "@lingui/macro";
import { li18n } from "../i18n-lingui";

const UNKNOWN_LANDLORD = { name: "", address: "" };

export const SendConfirmModal = withAppContext(
  (props: AppContextType & { nextStep: string }) => {
    const landlord = props.session.landlordDetails || UNKNOWN_LANDLORD;

    return (
      <Modal
<<<<<<< HEAD
        title={li18n._(t`Ready to go`)}
=======
        title="Your Letter Is Ready To Send!"
>>>>>>> d1c93c74
        withHeading
        onCloseGoTo={BackOrUpOneDirLevel}
        render={(ctx) => (
          <>
            <p>
<<<<<<< HEAD
              <Trans>
                JustFix.nyc will send this letter via USPS Certified Mail
                <sup>&reg;</sup> <strong>within 1-2 business days</strong> to
                your landlord:
              </Trans>
=======
              JustFix.nyc will send this letter via USPS Certified Mail
              <sup>&reg;</sup> to your landlord:
>>>>>>> d1c93c74
            </p>
            <address className="has-text-centered">
              {landlord.name || li18n._(t`UNKNOWN LANDLORD`)}
              <br />
              {landlord.address || li18n._(t`UNKNOWN ADDRESS`)}
            </address>
            <br />
            <p>
              After this step, you cannot go back to make changes. But don't
              worry, we'll explain what to do next.
            </p>
            <div className="has-text-centered">
              <FormAsButton
                mailChoice={LetterRequestMailChoice.WE_WILL_MAIL}
<<<<<<< HEAD
                label={li18n._(t`Mail my letter`)}
=======
                label="Confirm"
>>>>>>> d1c93c74
                buttonClass="is-success"
                nextStep={props.nextStep}
              />
            </div>
          </>
        )}
      />
    );
  }
);

interface FormAsButtonProps {
  mailChoice: LetterRequestMailChoice;
  label: string;
  buttonClass?: BulmaClassName;
  nextStep: string;
}

function FormAsButton(props: FormAsButtonProps): JSX.Element {
  const input: LetterRequestInput = { mailChoice: props.mailChoice };

  return (
    <SessionUpdatingFormSubmitter
      mutation={LetterRequestMutation}
      formId={"button_" + props.mailChoice}
      initialState={input}
      onSuccessRedirect={props.nextStep}
    >
      {(ctx) => (
        <>
          <HiddenFormField {...ctx.fieldPropsFor("mailChoice")} />
          <NextButton
            isLoading={ctx.isLoading}
            buttonClass={props.buttonClass}
            label={props.label}
          />
        </>
      )}
    </SessionUpdatingFormSubmitter>
  );
}

const LocPreview = withAppContext((props) => (
  <LetterPreview
    title={li18n._(t`Preview of your letter of complaint`)}
    src={JustfixRoutes.locale.loc.letterContent.html}
  />
));

const LetterRequestPage = MiddleProgressStep(({ prevStep, nextStep }) => {
  return (
    <Page title={li18n._(t`Review the Letter of Complaint`)}>
      <h1 className="title is-4 is-spaced">
        <Trans>Review the Letter of Complaint</Trans>
      </h1>
      <p className="subtitle is-6">
<<<<<<< HEAD
        <Trans>
          Here is a preview of the letter for you to review. It includes the
          repair issues you selected from the Issue Checklist.
        </Trans>
=======
        Here is a preview of the letter for you to review. It includes the
        repair issues you selected from the issue checklist.
>>>>>>> d1c93c74
      </p>
      <LocPreview />
      <DemoDeploymentNote>
        <p>
          <Trans>
            This demo site <strong>will not send</strong> a real letter to your
            landlord.
          </Trans>
        </p>
      </DemoDeploymentNote>
      <div className="has-text-centered is-grouped">
        <ModalLink
          to={JustfixRoutes.locale.loc.previewSendConfirmModal}
          className="button is-primary is-medium"
          render={() => <SendConfirmModal nextStep={nextStep} />}
        >
<<<<<<< HEAD
          <Trans>Looks good to me!</Trans>
=======
          Mail my letter
>>>>>>> d1c93c74
        </ModalLink>
        <div className="buttons jf-two-buttons jf-two-buttons--vertical">
          <BackButton
            to={prevStep}
            buttonClass="is-text"
            label={li18n._(t`Go back and edit`)}
          />
          <FormAsButton
            mailChoice={LetterRequestMailChoice.USER_WILL_MAIL}
            buttonClass="is-text"
            label={li18n._(t`I want to mail this myself.`)}
            nextStep={nextStep}
          />
        </div>
      </div>
    </Page>
  );
});

export default LetterRequestPage;<|MERGE_RESOLUTION|>--- conflicted
+++ resolved
@@ -28,26 +28,16 @@
 
     return (
       <Modal
-<<<<<<< HEAD
-        title={li18n._(t`Ready to go`)}
-=======
-        title="Your Letter Is Ready To Send!"
->>>>>>> d1c93c74
+        title={li18n._(t`Your Letter Is Ready To Send!`)}
         withHeading
         onCloseGoTo={BackOrUpOneDirLevel}
         render={(ctx) => (
           <>
             <p>
-<<<<<<< HEAD
               <Trans>
                 JustFix.nyc will send this letter via USPS Certified Mail
-                <sup>&reg;</sup> <strong>within 1-2 business days</strong> to
-                your landlord:
+                <sup>&reg;</sup> to your landlord:
               </Trans>
-=======
-              JustFix.nyc will send this letter via USPS Certified Mail
-              <sup>&reg;</sup> to your landlord:
->>>>>>> d1c93c74
             </p>
             <address className="has-text-centered">
               {landlord.name || li18n._(t`UNKNOWN LANDLORD`)}
@@ -62,11 +52,7 @@
             <div className="has-text-centered">
               <FormAsButton
                 mailChoice={LetterRequestMailChoice.WE_WILL_MAIL}
-<<<<<<< HEAD
-                label={li18n._(t`Mail my letter`)}
-=======
-                label="Confirm"
->>>>>>> d1c93c74
+                label={li18n._(t`Confirm`)}
                 buttonClass="is-success"
                 nextStep={props.nextStep}
               />
@@ -123,15 +109,10 @@
         <Trans>Review the Letter of Complaint</Trans>
       </h1>
       <p className="subtitle is-6">
-<<<<<<< HEAD
         <Trans>
-          Here is a preview of the letter for you to review. It includes the
-          repair issues you selected from the Issue Checklist.
-        </Trans>
-=======
         Here is a preview of the letter for you to review. It includes the
         repair issues you selected from the issue checklist.
->>>>>>> d1c93c74
+        </Trans>
       </p>
       <LocPreview />
       <DemoDeploymentNote>
@@ -148,11 +129,7 @@
           className="button is-primary is-medium"
           render={() => <SendConfirmModal nextStep={nextStep} />}
         >
-<<<<<<< HEAD
-          <Trans>Looks good to me!</Trans>
-=======
-          Mail my letter
->>>>>>> d1c93c74
+          <Trans>Mail my letter</Trans>
         </ModalLink>
         <div className="buttons jf-two-buttons jf-two-buttons--vertical">
           <BackButton
