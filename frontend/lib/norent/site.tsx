import React, { useContext } from "react";
import { AppSiteProps } from "../app";
import {
  NorentRoutes as Routes,
  getNorentRoutesForPrimaryPages,
} from "./routes";
import { RouteComponentProps, Switch, Route, Link } from "react-router-dom";
import { NotFound } from "../pages/not-found";
import { NorentHomePage } from "./homepage";
import {
  LoadingPage,
  friendlyLoad,
  LoadingOverlayManager,
} from "../networking/loading-page";
import loadable from "@loadable/component";
import classnames from "classnames";
import { AppContext } from "../app-context";
import { NorentFooter } from "./components/footer";
import {
  NorentLetterForUserStaticPage,
  NorentSampleLetterSamplePage,
  NorentLetterEmailToLandlordForUserStaticPage,
} from "./letter-content";
import Navbar from "../ui/navbar";
import { createLetterStaticPageRoutes } from "../static-page/routes";
import { NorentFaqsPage } from "./faqs";
import { NorentAboutPage } from "./about";
import { NorentAboutYourLetterPage } from "./the-letter";
import { NorentLogo } from "./components/logo";
import { NorentLetterBuilderRoutes } from "./letter-builder/steps";
import { NorentLogoutPage } from "./log-out";
import { NorentHelmet } from "./components/helmet";
import { NorentLetterEmailToUserStaticPage } from "./letter-email-to-user";
import { Trans, t } from "@lingui/macro";
import { LocalizedNationalMetadataProvider } from "./letter-builder/national-metadata";
<<<<<<< HEAD
import { li18n } from "../i18n-lingui";
=======
import { createLinguiCatalogLoader } from "../i18n-lingui";
>>>>>>> 4ab9961d

function getRoutesForPrimaryPages() {
  return new Set(getNorentRoutesForPrimaryPages());
}

const NorentLinguiI18n = createLinguiCatalogLoader({
  en: loadable.lib(() => import("../../../locales/en/norent.chunk") as any),
  es: loadable.lib(() => import("../../../locales/es/norent.chunk") as any),
});

const LoadableDevRoutes = loadable(() => friendlyLoad(import("../dev/dev")), {
  fallback: <LoadingPage />,
});

/**
 * This function defines Route components for each main page of the NoRent site.
 * To find the map of each route to its corresponding URL path, check out
 * the `routes.ts` file in the same directory as this file.
 */
const NorentRoute: React.FC<RouteComponentProps> = (props) => {
  const { location } = props;
  if (!Routes.routeMap.exists(location.pathname)) {
    return NotFound(props);
  }
  return (
    <Switch location={location}>
      <Route path={Routes.locale.home} exact component={NorentHomePage} />
      <Route path={Routes.locale.faqs} exact component={NorentFaqsPage} />
      <Route path={Routes.locale.about} exact component={NorentAboutPage} />
      <Route
        path={Routes.locale.aboutLetter}
        exact
        component={NorentAboutYourLetterPage}
      />
      <Route path={Routes.locale.logout} exact component={NorentLogoutPage} />
      <Route
        path={Routes.locale.letter.prefix}
        component={NorentLetterBuilderRoutes}
      />
      {createLetterStaticPageRoutes(Routes.locale.letterContent, (isPdf) => (
        <NorentLetterForUserStaticPage isPdf={isPdf} />
      ))}
      <Route
        path={Routes.locale.letterEmail}
        exact
        component={NorentLetterEmailToLandlordForUserStaticPage}
      />
      <Route
        path={Routes.locale.letterEmailToUser}
        exact
        component={NorentLetterEmailToUserStaticPage}
      />
      {createLetterStaticPageRoutes(
        Routes.locale.sampleLetterContent,
        (isPdf) => (
          <NorentSampleLetterSamplePage isPdf={isPdf} />
        )
      )}
      <Route path={Routes.dev.prefix} component={LoadableDevRoutes} />
      <Route component={NotFound} />
    </Switch>
  );
};

const NorentMenuItems: React.FC<{}> = () => {
  const { session } = useContext(AppContext);
  return (
    <>
      <Link className="navbar-item" to={Routes.locale.letter.latestStep}>
        <Trans>Build my Letter</Trans>
      </Link>
      <Link className="navbar-item" to={Routes.locale.aboutLetter}>
        <Trans>The Letter</Trans>
      </Link>
      <Link className="navbar-item" to={Routes.locale.faqs}>
        <Trans>Faqs</Trans>
      </Link>
      <Link className="navbar-item" to={Routes.locale.about}>
        <Trans>About</Trans>
      </Link>
      {session.phoneNumber ? (
        <Link className="navbar-item" to={Routes.locale.logout}>
          <Trans>Log out</Trans>
        </Link>
      ) : (
        <Link className="navbar-item" to={Routes.locale.letter.phoneNumber}>
          <Trans>Log in</Trans>
        </Link>
      )}
    </>
  );
};

const NorentSite = React.forwardRef<HTMLDivElement, AppSiteProps>(
  (props, ref) => {
    const isPrimaryPage = getRoutesForPrimaryPages().has(
      props.location.pathname
    );

    const NorentBrand: React.FC<{}> = () => (
      <Link className="navbar-item" to={Routes.locale.home}>
        <NorentLogo
          size="is-96x96"
          color={isPrimaryPage ? "default" : "white"}
          altText={li18n._(t`Homepage`)}
        />
      </Link>
    );
    return (
      <NorentLinguiI18n>
        <section
          className={classnames(
            isPrimaryPage
              ? "jf-above-footer-content"
              : "jf-norent-internal-above-footer-content"
          )}
        >
          <span className={classnames(isPrimaryPage && "jf-white-navbar")}>
            <Navbar
              menuItemsComponent={NorentMenuItems}
              brandComponent={NorentBrand}
            />
            <NorentHelmet />
          </span>
          {!isPrimaryPage && (
            <div className="jf-block-of-color-in-background" />
          )}
          <div
            className={classnames(
              !isPrimaryPage && "box jf-norent-builder-page"
            )}
            ref={ref}
            data-jf-is-noninteractive
            tabIndex={-1}
          >
            <LoadingOverlayManager>
              <LocalizedNationalMetadataProvider>
                <Route component={NorentRoute} />
              </LocalizedNationalMetadataProvider>
            </LoadingOverlayManager>
          </div>
        </section>
        <NorentFooter />
      </NorentLinguiI18n>
    );
  }
);

export default NorentSite;<|MERGE_RESOLUTION|>--- conflicted
+++ resolved
@@ -33,11 +33,7 @@
 import { NorentLetterEmailToUserStaticPage } from "./letter-email-to-user";
 import { Trans, t } from "@lingui/macro";
 import { LocalizedNationalMetadataProvider } from "./letter-builder/national-metadata";
-<<<<<<< HEAD
-import { li18n } from "../i18n-lingui";
-=======
-import { createLinguiCatalogLoader } from "../i18n-lingui";
->>>>>>> 4ab9961d
+import { li18n, createLinguiCatalogLoader } from "../i18n-lingui";
 
 function getRoutesForPrimaryPages() {
   return new Set(getNorentRoutesForPrimaryPages());
