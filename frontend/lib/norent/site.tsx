import React, { useContext } from "react";
import { AppSiteProps } from "../app";
import {
  NorentRoutes as Routes,
  getNorentRoutesForPrimaryPages,
} from "./routes";
import { RouteComponentProps, Switch, Route, Link } from "react-router-dom";
import { NotFound } from "../pages/not-found";
import { NorentHomePage } from "./homepage";
import {
  LoadingPage,
  friendlyLoad,
  LoadingOverlayManager,
} from "../networking/loading-page";
import loadable from "@loadable/component";
import classnames from "classnames";
import { AppContext } from "../app-context";
import { NorentFooter } from "./components/footer";
import {
  NorentLetterForUserStaticPage,
  NorentSampleLetterSamplePage,
  NorentLetterEmailToLandlordForUserStaticPage,
} from "./letter-content";
import Navbar from "../ui/navbar";
import {
<<<<<<< HEAD
  createLetterStaticPageRoutes,
  createHtmlEmailStaticPageRoutes,
=======
  createHtmlEmailStaticPageRoutes,
  createLetterStaticPageRoutes,
>>>>>>> 45e13025
} from "../static-page/routes";
import { NorentFaqsPage } from "./faqs";
import { NorentAboutPage } from "./about";
import { NorentAboutYourLetterPage } from "./the-letter";
import { NorentLogo } from "./components/logo";
import { NorentLetterBuilderRoutes } from "./letter-builder/steps";
import { NorentLogoutPage } from "./log-out";
import { NorentHelmet } from "./components/helmet";
import { NorentLetterEmailToUserStaticPage } from "./letter-email-to-user";
import { Trans, t } from "@lingui/macro";
import { LocalizedNationalMetadataProvider } from "./letter-builder/national-metadata";
import { createLinguiCatalogLoader, li18n } from "../i18n-lingui";
<<<<<<< HEAD
import { NavbarLanguageDropdown } from "./components/language-toggle";
import { SpanishSurveyEmail } from "./spanish-survey-email";
=======
import { NavbarLanguageDropdown } from "../ui/language-toggle";
>>>>>>> 45e13025

function getRoutesForPrimaryPages() {
  return new Set(getNorentRoutesForPrimaryPages());
}

export const NorentLinguiI18n = createLinguiCatalogLoader({
  en: loadable.lib(() => import("../../../locales/en/norent.chunk") as any),
  es: loadable.lib(() => import("../../../locales/es/norent.chunk") as any),
});

const LoadableDevRoutes = loadable(() => friendlyLoad(import("../dev/dev")), {
  fallback: <LoadingPage />,
});

/**
 * This function defines Route components for each main page of the NoRent site.
 * To find the map of each route to its corresponding URL path, check out
 * the `routes.ts` file in the same directory as this file.
 */
const NorentRoute: React.FC<RouteComponentProps> = (props) => {
  const { location } = props;
  if (!Routes.routeMap.exists(location.pathname)) {
    return NotFound(props);
  }
  return (
    <Switch location={location}>
      <Route path={Routes.locale.home} exact component={NorentHomePage} />
      <Route path={Routes.locale.faqs} exact component={NorentFaqsPage} />
      <Route path={Routes.locale.about} exact component={NorentAboutPage} />
      <Route
        path={Routes.locale.aboutLetter}
        exact
        component={NorentAboutYourLetterPage}
      />
      <Route path={Routes.locale.logout} exact component={NorentLogoutPage} />
      <Route
        path={Routes.locale.letter.prefix}
        component={NorentLetterBuilderRoutes}
      />
      {createLetterStaticPageRoutes(
        Routes.locale.letterContent,
        NorentLetterForUserStaticPage
      )}
      {createHtmlEmailStaticPageRoutes(
        Routes.locale.spanishSurveyEmail,
        SpanishSurveyEmail
      )}
      <Route
        path={Routes.locale.letterEmail}
        exact
        component={NorentLetterEmailToLandlordForUserStaticPage}
      />
      {createHtmlEmailStaticPageRoutes(
        Routes.locale.letterEmailToUser,
        NorentLetterEmailToUserStaticPage
      )}
      {createLetterStaticPageRoutes(
        Routes.locale.sampleLetterContent,
        NorentSampleLetterSamplePage
      )}
      <Route path={Routes.dev.prefix} component={LoadableDevRoutes} />
      <Route component={NotFound} />
    </Switch>
  );
};

const NorentMenuItems: React.FC<{}> = () => {
  const { session } = useContext(AppContext);
  return (
    <>
      <Link className="navbar-item" to={Routes.locale.letter.latestStep}>
        <Trans>Build my Letter</Trans>
      </Link>
      <Link className="navbar-item" to={Routes.locale.aboutLetter}>
        <Trans>The Letter</Trans>
      </Link>
      <Link className="navbar-item" to={Routes.locale.faqs}>
        <Trans>Faqs</Trans>
      </Link>
      <Link className="navbar-item" to={Routes.locale.about}>
        <Trans>About</Trans>
      </Link>
      {session.phoneNumber ? (
        <Link className="navbar-item" to={Routes.locale.logout}>
          <Trans>Log out</Trans>
        </Link>
      ) : (
        <Link className="navbar-item" to={Routes.locale.letter.phoneNumber}>
          <Trans>Log in</Trans>
        </Link>
      )}
      <NavbarLanguageDropdown />
    </>
  );
};

const NorentSite = React.forwardRef<HTMLDivElement, AppSiteProps>(
  (props, ref) => {
    const isPrimaryPage = getRoutesForPrimaryPages().has(
      props.location.pathname
    );

    const NorentBrand: React.FC<{}> = () => (
      <Link className="navbar-item" to={Routes.locale.home}>
        <NorentLogo
          size="is-96x96"
          color={isPrimaryPage ? "default" : "white"}
          children={li18n._(t`Homepage`)}
        />
      </Link>
    );
    return (
      <NorentLinguiI18n>
        <section
          className={classnames(
            isPrimaryPage
              ? "jf-above-footer-content"
              : "jf-norent-internal-above-footer-content"
          )}
        >
          <span className={classnames(isPrimaryPage && "jf-white-navbar")}>
            <Navbar
              menuItemsComponent={NorentMenuItems}
              brandComponent={NorentBrand}
            />
            <NorentHelmet />
          </span>
          {!isPrimaryPage && (
            <div className="jf-block-of-color-in-background" />
          )}
          <div
            className={classnames(
              !isPrimaryPage && "box jf-norent-builder-page"
            )}
            ref={ref}
            data-jf-is-noninteractive
            tabIndex={-1}
          >
            <LoadingOverlayManager>
              <LocalizedNationalMetadataProvider>
                <Route component={NorentRoute} />
              </LocalizedNationalMetadataProvider>
            </LoadingOverlayManager>
          </div>
        </section>
        <NorentFooter />
      </NorentLinguiI18n>
    );
  }
);

export default NorentSite;<|MERGE_RESOLUTION|>--- conflicted
+++ resolved
@@ -23,13 +23,8 @@
 } from "./letter-content";
 import Navbar from "../ui/navbar";
 import {
-<<<<<<< HEAD
-  createLetterStaticPageRoutes,
-  createHtmlEmailStaticPageRoutes,
-=======
   createHtmlEmailStaticPageRoutes,
   createLetterStaticPageRoutes,
->>>>>>> 45e13025
 } from "../static-page/routes";
 import { NorentFaqsPage } from "./faqs";
 import { NorentAboutPage } from "./about";
@@ -42,12 +37,8 @@
 import { Trans, t } from "@lingui/macro";
 import { LocalizedNationalMetadataProvider } from "./letter-builder/national-metadata";
 import { createLinguiCatalogLoader, li18n } from "../i18n-lingui";
-<<<<<<< HEAD
-import { NavbarLanguageDropdown } from "./components/language-toggle";
+import { NavbarLanguageDropdown } from "../ui/language-toggle";
 import { SpanishSurveyEmail } from "./spanish-survey-email";
-=======
-import { NavbarLanguageDropdown } from "../ui/language-toggle";
->>>>>>> 45e13025
 
 function getRoutesForPrimaryPages() {
   return new Set(getNorentRoutesForPrimaryPages());
