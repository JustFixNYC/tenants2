import React, { useContext } from "react";
import { AppSiteProps } from "../app";
import { NorentRoutes as Routes } from "./routes";
import { RouteComponentProps, Switch, Route, Link } from "react-router-dom";
import { NotFound } from "../pages/not-found";
import { NorentHomePage } from "./homepage";
import {
  LoadingPage,
  friendlyLoad,
  LoadingOverlayManager,
} from "../networking/loading-page";
import loadable from "@loadable/component";
import classnames from "classnames";
import { AppContext } from "../app-context";
import { NorentFooter } from "./components/footer";
import {
  NorentLetterForUserStaticPage,
  NorentSampleLetterSamplePage,
} from "./letter-content";
import Navbar from "../ui/navbar";
import { createLetterStaticPageRoutes } from "../static-page/routes";
import { NorentFaqsPage } from "./faqs";
import { NorentInfoPage } from "./info";
import { NorentAboutYourLetterPage } from "./about-your-letter";
<<<<<<< HEAD
import { NorentLogo } from "./components/logo";
=======
import { NorentLetterBuilderRoutes } from "./letter-builder/steps";
>>>>>>> 2808cbff

function getRoutesForPrimaryPages() {
  return new Set([
    Routes.locale.home,
    Routes.locale.about,
    Routes.locale.faqs,
    Routes.locale.aboutLetter,
  ]);
}

const LoadableDevRoutes = loadable(() => friendlyLoad(import("../dev/dev")), {
  fallback: <LoadingPage />,
});

const NorentRoute: React.FC<RouteComponentProps> = (props) => {
  const { location } = props;
  if (!Routes.routeMap.exists(location.pathname)) {
    return NotFound(props);
  }
  return (
    <Switch location={location}>
      <Route path={Routes.locale.home} exact component={NorentHomePage} />
      <Route path={Routes.locale.faqs} exact component={NorentFaqsPage} />
      <Route path={Routes.locale.about} exact component={NorentInfoPage} />
      <Route
        path={Routes.locale.aboutLetter}
        exact
        component={NorentAboutYourLetterPage}
      />
      <Route
        path={Routes.locale.letter.prefix}
        component={NorentLetterBuilderRoutes}
      />
      {createLetterStaticPageRoutes(Routes.locale.letterContent, (isPdf) => (
        <NorentLetterForUserStaticPage isPdf={isPdf} />
      ))}
      {createLetterStaticPageRoutes(
        Routes.locale.sampleLetterContent,
        (isPdf) => (
          <NorentSampleLetterSamplePage isPdf={isPdf} />
        )
      )}
      <Route path={Routes.dev.prefix} component={LoadableDevRoutes} />
      <Route component={NotFound} />
    </Switch>
  );
};

const NorentBrand: React.FC<{}> = () => (
  <Link className="navbar-item" to={Routes.locale.home}>
    <NorentLogo size="is-96x96" />
  </Link>
);

const NorentMenuItems: React.FC<{}> = () => {
  const { session } = useContext(AppContext);
  return (
    <>
      <Link className="navbar-item" to={Routes.locale.aboutLetter}>
        The Letter
      </Link>
      <Link className="navbar-item" to={Routes.locale.letter.latestStep}>
        Build my Letter
      </Link>
      <Link className="navbar-item" to={Routes.locale.faqs}>
        Faqs
      </Link>
      <Link className="navbar-item" to={Routes.locale.about}>
        About
      </Link>
      {session.phoneNumber ? (
        // These are placeholders just to show styling.
        // Will replace when we have site scaffolding ready.
        <Link className="navbar-item" to={Routes.locale.home}>
          Log out
        </Link>
      ) : (
        <Link className="navbar-item" to={Routes.locale.home}>
          Log in
        </Link>
      )}
    </>
  );
};

const NorentSite = React.forwardRef<HTMLDivElement, AppSiteProps>(
  (props, ref) => {
    const isPrimaryPage = getRoutesForPrimaryPages().has(
      props.location.pathname
    );
    return (
      <>
        <section
          className={classnames(
            "section",
            "jf-above-footer-content",
            isPrimaryPage && "is-paddingless"
          )}
        >
          <Navbar
            menuItemsComponent={NorentMenuItems}
            brandComponent={NorentBrand}
          />
          <div
            className={classnames(!isPrimaryPage && "container")}
            ref={ref}
            data-jf-is-noninteractive
            tabIndex={-1}
          >
            <LoadingOverlayManager>
              <Route component={NorentRoute} />
            </LoadingOverlayManager>
          </div>
        </section>
        <NorentFooter />
      </>
    );
  }
);

export default NorentSite;<|MERGE_RESOLUTION|>--- conflicted
+++ resolved
@@ -22,11 +22,8 @@
 import { NorentFaqsPage } from "./faqs";
 import { NorentInfoPage } from "./info";
 import { NorentAboutYourLetterPage } from "./about-your-letter";
-<<<<<<< HEAD
 import { NorentLogo } from "./components/logo";
-=======
 import { NorentLetterBuilderRoutes } from "./letter-builder/steps";
->>>>>>> 2808cbff
 
 function getRoutesForPrimaryPages() {
   return new Set([
