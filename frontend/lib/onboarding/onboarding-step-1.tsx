import React, { useContext } from "react";
import Page from "../ui/page";
import { OnboardingRouteInfo } from "./route-info";
import { Link, Route, RouteComponentProps, withRouter } from "react-router-dom";
import { SessionUpdatingFormSubmitter } from "../forms/session-updating-form-submitter";
import {
  OnboardingStep1V2Input,
  OnboardingInfoSignupIntent,
} from "../queries/globalTypes";
import autobind from "autobind-decorator";
import {
  OnboardingStep1V2Mutation,
  BlankOnboardingStep1V2Input,
} from "../queries/OnboardingStep1V2Mutation";
import { exactSubsetOrDefault } from "../util/util";
import { assertNotNull } from "@justfixnyc/util";
import {
  TextualFormField,
  defaultLabelRenderer,
  LabelRenderer,
} from "../forms/form-fields";
import { NextButton } from "../ui/buttons";
import { withAppContext, AppContextType, AppContext } from "../app-context";
import { FormContext } from "../forms/form-context";
import { AddressAndBoroughField } from "../forms/address-and-borough-form-field";
import {
  ConfirmAddressModal,
  redirectToAddressConfirmationOrNextStep,
} from "../ui/address-confirmation";
import { ClearAnonymousSessionButton } from "../forms/clear-anonymous-session-button";
import { updateAddressFromBrowserStorage } from "../browser-storage";
import { getSignupIntentLabels } from "../../../common-data/signup-intent-choices";
import { PrivacyInfoModal } from "../ui/privacy-info-modal";
import {
  createAptNumberFormInput,
  AptNumberFormFields,
} from "../forms/apt-number-form-fields";
import { OutboundLink } from "../ui/outbound-link";
import { optionalizeLabel } from "../forms/optionalize-label";
import { li18n } from "../i18n-lingui";
import { t } from "@lingui/macro";
import { AllSessionInfo } from "../queries/AllSessionInfo";

function createAddressLabeler(toStep1AddressModal: string): LabelRenderer {
  return (label, labelProps) => (
    <div className="level is-marginless is-mobile">
      <div className="level-left">
        <div className="level-item is-marginless">
          {defaultLabelRenderer(label, labelProps)}
        </div>
      </div>
      <div className="level-right">
        <div className="level-item is-marginless">
          <Link to={toStep1AddressModal} className="is-size-7">
            Why do you need my address?
          </Link>
        </div>
      </div>
    </div>
  );
}

function Step1ConfirmAddressModal(props: { toStep3: string }): JSX.Element {
  const addrInfo = toStep1Input(useContext(AppContext).session);
  return <ConfirmAddressModal nextStep={props.toStep3} {...addrInfo} />;
}

const ReferralInfo: React.FC<{}> = () => {
  const { session } = useContext(AppContext);

  if (session.activePartnerReferral) {
    const { name, website } = session.activePartnerReferral;
    return (
      <>
        <br />
        <p className="is-size-7">
          <strong>Note:</strong> your information will also be shared with our
          partner organization{" "}
          <OutboundLink href={website}>{name}</OutboundLink>. If you don't want
          this, you can click the "Cancel" button above and start this process
          over.
        </p>
      </>
    );
  }

  return null;
};

function toStep1Input(
  s: Pick<AllSessionInfo, "onboardingScaffolding">
): OnboardingStep1V2Input {
  return exactSubsetOrDefault(
    s.onboardingScaffolding
      ? {
          ...s.onboardingScaffolding,
          address: s.onboardingScaffolding.street,
          ...createAptNumberFormInput(s.onboardingScaffolding.aptNumber),
        }
      : null,
    BlankOnboardingStep1V2Input
  );
}

type OnboardingStep1Props = {
  disableProgressiveEnhancement?: boolean;
  routes: OnboardingRouteInfo;
  toCancel: string;
  signupIntent: OnboardingInfoSignupIntent;
} & RouteComponentProps<any> &
  AppContextType;

class OnboardingStep1WithoutContexts extends React.Component<
  OnboardingStep1Props
> {
  readonly cancelControlRef: React.RefObject<
    HTMLDivElement
  > = React.createRef();
  private readonly renderAddressLabel = createAddressLabeler(
    this.props.routes.step1AddressModal
  );

  renderFormButtons(isLoading: boolean): JSX.Element {
    return (
      <div className="field is-grouped jf-two-buttons">
        <div className="control" ref={this.cancelControlRef} />
        <div className="control">
          <NextButton isLoading={isLoading} />
        </div>
      </div>
    );
  }

  @autobind
  renderForm(ctx: FormContext<OnboardingStep1V2Input>): JSX.Element {
    const { routes } = this.props;

    return (
      <React.Fragment>
        <div className="columns">
          <div className="column">
            <TextualFormField
              label={li18n._(t`Legal first name`)}
              {...ctx.fieldPropsFor("firstName")}
            />
          </div>
          <div className="column">
            <TextualFormField
              label={li18n._(t`Legal last name`)}
              {...ctx.fieldPropsFor("lastName")}
            />
          </div>
          <div className="column">
            <TextualFormField
              label={optionalizeLabel(li18n._(t`Preferred first name`))}
              {...ctx.fieldPropsFor("preferredFirstName")}
            />
          </div>
        </div>
        <AddressAndBoroughField
          disableProgressiveEnhancement={
            this.props.disableProgressiveEnhancement
          }
          renderAddressLabel={this.renderAddressLabel}
          addressProps={ctx.fieldPropsFor("address")}
          boroughProps={ctx.fieldPropsFor("borough")}
        />
        <AptNumberFormFields
          aptNumberProps={ctx.fieldPropsFor("aptNumber")}
          noAptNumberProps={ctx.fieldPropsFor("noAptNumber")}
        />
        <Route
          path={routes.step1AddressModal}
          exact
          component={PrivacyInfoModal}
        />
        <p>
<<<<<<< HEAD
          Your privacy is very important to us! Everything on JustFix is secure.{" "}
=======
          Your privacy is very important to us. Everything on JustFix.nyc is
          secure.{" "}
>>>>>>> bef3e9bd
          <Link to={routes.step1AddressModal}>
            Click here to learn more
            <span className="jf-sr-only"> about our privacy policy</span>
          </Link>
          .
        </p>
        <br />
        {this.renderFormButtons(ctx.isLoading)}
        <ReferralInfo />
      </React.Fragment>
    );
  }

  render() {
    const { routes } = this.props;
    const actionLabel = getSignupIntentLabels()[this.props.signupIntent];

    return (
      <Page
        title={`Create an account to get started with your ${actionLabel}!`}
        withHeading
      >
        <div>
          <SessionUpdatingFormSubmitter
            mutation={OnboardingStep1V2Mutation}
            initialState={toStep1Input}
            updateInitialStateInBrowser={updateAddressFromBrowserStorage}
            onSuccessRedirect={(output, input) =>
              redirectToAddressConfirmationOrNextStep({
                input,
                resolved: assertNotNull(
                  toStep1Input(assertNotNull(output.session))
                ),
                nextStep: routes.step3,
                confirmation: routes.step1ConfirmAddressModal,
              })
            }
          >
            {this.renderForm}
          </SessionUpdatingFormSubmitter>
        </div>

        <ClearAnonymousSessionButton
          to={this.props.toCancel}
          portalRef={this.cancelControlRef}
          disableProgressiveEnhancement={
            this.props.disableProgressiveEnhancement
          }
          label="Cancel"
        />
        <Route
          path={routes.step1ConfirmAddressModal}
          exact
          render={() => <Step1ConfirmAddressModal toStep3={routes.step3} />}
        />
      </Page>
    );
  }
}

const OnboardingStep1 = withAppContext(
  withRouter(OnboardingStep1WithoutContexts)
);

export default OnboardingStep1;<|MERGE_RESOLUTION|>--- conflicted
+++ resolved
@@ -93,10 +93,10 @@
   return exactSubsetOrDefault(
     s.onboardingScaffolding
       ? {
-          ...s.onboardingScaffolding,
-          address: s.onboardingScaffolding.street,
-          ...createAptNumberFormInput(s.onboardingScaffolding.aptNumber),
-        }
+        ...s.onboardingScaffolding,
+        address: s.onboardingScaffolding.street,
+        ...createAptNumberFormInput(s.onboardingScaffolding.aptNumber),
+      }
       : null,
     BlankOnboardingStep1V2Input
   );
@@ -175,12 +175,8 @@
           component={PrivacyInfoModal}
         />
         <p>
-<<<<<<< HEAD
-          Your privacy is very important to us! Everything on JustFix is secure.{" "}
-=======
-          Your privacy is very important to us. Everything on JustFix.nyc is
+          Your privacy is very important to us. Everything on JustFix is
           secure.{" "}
->>>>>>> bef3e9bd
           <Link to={routes.step1AddressModal}>
             Click here to learn more
             <span className="jf-sr-only"> about our privacy policy</span>
