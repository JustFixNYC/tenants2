--- conflicted
+++ resolved
@@ -26,14 +26,11 @@
   LeaseChoice,
 } from "../../../common-data/lease-choices";
 import { FormContext } from "../forms/form-context";
-<<<<<<< HEAD
 import {
   HOUSING_TYPE_FIELD_LABEL,
   PUBLIC_ASSISTANCE_QUESTION_TEXT,
 } from "../util/housing-type";
-=======
 import { AllSessionInfo } from "../queries/AllSessionInfo";
->>>>>>> 51410464
 
 type LeaseInfoModalProps = {
   children: any;
