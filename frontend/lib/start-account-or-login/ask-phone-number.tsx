--- conflicted
+++ resolved
@@ -71,13 +71,8 @@
               </Accordion>
               <p className="is-size-6">
                 <Trans>
-<<<<<<< HEAD
-                  Your privacy is very important to us! Everything on JustFix is
-                  secure.
-=======
                   Your privacy is very important to us. Everything on
-                  JustFix.nyc is secure.
->>>>>>> bef3e9bd
+                  JustFix is secure.
                 </Trans>{" "}
                 <ModalLink
                   to={props.routes.phoneNumberTermsModal}
