--- conflicted
+++ resolved
@@ -76,11 +76,8 @@
   enableWipLocales: false,
   facebookAppId: "",
   nycGeoSearchOrigin: "https://myfunky.geosearch.nyc",
-<<<<<<< HEAD
   contentfulCommonStrings: null,
-=======
   extraDevLinks: [],
->>>>>>> 88227f38
 };
 
 export const FakeSessionInfo: Readonly<AllSessionInfo> = BlankAllSessionInfo;
