--- conflicted
+++ resolved
@@ -62,8 +62,6 @@
 
 .checkbox + .jf-inset-field {
     padding-left: 1.4em + 0.3em + 0.6em;
-<<<<<<< HEAD
-=======
 
     .label {
         font-weight: normal;
@@ -80,7 +78,6 @@
 @keyframes jf-slidedown-5em {
     from { max-height: 0; }
     to { max-height: 5em; }
->>>>>>> 5c154923
 }
 
 input:checked + .jf-checkbox-symbol {
