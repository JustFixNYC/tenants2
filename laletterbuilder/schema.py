--- conflicted
+++ resolved
@@ -169,10 +169,6 @@
         return cls.mutation_success()
 
 
-<<<<<<< HEAD
-        return cls.mutation_success()
-
-
 @schema_registry.register_mutation
 class LaLetterBuilderIssuesMutation(SessionFormMutation):
     """
@@ -192,7 +188,8 @@
                 letter, form.base_form.cleaned_data["issues"]
             )
         return cls.mutation_success()
-=======
+
+
 class HabitabilityLetterType(DjangoObjectType):
     class Meta:
         model = models.HabitabilityLetter
@@ -216,24 +213,4 @@
             return False
         return models.HabitabilityLetter.objects.filter(
             user=request.user, letter_sent_at=None, letter_emailed_at=None
-        ).exists()
-
-    """
-    habitability_letter_details = graphene.Field(
-        HabitabilityLetterType,
-        description=(
-            "Details for an in-progress habitability letter. "
-            "If the user has not started one by clicking Start Letter on the MyLetters page, "
-            "this will be null."
-        ),
-    )
-
-    def resolve_habitability_letter_details(self, info: ResolveInfo):
-        request = info.context
-        if not request.user.is_authenticated:
-            return None
-        return models.HabitabilityLetter.objects.filter(
-            user=request.user,
-        ).first()
-    """
->>>>>>> d5905c4d
+        ).exists()