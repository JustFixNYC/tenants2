from pathlib import Path
from unittest.mock import patch
import pytest
from django.test import override_settings
from django.conf import settings
from django.core.management import call_command
from django.core.management.base import CommandError

from project.tests.test_geocoding import EXAMPLE_SEARCH as EXAMPLE_GEO_SEARCH
from project.tests.util import simplepatch
from loc.landlord_lookup import lookup_landlord, LandlordInfo, _lookup_landlord_via_nycdb


MY_DIR = Path(__file__).parent.resolve()

enable_fake_landlord_lookup = override_settings(
    GEOCODING_SEARCH_URL="http://localhost:12345/geo",
)

bypass_nycha_lookup = simplepatch(
    "nycha.models.NychaOffice.objects.find_for_property", return_value=None
)


def mock_lookup_success(requests_mock, nycdb):
    requests_mock.get(settings.GEOCODING_SEARCH_URL, json=EXAMPLE_GEO_SEARCH)

    # Urg, we have to give the registration the same BBL as the geo search
    # result.
    reg = nycdb.load_hpd_registration("tiny-landlord.json")
    reg.boroid = 3
    reg.block = 292
    reg.lot = 26
    reg.save()


def mock_lookup_failure(requests_mock):
    requests_mock.get(settings.GEOCODING_SEARCH_URL, json=EXAMPLE_GEO_SEARCH)


def test_lookup_landlord_command_uses_nycha(db, loaded_nycha_csv_data):
<<<<<<< HEAD
    with patch('loc.landlord_lookup.lookup_bbl_and_bin_and_full_address',
               return_value=('3005380001', '', '453 COLUMBIA STREET, Brooklyn blahblahblah')):
        results = lookup_landlord('453 columbia st, Brooklyn')
=======
    with patch(
        "loc.landlord_lookup._lookup_bbl_and_bin_and_full_address",
        return_value=("3005380001", "", "453 COLUMBIA STREET, Brooklyn blahblahblah"),
    ):
        results = lookup_landlord("453 columbia st, Brooklyn")
>>>>>>> 14844d5e
        assert results.name == "RED HOOK EAST MANAGEMENT"
        assert results.address == "62 MILL STREET\nBROOKLYN, NY 11231"


@enable_fake_landlord_lookup
@bypass_nycha_lookup
def test_lookup_landlord_command_works(requests_mock, nycdb):
    mock_lookup_success(requests_mock, nycdb)
    call_command("lookup_landlord", "150 court, brooklyn")


@enable_fake_landlord_lookup
@bypass_nycha_lookup
def test_lookup_landlord_command_fails(requests_mock):
    with pytest.raises(CommandError):
        requests_mock.get(settings.GEOCODING_SEARCH_URL, json=EXAMPLE_GEO_SEARCH)
        call_command("lookup_landlord", "150 court, brooklyn")


def test_lookup_landlord_via_nycdb_works(nycdb):
    reg = nycdb.load_hpd_registration("tiny-landlord.json")
    ll = _lookup_landlord_via_nycdb(reg.pad_bbl, "")
    assert isinstance(ll, LandlordInfo)
    assert ll.name == "BOOP JONES"
    assert ll.address == "124 99TH STREET\nBrooklyn, NY 11999"
    assert ll.primary_line == "124 99TH STREET"
    assert ll.city == "Brooklyn"
    assert ll.state == "NY"
    assert ll.zip_code == "11999"


@enable_fake_landlord_lookup
@bypass_nycha_lookup
def test_lookup_landlord_returns_none_on_geocoding_500(requests_mock):
    requests_mock.get(settings.GEOCODING_SEARCH_URL, status_code=500)
    assert lookup_landlord("150 court, brooklyn") is None


@enable_fake_landlord_lookup
@bypass_nycha_lookup
def test_lookup_landlord_returns_none_on_landlord_api_500(requests_mock):
    requests_mock.get(settings.GEOCODING_SEARCH_URL, json=EXAMPLE_GEO_SEARCH)
    assert lookup_landlord("150 court, brooklyn") is None


@enable_fake_landlord_lookup
@bypass_nycha_lookup
def test_search_returns_none_on_request_exception(requests_mock):
    requests_mock.get(settings.GEOCODING_SEARCH_URL, json=EXAMPLE_GEO_SEARCH)
    assert lookup_landlord("150 court, brooklyn") is None


@enable_fake_landlord_lookup
@bypass_nycha_lookup
def test_search_returns_none_on_bad_result(requests_mock):
    requests_mock.get(settings.GEOCODING_SEARCH_URL, json=EXAMPLE_GEO_SEARCH)
    assert lookup_landlord("150 court, brooklyn") is None<|MERGE_RESOLUTION|>--- conflicted
+++ resolved
@@ -39,17 +39,11 @@
 
 
 def test_lookup_landlord_command_uses_nycha(db, loaded_nycha_csv_data):
-<<<<<<< HEAD
-    with patch('loc.landlord_lookup.lookup_bbl_and_bin_and_full_address',
-               return_value=('3005380001', '', '453 COLUMBIA STREET, Brooklyn blahblahblah')):
-        results = lookup_landlord('453 columbia st, Brooklyn')
-=======
     with patch(
-        "loc.landlord_lookup._lookup_bbl_and_bin_and_full_address",
+        "loc.landlord_lookup.lookup_bbl_and_bin_and_full_address",
         return_value=("3005380001", "", "453 COLUMBIA STREET, Brooklyn blahblahblah"),
     ):
         results = lookup_landlord("453 columbia st, Brooklyn")
->>>>>>> 14844d5e
         assert results.name == "RED HOOK EAST MANAGEMENT"
         assert results.address == "62 MILL STREET\nBROOKLYN, NY 11231"
 
