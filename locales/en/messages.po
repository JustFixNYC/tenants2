--- conflicted
+++ resolved
@@ -15,7 +15,7 @@
 "Plural-Forms: \n"
 
 #. This is used when showing the translation of English content in the user's language. It should be localized to use the name of the language itself, e.g. 'Spanish translation'.
-#: frontend/lib/ui/cross-language.tsx:8
+#: frontend/lib/norent/letter-builder/letter-preview.tsx:51
 msgid "(Name of your language) translation"
 msgstr "(Name of your language) translation"
 
@@ -23,15 +23,7 @@
 msgid "(optional)"
 msgstr "(optional)"
 
-#: frontend/lib/norent/letter-builder/letter-preview.tsx:97
-msgid "(the email will be sent in English)"
-msgstr "(the email will be sent in English)"
-
-#: frontend/lib/rh/rental-history.tsx:141
-msgid "(the request will be sent in English)"
-msgstr "(the request will be sent in English)"
-
-#: frontend/lib/rh/rental-history.tsx:37
+#: frontend/lib/rh/rental-history.tsx:36
 msgid "*Division of Housing and Community Renewal"
 msgstr "*Division of Housing and Community Renewal"
 
@@ -155,7 +147,7 @@
 msgstr "Apartment Needs Painting"
 
 #: frontend/lib/forms/apt-number-form-fields.tsx:13
-#: frontend/lib/rh/rental-history.tsx:118
+#: frontend/lib/rh/rental-history.tsx:117
 msgid "Apartment number"
 msgstr "Apartment number"
 
@@ -218,7 +210,7 @@
 msgid "Bathtub: Pipes Leaking"
 msgstr "Bathtub: Pipes Leaking"
 
-#: frontend/lib/norent/letter-builder/letter-preview.tsx:57
+#: frontend/lib/norent/letter-builder/letter-preview.tsx:72
 msgid "Before you send your letter, let's review what will be sent to make sure all the information is correct."
 msgstr "Before you send your letter, let's review what will be sent to make sure all the information is correct."
 
@@ -292,7 +284,7 @@
 msgid "Cancel Rent Campaign"
 msgstr "Cancel Rent Campaign"
 
-#: frontend/lib/rh/rental-history.tsx:126
+#: frontend/lib/rh/rental-history.tsx:125
 msgid "Cancel request"
 msgstr "Cancel request"
 
@@ -522,7 +514,7 @@
 msgid "Email address <0>(recommended)</0>"
 msgstr "Email address <0>(recommended)</0>"
 
-#: frontend/lib/norent/letter-builder/letter-preview.tsx:73
+#: frontend/lib/norent/letter-builder/letter-preview.tsx:88
 msgid "English version"
 msgstr "English version"
 
@@ -542,7 +534,7 @@
 msgid "Exercise your rights"
 msgstr "Exercise your rights"
 
-#: frontend/lib/rh/rental-history.tsx:215
+#: frontend/lib/rh/rental-history.tsx:209
 msgid "Explore our other tools"
 msgstr "Explore our other tools"
 
@@ -576,7 +568,7 @@
 msgstr "Find out more"
 
 #: frontend/lib/norent/letter-builder/ask-name.tsx:26
-#: frontend/lib/rh/rental-history.tsx:111
+#: frontend/lib/rh/rental-history.tsx:110
 msgid "First name"
 msgstr "First name"
 
@@ -668,19 +660,19 @@
 msgid "Here are a few benefits to sending a letter to your landlord:"
 msgstr "Here are a few benefits to sending a letter to your landlord:"
 
-#: frontend/lib/rh/rental-history.tsx:133
+#: frontend/lib/rh/rental-history.tsx:132
 msgid "Here is a preview of the request for your Rent History. It includes your address and apartment number so that the DHCR can mail you."
 msgstr "Here is a preview of the request for your Rent History. It includes your address and apartment number so that the DHCR can mail you."
 
-#: frontend/lib/norent/letter-builder/letter-preview.tsx:64
+#: frontend/lib/norent/letter-builder/letter-preview.tsx:79
 msgid "Here's a preview of the letter that will be attached in an email to your landlord:"
 msgstr "Here's a preview of the letter that will be attached in an email to your landlord:"
 
-#: frontend/lib/norent/letter-builder/letter-preview.tsx:67
+#: frontend/lib/norent/letter-builder/letter-preview.tsx:82
 msgid "Here's a preview of the letter:"
 msgstr "Here's a preview of the letter:"
 
-#: frontend/lib/norent/letter-builder/letter-preview.tsx:92
+#: frontend/lib/norent/letter-builder/letter-preview.tsx:107
 msgid "Here’s a preview of the email that will be sent on your behalf:"
 msgstr "Here’s a preview of the email that will be sent on your behalf:"
 
@@ -701,7 +693,7 @@
 msgid "Homepage"
 msgstr "Homepage"
 
-#: frontend/lib/rh/rental-history.tsx:176
+#: frontend/lib/rh/rental-history.tsx:170
 msgid "Housing Court Answers"
 msgstr "Housing Court Answers"
 
@@ -766,7 +758,7 @@
 msgid "If you didn't receive a code, try checking your email. If it's not in there either, please email <0/>."
 msgstr "If you didn't receive a code, try checking your email. If it's not in there either, please email <0/>."
 
-#: frontend/lib/rh/rental-history.tsx:209
+#: frontend/lib/rh/rental-history.tsx:203
 msgid "If you have more questions, please email us at <0/>."
 msgstr "If you have more questions, please email us at <0/>."
 
@@ -870,7 +862,7 @@
 msgid "JustFix.nyc is a registered 501(c)(3) nonprofit organization."
 msgstr "JustFix.nyc is a registered 501(c)(3) nonprofit organization."
 
-#: frontend/lib/rh/rental-history.tsx:182
+#: frontend/lib/rh/rental-history.tsx:176
 msgid "JustFix.nyc's Learning Center"
 msgstr "JustFix.nyc's Learning Center"
 
@@ -907,7 +899,7 @@
 msgstr "Language:"
 
 #: frontend/lib/norent/letter-builder/ask-name.tsx:27
-#: frontend/lib/rh/rental-history.tsx:114
+#: frontend/lib/rh/rental-history.tsx:113
 msgid "Last name"
 msgstr "Last name"
 
@@ -1027,7 +1019,7 @@
 msgid "Maine"
 msgstr "Maine"
 
-#: frontend/lib/norent/letter-builder/letter-preview.tsx:111
+#: frontend/lib/norent/letter-builder/letter-preview.tsx:131
 msgid "Make sure all the information above is correct."
 msgstr "Make sure all the information above is correct."
 
@@ -1043,7 +1035,7 @@
 msgid "Massachusetts"
 msgstr "Massachusetts"
 
-#: frontend/lib/rh/rental-history.tsx:170
+#: frontend/lib/rh/rental-history.tsx:164
 msgid "Met Council on Housing"
 msgstr "Met Council on Housing"
 
@@ -1295,7 +1287,7 @@
 msgstr "Pennsylvania"
 
 #: frontend/lib/norent/start-account-or-login/ask-phone-number.tsx:36
-#: frontend/lib/rh/rental-history.tsx:119
+#: frontend/lib/rh/rental-history.tsx:118
 msgid "Phone number"
 msgstr "Phone number"
 
@@ -1315,11 +1307,15 @@
 msgid "Please enter an email address!"
 msgstr "Please enter an email address!"
 
+#: frontend/lib/norent/letter-builder/letter-preview.tsx:126
+msgid "Please note, the email will be sent in English."
+msgstr "Please note, the email will be sent in English."
+
 #: frontend/lib/norent/letter-email-to-user.tsx:194
 msgid "Please read the rest of this email carefully as it contains important information about your next steps."
 msgstr "Please read the rest of this email carefully as it contains important information about your next steps."
 
-#: frontend/lib/norent/letter-builder/letter-preview.tsx:76
+#: frontend/lib/norent/letter-builder/letter-preview.tsx:91
 #: frontend/lib/norent/the-letter.tsx:92
 msgid "Preview of your NoRent.org letter"
 msgstr "Preview of your NoRent.org letter"
@@ -1364,7 +1360,7 @@
 msgid "Regards,"
 msgstr "Regards,"
 
-#: frontend/lib/rh/rental-history.tsx:225
+#: frontend/lib/rh/rental-history.tsx:219
 msgid "Rent History"
 msgstr "Rent History"
 
@@ -1388,15 +1384,15 @@
 msgid "Request repairs from your landlord"
 msgstr "Request repairs from your landlord"
 
-#: frontend/lib/rh/rental-history.tsx:49
+#: frontend/lib/rh/rental-history.tsx:48
 msgid "Request your <0>Rent History</0> from the NY State DHCR* in two simple steps!"
 msgstr "Request your <0>Rent History</0> from the NY State DHCR* in two simple steps!"
 
-#: frontend/lib/rh/rental-history.tsx:41
+#: frontend/lib/rh/rental-history.tsx:40
 msgid "Request your Rent History"
 msgstr "Request your Rent History"
 
-#: frontend/lib/rh/rental-history.tsx:101
+#: frontend/lib/rh/rental-history.tsx:100
 msgid "Request your apartment's Rent History from the DHCR"
 msgstr "Request your apartment's Rent History from the DHCR"
 
@@ -1412,7 +1408,7 @@
 msgid "Results for {0}"
 msgstr "Results for {0}"
 
-#: frontend/lib/rh/rental-history.tsx:131
+#: frontend/lib/rh/rental-history.tsx:130
 msgid "Review your request to the DHCR"
 msgstr "Review your request to the DHCR"
 
@@ -1597,7 +1593,7 @@
 msgid "Start an emergency legal case for repairs"
 msgstr "Start an emergency legal case for repairs"
 
-#: frontend/lib/rh/rental-history.tsx:65
+#: frontend/lib/rh/rental-history.tsx:64
 msgid "Start my request"
 msgstr "Start my request"
 
@@ -1638,7 +1634,7 @@
 msgid "Submit email"
 msgstr "Submit email"
 
-#: frontend/lib/rh/rental-history.tsx:163
+#: frontend/lib/rh/rental-history.tsx:157
 msgid "Submit request"
 msgstr "Submit request"
 
@@ -1710,7 +1706,7 @@
 msgid "This is optional."
 msgstr "This is optional."
 
-#: frontend/lib/rh/rental-history.tsx:62
+#: frontend/lib/rh/rental-history.tsx:61
 msgid "This service is free, secure, and confidential."
 msgstr "This service is free, secure, and confidential."
 
@@ -1726,11 +1722,11 @@
 msgid "To learn more about what to do next, check out our FAQ page: {faqURL}"
 msgstr "To learn more about what to do next, check out our FAQ page: {faqURL}"
 
-#: frontend/lib/norent/letter-builder/letter-preview.tsx:101
+#: frontend/lib/norent/letter-builder/letter-preview.tsx:116
 msgid "To:"
 msgstr "To:"
 
-#: frontend/lib/rh/rental-history.tsx:146
+#: frontend/lib/rh/rental-history.tsx:140
 msgid "To: New York Division of Housing and Community Renewal (DHCR)"
 msgstr "To: New York Division of Housing and Community Renewal (DHCR)"
 
@@ -1786,7 +1782,7 @@
 msgid "View details about your last letter"
 msgstr "View details about your last letter"
 
-#: frontend/lib/norent/letter-builder/letter-preview.tsx:79
+#: frontend/lib/norent/letter-builder/letter-preview.tsx:94
 msgid "View this letter as a PDF"
 msgstr "View this letter as a PDF"
 
@@ -1798,7 +1794,7 @@
 msgid "Visit Who Owns What"
 msgstr "Visit Who Owns What"
 
-#: frontend/lib/rh/rental-history.tsx:218
+#: frontend/lib/rh/rental-history.tsx:212
 msgid "Want to read more about your rights?"
 msgstr "Want to read more about your rights?"
 
@@ -1820,7 +1816,7 @@
 msgid "We make it easy to notify your landlord by email or by certified mail for free."
 msgstr "We make it easy to notify your landlord by email or by certified mail for free."
 
-#: frontend/lib/norent/letter-builder/letter-preview.tsx:83
+#: frontend/lib/norent/letter-builder/letter-preview.tsx:98
 msgid "We will be mailing this letter on your behalf by USPS certified mail and will be providing a tracking number."
 msgstr "We will be mailing this letter on your behalf by USPS certified mail and will be providing a tracking number."
 
@@ -1892,13 +1888,8 @@
 msgid "What happens after I send this letter?"
 msgstr "What happens after I send this letter?"
 
-<<<<<<< HEAD
-#: frontend/lib/norent/letter-builder/confirmation.tsx:83
-#: frontend/lib/rh/rental-history.tsx:194
-=======
 #: frontend/lib/norent/letter-builder/confirmation.tsx:85
 #: frontend/lib/rh/rental-history.tsx:188
->>>>>>> b9e1f46c
 msgid "What happens next?"
 msgstr "What happens next?"
 
@@ -2060,7 +2051,7 @@
 msgid "You've sent your letter"
 msgstr "You've sent your letter"
 
-#: frontend/lib/norent/letter-builder/letter-preview.tsx:55
+#: frontend/lib/norent/letter-builder/letter-preview.tsx:70
 msgid "Your Letter Is Ready To Send!"
 msgstr "Your Letter Is Ready To Send!"
 
@@ -2072,7 +2063,7 @@
 msgid "Your NoRent.org letter"
 msgstr "Your NoRent.org letter"
 
-#: frontend/lib/rh/rental-history.tsx:191
+#: frontend/lib/rh/rental-history.tsx:185
 msgid "Your Rent History has been requested from the New York State DHCR!"
 msgstr "Your Rent History has been requested from the New York State DHCR!"
 
@@ -2195,7 +2186,7 @@
 msgid "justfix.privacyInfoModalText"
 msgstr "<0>Your privacy is very important to us! Here are some important things to know:</0><1><2>Your personal information is secure.</2><3>We don’t use your personal information for profit or sell it to third parties.</3><4>We use your address to find information about your landlord and your building.</4></1><5>Our Privacy Policy enables sharing anonymized data with approved tenant advocacy organizations exclusively to help further our tenants rights mission. The Privacy Policy contains information regarding what data we collect, how we use it, and the choices you have regarding your personal information. If you’d like to read more, please review our full <6/> and <7/>.</5>"
 
-#: frontend/lib/rh/rental-history.tsx:55
+#: frontend/lib/rh/rental-history.tsx:54
 msgid "justfix.rhExplanation"
 msgstr "This document helps you find out if your apartment is <0>rent stabilized</0> and if you're being <1>overcharged</1>. It shows the registered rents in your apartment since 1984."
 
@@ -2203,7 +2194,7 @@
 msgid "justfix.rhRequestToDhcr"
 msgstr "<0>DHCR administrator,</0><1>I, {0}, am currently living at {1} in apartment {2}, and would like to request the complete Rent History for this apartment back to the year 1984.</1><2>Thank you,<3/>{3}</2>"
 
-#: frontend/lib/rh/rental-history.tsx:197
+#: frontend/lib/rh/rental-history.tsx:191
 msgid "justfix.rhWhatHappensNext"
 msgstr "You should receive your Rent History in the mail in about a week. Your Rent History is an important document—it shows the registered rents in your apartment since 1984. You can learn more about it and how it can help you figure out if you’re being overcharged on rent at the <0>Met Council on Housing guide to Rent Stabilization Overcharges</0>."
 
