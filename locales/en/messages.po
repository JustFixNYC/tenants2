msgid ""
msgstr ""
"POT-Creation-Date: 2020-05-05 12:34+0000\n"
"Mime-Version: 1.0\n"
"Content-Type: text/plain; charset=utf-8\n"
"Content-Transfer-Encoding: 8bit\n"
"X-Generator: @lingui/cli\n"
"X-Crowdin-SourceKey: msgstr\n"
"Language: en\n"
"Project-Id-Version: \n"
"Report-Msgid-Bugs-To: \n"
"PO-Revision-Date: \n"
"Last-Translator: \n"
"Language-Team: \n"
"Plural-Forms: \n"

#. This is used when showing the translation of English content in the user's language. It should be localized to use the name of the language itself, e.g. 'Spanish translation'.
#: frontend/lib/ui/cross-language.tsx:8
msgid "(Name of your language) translation"
msgstr "(Name of your language) translation"

<<<<<<< HEAD
#: frontend/lib/forms/email-attachment.tsx:16
#: frontend/lib/issues/issue-pages.tsx:54
=======
#: frontend/lib/norent/letter-builder/letter-preview.tsx:97
msgid "(Note: the email will be sent in English)"
msgstr "(Note: the email will be sent in English)"

#: frontend/lib/rh/rental-history.tsx:141
msgid "(Note: the request will be sent in English)"
msgstr "(Note: the request will be sent in English)"

>>>>>>> 603afb55
#: frontend/lib/norent/letter-builder/landlord-email.tsx:33
msgid "(optional)"
msgstr "(optional)"

#: frontend/lib/rh/rental-history.tsx:37
msgid "*Division of Housing and Community Renewal"
msgstr "*Division of Housing and Community Renewal"

#: frontend/lib/norent/homepage.tsx:185
msgid "8 Minutes"
msgstr "8 Minutes"

#: frontend/lib/pages/cross-site-terms-opt-in.tsx:31
msgid "<0/> makes use of a <1/> and <2/>, which you can review."
msgstr "<0/> makes use of a <1/> and <2/>, which you can review."

<<<<<<< HEAD
#: frontend/lib/onboarding/onboarding-thanks.tsx:8
msgid "<0>An email to verify your account is on its way, from <1>no-reply@justfix.nyc</1>.</0><2>Don't see one? Check your spam folder.</2>"
msgstr "<0>An email to verify your account is on its way, from <1>no-reply@justfix.nyc</1>.</0><2>Don't see one? Check your spam folder.</2>"
=======
#: frontend/lib/norent/letter-content.tsx:15
msgid "<0>Declaration of COVID-19 Related Financial Distress</0><1/>Compliant with Section 20 of the COVID-19 Tenant Relief Act of 2020, AB 3088"
msgstr "<0>Declaration of COVID-19 Related Financial Distress</0><1/>Compliant with Section 20 of the COVID-19 Tenant Relief Act of 2020, AB 3088"
>>>>>>> 603afb55

#: frontend/lib/data-driven-onboarding/data-driven-onboarding.tsx:441
msgid "<0>Free tools for you to fight for a safe and healthy home</0><1>Enter your address to learn more.</1>"
msgstr "<0>Free tools for you to fight for a safe and healthy home</0><1>Enter your address to learn more.</1>"

<<<<<<< HEAD
#: frontend/lib/onboarding/onboarding-step-3.tsx:109
msgid "<0>If your building has more than 6 units and was built before 1974, your apartment is likely rent stabilized.</0><1>Check your lease to make sure.</1>"
msgstr "<0>If your building has more than 6 units and was built before 1974, your apartment is likely rent stabilized.</0><1>Check your lease to make sure.</1>"
=======
#: frontend/lib/norent/letter-email-to-user.tsx:234
msgid "<0>Hello {0},</0><1>You've sent your NoRent letter. Attached to this email is a PDF copy for your records.</1>"
msgstr "<0>Hello {0},</0><1>You've sent your NoRent letter. Attached to this email is a PDF copy for your records.</1>"
>>>>>>> 603afb55

#: frontend/lib/norent/data/faqs-content.tsx:376
msgid "<0>If your landlord is trying to illegally evict you, reach out to legal assistance at <1/> immediately.</0>"
msgstr "<0>If your landlord is trying to illegally evict you, reach out to legal assistance at <1/> immediately.</0>"

#: frontend/lib/norent/data/faqs-content.tsx:101
msgid "<0>If you’re facing an emergency, you can find further legal assistance in your state at <1/>.</0>"
msgstr "<0>If you’re facing an emergency, you can find further legal assistance in your state at <1/>.</0>"

#: frontend/lib/norent/data/faqs-content.tsx:179
#: frontend/lib/norent/data/faqs-content.tsx:187
msgid "<0>No, you can use this website to send a letter to your landlord via email or USPS mail. You do not have to pay for the letter to be mailed.</0>"
msgstr "<0>No, you can use this website to send a letter to your landlord via email or USPS mail. You do not have to pay for the letter to be mailed.</0>"

#: frontend/lib/norent/components/footer.tsx:51
msgid "<0>NoRent</0> <1>brought to you by JustFix.nyc</1>"
msgstr "<0>NoRent</0> <1>brought to you by JustFix.nyc</1>"

#: frontend/lib/norent/components/letter-counter.tsx:15
msgid "<0>NoRent</0> <1>letters sent by tenants across the USA</1><2>Since April 2020</2>"
msgstr "<0>NoRent</0> <1>letters sent by tenants across the USA</1><2>Since April 2020</2>"

#: frontend/lib/norent/letter-content.tsx:22
msgid "<0>Notice of COVID-19 impact on rent</0><1/>at <2/>"
msgstr "<0>Notice of COVID-19 impact on rent</0><1/>at <2/>"

#. heading of formal letter
#: frontend/lib/util/letter-content-util.tsx:40
msgid "<0>To</0><1/><2>From</2><3/>"
msgstr "<0>To</0><1/><2>From</2><3/>"

<<<<<<< HEAD
#: frontend/lib/onboarding/onboarding-step-3.tsx:46
msgid "<0>Warning:</0> If you do not have a lease, taking action against your landlord could provoke retaliation and/or an eviction notice once the Eviction Moratorium is lifted."
msgstr "<0>Warning:</0> If you do not have a lease, taking action against your landlord could provoke retaliation and/or an eviction notice once the Eviction Moratorium is lifted."

#: frontend/lib/onboarding/onboarding-step-3.tsx:76
msgid "<0>Warning:</0> Taking action against your landlord could provoke retaliation and/or an eviction notice once the Eviction Moratorium is lifted."
msgstr "<0>Warning:</0> Taking action against your landlord could provoke retaliation and/or an eviction notice once the Eviction Moratorium is lifted."
=======
#: frontend/lib/norent/letter-builder/rent-periods.tsx:39
msgid "<0>We aren't including months that you have already informed your landlord about in previous letters.</0>"
msgstr "<0>We aren't including months that you have already informed your landlord about in previous letters.</0>"
>>>>>>> 603afb55

#: frontend/lib/norent/data/faqs-content.tsx:160
#: frontend/lib/norent/data/faqs-content.tsx:167
msgid "<0>Yes, this is a free website created by 501(c)3 non-profit organizations across the United States.</0>"
msgstr "<0>Yes, this is a free website created by 501(c)3 non-profit organizations across the United States.</0>"

#: frontend/lib/norent/homepage.tsx:103
msgid "A national tool by non-profit <0>JustFix.nyc</0>"
msgstr "A national tool by non-profit <0>JustFix.nyc</0>"

#: frontend/lib/norent/about.tsx:48
#: frontend/lib/norent/about.tsx:53
#: frontend/lib/norent/components/footer.tsx:40
#: frontend/lib/norent/site.tsx:74
msgid "About"
msgstr "About"

#: frontend/lib/loc/letter-of-complaint-splash.tsx:166
msgid "About our nonprofit organization"
msgstr "About our nonprofit organization"

#: frontend/lib/onboarding/onboarding-step-3.tsx:108
msgid "About rent stabilization"
msgstr "About rent stabilization"

#: frontend/lib/loc/access-dates.tsx:31
msgid "Access dates"
msgstr "Access dates"

#: frontend/lib/data-driven-onboarding/data-driven-onboarding.tsx:404
msgid "Actions"
msgstr "Actions"

#: frontend/lib/issues/issue-pages.tsx:113
msgid "Add issues"
msgstr "Add issues"

#: frontend/lib/issues/issue-pages.tsx:114
msgid "Add or remove issues"
msgstr "Add or remove issues"

#: frontend/lib/forms/address-and-borough-form-field.tsx:9
#: frontend/lib/norent/letter-builder/ask-national-address.tsx:99
msgid "Address"
msgstr "Address"

#: frontend/lib/norent/data/faqs-content.tsx:10
msgid "After Sending Your Letter"
msgstr "After Sending Your Letter"

#: frontend/lib/norent/homepage.tsx:293
msgid "After sending your letter, we can connect you to <0>local groups</0> to organize for greater demands with other tenants."
msgstr "After sending your letter, we can connect you to <0>local groups</0> to organize for greater demands with other tenants."

#: frontend/lib/loc/loc-confirmation.tsx:88
msgid "After the repair-worker leaves"
msgstr "After the repair-worker leaves"

#: frontend/lib/norent/letter-builder/letter-preview.tsx:20
msgid "After this step, you cannot go back to make changes. But don’t worry, we’ll explain what to do next."
msgstr "After this step, you cannot go back to make changes. But don’t worry, we’ll explain what to do next."

#: frontend/lib/norent/homepage.tsx:221
msgid "After you’ve reviewed your letter, we send it to your landlord on your behalf by email and by certified mail, depending on the contact information that you provide us."
msgstr "After you’ve reviewed your letter, we send it to your landlord on your behalf by email and by certified mail, depending on the contact information that you provide us."

#: common-data/us-state-choices.ts:66
msgid "Alabama"
msgstr "Alabama"

#: frontend/lib/pages/not-found.tsx:12
msgid "Alas."
msgstr "Alas."

#: common-data/us-state-choices.ts:65
msgid "Alaska"
msgstr "Alaska"

#: frontend/lib/norent/components/subscribe.tsx:34
msgid "All set! Thanks for subscribing!"
msgstr "All set! Thanks for subscribing!"

#: frontend/lib/loc/letter-of-complaint-splash.tsx:62
msgid "Already have an account? <0>Sign in</0>"
msgstr "Already have an account? <0>Sign in</0>"

#: frontend/lib/norent/homepage.tsx:188
msgid "Answer a few questions about yourself and your landlord or management company. It'll take no more than 8 minutes."
msgstr "Answer a few questions about yourself and your landlord or management company. It'll take no more than 8 minutes."

#: common-data/issue-choices.ts:156
msgid "Apartment Needs Painting"
msgstr "Apartment Needs Painting"

#: frontend/lib/forms/apt-number-form-fields.tsx:13
#: frontend/lib/rh/rental-history.tsx:118
msgid "Apartment number"
msgstr "Apartment number"

#: frontend/lib/norent/log-out.tsx:11
msgid "Are you sure you want to log out?"
msgstr "Are you sure you want to log out?"

#: frontend/lib/norent/letter-builder/ask-national-address.tsx:50
msgid "Are you sure you want to proceed with the following address?"
msgstr "Are you sure you want to proceed with the following address?"

#: common-data/us-state-choices.ts:67
msgid "Arizona"
msgstr "Arizona"

#: common-data/us-state-choices.ts:68
msgid "Arkansas"
msgstr "Arkansas"

#: frontend/lib/onboarding/onboarding-step-3.tsx:63
msgid "As a rent stabilized tenant, you have additional rights that protect you from landlord retaliation, especially your right to a renewal lease every one or two years."
msgstr "As a rent stabilized tenant, you have additional rights that protect you from landlord retaliation, especially your right to a renewal lease every one or two years."

#: frontend/lib/loc/letter-content.tsx:54
msgid "Available access dates"
msgstr "Available access dates"

#: frontend/lib/issues/issue-pages.tsx:248
#: frontend/lib/ui/buttons.tsx:38
msgid "Back"
msgstr "Back"

#: frontend/lib/norent/faqs.tsx:111
msgid "Back to top"
msgstr "Back to top"

#: frontend/lib/norent/homepage.tsx:71
msgid "Banning evictions"
msgstr "Banning evictions"

#: common-data/issue-choices.ts:172
#: common-data/issue-choices.ts:187
#: common-data/issue-choices.ts:213
#: common-data/issue-choices.ts:228
msgid "Baseboards Defective"
msgstr "Baseboards Defective"

#: common-data/issue-area-choices.ts:23
msgid "Bathrooms"
msgstr "Bathrooms"

#: common-data/issue-choices.ts:247
msgid "Bathtub: Cracked Tub"
msgstr "Bathtub: Cracked Tub"

#: common-data/issue-choices.ts:252
msgid "Bathtub: Drain Stoppage"
msgstr "Bathtub: Drain Stoppage"

#: common-data/issue-choices.ts:249
msgid "Bathtub: Faucets not installed"
msgstr "Bathtub: Faucets not installed"

#: common-data/issue-choices.ts:250
msgid "Bathtub: Faucets not working"
msgstr "Bathtub: Faucets not working"

#: common-data/issue-choices.ts:248
msgid "Bathtub: Leaky Faucet"
msgstr "Bathtub: Leaky Faucet"

#: common-data/issue-choices.ts:251
msgid "Bathtub: Pipes Leaking"
msgstr "Bathtub: Pipes Leaking"

<<<<<<< HEAD
#: common-data/issue-area-choices.ts:20
msgid "Bedrooms"
msgstr "Bedrooms"

#: frontend/lib/loc/loc-confirmation.tsx:49
msgid "Before the repair-worker arrives"
msgstr "Before the repair-worker arrives"

#: frontend/lib/norent/letter-builder/letter-preview.tsx:63
=======
#: frontend/lib/norent/letter-builder/letter-preview.tsx:57
>>>>>>> 603afb55
msgid "Before you send your letter, let's review what will be sent to make sure all the information is correct."
msgstr "Before you send your letter, let's review what will be sent to make sure all the information is correct."

#: frontend/lib/norent/the-letter.tsx:56
msgid "Benefit from the eviction protections that local elected officials have put in place, by notifying your landlord of your inability to pay rent for reasons related to COVID-19"
msgstr "Benefit from the eviction protections that local elected officials have put in place, by notifying your landlord of your inability to pay rent for reasons related to COVID-19"

#: common-data/issue-choices.ts:272
msgid "Broken/no smoke/Co2 detector"
msgstr "Broken/no smoke/Co2 detector"

#: frontend/lib/norent/faqs.tsx:89
msgid "Browse the FAQs"
msgstr "Browse the FAQs"

#: common-data/issue-choices.ts:269
msgid "Bug Infestation"
msgstr "Bug Infestation"

#: frontend/lib/norent/homepage.tsx:39
msgid "Build a letter using our free letter builder"
msgstr "Build a letter using our free letter builder"

#: frontend/lib/norent/components/footer.tsx:31
#: frontend/lib/norent/site.tsx:65
msgid "Build my Letter"
msgstr "Build my Letter"

#: frontend/lib/norent/homepage.tsx:29
msgid "Build my letter"
msgstr "Build my letter"

#: frontend/lib/norent/letter-builder/confirmation.tsx:150
msgid "Build power in numbers"
msgstr "Build power in numbers"

#: frontend/lib/norent/letter-builder/welcome.tsx:16
msgid "Build your letter"
msgstr "Build your letter"

#: frontend/lib/data-driven-onboarding/data-driven-onboarding.tsx:216
msgid "Buildings in your landlord's portfolio are located in {0, plural, one {one zip code.} other {# zip codes.}}"
msgstr "Buildings in your landlord's portfolio are located in {0, plural, one {one zip code.} other {# zip codes.}}"

#: common-data/issue-choices.ts:164
msgid "Buzzer Broken"
msgstr "Buzzer Broken"

#: common-data/issue-choices.ts:163
msgid "Buzzer Defective"
msgstr "Buzzer Defective"

#: frontend/lib/norent/data/faqs-content.tsx:28
msgid "COVID-19 Emergency Tenant Protections & Rent Strikes Map"
msgstr "COVID-19 Emergency Tenant Protections & Rent Strikes Map"

#: common-data/us-state-choices.ts:69
msgid "California"
msgstr "California"

#: frontend/lib/norent/components/helmet.tsx:55
#: frontend/lib/norent/homepage.tsx:89
msgid "Can't pay rent?"
msgstr "Can't pay rent?"

#: frontend/lib/forms/clear-session-button.tsx:9
#: frontend/lib/onboarding/onboarding-step-1.tsx:105
msgid "Cancel"
msgstr "Cancel"

#: frontend/lib/norent/data/state-localized-resources.tsx:24
msgid "Cancel Rent Campaign"
msgstr "Cancel Rent Campaign"

<<<<<<< HEAD
#: frontend/lib/issues/issue-pages.tsx:62
msgid "Cancel and go back"
msgstr "Cancel and go back"

#: frontend/lib/rh/rental-history.tsx:118
=======
#: frontend/lib/rh/rental-history.tsx:126
>>>>>>> 603afb55
msgid "Cancel request"
msgstr "Cancel request"

#: frontend/lib/norent/homepage.tsx:70
msgid "Cancelling rent"
msgstr "Cancelling rent"

#: common-data/issue-choices.ts:177
#: common-data/issue-choices.ts:192
#: common-data/issue-choices.ts:218
#: common-data/issue-choices.ts:233
msgid "Ceiling Falling/Fell"
msgstr "Ceiling Falling/Fell"

#: common-data/issue-choices.ts:178
#: common-data/issue-choices.ts:193
#: common-data/issue-choices.ts:219
#: common-data/issue-choices.ts:234
msgid "Ceiling Leaking"
msgstr "Ceiling Leaking"

#: frontend/lib/norent/letter-builder/know-your-rights.tsx:29
msgid "Check out these valuable resources for your state:"
msgstr "Check out these valuable resources for your state:"

#: frontend/lib/norent/letter-builder/confirmation.tsx:61
msgid "Check your email for additional important information on next steps."
msgstr "Check your email for additional important information on next steps."

#: frontend/lib/norent/homepage.tsx:42
msgid "Cite up-to-date legal ordinances in your letter"
msgstr "Cite up-to-date legal ordinances in your letter"

#: frontend/lib/loc/landlord-details.tsx:79
#: frontend/lib/norent/letter-builder/landlord-mailing-address.tsx:38
msgid "City"
msgstr "City"

#: frontend/lib/forms/city-and-state-form-field.tsx:15
msgid "City/township/borough"
msgstr "City/township/borough"

#: frontend/lib/loc/letter-content.tsx:121
msgid "Civil penalties"
msgstr "Civil penalties"

#: frontend/lib/norent/data/faqs-content.tsx:31
msgid "Click here to join MHAction’s movement"
msgstr "Click here to join MHAction’s movement"

#: frontend/lib/norent/letter-builder/confirmation.tsx:173
msgid "Click here to join MHAction’s movement to hold corporate community owners accountable."
msgstr "Click here to join MHAction’s movement to hold corporate community owners accountable."

#: frontend/lib/norent/start-account-or-login/ask-phone-number.tsx:54
msgid "Click here to learn more about our privacy policy."
msgstr "Click here to learn more about our privacy policy."

#: common-data/issue-choices.ts:148
msgid "Cockroaches"
msgstr "Cockroaches"

#: frontend/lib/norent/homepage.tsx:301
msgid "Collective action is a powerful tool for:"
msgstr "Collective action is a powerful tool for:"

#: common-data/us-state-choices.ts:70
msgid "Colorado"
msgstr "Colorado"

#: frontend/lib/norent/letter-builder/more-letters.tsx:15
msgid "Come back next month to send another letter if you still can't pay rent."
msgstr "Come back next month to send another letter if you still can't pay rent."

#: frontend/lib/norent/about.tsx:11
msgid "Community Justice Project"
msgstr "Community Justice Project"

#: frontend/lib/loc/letter-request.tsx:37
msgid "Confirm"
msgstr "Confirm"

#: frontend/lib/norent/letter-builder/create-account.tsx:35
msgid "Confirm password"
msgstr "Confirm password"

#: frontend/lib/norent/start-account-or-login/set-password.tsx:22
msgid "Confirm your new password"
msgstr "Confirm your new password"

#: frontend/lib/norent/letter-builder/ask-national-address.tsx:37
#: frontend/lib/norent/letter-builder/ask-nyc-address.tsx:25
msgid "Confirming the address"
msgstr "Confirming the address"

#: frontend/lib/norent/letter-builder/ask-city-state.tsx:21
msgid "Confirming the city"
msgstr "Confirming the city"

#: common-data/us-state-choices.ts:71
msgid "Connecticut"
msgstr "Connecticut"

#: frontend/lib/norent/data/faqs-content.tsx:9
msgid "Connecting With Others"
msgstr "Connecting With Others"

#: frontend/lib/norent/letter-builder/confirmation.tsx:128
msgid "Contact a lawyer if your landlord retaliates"
msgstr "Contact a lawyer if your landlord retaliates"

<<<<<<< HEAD
#: frontend/lib/norent/letter-builder/error-pages.tsx:28
#: frontend/lib/norent/letter-builder/error-pages.tsx:40
#: frontend/lib/onboarding/onboarding-step-3.tsx:30
#: frontend/lib/onboarding/onboarding-step-4.tsx:48
#: frontend/lib/onboarding/onboarding-thanks.tsx:18
=======
#: frontend/lib/norent/letter-builder/error-pages.tsx:32
#: frontend/lib/norent/letter-builder/error-pages.tsx:44
>>>>>>> 603afb55
msgid "Continue"
msgstr "Continue"

#: frontend/lib/norent/letter-builder/error-pages.tsx:25
msgid "Continue to the confirmation page for information about the last letter you sent and next steps you can take."
msgstr "Continue to the confirmation page for information about the last letter you sent and next steps you can take."

#: common-data/issue-choices.ts:201
msgid "Cracked Sink"
msgstr "Cracked Sink"

#: common-data/issue-choices.ts:168
#: common-data/issue-choices.ts:185
#: common-data/issue-choices.ts:211
#: common-data/issue-choices.ts:226
msgid "Cracked walls"
msgstr "Cracked walls"

#: frontend/lib/onboarding/onboarding-step-4.tsx:37
msgid "Create a password"
msgstr "Create a password"

#: frontend/lib/onboarding/onboarding-routes.tsx:40
msgid "Create an Account"
msgstr "Create an Account"

#: frontend/lib/onboarding/onboarding-step-1.tsx:92
msgid "Create an account to get started with your {actionLabel}!"
msgstr "Create an account to get started with your {actionLabel}!"

#: frontend/lib/issues/issue-pages.tsx:54
msgid "Custom issue #"
msgstr "Custom issue #"

#. salutation of formal letter
#: frontend/lib/util/letter-content-util.tsx:48
msgid "Dear <0/>,"
msgstr "Dear <0/>,"

#: frontend/lib/norent/homepage.tsx:248
msgid "Dear Landlord/Management."
msgstr "Dear Landlord/Management."

#: common-data/us-state-choices.ts:72
msgid "Delaware"
msgstr "Delaware"

#: frontend/lib/norent/letter-builder/confirmation.tsx:68
msgid "Details about your latest letter"
msgstr "Details about your latest letter"

#: frontend/lib/ui/footer.tsx:11
msgid "Developed with <0>Law Help Interactive</0>"
msgstr "Developed with <0>Law Help Interactive</0>"

#: common-data/us-state-choices.ts:73
msgid "District of Columbia"
msgstr "District of Columbia"

#: frontend/lib/norent/data/faqs-content.tsx:175
msgid "Do I have to go to the post office to mail my letter?"
msgstr "Do I have to go to the post office to mail my letter?"

#: frontend/lib/norent/letter-email-to-user.tsx:72
msgid "Do I need to send this declaration every month?"
msgstr "Do I need to send this declaration every month?"

#: frontend/lib/norent/letter-email-to-user.tsx:82
msgid "Do I still have to pay my rent?"
msgstr "Do I still have to pay my rent?"

#: frontend/lib/norent/letter-builder/ask-city-state.tsx:23
msgid "Do you live in {0}, {1}?"
msgstr "Do you live in {0}, {1}?"

#: frontend/lib/onboarding/onboarding-step-3.tsx:163
msgid "Do you receive a housing voucher (Section 8, FEPS, Link, HASA, other)?"
msgstr "Do you receive a housing voucher (Section 8, FEPS, Link, HASA, other)?"

#: frontend/lib/norent/letter-builder/landlord-mailing-address.tsx:22
msgid "Do you still want to mail to:"
msgstr "Do you still want to mail to:"

#: frontend/lib/issues/issue-pages.tsx:44
msgid "Don't see your issues listed? You can add up to {MAX_CUSTOM_ISSUES_PER_AREA} additional issues below."
msgstr "Don't see your issues listed? You can add up to {MAX_CUSTOM_ISSUES_PER_AREA} additional issues below."

#: frontend/lib/norent/log-out.tsx:14
msgid "Don’t worry, we’ll save your progress so you’ll be able to come back to your last step when you log back in."
msgstr "Don’t worry, we’ll save your progress so you’ll be able to come back to your last step when you log back in."

#: common-data/issue-choices.ts:175
#: common-data/issue-choices.ts:190
#: common-data/issue-choices.ts:216
#: common-data/issue-choices.ts:231
msgid "Door Broken"
msgstr "Door Broken"

#: common-data/issue-choices.ts:160
msgid "Door Lock Broken"
msgstr "Door Lock Broken"

#: common-data/issue-choices.ts:159
msgid "Door Lock Defective"
msgstr "Door Lock Defective"

#: common-data/issue-choices.ts:162
msgid "Doorbell Broken"
msgstr "Doorbell Broken"

#: common-data/issue-choices.ts:161
msgid "Doorbell Defective"
msgstr "Doorbell Defective"

#: frontend/lib/loc/loc-confirmation.tsx:125
msgid "Download letter"
msgstr "Download letter"

#: common-data/issue-choices.ts:207
msgid "Drain Stoppage"
msgstr "Drain Stoppage"

#: frontend/lib/norent/components/subscribe.tsx:55
msgid "ENTER YOUR EMAIL"
msgstr "ENTER YOUR EMAIL"

#: common-data/issue-choices.ts:180
#: common-data/issue-choices.ts:195
#: common-data/issue-choices.ts:221
#: common-data/issue-choices.ts:236
#: common-data/issue-choices.ts:267
msgid "Electric wiring exposed"
msgstr "Electric wiring exposed"

#: common-data/issue-choices.ts:179
#: common-data/issue-choices.ts:194
#: common-data/issue-choices.ts:220
#: common-data/issue-choices.ts:235
msgid "Electricity defective"
msgstr "Electricity defective"

#: frontend/lib/norent/components/subscribe.tsx:53
msgid "Email"
msgstr "Email"

#: frontend/lib/loc/loc-confirmation.tsx:282
msgid "Email a copy of your letter to yourself, someone you trust, or your landlord."
msgstr "Email a copy of your letter to yourself, someone you trust, or your landlord."

#: frontend/lib/norent/letter-builder/ask-email.tsx:30
#: frontend/lib/onboarding/onboarding-step-4.tsx:34
msgid "Email address"
msgstr "Email address"

#: frontend/lib/norent/letter-builder/landlord-name-and-contact-types.tsx:74
msgid "Email address <0>(recommended)</0>"
msgstr "Email address <0>(recommended)</0>"

<<<<<<< HEAD
#: frontend/lib/forms/email-attachment.tsx:15
msgid "Email address for recipient #{0}"
msgstr "Email address for recipient #{0}"

#: common-data/signup-intent-choices.ts:19
msgid "Emergency HP Action"
msgstr "Emergency HP Action"

#: frontend/lib/norent/letter-builder/letter-preview.tsx:79
=======
#: frontend/lib/norent/letter-builder/letter-preview.tsx:73
>>>>>>> 603afb55
msgid "English version"
msgstr "English version"

#: frontend/lib/data-driven-onboarding/data-driven-onboarding.tsx:450
msgid "Enter your address to see some recommended actions."
msgstr "Enter your address to see some recommended actions."

#: common-data/issue-area-choices.ts:19
msgid "Entire home and hallways"
msgstr "Entire home and hallways"

#: frontend/lib/norent/the-letter.tsx:66
msgid "Establish your defense"
msgstr "Establish your defense"

#: frontend/lib/norent/data/state-localized-resources.tsx:17
msgid "Eviction Moratorium updates"
msgstr "Eviction Moratorium updates"

#: frontend/lib/norent/the-letter.tsx:53
msgid "Exercise your rights"
msgstr "Exercise your rights"

#: frontend/lib/rh/rental-history.tsx:215
msgid "Explore our other tools"
msgstr "Explore our other tools"

#: frontend/lib/norent/homepage.tsx:114
msgid "Explore the tool"
msgstr "Explore the tool"

#: frontend/lib/norent/faqs.tsx:71
msgid "FAQs"
msgstr "FAQs"

#: frontend/lib/norent/components/footer.tsx:37
#: frontend/lib/norent/site.tsx:71
msgid "Faqs"
msgstr "Faqs"

#: common-data/issue-choices.ts:203
msgid "Faucets not installed"
msgstr "Faucets not installed"

#: common-data/issue-choices.ts:204
msgid "Faucets not working"
msgstr "Faucets not working"

#: frontend/lib/data-driven-onboarding/data-driven-onboarding.tsx:343
msgid "Fight an eviction"
msgstr "Fight an eviction"

#: frontend/lib/norent/letter-builder/confirmation.tsx:104
msgid "Find out more"
msgstr "Find out more"

#: frontend/lib/loc/access-dates.tsx:47
msgid "First access date (at least {MIN_DAYS} days from today)"
msgstr "First access date (at least {MIN_DAYS} days from today)"

#: frontend/lib/norent/letter-builder/ask-name.tsx:26
<<<<<<< HEAD
#: frontend/lib/onboarding/onboarding-step-1.tsx:65
#: frontend/lib/rh/rental-history.tsx:103
=======
#: frontend/lib/rh/rental-history.tsx:111
>>>>>>> 603afb55
msgid "First name"
msgstr "First name"

#: frontend/lib/loc/letter-of-complaint.tsx:44
msgid "First, conduct a <0>self-inspection of your home</0> to document all the issues that need repair."
msgstr "First, conduct a <0>self-inspection of your home</0> to document all the issues that need repair."

#: common-data/issue-choices.ts:155
msgid "Floor Sags"
msgstr "Floor Sags"

#: common-data/us-state-choices.ts:74
msgid "Florida"
msgstr "Florida"

#: frontend/lib/norent/homepage.tsx:218
msgid "Free Certified Mail"
msgstr "Free Certified Mail"

#: frontend/lib/norent/faqs.tsx:76
msgid "Frequently Asked Questions"
msgstr "Frequently Asked Questions"

#: common-data/issue-choices.ts:158
msgid "Front Door Broken"
msgstr "Front Door Broken"

#: common-data/issue-choices.ts:157
msgid "Front Door Defective"
msgstr "Front Door Defective"

#: common-data/issue-choices.ts:271
msgid "Fumes/smoke entering apartment"
msgstr "Fumes/smoke entering apartment"

#: frontend/lib/norent/letter-builder/confirmation.tsx:88
msgid "Gather documentation"
msgstr "Gather documentation"

#: common-data/us-state-choices.ts:75
msgid "Georgia"
msgstr "Georgia"

#: frontend/lib/norent/letter-builder/confirmation.tsx:196
msgid "Give feedback"
msgstr "Give feedback"

#: frontend/lib/norent/letter-builder/confirmation.tsx:185
msgid "Give us feedback"
msgstr "Give us feedback"

#: frontend/lib/norent/start-account-or-login/verify-password.tsx:39
msgid "Go back"
msgstr "Go back"

<<<<<<< HEAD
#: frontend/lib/loc/letter-request.tsx:76
msgid "Go back and edit"
msgstr "Go back and edit"

#: frontend/lib/norent/letter-builder/confirmation.tsx:156
=======
#: frontend/lib/norent/letter-builder/confirmation.tsx:180
>>>>>>> 603afb55
msgid "Go to website"
msgstr "Go to website"

#: frontend/lib/norent/homepage.tsx:69
msgid "Going on rent strike"
msgstr "Going on rent strike"

#: frontend/lib/onboarding/onboarding-step-3.tsx:40
#: frontend/lib/ui/privacy-info-modal.tsx:59
msgid "Got it!"
msgstr "Got it!"

#: frontend/lib/forms/email-attachment.tsx:33
msgid "Got it! We're sending your {noun} to"
msgstr "Got it! We're sending your {noun} to"

#: frontend/lib/pages/redirect-to-english-page.tsx:15
msgid "Got it, take me there"
msgstr "Got it, take me there"

#: frontend/lib/onboarding/onboarding-step-3.tsx:61
msgid "Great news!"
msgstr "Great news!"

#: common-data/signup-intent-choices.ts:18
msgid "HP Action"
msgstr "HP Action"

#: frontend/lib/ui/covid-banners.tsx:77
msgid "Have you been given an eviction notice? <0>This is illegal.</0> An Eviction Moratorium is currently in place across New York State."
msgstr "Have you been given an eviction notice? <0>This is illegal.</0> An Eviction Moratorium is currently in place across New York State."

#: frontend/lib/loc/relief-attempts.tsx:27
msgid "Have you previously called 311 with no results?"
msgstr "Have you previously called 311 with no results?"

#: common-data/us-state-choices.ts:76
msgid "Hawaii"
msgstr "Hawaii"

#: frontend/lib/loc/letter-of-complaint-splash.tsx:118
msgid "Hear from tenants who have used JustFix.nyc"
msgstr "Hear from tenants who have used JustFix.nyc"

#: frontend/lib/tests/i18n-lingui.test.tsx:19
#: frontend/lib/tests/i18n-lingui.test.tsx:25
#: frontend/lib/tests/i18n-lingui.test.tsx:32
#: frontend/lib/ui/tests/localized-outbound-link.test.tsx:18
#: frontend/lib/ui/tests/localized-outbound-link.test.tsx:25
msgid "Hello world"
msgstr "Hello world"

#: frontend/lib/justfix-navbar.tsx:28
msgid "Help"
msgstr "Help"

#: frontend/lib/norent/data/faqs-content.tsx:374
msgid "Help! My landlord is already trying to evict me."
msgstr "Help! My landlord is already trying to evict me."

#: frontend/lib/norent/the-letter.tsx:44
msgid "Here are a few benefits to sending a letter to your landlord:"
msgstr "Here are a few benefits to sending a letter to your landlord:"

<<<<<<< HEAD
#: frontend/lib/loc/loc-confirmation.tsx:220
msgid "Here is a link to a PDF of your saved letter:"
msgstr "Here is a link to a PDF of your saved letter:"

#: frontend/lib/loc/letter-request.tsx:57
msgid "Here is a preview of the letter for you to review. It includes the repair issues you selected from the issue checklist."
msgstr "Here is a preview of the letter for you to review. It includes the repair issues you selected from the issue checklist."

#: frontend/lib/rh/rental-history.tsx:125
=======
#: frontend/lib/rh/rental-history.tsx:133
>>>>>>> 603afb55
msgid "Here is a preview of the request for your Rent History. It includes your address and apartment number so that the DHCR can mail you."
msgstr "Here is a preview of the request for your Rent History. It includes your address and apartment number so that the DHCR can mail you."

#: frontend/lib/norent/letter-builder/letter-preview.tsx:64
msgid "Here's a preview of the letter that will be attached in an email to your landlord:"
msgstr "Here's a preview of the letter that will be attached in an email to your landlord:"

#: frontend/lib/norent/letter-builder/letter-preview.tsx:67
msgid "Here's a preview of the letter:"
msgstr "Here's a preview of the letter:"

#: frontend/lib/norent/letter-builder/letter-preview.tsx:92
msgid "Here’s a preview of the email that will be sent on your behalf:"
msgstr "Here’s a preview of the email that will be sent on your behalf:"

#: frontend/lib/norent/homepage.tsx:241
msgid "Here’s a preview of what the letter looks like:"
msgstr "Here’s a preview of what the letter looks like:"

#: frontend/lib/norent/the-letter.tsx:89
msgid "Here’s what the letter will look like:"
msgstr "Here’s what the letter will look like:"

#: frontend/lib/norent/homepage.tsx:48
msgid "Here’s what you can do with <0>NoRent</0>"
msgstr "Here’s what you can do with <0>NoRent</0>"

#: frontend/lib/loc/letter-of-complaint.tsx:30
msgid "Hi {firstName}, welcome to JustFix.nyc! Let's start your Letter of Complaint."
msgstr "Hi {firstName}, welcome to JustFix.nyc! Let's start your Letter of Complaint."

#: frontend/lib/loc/loc-confirmation.tsx:115
msgid "Hide sanitation guidelines"
msgstr "Hide sanitation guidelines"

#: frontend/lib/issues/issue-pages.tsx:223
#: frontend/lib/issues/issue-pages.tsx:226
msgid "Home self-inspection"
msgstr "Home self-inspection"

#: frontend/lib/justfix-navbar.tsx:13
#: frontend/lib/norent/site.tsx:87
msgid "Homepage"
msgstr "Homepage"

#: frontend/lib/rh/rental-history.tsx:176
msgid "Housing Court Answers"
msgstr "Housing Court Answers"

#: frontend/lib/norent/about.tsx:36
msgid "Housing Justice for All"
msgstr "Housing Justice for All"

#: frontend/lib/loc/letter-of-complaint-splash.tsx:78
msgid "How It Works"
msgstr "How It Works"

#: frontend/lib/norent/data/faqs-content.tsx:435
msgid "How can I build collective power with other tenants?"
msgstr "How can I build collective power with other tenants?"

#: frontend/lib/norent/data/faqs-content.tsx:327
#: frontend/lib/norent/data/faqs-content.tsx:430
msgid "How can I connect with a lawyer?"
msgstr "How can I connect with a lawyer?"

#: frontend/lib/norent/data/faqs-content.tsx:425
msgid "How can I document my hardships related to COVID-19?"
msgstr "How can I document my hardships related to COVID-19?"

#: frontend/lib/norent/data/faqs-content.tsx:322
msgid "How do I organize with other tenants in my building, block, or neighborhood?"
msgstr "How do I organize with other tenants in my building, block, or neighborhood?"

#: frontend/lib/norent/letter-email-to-user.tsx:50
msgid "How does sending this declaration help me?"
msgstr "How does sending this declaration help me?"

#: frontend/lib/norent/homepage.tsx:167
msgid "How it works"
msgstr "How it works"

#: frontend/lib/pages/cross-site-terms-opt-in.tsx:43
msgid "I agree to the <0/> terms and conditions."
msgstr "I agree to the <0/> terms and conditions."

#: frontend/lib/onboarding/onboarding-step-4.tsx:40
msgid "I agree to the <0>JustFix.nyc terms and conditions</0>."
msgstr "I agree to the <0>JustFix.nyc terms and conditions</0>."

#: frontend/lib/norent/letter-builder/create-account.tsx:43
msgid "I agree to the <0>NoRent.org terms and conditions</0>."
msgstr "I agree to the <0>NoRent.org terms and conditions</0>."

#: common-data/lease-choices.ts:22
msgid "I don't have a lease"
msgstr "I don't have a lease"

#: frontend/lib/norent/start-account-or-login/verify-password.tsx:64
msgid "I forgot my password"
msgstr "I forgot my password"

#: frontend/lib/forms/apt-number-form-fields.tsx:15
msgid "I have no apartment number"
msgstr "I have no apartment number"

#: frontend/lib/norent/components/social-icons.tsx:17
msgid "I just used JustFix.nyc's new free tool to tell my landlord I can't pay rent"
msgstr "I just used JustFix.nyc's new free tool to tell my landlord I can't pay rent"

#: frontend/lib/loc/letter-content.tsx:30
msgid "I need the following repairs in my home referenced below and/or in the common areas of the building:"
msgstr "I need the following repairs in my home referenced below and/or in the common areas of the building:"

#: frontend/lib/issues/issue-pages.tsx:200
#: frontend/lib/onboarding/onboarding-step-3.tsx:29
msgid "I understand the risk"
msgstr "I understand the risk"

#: frontend/lib/loc/letter-request.tsx:77
msgid "I want to mail this myself."
msgstr "I want to mail this myself."

#: frontend/lib/norent/data/faqs-content.tsx:147
msgid "I'm scared. What happens if my landlord retaliates?"
msgstr "I'm scared. What happens if my landlord retaliates?"

#: common-data/us-state-choices.ts:77
msgid "Idaho"
msgstr "Idaho"

#: frontend/lib/norent/start-account-or-login/verify-phone-number.tsx:25
msgid "If you didn't receive a code, try checking your email. If it's not in there either, please email <0/>."
msgstr "If you didn't receive a code, try checking your email. If it's not in there either, please email <0/>."

#: frontend/lib/rh/rental-history.tsx:209
msgid "If you have more questions, please email us at <0/>."
msgstr "If you have more questions, please email us at <0/>."

<<<<<<< HEAD
#: frontend/lib/onboarding/onboarding-step-3.tsx:123
msgid "If you live in a newer building and your rent is over $2700 a month, you probably have a market rate lease."
msgstr "If you live in a newer building and your rent is over $2700 a month, you probably have a market rate lease."

#: frontend/lib/norent/letter-builder/error-pages.tsx:33
=======
#: frontend/lib/norent/letter-email-to-user.tsx:163
msgid "If you have questions about your rights as a tenant, please <0>connect with Tenants Together</0> or find an attorney at <1>Law Help California</1>."
msgstr "If you have questions about your rights as a tenant, please <0>connect with Tenants Together</0> or find an attorney at <1>Law Help California</1>."

#: frontend/lib/norent/letter-email-to-user.tsx:214
msgid "If you have received a Notice to Pay Rent or Quit or any other type of eviction notice, sign up for a workshop and/or get legal help at <0>StayHousedLA.org</0>."
msgstr "If you have received a Notice to Pay Rent or Quit or any other type of eviction notice, sign up for a workshop and/or get legal help at <0>StayHousedLA.org</0>."

#: frontend/lib/norent/letter-builder/error-pages.tsx:37
>>>>>>> 603afb55
msgid "If you need to make changes to your name or contact information, please contact <0/>."
msgstr "If you need to make changes to your name or contact information, please contact <0/>."

#: frontend/lib/norent/letter-builder/landlord-name-and-contact-types.tsx:59
msgid "If you write checks or transfer money through your bank to pay your rent, use that name here."
msgstr "If you write checks or transfer money through your bank to pay your rent, use that name here."

#: frontend/lib/norent/letter-builder/know-your-rights.tsx:59
msgid "If you’d still like to create an account, we can send you updates in the future."
msgstr "If you’d still like to create an account, we can send you updates in the future."

#: common-data/us-state-choices.ts:78
msgid "Illinois"
msgstr "Illinois"

#: frontend/lib/loc/loc-confirmation.tsx:30
msgid "In order to follow social distancing guidelines and to limit your exposure, please follow these steps to stay as safe as possible."
msgstr "In order to follow social distancing guidelines and to limit your exposure, please follow these steps to stay as safe as possible."

#: frontend/lib/norent/the-letter.tsx:69
msgid "In the event that your landlord tries to evict you, the courts will see this as a proactive step that helps establish your defense."
msgstr "In the event that your landlord tries to evict you, the courts will see this as a proactive step that helps establish your defense."

#: frontend/lib/norent/letter-builder/confirmation.tsx:108
msgid "In {stateName}, you have <0>{numDaysToSend} days </0>to send documentation to your landlord proving you can’t pay rent."
msgstr "In {stateName}, you have <0>{numDaysToSend} days </0>to send documentation to your landlord proving you can’t pay rent."

#: frontend/lib/norent/letter-builder/confirmation.tsx:115
msgid "In {stateName}, you have to send documentation to your landlord proving you can’t pay rent."
msgstr "In {stateName}, you have to send documentation to your landlord proving you can’t pay rent."

#: common-data/issue-choices.ts:274
msgid "Inadequate / no super service"
msgstr "Inadequate / no super service"

#: common-data/issue-choices.ts:205
msgid "Inadequate Water pressure"
msgstr "Inadequate Water pressure"

#: common-data/issue-choices.ts:265
msgid "Inadequate water pressure"
msgstr "Inadequate water pressure"

#: common-data/us-state-choices.ts:79
msgid "Indiana"
msgstr "Indiana"

#: common-data/us-state-choices.ts:80
msgid "Iowa"
msgstr "Iowa"

#: frontend/lib/norent/data/faqs-content.tsx:296
msgid "Is not paying my rent because of COVID-19 considered a “rent strike”?"
msgstr "Is not paying my rent because of COVID-19 considered a “rent strike”?"

#: frontend/lib/norent/data/faqs-content.tsx:196
msgid "Is there someone I can connect with after this to get help?"
msgstr "Is there someone I can connect with after this to get help?"

#: frontend/lib/norent/data/faqs-content.tsx:156
msgid "Is this free?"
msgstr "Is this free?"

#: frontend/lib/norent/data/faqs-content.tsx:224
msgid "Is this tool right for me?"
msgstr "Is this tool right for me?"

#: frontend/lib/ui/address-confirmation.tsx:18
msgid "Is this your address?"
msgstr "Is this your address?"

#: frontend/lib/loc/letter-of-complaint-splash.tsx:46
msgid "Is your landlord not responding? Take action today!"
msgstr "Is your landlord not responding? Take action today!"

#: frontend/lib/onboarding/onboarding-step-3.tsx:121
msgid "Is your lease Market Rate?"
msgstr "Is your lease Market Rate?"

#: frontend/lib/issues/issue-pages.tsx:82
msgid "Issue checklist"
msgstr "Issue checklist"

#: frontend/lib/data-driven-onboarding/data-driven-onboarding.tsx:182
msgid "It doesn't seem like this property is required to register with HPD. You can learn about the City's registration requirements on <0>HPD's Property Management page</0>."
msgstr "It doesn't seem like this property is required to register with HPD. You can learn about the City's registration requirements on <0>HPD's Property Management page</0>."

<<<<<<< HEAD
#: frontend/lib/onboarding/onboarding-step-3.tsx:135
msgid "It's important that you have a lease. If you are a month-to-month tenant, you don't have as many rights."
msgstr "It's important that you have a lease. If you are a month-to-month tenant, you don't have as many rights."

#: frontend/lib/norent/letter-builder/confirmation.tsx:112
=======
#: frontend/lib/norent/letter-builder/rent-periods.tsx:28
msgid "It's important to notify your landlord of all months when you couldn't pay rent."
msgstr "It's important to notify your landlord of all months when you couldn't pay rent."

#: frontend/lib/norent/letter-builder/confirmation.tsx:131
>>>>>>> 603afb55
msgid "It’s possible that your landlord will retaliate once they’ve received your letter. This is illegal. Contact <0>your local legal aid provider</0> for assistance."
msgstr "It’s possible that your landlord will retaliate once they’ve received your letter. This is illegal. Contact <0>your local legal aid provider</0> for assistance."

#: frontend/lib/norent/letter-builder/ask-name.tsx:11
msgid "It’s your first time here!"
msgstr "It’s your first time here!"

#: frontend/lib/norent/components/footer.tsx:19
msgid "Join our <0/>mailing list"
msgstr "Join our <0/>mailing list"

#: frontend/lib/norent/letter-content.tsx:80
msgid "JustFix.nyc <0/>sent on behalf of <1/>"
msgstr "JustFix.nyc <0/>sent on behalf of <1/>"

#: frontend/lib/ui/footer.tsx:25
msgid "JustFix.nyc is a registered 501(c)(3) nonprofit organization."
msgstr "JustFix.nyc is a registered 501(c)(3) nonprofit organization."

<<<<<<< HEAD
#: frontend/lib/loc/letter-request.tsx:21
msgid "JustFix.nyc will send this letter via USPS Certified Mail<0>®</0> to your landlord:"
msgstr "JustFix.nyc will send this letter via USPS Certified Mail<0>®</0> to your landlord:"

#: frontend/lib/loc/loc-confirmation.tsx:256
#: frontend/lib/rh/rental-history.tsx:169
=======
#: frontend/lib/rh/rental-history.tsx:182
>>>>>>> 603afb55
msgid "JustFix.nyc's Learning Center"
msgstr "JustFix.nyc's Learning Center"

#: common-data/us-state-choices.ts:81
msgid "Kansas"
msgstr "Kansas"

#: common-data/us-state-choices.ts:82
msgid "Kentucky"
msgstr "Kentucky"

<<<<<<< HEAD
#: common-data/issue-area-choices.ts:21
msgid "Kitchen"
msgstr "Kitchen"

#: frontend/lib/norent/letter-builder/know-your-rights.tsx:101
=======
#: frontend/lib/norent/letter-builder/know-your-rights.tsx:102
>>>>>>> 603afb55
msgid "Know your rights"
msgstr "Know your rights"

#: frontend/lib/loc/landlord-details.tsx:51
#: frontend/lib/norent/letter-builder/landlord-name-and-contact-types.tsx:33
msgid "Landlord address"
msgstr "Landlord address"

#: frontend/lib/loc/landlord-details.tsx:69
#: frontend/lib/loc/landlord-details.tsx:72
msgid "Landlord information"
msgstr "Landlord information"

#: frontend/lib/loc/landlord-details.tsx:44
#: frontend/lib/norent/letter-builder/landlord-name-and-contact-types.tsx:26
msgid "Landlord name"
msgstr "Landlord name"

#: frontend/lib/loc/landlord-details.tsx:77
msgid "Landlord's name"
msgstr "Landlord's name"

#: frontend/lib/norent/letter-builder/landlord-email.tsx:31
msgid "Landlord/management company's email"
msgstr "Landlord/management company's email"

#: frontend/lib/norent/letter-builder/landlord-name-and-contact-types.tsx:57
msgid "Landlord/management company's name"
msgstr "Landlord/management company's name"

#: frontend/lib/loc/access-dates.tsx:34
msgid "Landlord/super access dates"
msgstr "Landlord/super access dates"

#: frontend/lib/norent/components/language-toggle.tsx:34
msgid "Language:"
msgstr "Language:"

#: frontend/lib/norent/letter-builder/ask-name.tsx:27
<<<<<<< HEAD
#: frontend/lib/onboarding/onboarding-step-1.tsx:68
#: frontend/lib/rh/rental-history.tsx:106
=======
#: frontend/lib/rh/rental-history.tsx:114
>>>>>>> 603afb55
msgid "Last name"
msgstr "Last name"

#: common-data/issue-choices.ts:165
msgid "Lead-based Paint"
msgstr "Lead-based Paint"

#: common-data/issue-choices.ts:202
msgid "Leaky Faucet"
msgstr "Leaky Faucet"

#: frontend/lib/norent/about.tsx:57
msgid "Learn about why we made this tool, who we are, and who our partners are."
msgstr "Learn about why we made this tool, who we are, and who our partners are."

#: frontend/lib/data-driven-onboarding/data-driven-onboarding.tsx:310
msgid "Learn about your rent"
msgstr "Learn about your rent"

#: frontend/lib/data-driven-onboarding/data-driven-onboarding.tsx:352
#: frontend/lib/norent/about.tsx:66
#: frontend/lib/norent/letter-builder/post-signup-no-protections.tsx:21
#: frontend/lib/norent/the-letter.tsx:29
#: frontend/lib/ui/covid-banners.tsx:83
msgid "Learn more"
msgstr "Learn more"

#: frontend/lib/norent/about.tsx:111
msgid "Learn more about our mission on our website"
msgstr "Learn more about our mission on our website"

#: frontend/lib/onboarding/onboarding-step-3.tsx:154
msgid "Learn more about {label} leases"
msgstr "Learn more about {label} leases"

#: frontend/lib/norent/letter-builder/know-your-rights.tsx:42
msgid "Learn more."
msgstr "Learn more."

#: frontend/lib/onboarding/onboarding-step-3.tsx:162
msgid "Lease type"
msgstr "Lease type"

#: frontend/lib/norent/homepage.tsx:202
msgid "Legal Protections"
msgstr "Legal Protections"

#: frontend/lib/norent/homepage.tsx:125
msgid "Legally vetted"
msgstr "Legally vetted"

#: frontend/lib/norent/letter-builder/ask-name.tsx:14
msgid "Let's get to know you."
msgstr "Let's get to know you."

#: frontend/lib/norent/start-account-or-login/set-password.tsx:15
msgid "Let's set you up with a new password, so you can easily login again."
msgstr "Let's set you up with a new password, so you can easily login again."

#: frontend/lib/norent/letter-builder/create-account.tsx:26
msgid "Let's set you up with an account. This will enable you to save your information, and receive updates."
msgstr "Let's set you up with an account. This will enable you to save your information, and receive updates."

#: frontend/lib/loc/letter-of-complaint.tsx:27
msgid "Let's start your letter!"
msgstr "Let's start your letter!"

#: frontend/lib/norent/data/faqs-content.tsx:7
msgid "Letter Builder"
msgstr "Letter Builder"

#: common-data/signup-intent-choices.ts:17
#: frontend/lib/loc/letter-of-complaint-splash.tsx:38
#: frontend/lib/loc/letter-of-complaint.tsx:68
msgid "Letter of Complaint"
msgstr "Letter of Complaint"

#: frontend/lib/norent/letter-builder/create-account.tsx:21
msgid "Let’s set you up with an account. An account will enable you to save your information, download your letter, and more."
msgstr "Let’s set you up with an account. An account will enable you to save your information, download your letter, and more."

#: common-data/issue-area-choices.ts:22
msgid "Living room"
msgstr "Living room"

#: frontend/lib/norent/homepage.tsx:290
msgid "Locally supported"
msgstr "Locally supported"

#: frontend/lib/norent/letter-builder/error-pages.tsx:19
#: frontend/lib/norent/site.tsx:79
msgid "Log in"
msgstr "Log in"

#: frontend/lib/norent/log-out.tsx:9
#: frontend/lib/norent/site.tsx:77
msgid "Log out"
msgstr "Log out"

#: frontend/lib/norent/letter-builder/error-pages.tsx:35
msgid "Looks like you're already logged in"
msgstr "Looks like you're already logged in"

#: frontend/lib/norent/letter-builder/los-angeles-know-your-rights.tsx:25
msgid "Looks like you're in <0>Los Angeles County, California</0>"
msgstr "Looks like you're in <0>Los Angeles County, California</0>"

#: frontend/lib/norent/letter-builder/error-pages.tsx:13
msgid "Looks like you're not logged in"
msgstr "Looks like you're not logged in"

#: frontend/lib/norent/letter-builder/welcome.tsx:18
msgid "Looks like you've been here before. Click \"Next\" to be taken to where you left off."
msgstr "Looks like you've been here before. Click \"Next\" to be taken to where you left off."

#: common-data/issue-choices.ts:171
#: common-data/issue-choices.ts:186
#: common-data/issue-choices.ts:212
#: common-data/issue-choices.ts:227
msgid "Loose Floor"
msgstr "Loose Floor"

#: frontend/lib/norent/letter-builder/los-angeles-know-your-rights.tsx:23
msgid "Los Angeles County"
msgstr "Los Angeles County"

#: common-data/us-state-choices.ts:83
msgid "Louisiana"
msgstr "Louisiana"

#: frontend/lib/ui/footer.tsx:33
msgid "Made with NYC ♥ by the team at <0>JustFix.nyc</0>"
msgstr "Made with NYC ♥ by the team at <0>JustFix.nyc</0>"

#: frontend/lib/loc/letter-request.tsx:73
msgid "Mail my letter"
msgstr "Mail my letter"

#: frontend/lib/norent/letter-builder/landlord-name-and-contact-types.tsx:80
msgid "Mailing address"
msgstr "Mailing address"

#: common-data/us-state-choices.ts:84
msgid "Maine"
msgstr "Maine"

#: frontend/lib/norent/letter-builder/letter-preview.tsx:111
msgid "Make sure all the information above is correct."
msgstr "Make sure all the information above is correct."

#: frontend/lib/norent/about.tsx:26
msgid "Manufactured Housing Action"
msgstr "Manufactured Housing Action"

#: common-data/lease-choices.ts:19
msgid "Market Rate"
msgstr "Market Rate"

#: frontend/lib/onboarding/onboarding-step-3.tsx:74
msgid "Market Rate lease"
msgstr "Market Rate lease"

#: common-data/us-state-choices.ts:85
msgid "Maryland"
msgstr "Maryland"

#: common-data/us-state-choices.ts:86
msgid "Massachusetts"
msgstr "Massachusetts"

#: frontend/lib/rh/rental-history.tsx:170
msgid "Met Council on Housing"
msgstr "Met Council on Housing"

#: common-data/issue-choices.ts:146
msgid "Mice"
msgstr "Mice"

#: common-data/us-state-choices.ts:87
msgid "Michigan"
msgstr "Michigan"

#: frontend/lib/norent/components/helmet.tsx:12
msgid "Millions of Americans won’t be able to pay rent because of COVID‑19. Use our free tool to take action by writing a letter to your landlord. You're not alone."
msgstr "Millions of Americans won’t be able to pay rent because of COVID‑19. Use our free tool to take action by writing a letter to your landlord. You're not alone."

#: common-data/us-state-choices.ts:88
msgid "Minnesota"
msgstr "Minnesota"

#: common-data/us-state-choices.ts:89
msgid "Mississippi"
msgstr "Mississippi"

#: common-data/us-state-choices.ts:90
msgid "Missouri"
msgstr "Missouri"

#: frontend/lib/norent/letter-builder/confirmation.tsx:170
msgid "Mobile/Manufactured Home Residents"
msgstr "Mobile/Manufactured Home Residents"

#: common-data/issue-choices.ts:169
msgid "Mold on Walls"
msgstr "Mold on Walls"

#: common-data/issue-choices.ts:182
#: common-data/issue-choices.ts:208
#: common-data/issue-choices.ts:223
msgid "Mold on walls"
msgstr "Mold on walls"

#: common-data/us-state-choices.ts:91
msgid "Montana"
msgstr "Montana"

<<<<<<< HEAD
#: frontend/lib/onboarding/onboarding-step-3.tsx:133
msgid "Month-to-month tenants"
msgstr "Month-to-month tenants"
=======
#: frontend/lib/norent/letter-builder/rent-periods.tsx:37
msgid "Months of rent non-payment"
msgstr "Months of rent non-payment"

#: frontend/lib/norent/letter-builder/rent-periods.tsx:26
msgid "Months you're missing rent payments"
msgstr "Months you're missing rent payments"
>>>>>>> 603afb55

#: frontend/lib/data-driven-onboarding/data-driven-onboarding.tsx:403
msgid "More actions"
msgstr "More actions"

#: frontend/lib/norent/letter-builder/confirmation.tsx:147
msgid "More resources"
msgstr "More resources"

#: frontend/lib/norent/about.tsx:21
msgid "Movement Law Lab"
msgstr "Movement Law Lab"

#: common-data/lease-choices.ts:20
msgid "NYCHA Housing Development"
msgstr "NYCHA Housing Development"

#: common-data/us-state-choices.ts:92
msgid "Nebraska"
msgstr "Nebraska"

#: frontend/lib/norent/letter-builder/confirmation.tsx:142
msgid "Need to send another letter?"
msgstr "Need to send another letter?"

#: common-data/issue-choices.ts:145
#: common-data/issue-choices.ts:260
msgid "Needs cleaning due to COVID-19"
msgstr "Needs cleaning due to COVID-19"

#: common-data/us-state-choices.ts:93
msgid "Nevada"
msgstr "Nevada"

#: common-data/us-state-choices.ts:94
msgid "New Hampshire"
msgstr "New Hampshire"

#: common-data/us-state-choices.ts:95
msgid "New Jersey"
msgstr "New Jersey"

#: common-data/us-state-choices.ts:96
msgid "New Mexico"
msgstr "New Mexico"

#: common-data/us-state-choices.ts:97
msgid "New York"
msgstr "New York"

#: frontend/lib/norent/start-account-or-login/set-password.tsx:21
msgid "New password"
msgstr "New password"

#: frontend/lib/issues/issue-pages.tsx:138
#: frontend/lib/norent/letter-builder/welcome.tsx:56
#: frontend/lib/ui/buttons.tsx:30
#: frontend/lib/ui/buttons.tsx:48
msgid "Next"
msgstr "Next"

#: frontend/lib/forms/yes-no-radios-form-field.tsx:27
#: frontend/lib/norent/letter-builder/confirmation-modal.tsx:20
#: frontend/lib/norent/letter-builder/letter-preview.tsx:28
msgid "No"
msgstr "No"

#: common-data/issue-choices.ts:152
msgid "No Cold Water"
msgstr "No Cold Water"

#: common-data/issue-choices.ts:149
msgid "No Gas"
msgstr "No Gas"

#: common-data/issue-choices.ts:150
#: common-data/issue-choices.ts:263
msgid "No Heat"
msgstr "No Heat"

#: common-data/issue-choices.ts:151
#: common-data/issue-choices.ts:264
msgid "No Hot Water"
msgstr "No Hot Water"

#: common-data/issue-choices.ts:153
msgid "No Smoke Detector"
msgstr "No Smoke Detector"

#: frontend/lib/issues/issue-pages.tsx:99
msgid "No issues reported"
msgstr "No issues reported"

#: frontend/lib/onboarding/onboarding-step-3.tsx:99
msgid "No lease"
msgstr "No lease"

#: frontend/lib/data-driven-onboarding/data-driven-onboarding.tsx:161
#: frontend/lib/data-driven-onboarding/data-driven-onboarding.tsx:180
msgid "No registration found."
msgstr "No registration found."

#: common-data/signup-intent-choices.ts:20
msgid "No rent letter"
msgstr "No rent letter"

#: common-data/issue-choices.ts:275
msgid "No rent receipts given"
msgstr "No rent receipts given"

#: frontend/lib/ui/address-confirmation.tsx:27
msgid "No, go back."
msgstr "No, go back."

#: frontend/lib/norent/about.tsx:126
msgid "NoRent.org is a collaboration between JustFix.nyc and legal organizations and housing rights non-profits across the nation."
msgstr "NoRent.org is a collaboration between JustFix.nyc and legal organizations and housing rights non-profits across the nation."

#: common-data/us-state-choices.ts:98
msgid "North Carolina"
msgstr "North Carolina"

#: common-data/us-state-choices.ts:99
msgid "North Dakota"
msgstr "North Dakota"

#: frontend/lib/norent/the-letter.tsx:19
msgid "Not being able to pay rent due to COVID-19 is nothing to be ashamed of. Our letter builder makes it easy to send a letter to your landlord."
msgstr "Not being able to pay rent due to COVID-19 is nothing to be ashamed of. Our letter builder makes it easy to send a letter to your landlord."

#: frontend/lib/norent/letter-content.tsx:66
msgid "Notice of COVID-19 impact on Rent sent on behalf of {0}"
msgstr "Notice of COVID-19 impact on Rent sent on behalf of {0}"

#: frontend/lib/norent/start-account-or-login/verify-password.tsx:52
msgid "Now we just need your password. This is the same one you’ve used on JustFix.nyc."
msgstr "Now we just need your password. This is the same one you’ve used on JustFix.nyc."

#: common-data/us-state-choices.ts:100
msgid "Ohio"
msgstr "Ohio"

#: common-data/us-state-choices.ts:101
msgid "Oklahoma"
msgstr "Oklahoma"

#: frontend/lib/loc/loc-confirmation.tsx:129
msgid "Once received, your landlord should contact you to schedule time to make repairs for the access dates you provided."
msgstr "Once received, your landlord should contact you to schedule time to make repairs for the access dates you provided."

#: frontend/lib/issues/issue-pages.tsx:101
msgid "One issue reported"
msgstr "One issue reported"

#: frontend/lib/app.tsx:55
#: frontend/lib/norent/components/subscribe.tsx:41
#: frontend/lib/norent/components/subscribe.tsx:45
msgid "Oops! A network error occurred. Try again later."
msgstr "Oops! A network error occurred. Try again later."

#: frontend/lib/norent/components/subscribe.tsx:37
msgid "Oops! That email is invalid."
msgstr "Oops! That email is invalid."

#: frontend/lib/data-driven-onboarding/data-driven-onboarding.tsx:331
msgid "Order rent history"
msgstr "Order rent history"

#: common-data/us-state-choices.ts:102
msgid "Oregon"
msgstr "Oregon"

#: common-data/lease-choices.ts:21
#: frontend/lib/onboarding/onboarding-step-3.tsx:92
msgid "Other (Mitchell Lama, COOP/Condo, House, HUD, etc.)"
msgstr "Other (Mitchell Lama, COOP/Condo, House, HUD, etc.)"

#: frontend/lib/norent/about.tsx:122
msgid "Our Partners"
msgstr "Our Partners"

#: frontend/lib/norent/homepage.tsx:205
msgid "Our letter cites the most up-to-date legal ordinances that protect tenant rights in your state."
msgstr "Our letter cites the most up-to-date legal ordinances that protect tenant rights in your state."

#: frontend/lib/norent/letter-builder/ask-national-address.tsx:39
#: frontend/lib/norent/letter-builder/ask-nyc-address.tsx:27
msgid "Our records have shown us a similar address. Would you like to proceed with this address:"
msgstr "Our records have shown us a similar address. Would you like to proceed with this address:"

#: frontend/lib/norent/letter-builder/ask-national-address.tsx:48
msgid "Our records tell us that this address is invalid."
msgstr "Our records tell us that this address is invalid."

#: frontend/lib/norent/letter-builder/landlord-mailing-address.tsx:20
msgid "Our records tell us that this address is undeliverable."
msgstr "Our records tell us that this address is undeliverable."

#: common-data/issue-choices.ts:181
#: common-data/issue-choices.ts:196
#: common-data/issue-choices.ts:222
#: common-data/issue-choices.ts:237
msgid "Outlets defective"
msgstr "Outlets defective"

#: common-data/issue-choices.ts:261
msgid "Painting overdue (3 years)"
msgstr "Painting overdue (3 years)"

#: frontend/lib/norent/letter-builder/create-account.tsx:34
#: frontend/lib/norent/start-account-or-login/verify-password.tsx:61
msgid "Password"
msgstr "Password"

#: common-data/issue-choices.ts:184
msgid "Peeling Paint"
msgstr "Peeling Paint"

#: common-data/issue-choices.ts:167
#: common-data/issue-choices.ts:210
#: common-data/issue-choices.ts:225
msgid "Peeling paint"
msgstr "Peeling paint"

#: common-data/issue-choices.ts:262
msgid "Peeling/flaking paint"
msgstr "Peeling/flaking paint"

#: common-data/us-state-choices.ts:103
msgid "Pennsylvania"
msgstr "Pennsylvania"

#: frontend/lib/norent/start-account-or-login/ask-phone-number.tsx:36
<<<<<<< HEAD
#: frontend/lib/onboarding/onboarding-step-4.tsx:28
#: frontend/lib/rh/rental-history.tsx:111
=======
#: frontend/lib/rh/rental-history.tsx:119
>>>>>>> 603afb55
msgid "Phone number"
msgstr "Phone number"

#: common-data/issue-choices.ts:206
msgid "Pipes Leaking"
msgstr "Pipes Leaking"

#: frontend/lib/norent/letter-builder/know-your-rights.tsx:93
msgid "Please <0>go back and choose a state</0>."
msgstr "Please <0>go back and choose a state</0>."

#: frontend/lib/pages/cross-site-terms-opt-in.tsx:29
msgid "Please agree to our terms and conditions"
msgstr "Please agree to our terms and conditions"

#: frontend/lib/issues/issue-pages.tsx:173
#: frontend/lib/loc/loc-confirmation.tsx:26
#: frontend/lib/ui/covid-banners.tsx:57
msgid "Please be aware that letting a repair-worker into your home to make repairs may increase exposure to the COVID-19 virus."
msgstr "Please be aware that letting a repair-worker into your home to make repairs may increase exposure to the COVID-19 virus."

#: frontend/lib/onboarding/onboarding-step-4.tsx:38
msgid "Please confirm your password"
msgstr "Please confirm your password"

#: frontend/lib/loc/letter-content.tsx:155
msgid "Please contact me as soon as possible to arrange a time to have these repairs made at {0}."
msgstr "Please contact me as soon as possible to arrange a time to have these repairs made at {0}."

#: frontend/lib/norent/components/subscribe.tsx:19
msgid "Please enter an email address!"
msgstr "Please enter an email address!"

<<<<<<< HEAD
#: frontend/lib/loc/landlord-details.tsx:31
msgid "Please enter your landlord's name and contact information below. You can find this information on your lease and/or rent receipts."
msgstr "Please enter your landlord's name and contact information below. You can find this information on your lease and/or rent receipts."

#: frontend/lib/issues/issue-pages.tsx:229
msgid "Please go room-by-room and select all of the issues that you are experiencing. {introContent} <0>Make sure to be thorough.</0>"
msgstr "Please go room-by-room and select all of the issues that you are experiencing. {introContent} <0>Make sure to be thorough.</0>"

#: frontend/lib/norent/letter-builder/letter-preview.tsx:117
msgid "Please note, the email will be sent in English."
msgstr "Please note, the email will be sent in English."

#: frontend/lib/loc/landlord-details.tsx:61
#: frontend/lib/loc/landlord-details.tsx:82
msgid "Preview letter"
msgstr "Preview letter"

#: frontend/lib/norent/letter-builder/letter-preview.tsx:82
=======
#: frontend/lib/norent/letter-email-to-user.tsx:194
msgid "Please read the rest of this email carefully as it contains important information about your next steps."
msgstr "Please read the rest of this email carefully as it contains important information about your next steps."

#: frontend/lib/norent/letter-builder/letter-preview.tsx:76
>>>>>>> 603afb55
#: frontend/lib/norent/the-letter.tsx:92
msgid "Preview of your NoRent.org letter"
msgstr "Preview of your NoRent.org letter"

#: frontend/lib/loc/letter-request.tsx:50
msgid "Preview of your letter of complaint"
msgstr "Preview of your letter of complaint"

#: frontend/lib/loc/letter-content.tsx:102
msgid "Previous Attempts for Relief"
msgstr "Previous Attempts for Relief"

#: frontend/lib/loc/relief-attempts.tsx:11
msgid "Previous attempts to get official help"
msgstr "Previous attempts to get official help"

#: frontend/lib/loc/loc-confirmation.tsx:229
msgid "Print out your letter and <0>mail it via Certified Mail</0> - this allows you to prove that it was sent to your landlord."
msgstr "Print out your letter and <0>mail it via Certified Mail</0> - this allows you to prove that it was sent to your landlord."

#: frontend/lib/ui/privacy-info-modal.tsx:25
msgid "Privacy Policy"
msgstr "Privacy Policy"

#: common-data/issue-area-choices.ts:24
msgid "Public areas"
msgstr "Public areas"

#: common-data/us-state-choices.ts:104
msgid "Puerto Rico"
msgstr "Puerto Rico"

#: frontend/lib/loc/letter-content.tsx:124
msgid "Pursuant to NYC Admin Code § 27-2115 an order of civil penalties for all existing violations for which the time to correct has expired is as follows:"
msgstr "Pursuant to NYC Admin Code § 27-2115 an order of civil penalties for all existing violations for which the time to correct has expired is as follows:"

#: common-data/issue-choices.ts:176
#: common-data/issue-choices.ts:191
#: common-data/issue-choices.ts:217
#: common-data/issue-choices.ts:232
msgid "Radiators/Risers Defective"
msgstr "Radiators/Risers Defective"

#: common-data/issue-choices.ts:147
msgid "Rats"
msgstr "Rats"

#: common-data/issue-choices.ts:270
msgid "Rats/Mice"
msgstr "Rats/Mice"

#: frontend/lib/data-driven-onboarding/data-driven-onboarding.tsx:396
msgid "Recommended actions"
msgstr "Recommended actions"

#: common-data/issue-choices.ts:198
msgid "Refrigerator Broken"
msgstr "Refrigerator Broken"

#: common-data/issue-choices.ts:197
msgid "Refrigerator Defective"
msgstr "Refrigerator Defective"

#. before signature in formal letter
#: frontend/lib/util/letter-content-util.tsx:57
msgid "Regards,"
msgstr "Regards,"

#: frontend/lib/rh/rental-history.tsx:225
msgid "Rent History"
msgstr "Rent History"

#: common-data/lease-choices.ts:18
msgid "Rent Stabilized/Rent Controlled"
msgstr "Rent Stabilized/Rent Controlled"

#: frontend/lib/norent/data/faqs-content.tsx:25
msgid "Rent Strike 2020: A Resource List"
msgstr "Rent Strike 2020: A Resource List"

#: frontend/lib/norent/data/state-localized-resources.tsx:32
msgid "Rent Strike Organizing"
msgstr "Rent Strike Organizing"

#: common-data/issue-choices.ts:276
msgid "Rent receipts incomplete"
msgstr "Rent receipts incomplete"

#: frontend/lib/loc/letter-content.tsx:37
msgid "Repairs required"
msgstr "Repairs required"

#: frontend/lib/rh/email-to-dhcr.tsx:20
msgid "Request for Rent History"
msgstr "Request for Rent History"

#: frontend/lib/loc/letter-content.tsx:20
msgid "Request for repairs"
msgstr "Request for repairs"

#: frontend/lib/data-driven-onboarding/data-driven-onboarding.tsx:243
msgid "Request repairs from your landlord"
msgstr "Request repairs from your landlord"

#: frontend/lib/rh/rental-history.tsx:49
msgid "Request your <0>Rent History</0> from the NY State DHCR* in two simple steps!"
msgstr "Request your <0>Rent History</0> from the NY State DHCR* in two simple steps!"

#: frontend/lib/rh/rental-history.tsx:41
msgid "Request your Rent History"
msgstr "Request your Rent History"

<<<<<<< HEAD
#: frontend/lib/loc/letter-content.tsx:73
msgid "Requirements"
msgstr "Requirements"
=======
#: frontend/lib/rh/rental-history.tsx:101
msgid "Request your apartment's Rent History from the DHCR"
msgstr "Request your apartment's Rent History from the DHCR"
>>>>>>> 603afb55

#: frontend/lib/data-driven-onboarding/data-driven-onboarding.tsx:208
msgid "Research your landlord"
msgstr "Research your landlord"

#: frontend/lib/norent/start-account-or-login/verify-password.tsx:27
msgid "Reset your password"
msgstr "Reset your password"

#: frontend/lib/data-driven-onboarding/data-driven-onboarding.tsx:392
msgid "Results for {0}"
msgstr "Results for {0}"

<<<<<<< HEAD
#: frontend/lib/loc/letter-request.tsx:52
#: frontend/lib/loc/letter-request.tsx:54
msgid "Review the Letter of Complaint"
msgstr "Review the Letter of Complaint"

#: frontend/lib/loc/letter-of-complaint.tsx:50
msgid "Review your Letter of Complaint and we will send it to your landlord via USPS Certified Mail<0>®</0>."
msgstr "Review your Letter of Complaint and we will send it to your landlord via USPS Certified Mail<0>®</0>."

#: frontend/lib/rh/rental-history.tsx:123
=======
#: frontend/lib/rh/rental-history.tsx:131
>>>>>>> 603afb55
msgid "Review your request to the DHCR"
msgstr "Review your request to the DHCR"

#: common-data/us-state-choices.ts:105
msgid "Rhode Island"
msgstr "Rhode Island"

#: frontend/lib/norent/about.tsx:16
msgid "Right to the City"
msgstr "Right to the City"

#: frontend/lib/norent/letter-builder/know-your-rights.tsx:117
msgid "Right to the City Alliance can contact me to provide additional support."
msgstr "Right to the City Alliance can contact me to provide additional support."

#: common-data/issue-choices.ts:266
msgid "Rusty water"
msgstr "Rusty water"

#: frontend/lib/norent/letter-content.tsx:244
msgid "Sample NoRent.org letter"
msgstr "Sample NoRent.org letter"

#: frontend/lib/issues/issue-pages.tsx:63
msgid "Save"
msgstr "Save"

#: frontend/lib/data-driven-onboarding/data-driven-onboarding.tsx:454
msgid "Search address"
msgstr "Search address"

#: frontend/lib/loc/access-dates.tsx:48
msgid "Second access date (optional)"
msgstr "Second access date (optional)"

#: frontend/lib/norent/faqs.tsx:63
msgid "See more FAQs"
msgstr "See more FAQs"

#: frontend/lib/issues/issue-pages.tsx:41
msgid "Select your issues"
msgstr "Select your issues"

#: frontend/lib/data-driven-onboarding/data-driven-onboarding.tsx:253
msgid "Send a letter of complaint"
msgstr "Send a letter of complaint"

#: frontend/lib/norent/letter-builder/more-letters.tsx:36
msgid "Send another letter"
msgstr "Send another letter"

#: frontend/lib/norent/start-account-or-login/verify-password.tsx:41
msgid "Send code"
msgstr "Send code"

#: frontend/lib/norent/homepage.tsx:41
msgid "Send your letter by certified mail for free"
msgstr "Send your letter by certified mail for free"

#: frontend/lib/norent/homepage.tsx:40
msgid "Send your letter by email"
msgstr "Send your letter by email"

#: frontend/lib/norent/faqs.tsx:80
msgid "Sending a letter to your landlord is a big step. Check out our frequently asked questions from people who have used our tool:"
msgstr "Sending a letter to your landlord is a big step. Check out our frequently asked questions from people who have used our tool:"

#: frontend/lib/norent/faqs.tsx:50
msgid "Sending a letter to your landlord is a big step. Here are a few <0>frequently asked questions</0> from people who have used our tool:"
msgstr "Sending a letter to your landlord is a big step. Here are a few <0>frequently asked questions</0> from people who have used our tool:"

#: frontend/lib/norent/letter-builder/create-account.tsx:18
msgid "Set up an account"
msgstr "Set up an account"

#: frontend/lib/norent/start-account-or-login/set-password.tsx:10
msgid "Set your new password"
msgstr "Set your new password"

#: frontend/lib/norent/start-account-or-login/set-password.tsx:12
msgid "Set your password"
msgstr "Set your password"

#: frontend/lib/norent/letter-builder/letter-preview.tsx:18
msgid "Shall we send your letter?"
msgstr "Shall we send your letter?"

#: frontend/lib/norent/letter-builder/confirmation.tsx:202
msgid "Share this tool"
msgstr "Share this tool"

#: frontend/lib/loc/loc-confirmation.tsx:116
msgid "Show less"
msgstr "Show less"

#: frontend/lib/loc/loc-confirmation.tsx:37
msgid "Show me sanitation guidelines"
msgstr "Show me sanitation guidelines"

#: frontend/lib/loc/loc-confirmation.tsx:38
msgid "Show more"
msgstr "Show more"

#: common-data/issue-choices.ts:259
msgid "Shower: Drain Stoppage"
msgstr "Shower: Drain Stoppage"

#: common-data/issue-choices.ts:258
msgid "Shower: Leaky shower head"
msgstr "Shower: Leaky shower head"

#: common-data/issue-choices.ts:257
msgid "Shower: Low Water pressure"
msgstr "Shower: Low Water pressure"

#: common-data/issue-choices.ts:253
msgid "Shower: Mold on walls"
msgstr "Shower: Mold on walls"

#: common-data/issue-choices.ts:256
msgid "Shower: Not Working"
msgstr "Shower: Not Working"

#: common-data/issue-choices.ts:254
msgid "Shower: Wall tiles cracked"
msgstr "Shower: Wall tiles cracked"

#: common-data/issue-choices.ts:255
msgid "Shower: Wall tiles missing"
msgstr "Shower: Wall tiles missing"

#: frontend/lib/justfix-navbar.tsx:25
msgid "Sign in"
msgstr "Sign in"

#: frontend/lib/justfix-navbar.tsx:23
msgid "Sign out"
msgstr "Sign out"

#: frontend/lib/norent/letter-builder/confirmation.tsx:166
msgid "Sign the petition"
msgstr "Sign the petition"

#: frontend/lib/norent/letter-builder/error-pages.tsx:15
msgid "Sign up or log in to your account to access our tool."
msgstr "Sign up or log in to your account to access our tool."

#. before signature in formal letter
#: frontend/lib/util/letter-content-util.tsx:53
msgid "Signed,"
msgstr "Signed,"

#: common-data/issue-choices.ts:240
msgid "Sink: Cracked Sink"
msgstr "Sink: Cracked Sink"

#: common-data/issue-choices.ts:246
msgid "Sink: Drain Stoppage"
msgstr "Sink: Drain Stoppage"

#: common-data/issue-choices.ts:242
msgid "Sink: Faucets not installed"
msgstr "Sink: Faucets not installed"

#: common-data/issue-choices.ts:243
msgid "Sink: Faucets not working"
msgstr "Sink: Faucets not working"

#: common-data/issue-choices.ts:241
msgid "Sink: Leaky Faucet"
msgstr "Sink: Leaky Faucet"

#: common-data/issue-choices.ts:244
msgid "Sink: Low Water pressure"
msgstr "Sink: Low Water pressure"

#: common-data/issue-choices.ts:245
msgid "Sink: Pipes Leaking"
msgstr "Sink: Pipes Leaking"

#: common-data/issue-choices.ts:154
msgid "Smoke Detector Defective"
msgstr "Smoke Detector Defective"

#: frontend/lib/issues/issue-pages.tsx:188
msgid "Social distancing and repairs"
msgstr "Social distancing and repairs"

#: frontend/lib/pages/not-found.tsx:15
msgid "Sorry, the page you are looking for doesn't seem to exist."
msgstr "Sorry, the page you are looking for doesn't seem to exist."

#: frontend/lib/data-driven-onboarding/data-driven-onboarding.tsx:420
msgid "Sorry, we don't recognize the address you entered."
msgstr "Sorry, we don't recognize the address you entered."

#: common-data/us-state-choices.ts:106
msgid "South Carolina"
msgstr "South Carolina"

#: common-data/us-state-choices.ts:107
msgid "South Dakota"
msgstr "South Dakota"

#: frontend/lib/data-driven-onboarding/data-driven-onboarding.tsx:281
msgid "Start a legal case for repairs and/or harassment"
msgstr "Start a legal case for repairs and/or harassment"

#: frontend/lib/data-driven-onboarding/data-driven-onboarding.tsx:301
msgid "Start an emergency legal case for repairs"
msgstr "Start an emergency legal case for repairs"

<<<<<<< HEAD
#: frontend/lib/loc/letter-of-complaint-splash.tsx:59
#: frontend/lib/loc/letter-of-complaint-splash.tsx:107
#: frontend/lib/loc/letter-of-complaint.tsx:58
msgid "Start my free letter"
msgstr "Start my free letter"

#: frontend/lib/rh/rental-history.tsx:59
=======
#: frontend/lib/rh/rental-history.tsx:65
>>>>>>> 603afb55
msgid "Start my request"
msgstr "Start my request"

#: frontend/lib/forms/mailing-address-fields.tsx:7
msgid "State"
msgstr "State"

#: frontend/lib/norent/data/faqs-content.tsx:11
msgid "States with Limited Protections"
msgstr "States with Limited Protections"

#: frontend/lib/progress/progress-bar.tsx:112
msgid "Step {currStep} of {numSteps}"
msgstr "Step {currStep} of {numSteps}"

#: common-data/issue-choices.ts:200
msgid "Stove Broken"
msgstr "Stove Broken"

#: common-data/issue-choices.ts:199
msgid "Stove Defective"
msgstr "Stove Defective"

#: frontend/lib/norent/about.tsx:31
msgid "Strategic Actions for a Just Economy"
msgstr "Strategic Actions for a Just Economy"

<<<<<<< HEAD
#: frontend/lib/loc/landlord-details.tsx:78
=======
#: frontend/lib/norent/letter-builder/los-angeles-know-your-rights.tsx:57
msgid "Strategic Actions for a Just Economy (SAJE) can contact me to provide additional support."
msgstr "Strategic Actions for a Just Economy (SAJE) can contact me to provide additional support."

>>>>>>> 603afb55
#: frontend/lib/norent/letter-builder/landlord-mailing-address.tsx:37
msgid "Street address"
msgstr "Street address"

#: frontend/lib/norent/components/subscribe.tsx:58
#: frontend/lib/norent/components/subscribe.tsx:59
msgid "Submit email"
msgstr "Submit email"

#: frontend/lib/rh/rental-history.tsx:163
msgid "Submit request"
msgstr "Submit request"

#: frontend/lib/data-driven-onboarding/data-driven-onboarding.tsx:296
#: frontend/lib/data-driven-onboarding/data-driven-onboarding.tsx:304
msgid "Sue your landlord"
msgstr "Sue your landlord"

#: frontend/lib/justfix-navbar.tsx:20
msgid "Take action"
msgstr "Take action"

#: frontend/lib/onboarding/onboarding-step-3.tsx:52
#: frontend/lib/onboarding/onboarding-step-3.tsx:82
msgid "Take caution and make sure that this service is right for you."
msgstr "Take caution and make sure that this service is right for you."

#: frontend/lib/loc/loc-confirmation.tsx:52
msgid "Talk to anyone that you live with and let them know that a repair-worker is coming to perform the repairs that you requested."
msgstr "Talk to anyone that you live with and let them know that a repair-worker is coming to perform the repairs that you requested."

#: frontend/lib/norent/data/faqs-content.tsx:8
msgid "Tenant Rights"
msgstr "Tenant Rights"

#: frontend/lib/norent/letter-content.tsx:35
msgid "Tenants adversely affected by the COVID-19 crisis are protected from eviction for nonpayment per emergency declaration(s) from:"
msgstr "Tenants adversely affected by the COVID-19 crisis are protected from eviction for nonpayment per emergency declaration(s) from:"

#: frontend/lib/norent/letter-content.tsx:38
msgid "Tenants impacted by the COVID-19 crisis are protected from eviction for nonpayment per emergency declaration(s) from:"
msgstr "Tenants impacted by the COVID-19 crisis are protected from eviction for nonpayment per emergency declaration(s) from:"

#: common-data/us-state-choices.ts:108
msgid "Tennessee"
msgstr "Tennessee"

#: frontend/lib/ui/privacy-info-modal.tsx:26
msgid "Terms of Use"
msgstr "Terms of Use"

#: common-data/us-state-choices.ts:109
msgid "Texas"
msgstr "Texas"

#: frontend/lib/onboarding/onboarding-thanks.tsx:7
msgid "Thanks for signing up!"
msgstr "Thanks for signing up!"

#: frontend/lib/norent/components/footer.tsx:34
#: frontend/lib/norent/site.tsx:68
#: frontend/lib/norent/the-letter.tsx:10
#: frontend/lib/norent/the-letter.tsx:15
msgid "The Letter"
msgstr "The Letter"

#: frontend/lib/norent/letter-email-to-user.tsx:204
msgid "The above information is not a substitute for direct legal advice for your specific situation."
msgstr "The above information is not a substitute for direct legal advice for your specific situation."

#: frontend/lib/data-driven-onboarding/data-driven-onboarding.tsx:220
msgid "The majority of your landlord's properties are concentrated in {0}."
msgstr "The majority of your landlord's properties are concentrated in {0}."

#: frontend/lib/pages/redirect-to-english-page.tsx:11
msgid "The webpage that you want to access is only available in English."
msgstr "The webpage that you want to access is only available in English."

#: frontend/lib/data-driven-onboarding/data-driven-onboarding.tsx:120
msgid "There {0, plural, one {is one unit} other {are # units}} in your building."
msgstr "There {0, plural, one {is one unit} other {are # units}} in your building."

#: frontend/lib/data-driven-onboarding/data-driven-onboarding.tsx:323
msgid "Think your apartment may be rent-stabilized? Request its official records."
msgstr "Think your apartment may be rent-stabilized? Request its official records."

#: frontend/lib/loc/access-dates.tsx:49
msgid "Third access date (optional)"
msgstr "Third access date (optional)"

#: frontend/lib/issues/issue-pages.tsx:219
msgid "This <0>issue checklist</0> will be sent to your landlord."
msgstr "This <0>issue checklist</0> will be sent to your landlord."

#: frontend/lib/data-driven-onboarding/data-driven-onboarding.tsx:140
msgid "This building is owned by the <0>NYC Housing Authority (NYCHA)</0>."
msgstr "This building is owned by the <0>NYC Housing Authority (NYCHA)</0>."

#: frontend/lib/loc/letter-request.tsx:65
msgid "This demo site <0>will not send</0> a real letter to your landlord."
msgstr "This demo site <0>will not send</0> a real letter to your landlord."

#: frontend/lib/loc/letter-of-complaint-splash.tsx:49
msgid "This is a free tool that notifies your landlord of repair issues via <0>USPS Certified Mail<1>®</1></0>. This service is free and secure."
msgstr "This is a free tool that notifies your landlord of repair issues via <0>USPS Certified Mail<1>®</1></0>. This service is free and secure."

#: frontend/lib/norent/letter-builder/landlord-email.tsx:19
msgid "This is optional."
msgstr "This is optional."

<<<<<<< HEAD
#: frontend/lib/loc/landlord-details.tsx:18
msgid "This is your landlord’s information as registered with the <0>NYC Department of Housing and Preservation (HPD)</0>. This may be different than where you send your rent checks."
msgstr "This is your landlord’s information as registered with the <0>NYC Department of Housing and Preservation (HPD)</0>. This may be different than where you send your rent checks."

#: frontend/lib/rh/rental-history.tsx:56
=======
#: frontend/lib/rh/rental-history.tsx:62
>>>>>>> 603afb55
msgid "This service is free, secure, and confidential."
msgstr "This service is free, secure, and confidential."

#: frontend/lib/norent/letter-builder/confirmation.tsx:188
msgid "This tool is provided by JustFix.nyc. We’re a non-profit that creates tools for tenants and the housing rights movement. We always want feedback to improve our tools."
msgstr "This tool is provided by JustFix.nyc. We’re a non-profit that creates tools for tenants and the housing rights movement. We always want feedback to improve our tools."

#: frontend/lib/norent/start-account-or-login/verify-password.tsx:29
msgid "To begin the password reset process, we'll text you a verification code."
msgstr "To begin the password reset process, we'll text you a verification code."

#: frontend/lib/norent/letter-email-to-user.tsx:250
msgid "To learn more about what to do next, check out our FAQ page: {faqURL}"
msgstr "To learn more about what to do next, check out our FAQ page: {faqURL}"

#: frontend/lib/norent/letter-builder/letter-preview.tsx:101
msgid "To:"
msgstr "To:"

#: frontend/lib/rh/rental-history.tsx:146
msgid "To: New York Division of Housing and Community Renewal (DHCR)"
msgstr "To: New York Division of Housing and Community Renewal (DHCR)"

#: common-data/issue-choices.ts:239
msgid "Toilet leaking"
msgstr "Toilet leaking"

#: common-data/issue-choices.ts:238
msgid "Toilet not working"
msgstr "Toilet not working"

<<<<<<< HEAD
#: frontend/lib/loc/letter-request.tsx:29
msgid "UNKNOWN ADDRESS"
msgstr "UNKNOWN ADDRESS"

#: frontend/lib/loc/letter-request.tsx:27
msgid "UNKNOWN LANDLORD"
msgstr "UNKNOWN LANDLORD"

#: frontend/lib/norent/letter-builder/confirmation.tsx:53
=======
#: frontend/lib/norent/letter-builder/confirmation.tsx:77
>>>>>>> 603afb55
msgid "USPS Tracking #:"
msgstr "USPS Tracking #:"

#: frontend/lib/norent/data/state-localized-resources.tsx:6
msgid "Understanding California’s COVID-19 Tenant Relief Act of 2020 (PDF)"
msgstr "Understanding California’s COVID-19 Tenant Relief Act of 2020 (PDF)"

#: frontend/lib/norent/letter-builder/know-your-rights.tsx:36
msgid "Unfortunately, we do not currently recommend sending a notice of non-payment to your landlord. Sending a notice could put you at risk of harassment."
msgstr "Unfortunately, we do not currently recommend sending a notice of non-payment to your landlord. Sending a notice could put you at risk of harassment."

#: frontend/lib/norent/letter-builder/ask-national-address.tsx:100
msgid "Unit/apt/lot/suite number"
msgstr "Unit/apt/lot/suite number"

#: frontend/lib/data-driven-onboarding/data-driven-onboarding.tsx:418
msgid "Unrecognized address"
msgstr "Unrecognized address"

#: frontend/lib/forms/email-attachment.tsx:44
msgid "Using this form <0>will send</0> real e-mails."
msgstr "Using this form <0>will send</0> real e-mails."

#: common-data/us-state-choices.ts:110
msgid "Utah"
msgstr "Utah"

#: common-data/issue-choices.ts:166
msgid "Vacate Order Issued"
msgstr "Vacate Order Issued"

#: frontend/lib/norent/start-account-or-login/verify-phone-number.tsx:22
msgid "Verification code"
msgstr "Verification code"

#: frontend/lib/norent/start-account-or-login/verify-phone-number.tsx:11
msgid "Verify your phone number"
msgstr "Verify your phone number"

#: common-data/us-state-choices.ts:111
msgid "Vermont"
msgstr "Vermont"

#: frontend/lib/norent/letter-builder/menu.tsx:35
msgid "View details about your last letter"
msgstr "View details about your last letter"

#: frontend/lib/norent/letter-builder/letter-preview.tsx:79
msgid "View this letter as a PDF"
msgstr "View this letter as a PDF"

#: common-data/us-state-choices.ts:112
msgid "Virginia"
msgstr "Virginia"

#: frontend/lib/data-driven-onboarding/data-driven-onboarding.tsx:230
msgid "Visit Who Owns What"
msgstr "Visit Who Owns What"

<<<<<<< HEAD
#: frontend/lib/loc/loc-confirmation.tsx:289
#: frontend/lib/rh/rental-history.tsx:205
=======
#: frontend/lib/rh/rental-history.tsx:218
>>>>>>> 603afb55
msgid "Want to read more about your rights?"
msgstr "Want to read more about your rights?"

#: frontend/lib/issues/issue-pages.tsx:171
msgid "Warning:"
msgstr "Warning:"

#: common-data/us-state-choices.ts:113
msgid "Washington"
msgstr "Washington"

#: common-data/issue-choices.ts:170
msgid "Water Damage"
msgstr "Water Damage"

#: common-data/issue-choices.ts:183
#: common-data/issue-choices.ts:209
#: common-data/issue-choices.ts:224
msgid "Water damage"
msgstr "Water damage"

#: frontend/lib/norent/homepage.tsx:170
msgid "We make it easy to notify your landlord by email or by certified mail for free."
msgstr "We make it easy to notify your landlord by email or by certified mail for free."

<<<<<<< HEAD
#: frontend/lib/loc/loc-confirmation.tsx:159
msgid "We sent your letter of complaint {0} !"
msgstr "We sent your letter of complaint {0} !"

#: frontend/lib/norent/letter-builder/letter-preview.tsx:89
=======
#: frontend/lib/norent/letter-builder/letter-preview.tsx:83
>>>>>>> 603afb55
msgid "We will be mailing this letter on your behalf by USPS certified mail and will be providing a tracking number."
msgstr "We will be mailing this letter on your behalf by USPS certified mail and will be providing a tracking number."

#: frontend/lib/loc/landlord-details.tsx:25
msgid "We will use this address to ensure your landlord receives your letter."
msgstr "We will use this address to ensure your landlord receives your letter."

#: frontend/lib/norent/letter-builder/ask-national-address.tsx:87
#: frontend/lib/norent/letter-builder/ask-nyc-address.tsx:45
msgid "We'll include this information in the letter to your landlord."
msgstr "We'll include this information in the letter to your landlord."

#: frontend/lib/norent/letter-builder/ask-email.tsx:16
msgid "We'll use this information to email you a copy of your letter."
msgstr "We'll use this information to email you a copy of your letter."

#: frontend/lib/norent/letter-builder/ask-email.tsx:20
msgid "We'll use this information to send you updates."
msgstr "We'll use this information to send you updates."

#: frontend/lib/norent/letter-builder/landlord-email.tsx:17
#: frontend/lib/norent/letter-builder/landlord-mailing-address.tsx:32
#: frontend/lib/norent/letter-builder/landlord-name-and-contact-types.tsx:45
msgid "We'll use this information to send your letter."
msgstr "We'll use this information to send your letter."

#: frontend/lib/loc/letter-of-complaint.tsx:36
msgid "We're going to help you create a customized Letter of Complaint that highlights the issues in your home that need repair. <0>This will take about 5 minutes.</0>"
msgstr "We're going to help you create a customized Letter of Complaint that highlights the issues in your home that need repair. <0>This will take about 5 minutes.</0>"

#: frontend/lib/norent/start-account-or-login/verify-phone-number.tsx:14
msgid "We've just sent you a text message containing a verification code. Please enter it below."
msgstr "We've just sent you a text message containing a verification code. Please enter it below."

#: common-data/issue-choices.ts:268
msgid "Weak electrical current"
msgstr "Weak electrical current"

#: frontend/lib/norent/letter-builder/menu.tsx:26
#: frontend/lib/norent/letter-builder/welcome.tsx:15
msgid "Welcome back!"
msgstr "Welcome back!"

#: common-data/us-state-choices.ts:114
msgid "West Virginia"
msgstr "West Virginia"

#: frontend/lib/loc/loc-confirmation.tsx:204
msgid "We’ll mail your letter via <0>USPS Certified Mail<1>®</1></0> and provide a tracking number via text message."
msgstr "We’ll mail your letter via <0>USPS Certified Mail<1>®</1></0> and provide a tracking number via text message."

#: frontend/lib/norent/letter-builder/ask-city-state.tsx:36
msgid "We’ll use this information to pull the most up-to-date ordinances that protect your rights as a tenant in your letter."
msgstr "We’ll use this information to pull the most up-to-date ordinances that protect your rights as a tenant in your letter."

#: frontend/lib/norent/letter-builder/ask-national-address.tsx:91
msgid "We’ll use this to reference the latest policies that protect your rights as a tenant."
msgstr "We’ll use this to reference the latest policies that protect your rights as a tenant."

#: frontend/lib/norent/letter-builder/know-your-rights.tsx:79
msgid "We’ve partnered with <0/> to provide additional support once you’ve sent your letter."
msgstr "We’ve partnered with <0/> to provide additional support once you’ve sent your letter."

#: frontend/lib/norent/letter-builder/know-your-rights.tsx:49
msgid "We’ve partnered with <0/> to provide additional support."
msgstr "We’ve partnered with <0/> to provide additional support."

#: frontend/lib/norent/letter-builder/landlord-name-and-contact-types.tsx:65
msgid "What contact information do you have for your landlord or building management? <0>Choose all that apply.</0>"
msgstr "What contact information do you have for your landlord or building management? <0>Choose all that apply.</0>"

#: frontend/lib/norent/data/faqs-content.tsx:250
msgid "What does an eviction moratorium mean?"
msgstr "What does an eviction moratorium mean?"

#: frontend/lib/norent/data/faqs-content.tsx:212
msgid "What does this tool do?"
msgstr "What does this tool do?"

#: frontend/lib/norent/data/faqs-content.tsx:344
msgid "What happens after I send this letter?"
msgstr "What happens after I send this letter?"

<<<<<<< HEAD
#: frontend/lib/loc/loc-confirmation.tsx:179
#: frontend/lib/loc/loc-confirmation.tsx:199
#: frontend/lib/loc/loc-confirmation.tsx:224
#: frontend/lib/norent/letter-builder/confirmation.tsx:66
#: frontend/lib/rh/rental-history.tsx:181
=======
#: frontend/lib/norent/letter-builder/confirmation.tsx:85
#: frontend/lib/rh/rental-history.tsx:194
>>>>>>> 603afb55
msgid "What happens next?"
msgstr "What happens next?"

#: frontend/lib/norent/data/faqs-content.tsx:275
msgid "What happens when the eviction moratorium ends?"
msgstr "What happens when the eviction moratorium ends?"

#: frontend/lib/norent/letter-email-to-user.tsx:109
#: frontend/lib/norent/letter-email-to-user.tsx:152
msgid "What if I have more questions?"
msgstr "What if I have more questions?"

#: frontend/lib/norent/data/faqs-content.tsx:332
msgid "What if I live in a manufactured or mobile home?"
msgstr "What if I live in a manufactured or mobile home?"

#: frontend/lib/norent/data/faqs-content.tsx:389
msgid "What if I live in a state without an eviction moratorium?"
msgstr "What if I live in a state without an eviction moratorium?"

#: frontend/lib/norent/letter-email-to-user.tsx:95
msgid "What if my landlord sends me a notice?"
msgstr "What if my landlord sends me a notice?"

#: frontend/lib/norent/letter-email-to-user.tsx:25
msgid "What is the new law AB3088?"
msgstr "What is the new law AB3088?"

#: frontend/lib/forms/address-and-borough-form-field.tsx:19
msgid "What is your borough?"
msgstr "What is your borough?"

#: frontend/lib/norent/data/faqs-content.tsx:384
msgid "What kind of documentation should I collect to prove I can’t pay rent?"
msgstr "What kind of documentation should I collect to prove I can’t pay rent?"

#: frontend/lib/onboarding/onboarding-step-3.tsx:176
msgid "What type of lease do you have?"
msgstr "What type of lease do you have?"

#: frontend/lib/norent/letter-builder/landlord-name-and-contact-types.tsx:58
msgid "Where do I find this information?"
msgstr "Where do I find this information?"

#: frontend/lib/norent/letter-builder/ask-city-state.tsx:33
msgid "Where do you live?"
msgstr "Where do you live?"

#: frontend/lib/norent/start-account-or-login/ask-phone-number.tsx:28
msgid "Whether it's your first time here, or you're a returning user, let's start with your number."
msgstr "Whether it's your first time here, or you're a returning user, let's start with your number."

<<<<<<< HEAD
#: frontend/lib/loc/loc-confirmation.tsx:66
msgid "While the repair-worker is inside your home"
msgstr "While the repair-worker is inside your home"

#: frontend/lib/norent/letter-builder/confirmation.tsx:72
=======
#: frontend/lib/norent/letter-builder/confirmation.tsx:91
>>>>>>> 603afb55
msgid "While you wait for your landlord to respond, gather as much documentation as you can. This can include a letter from your employer, receipts, doctor’s notes etc."
msgstr "While you wait for your landlord to respond, gather as much documentation as you can. This can include a letter from your employer, receipts, doctor’s notes etc."

#: frontend/lib/loc/loc-confirmation.tsx:137
msgid "While you wait, you should <0>document your issues with photos</0> and <1>call 311 to request an HPD inspection.</1>"
msgstr "While you wait, you should <0>document your issues with photos</0> and <1>call 311 to request an HPD inspection.</1>"

#: frontend/lib/norent/about.tsx:94
msgid "Who we are"
msgstr "Who we are"

<<<<<<< HEAD
#: frontend/lib/onboarding/onboarding-step-1.tsx:36
msgid "Why do you need my address?"
msgstr "Why do you need my address?"
=======
#: frontend/lib/norent/letter-builder/rent-periods.tsx:38
msgid "Why aren't all months listed?"
msgstr "Why aren't all months listed?"
>>>>>>> 603afb55

#: frontend/lib/norent/start-account-or-login/ask-phone-number.tsx:38
msgid "Why do you need this information?"
msgstr "Why do you need this information?"

#: frontend/lib/loc/letter-of-complaint-splash.tsx:16
msgid "Why mail a Letter of Complaint?"
msgstr "Why mail a Letter of Complaint?"

#: frontend/lib/norent/the-letter.tsx:41
msgid "Why send a letter"
msgstr "Why send a letter"

#: frontend/lib/norent/data/faqs-content.tsx:237
msgid "Why should I notify my landlord if I can’t pay my rent?"
msgstr "Why should I notify my landlord if I can’t pay my rent?"

#: frontend/lib/norent/about.tsx:75
msgid "Why we made this"
msgstr "Why we made this"

#: frontend/lib/norent/data/faqs-content.tsx:363
msgid "Will I still owe my rent after I send this letter?"
msgstr "Will I still owe my rent after I send this letter?"

#: common-data/issue-choices.ts:174
#: common-data/issue-choices.ts:189
#: common-data/issue-choices.ts:215
#: common-data/issue-choices.ts:230
msgid "Window Frame Defective"
msgstr "Window Frame Defective"

#: common-data/issue-choices.ts:173
#: common-data/issue-choices.ts:188
#: common-data/issue-choices.ts:214
#: common-data/issue-choices.ts:229
msgid "Window Glass Broken"
msgstr "Window Glass Broken"

#: common-data/issue-choices.ts:273
msgid "Window guards missing"
msgstr "Window guards missing"

#: common-data/us-state-choices.ts:115
msgid "Wisconsin"
msgstr "Wisconsin"

#: common-data/us-state-choices.ts:116
msgid "Wyoming"
msgstr "Wyoming"

#: frontend/lib/forms/yes-no-radios-form-field.tsx:26
#: frontend/lib/norent/letter-builder/confirmation-modal.tsx:20
#: frontend/lib/norent/letter-builder/letter-preview.tsx:30
msgid "Yes"
msgstr "Yes"

#: frontend/lib/ui/address-confirmation.tsx:24
msgid "Yes!"
msgstr "Yes!"

#: frontend/lib/norent/letter-builder/create-account.tsx:37
#: frontend/lib/onboarding/onboarding-step-4.tsx:30
msgid "Yes, JustFix.nyc can text me to follow up about my housing issues."
msgstr "Yes, JustFix.nyc can text me to follow up about my housing issues."

#: frontend/lib/norent/log-out.tsx:21
msgid "Yes, Sign Out"
msgstr "Yes, Sign Out"

#: frontend/lib/norent/start-account-or-login/verify-password.tsx:49
msgid "You already have an account"
msgstr "You already have an account"

#: frontend/lib/norent/homepage.tsx:59
msgid "You can"
msgstr "You can"

<<<<<<< HEAD
#: frontend/lib/forms/email-attachment.tsx:37
msgid "You can use the form below if you'd like us to email your {noun} to up to {maxRecipients} addresses."
msgstr "You can use the form below if you'd like us to email your {noun} to up to {maxRecipients} addresses."

#: frontend/lib/norent/letter-builder/know-your-rights.tsx:103
=======
#: frontend/lib/norent/letter-email-to-user.tsx:242
msgid "You can also track the delivery of your letter using USPS Tracking:"
msgstr "You can also track the delivery of your letter using USPS Tracking:"

#: frontend/lib/norent/letter-email-to-user.tsx:113
msgid "You can contact Strategic Actions for a Just Economy (SAJE) - a 501c3 non-profit organization in South Los Angeles."
msgstr "You can contact Strategic Actions for a Just Economy (SAJE) - a 501c3 non-profit organization in South Los Angeles."

#: frontend/lib/norent/letter-builder/more-letters.tsx:29
msgid "You can send an additional letter for other months when you couldn't pay rent."
msgstr "You can send an additional letter for other months when you couldn't pay rent."

#: frontend/lib/norent/letter-builder/error-pages.tsx:22
msgid "You can't send any more letters"
msgstr "You can't send any more letters"

#: frontend/lib/norent/letter-builder/menu.tsx:28
msgid "You most recently sent a letter on {0}."
msgstr "You most recently sent a letter on {0}."

#: frontend/lib/norent/letter-builder/know-your-rights.tsx:104
>>>>>>> 603afb55
msgid "You're in <0>{stateName}</0>"
msgstr "You're in <0>{stateName}</0>"

#: frontend/lib/norent/letter-builder/more-letters.tsx:9
msgid "You've already sent letters for all of the months since COVID-19 started."
msgstr "You've already sent letters for all of the months since COVID-19 started."

#: frontend/lib/norent/letter-builder/confirmation.tsx:35
#: frontend/lib/norent/letter-builder/confirmation.tsx:42
msgid "You've sent your letter"
msgstr "You've sent your letter"

<<<<<<< HEAD
#: frontend/lib/loc/loc-confirmation.tsx:169
msgid "Your <0>USPS Certified Mail<1>®</1></0> tracking number is <2>{trackingNumber}</2>."
msgstr "Your <0>USPS Certified Mail<1>®</1></0> tracking number is <2>{trackingNumber}</2>."

#: frontend/lib/loc/letter-request.tsx:19
#: frontend/lib/norent/letter-builder/letter-preview.tsx:61
msgid "Your Letter Is Ready To Send!"
msgstr "Your Letter Is Ready To Send!"

#: frontend/lib/loc/letter-content.tsx:203
msgid "Your Letter of Complaint"
msgstr "Your Letter of Complaint"

#: frontend/lib/loc/loc-confirmation.tsx:274
msgid "Your Letter of Complaint has been created!"
msgstr "Your Letter of Complaint has been created!"

#: frontend/lib/loc/loc-confirmation.tsx:265
msgid "Your Letter of Complaint has been sent!"
msgstr "Your Letter of Complaint has been sent!"

#: frontend/lib/loc/loc-confirmation.tsx:270
msgid "Your Letter of Complaint is being sent!"
msgstr "Your Letter of Complaint is being sent!"

#: frontend/lib/norent/letter-content.tsx:165
=======
#: frontend/lib/norent/letter-builder/letter-preview.tsx:55
msgid "Your Letter Is Ready To Send!"
msgstr "Your Letter Is Ready To Send!"

#: frontend/lib/norent/letter-email-to-user.tsx:274
msgid "Your NoRent letter and important next steps"
msgstr "Your NoRent letter and important next steps"

#: frontend/lib/norent/letter-content.tsx:237
>>>>>>> 603afb55
msgid "Your NoRent.org letter"
msgstr "Your NoRent.org letter"

#: frontend/lib/rh/rental-history.tsx:191
msgid "Your Rent History has been requested from the New York State DHCR!"
msgstr "Your Rent History has been requested from the New York State DHCR!"

#: frontend/lib/norent/letter-builder/post-signup-no-protections.tsx:8
msgid "Your account is set up"
msgstr "Your account is set up"

#: frontend/lib/data-driven-onboarding/data-driven-onboarding.tsx:316
msgid "Your apartment may be rent stabilized."
msgstr "Your apartment may be rent stabilized."

#: frontend/lib/data-driven-onboarding/data-driven-onboarding.tsx:317
msgid "Your building had {0, plural, one {one rent stabilized unit} other {# rent stabilized units}} in {1}."
msgstr "Your building had {0, plural, one {one rent stabilized unit} other {# rent stabilized units}} in {1}."

#: frontend/lib/data-driven-onboarding/data-driven-onboarding.tsx:127
msgid "Your building was built in {0} or earlier."
msgstr "Your building was built in {0} or earlier."

#: frontend/lib/onboarding/onboarding-step-4.tsx:52
msgid "Your contact information"
msgstr "Your contact information"

#: frontend/lib/norent/letter-builder/ask-email.tsx:13
msgid "Your email address"
msgstr "Your email address"

#: frontend/lib/data-driven-onboarding/data-driven-onboarding.tsx:212
msgid "Your landlord is associated with {buildings, plural, one {one building} other {# buildings}}."
msgstr "Your landlord is associated with {buildings, plural, one {one building} other {# buildings}}."

#: frontend/lib/data-driven-onboarding/data-driven-onboarding.tsx:163
msgid "Your landlord may be breaking the law!"
msgstr "Your landlord may be breaking the law!"

#: frontend/lib/data-driven-onboarding/data-driven-onboarding.tsx:225
msgid "Your landlord might own other buildings, too."
msgstr "Your landlord might own other buildings, too."

#: frontend/lib/norent/letter-builder/landlord-mailing-address.tsx:30
msgid "Your landlord or management company's address"
msgstr "Your landlord or management company's address"

#: frontend/lib/norent/letter-builder/landlord-email.tsx:15
msgid "Your landlord or management company's email"
msgstr "Your landlord or management company's email"

#: frontend/lib/norent/letter-builder/landlord-name-and-contact-types.tsx:89
msgid "Your landlord or management company's information"
msgstr "Your landlord or management company's information"

#: frontend/lib/data-driven-onboarding/data-driven-onboarding.tsx:148
msgid "Your landlord owns {0, plural, one {one building} other {# buildings}} and {1, plural, one {one unit.} other {# units.}}"
msgstr "Your landlord owns {0, plural, one {one building} other {# buildings}} and {1, plural, one {one unit.} other {# units.}}"

#: frontend/lib/norent/letter-builder/confirmation.tsx:48
msgid "Your letter has been mailed to your landlord via USPS Certified Mail. A copy of your letter has also been sent to your email."
msgstr "Your letter has been mailed to your landlord via USPS Certified Mail. A copy of your letter has also been sent to your email."

#: frontend/lib/norent/letter-builder/confirmation.tsx:54
msgid "Your letter has been sent to your landlord via email. A copy of your letter has also been sent to your email."
msgstr "Your letter has been sent to your landlord via email. A copy of your letter has also been sent to your email."

#: frontend/lib/norent/letter-builder/confirmation.tsx:71
msgid "Your letter was sent on {0}."
msgstr "Your letter was sent on {0}."

#: frontend/lib/norent/start-account-or-login/ask-phone-number.tsx:25
msgid "Your phone number"
msgstr "Your phone number"

#: frontend/lib/ui/privacy-info-modal.tsx:28
msgid "Your privacy is very important to us!"
msgstr "Your privacy is very important to us!"

#: frontend/lib/norent/start-account-or-login/ask-phone-number.tsx:49
msgid "Your privacy is very important to us! Everything on JustFix.nyc is secure."
msgstr "Your privacy is very important to us! Everything on JustFix.nyc is secure."

#: frontend/lib/onboarding/onboarding-step-1.tsx:75
msgid "Your privacy is very important to us! Everything on JustFix.nyc is secure. <0>Click here to learn more<1> about our privacy policy</1></0>."
msgstr "Your privacy is very important to us! Everything on JustFix.nyc is secure. <0>Click here to learn more<1> about our privacy policy</1></0>."

#: frontend/lib/norent/letter-builder/ask-national-address.tsx:84
#: frontend/lib/norent/letter-builder/ask-nyc-address.tsx:42
msgid "Your residence"
msgstr "Your residence"

#: frontend/lib/onboarding/onboarding-step-3.tsx:179
msgid "Your rights vary depending on what type of lease you have."
msgstr "Your rights vary depending on what type of lease you have."

#: frontend/lib/norent/homepage.tsx:93
msgid "You’re not alone. Millions of Americans won’t be able to pay rent because of COVID‑19. Use our FREE tool to take action by writing a letter to your landlord."
msgstr "You’re not alone. Millions of Americans won’t be able to pay rent because of COVID‑19. Use our FREE tool to take action by writing a letter to your landlord."

#: frontend/lib/loc/landlord-details.tsx:81
#: frontend/lib/norent/letter-builder/ask-national-address.tsx:101
#: frontend/lib/norent/letter-builder/landlord-mailing-address.tsx:40
msgid "Zip code"
msgstr "Zip code"

#: frontend/lib/data-driven-onboarding/data-driven-onboarding.tsx:200
#: frontend/lib/norent/letter-builder/know-your-rights.tsx:71
msgid "and"
msgstr "and"

#: frontend/lib/issues/issue-pages.tsx:85
msgid "issues"
msgstr "issues"

#: frontend/lib/issues/issue-pages.tsx:179
#: frontend/lib/ui/covid-banners.tsx:63
msgid "justfix.CovidRecForEmergencyRepairsOnly"
msgstr "In order to follow social distancing guidelines and to limit exposure, we recommend only asking for repairs <0>in the case of an emergency</0> such as if you have no heat, no hot water, or no gas."

#: frontend/lib/data-driven-onboarding/data-driven-onboarding.tsx:165
msgid "justfix.DdoMayNeedHpdRegistration"
msgstr "It looks like this building may require registration with HPD. Landlords who don't properly register their properties incur fines and also cannot bring tenants to court for nonpayment of rent. You can find more information on <0>HPD's Property Management page</0>"

#: frontend/lib/loc/letter-of-complaint-splash.tsx:169
msgid "justfix.LocAboutOurNonprofitBlurb"
msgstr "JustFix.nyc co-designs and builds tools for tenants, housing organizers, and legal advocates fighting displacement in New York City. We encourage tenants to take action and fight for safe and healthy homes. Want to know more? <0>Visit our website.</0>"

#: frontend/lib/loc/access-dates.tsx:37
msgid "justfix.LocAccessDatesDescription"
msgstr "Access dates are times you know when you will be home for the landlord to schedule repairs. Please provide <0>1 - 3</0> access dates when you can be available. You can only choose access dates starting {MIN_DAYS} days from today to give time for the letter to be delivered."

#: frontend/lib/loc/letter-content.tsx:131
msgid "justfix.LocBreakdownOfViolationTypes"
msgstr "<0>“C” Violation</0><1>$50 per day per violation (if 1-5 units)<2/>$50-$150 one-time penalty per violation plus $125 per day (5 or more units)</1><3>“B” Violation:</3><4>$25-$100 one-time penalty per violation plus $10 per day</4><5>“A” Violation”</5><6>$10-$50 one-time penalty per violation</6>"

#: frontend/lib/loc/letter-of-complaint-splash.tsx:181
msgid "justfix.LocDisclaimer"
msgstr "<0>Disclaimer:</0> The information contained in JustFix.nyc does not constitute legal advice and must not be used as a substitute for the advice of a lawyer qualified to give advice on legal issues pertaining to housing. We can help direct you to free and/or low-cost legal services as necessary."

#: frontend/lib/loc/letter-content.tsx:148
msgid "justfix.LocFalseCertificationBlurb"
msgstr "According to the NYC Admin Code § 27-2115, a civil penalty is also issued where a person willfully makes a false certification of correction of a violation per violation falsely certified."

#: frontend/lib/loc/loc-confirmation.tsx:91
msgid "justfix.LocGuidelinesAfterRepairWorkerLeaves"
msgstr "Immediately sanitize all surfaces in your home, especially doorknobs, the sink where the repair-worker washed their hands, and any surfaces you know they have likely been in contact with."

#: frontend/lib/loc/letter-of-complaint-splash.tsx:83
msgid "justfix.LocHowItWorksList"
msgstr "<0><1>Customize our lawyer-approved letter template to choose the repairs you need in your home.</1><2>We mail your letter via USPS Certified Mail<3>®</3> - for free!</2><4>Wait for your landlord to contact you directly.</4><5>We'll text you to see how things are going after a few weeks.</5><6>If repairs aren't made, learn about additional tactics like <7>suing your landlord</7> in Housing Court.</6></0>"

#: frontend/lib/loc/letter-content.tsx:105
msgid "justfix.LocLetterContentAlreadyCalled311"
msgstr "I have already contacted 311 on several occasions, but the issue has not been resolved. In the meantime, I have recorded evidence of the violations should legal action be necessary."

#: frontend/lib/loc/letter-content.tsx:57
msgid "justfix.LocLetterContentAvailableAccessDates"
msgstr "Below are dates that I am available to be at my home to let in a repair worker. Please contact me (using the information provided at the top of this letter) in order to make arrangements with me <0>at least 24 hours in advance</0>."

#: frontend/lib/loc/letter-content.tsx:91
msgid "justfix.LocLetterContentForHeatIssues"
msgstr "Please be advised that the lack of Heat and/or Hot Water constitutes an emergency under the NYC Housing Maintenance Code, Title 27, Chapter 2. Failure to address these repairs will result in an escalation of this issue, and I may exercise my right to file an Emergency HP Action through the NYC Housing Court system."

#: frontend/lib/loc/letter-content.tsx:75
msgid "justfix.LocLetterContentSafetyRequirements"
msgstr "<0>In order to keep my household safe, I request that anyone entering my home to make repairs follow sanitation guidelines from the Center for Disease Control (CDC), including washing their hands before entering, wearing gloves, a mask, and shoe coverings, and practicing physical distancing (keeping 6 feet of distance between me and anyone else in my household).</0><1>Additionally, I request that you provide the name and contact information for any repair worker assigned to my home at least 24 hours prior to their arrival.</1>"

#: frontend/lib/loc/loc-confirmation.tsx:147
msgid "justfix.LocNextStepHpAction"
msgstr "We will continue to follow up with you via text message. If your landlord does not follow through, you now have better legal standing to sue your landlord. <0>This is called an HP Action proceeding.</0>"

#: frontend/lib/loc/relief-attempts.tsx:14
msgid "justfix.LocReliefAttemptsBlurb"
msgstr "It is encouraged that you call 311 to report housing complaints directly with the City. By calling, you will trigger a formal inspection process that may lead to official violations being issued."

#: frontend/lib/loc/loc-confirmation.tsx:68
msgid "justfix.LocRepairWorkerGuidelines"
msgstr "<0>Have the repair-worker wash their hands with soap for at least 20 seconds as soon as they come into your house.</0><1>If possible, stay in a different room from where the work is being done. If a separate room is not available, maintain at least a six-foot distance from the repair-worker until the repair is completed.</1>"

#: frontend/lib/loc/loc-confirmation.tsx:99
msgid "justfix.LocSanitationLinksFromCdc"
msgstr "For guidance on how to thoroughly sanitize your home and a list of recommended effective cleaning products visit <0>Center for Disease Control (CDC) Guide on How to Clean and Disinfect</0>"

#: frontend/lib/loc/letter-of-complaint-splash.tsx:127
msgid "justfix.LocUserTestimonial1"
msgstr "<0>They were terrific because their letter got results that mine didn’t. The letters from JustFix.nyc got my landlord to do the work. Now anytime I call, my landlord gets things done.</0><1>Veronica, 45 years old <2/> Hamilton Heights</1>"

#: frontend/lib/loc/letter-of-complaint-splash.tsx:147
msgid "justfix.LocUserTestimonial2"
msgstr "<0>I like that you texted me to check in on my status. You all were the first online advocacy group I’ve seen that was accessible and easy to use. JustFix.nyc’s digital platform has definitely been a game changer.</0><1>Steven, 36 years old <2/> East New York</1>"

#: frontend/lib/loc/loc-confirmation.tsx:188
msgid "justfix.LocWeWillMailLetterBlurb"
msgstr "We've received your request to mail a letter of complaint on <0>{dateStr}</0>. We'll text you a link to your <1>USPS Certified Mail<2>®</2></1> tracking number once we have it."

#: frontend/lib/loc/letter-of-complaint-splash.tsx:18
msgid "justfix.LocWhyMailALetterBlurb"
msgstr "<0>Your landlord is responsible for keeping your home and building safe and livable at all times. This is called the <1>Warranty of Habitability</1>.</0><2><3>Having a record of notifying your landlord makes for a stronger legal case.</3> If your landlord has already been unresponsive to your requests to make repairs, a letter is a <4>great tactic to start</4>. Through USPS Certified Mail<5>®</5>, you will have an official record of the requests you’ve made to your landlord. Our nonprofit <6>covers the cost</6> of mailing this letter for you!</2>"

#: frontend/lib/data-driven-onboarding/data-driven-onboarding.tsx:337
msgid "justfix.ddoEfnycCovidMessage"
msgstr "An Eviction Moratorium is in place in NY State due to the Covid-19 public health crisis. All courts that hear eviction cases are closed. This means you <0>cannot be evicted for any reason</0>."

#: frontend/lib/data-driven-onboarding/data-driven-onboarding.tsx:273
msgid "justfix.ddoEhpaCovidMessage"
msgstr "<0>Due to the covid-19 pandemic, Housing Courts in New York City are prioritizing cases for conditions that threaten the health and safety of your household, such as: {issues}.</0>"

#: frontend/lib/data-driven-onboarding/data-driven-onboarding.tsx:259
msgid "justfix.ddoHpaCovidMessage"
msgstr "<0>Due to the Covid-19 health crisis, Housing Courts in New York City are closed. You can still make the forms to take your landlord to court but you will not be able to file them until the courts re-open.</0><1>If you are facing an emergency such as lack of heat and/or hot water, call the Housing Court Answers Hotline at <2>(212) 962-4795</2> to get assistance Mon-Fri, 9am-5pm. Assistance is available in English and Spanish.</1>"

#: frontend/lib/data-driven-onboarding/data-driven-onboarding.tsx:236
msgid "justfix.ddoLocCovidMessage"
msgstr "Landlord not responding? You can take action for free to request repairs! Due to the Covid-19 health crisis, we recommend requesting repairs only in the case of an emergency so you can stay safe and healthy by limiting how many people enter your home."

#: frontend/lib/ui/legal-disclaimer.tsx:4
msgid "justfix.legalDisclaimer"
msgstr "Disclaimer: The information in {website} does not constitute legal advice and must not be used as a substitute for the advice of a lawyer qualified to give advice on legal issues pertaining to housing. We can help direct you to free legal services if necessary."

#: frontend/lib/ui/privacy-info-modal.tsx:30
msgid "justfix.privacyInfoModalText"
msgstr "<0>Your privacy is very important to us! Here are some important things to know:</0><1><2>Your personal information is secure.</2><3>We don’t use your personal information for profit or sell it to third parties.</3><4>We use your address to find information about your landlord and your building.</4></1><5>Our Privacy Policy enables sharing anonymized data with approved tenant advocacy organizations exclusively to help further our tenants rights mission. The Privacy Policy contains information regarding what data we collect, how we use it, and the choices you have regarding your personal information. If you’d like to read more, please review our full <6/> and <7/>.</5>"

#: frontend/lib/rh/rental-history.tsx:55
msgid "justfix.rhExplanation"
msgstr "This document helps you find out if your apartment is <0>rent stabilized</0> and if you're being <1>overcharged</1>. It shows the registered rents in your apartment since 1984."

#: frontend/lib/rh/email-to-dhcr.tsx:22
msgid "justfix.rhRequestToDhcr"
msgstr "<0>DHCR administrator,</0><1>I, {0}, am currently living at {1} in apartment {2}, and would like to request the complete Rent History for this apartment back to the year 1984.</1><2>Thank you,<3/>{3}</2>"

#: frontend/lib/rh/rental-history.tsx:197
msgid "justfix.rhWhatHappensNext"
msgstr "You should receive your Rent History in the mail in about a week. Your Rent History is an important document—it shows the registered rents in your apartment since 1984. You can learn more about it and how it can help you figure out if you’re being overcharged on rent at the <0>Met Council on Housing guide to Rent Stabilization Overcharges</0>."

#: frontend/lib/loc/loc-confirmation.tsx:287
msgid "letter"
msgstr "letter"

#: frontend/lib/norent/data/faqs-content.tsx:202
msgid "norent.additionalInstructionsForConnectingWithOrganizers"
msgstr "<0/><1>You can also connect with your neighbors and organize your building to demand more by taking collective action. Read more about forming tenant unions and starting a rent strike at <2/>.</1>"

#: frontend/lib/norent/letter-builder/confirmation.tsx:152
msgid "norent.callToActionForCancelRentCampaign"
msgstr "<0>Our homes, health, and collective safety and futures are on the line. Millions of us don’t know how we are going to pay our rent, mortgage, or utilities on June 1st, yet landlords and banks are expecting payment as if it’s business as usual. It’s not.</0><1>Join millions of us to fight for a future free from debt and to win a national suspension on rent, mortgage and utility payments!</1>"

#: frontend/lib/norent/data/faqs-content.tsx:252
msgid "norent.definitionOfEvictionMoratorium"
msgstr "<0>An “eviction moratorium” can mean something different in every jurisdiction, but in short, a moratorium temporarily pauses certain types of evictions.</0><1>The exact means by which this pause is enforced and the types of cases that are paused, varies across cities and states. Depending on the jurisdiction, courts may simply be closed or not processing eviction filings, sheriffs may not be enforcing eviction orders, or there may be some combination of these and other methods of suspending evictions.</1><2>NoRent.org will support you with the process of navigating these different rules. You can also read more about the tenant protections in your jurisdiction at the Anti-Eviction Mapping Project’s <3/>.</2>"

#: frontend/lib/norent/letter-builder/landlord-name-and-contact-types.tsx:15
msgid "norent.detailsAboutNYCLandlordInfo"
msgstr "<0>This is your landlord’s information as registered with the <1>NYC Department of Housing and Preservation (HPD)</1>. This may be different than where you send your rent checks.</0><2>We will use this address to ensure your landlord receives it.</2>"

#: frontend/lib/norent/letter-email-to-user.tsx:74
msgid "norent.doINeedToSendAB3088LetterEveryMonth"
msgstr "Yes. Follow these instructions even if you have sent a letter to your landlord each month that you have not paid. And send a new declaration for every month moving forward (through January)."

#: frontend/lib/norent/letter-email-to-user.tsx:84
msgid "norent.doIStillHaveToPayMyRentAB3088"
msgstr "On or before 1/30/2020 you must decide whether to pay 25% of the rent for each month from September to January 2021. That’s 5 months multiplied by 25%. If after consulting with an attorney, you determine that you do not want to be in eviction court, pay the 25%. Tenants with severe bad conditions or living in illegal units should talk with an attorney before deciding whether to pay."

#: frontend/lib/norent/components/social-icons.tsx:18
msgid "norent.emailBodyTemplateForSharingNoRent"
msgstr "I used www.norent.org to tell my landlord that I'm unable to pay this month's rent. This free tool helps you build and send a letter to your landlord, cites legal protections in your state, and connects you to other people in your community working to #cancelrent"

#: frontend/lib/norent/letter-content.tsx:68
msgid "norent.emailToLandlordBody"
msgstr "<0>Please see letter attached from <1/>. </0><2>In order to document communications and avoid misunderstandings, please correspond with <3/> via mail or text rather than a phone call or in-person visit.</2>"

#: frontend/lib/norent/about.tsx:79
msgid "norent.explanationAboutWhyWeMadeThisSite"
msgstr "Tenants across the nation are being impacted by COVID-19 in ways that are affecting their abilities to pay rent. We made this tool to empower tenants to exercise their rights during this pandemic."

#: frontend/lib/norent/homepage.tsx:128
msgid "norent.explanationOfPartnerships"
msgstr "Our free letter builder was built with <0>lawyers and non-profit tenants rights organizations</0> across the nation to ensure that your letter gives you the most protections based on your state."

#: frontend/lib/norent/data/faqs-content.tsx:277
msgid "norent.explanationOfWhatHappensWhenEvictionMoratoriumEnds"
msgstr "<0>Once a moratorium is lifted, eviction processes in courts and enforcement by local law enforcement may resume.</0><1>If we don’t win additional demands (such as a rent freeze and suspension of rent payments) before the end of these “eviction moratoriums”, then cases will restart, evictions will continue, and new cases will be filed.</1><2>We are working hard to push for an immediate rent freeze and rent suspension, among other demands. This is the time to organize! Get involved at <3/>.</2>"

#: frontend/lib/norent/data/faqs-content.tsx:214
msgid "norent.explanationOfWhatToolDoes"
msgstr "<0>NoRent.org guides you through the process of notifying your landlord that you cannot pay the rent due to a COVID-19 related issue. We’ll also help you learn more about the rights that protect tenants in your state and refer you to resources to take legal or organizing action.</0>"

#: frontend/lib/norent/data/faqs-content.tsx:298
msgid "norent.explanationOfWithholdingRent"
msgstr "<0>There’s a difference between a “rent strike”, or withholding rent, and not paying rent. This letter notifies the landlord that you’re not paying rent due to financial impacts of COVID-19, which is a way of delaying rent payments now.</0><1>Withholding your rent, or a rent strike, is declaring that you will not pay the rent, regardless of whether you’re able to. This may put you at risk of legal eviction for failure to pay the rent. You should never withhold rent alone and should only do so when you have gotten the support and buy-in of everyone in your building.</1><2>While this is risky, withholding rent can be an important tactic for tenants to build a movement. If your neighbors are considering a rent strike, you may want to refer to the resources below on how to organize, and to contact organizations that have provided tools and resources.</2>"

#: frontend/lib/norent/letter-email-to-user.tsx:51
msgid "norent.howDoesLetterHelpWithAB3088"
msgstr "<0>Using this declaration satisfies any local requirements to notify your landlord.</0><1><2>It provides a defense to an eviction case based on nonpayment of rent; and</2><3>It converts your rent to “civil debt.” This means that the landlord can file a small claims case for the unpaid rent. If a landlord gets a judgment for the unpaid rent in small claims court, the landlord can collect that judgment by garnishing the tenant’s paycheck, levying the tenant’s bank account, etc.</3></1>"

#: frontend/lib/norent/data/faqs-content.tsx:334
msgid "norent.howToConnectWithManufacturedHomeOwners"
msgstr "<0>Join a movement of manufactured homeowners who are standing together to make their communities affordable, healthy, safe, and beautiful places to live. Mobile Home/Manufactured Home Owners: <1/> to hold corporate community owners accountable.</0>"

#: frontend/lib/norent/data/faqs-content.tsx:123
msgid "norent.infoAboutCollectiveOrganizing"
msgstr "<0>The most important place to start is where you live. Connect safely with other tenants in your building or home and start by organizing a means of communicating with one another to find out what issues and needs you share in common.</0><1>For more resources on forming a tenant union check out <2/>. You may also connect with local organizing groups affiliated with the national <3/>.</1>"

#: frontend/lib/norent/data/faqs-content.tsx:346
msgid "norent.instructionsForAfterSendingLetter"
msgstr "<0>After you send this letter, your landlord may get in touch with you to ask for more information or discuss a repayment plan. Make sure all your communication is documented by letter, email, or text message. Avoid engaging in negotiation other than agreeing to pay a reasonable portion of your rent that you are sure you can afford without putting your health at risk. Don’t agree to move. You can find further legal assistance at <1/>.</0><2>You should continue to collect documentation that shows you’ve been financially impacted by COVID-19.</2>"

#: frontend/lib/norent/data/faqs-content.tsx:115
msgid "norent.instructionsForConnectingWithOrganizers"
msgstr "<0>Connect to organizers through the <1/>, a national alliance of organizers building the tenant movement since 2007. You can join their call for renters across the country to fight for the cancellation of rent at <2/>.</0>"

#: frontend/lib/norent/letter-builder/post-signup-no-protections.tsx:9
msgid "norent.instructionsForNewAccountsCreatedInUnprotectedStates"
msgstr "<0>Now that you have an account with us, we can let you know when any important changes take place in your state.</0><1>In the meantime, you can read about what you can do next, from documenting your situation to connecting with others.</1>"

#: frontend/lib/norent/data/faqs-content.tsx:391
msgid "norent.instructionsForStatesWithLimitedProtections"
msgstr "<0>On a national level, Congress passed the CARES Act on March 27, 2020 (Public Law 116-136). Tenants in covered properties are protected from eviction for non-payment or any other reason until August 23, 2020.</0><1>Also know that you’re not alone. In states without eviction moratoriums, it’s important to both protect yourself legally and build collective power with other tenants.</1><2>First, start by making sure that all communication between you and your landlord is documented in writing. Begin collecting all documentation of any hardships related to COVID-19. If you’re facing an emergency, immediately find legal assistance in your state at <3/>.</2><4>Next, connect safely with other tenants in your building or home. Start by organizing a means of communicating with one another to find out what issues and needs you share in common. For more resources on forming a tenant union check out <5/>. You may also connect with local organizing groups affiliated with the national <6/>.</4><7>Finally, join millions of tenants who are working hard to fight for national tenant protections, an immediate rent freeze, and rent suspension. Sign on at <8/>.</7>"

#: frontend/lib/norent/letter-builder/welcome.tsx:24
msgid "norent.introductionToLetterBuilderSteps"
msgstr "In order to benefit from the eviction protections that local elected officials have put in place, you should notify your landlord of your non-payment for reasons related to COVID-19. <0>In the event that your landlord tries to evict you, the courts will see this as a proactive step that helps establish your defense.</0>"

#: frontend/lib/norent/letter-content.tsx:193
msgid "norent.letter.conclusion"
msgstr "<0>Congress passed the CARES Act on March 27, 2020 (Public Law 116-136). Tenants in covered properties are also protected from eviction for non-payment or any other reason until August 23, 2020. Please let me know right away if you believe this property is not covered by the CARES Act and explain why the property is not covered.</0><1>In order to document our communication and to avoid misunderstandings, please reply to me via mail or text rather than a call or visit.</1><2>Thank you for your understanding and cooperation.</2>"

#: frontend/lib/norent/letter-content.tsx:186
msgid "norent.letter.floridaAddition"
msgstr "I have suffered a loss of employment, diminished wages or business income, or other monetary loss realized during the Florida State of Emergency directly impacting my ability to make rent payments."

#: frontend/lib/norent/letter-content.tsx:138
msgid "norent.letter.v1NonPayment"
msgstr "This letter is to notify you that I will be unable to pay rent starting on <0/> and until further notice due to loss of income, increased expenses, and/or other financial circumstances related to COVID-19."

#: frontend/lib/norent/letter-content.tsx:146
msgid "norent.letter.v1NonPayment_multipleDates"
msgstr "This letter is to notify you that I will be unable to pay rent for the following months and until further notice due to loss of income, increased expenses, and/or other financial circumstances related to COVID-19:"

#: frontend/lib/norent/letter-content.tsx:167
msgid "norent.letter.v2Hardship"
msgstr "This letter is to notify you that I have experienced a loss of income, increased expenses and/or other financial circumstances related to the pandemic. Until further notice, the COVID-19 emergency may impact my ability to pay rent. I am not waiving my right to assert any other defenses."

#: frontend/lib/norent/letter-content.tsx:177
msgid "norent.letter.v3FewProtections"
msgstr "This letter is to advise you of protections in place for tenants in {0}. I am not waiving my right to assert any other defenses."

#: frontend/lib/norent/letter-content.tsx:87
msgid "norent.letterBodyCaliforniaAB3088"
msgstr "<0>This declaration letter is in regards to rent payment for the following months:</0><1/><2>I am currently unable to pay my rent or other financial obligations under the lease in full because of one or more of the following:</2><3><4>Loss of income caused by the COVID-19 pandemic.</4><5>Increased out-of-pocket expenses directly related to performing essential work during the COVID-19 pandemic.</5><6>Increased expenses directly related to health impacts of the COVID-19 pandemic.</6><7>Childcare responsibilities or responsibilities to care for an elderly, disabled, or sick family member directly related to the COVID-19 pandemic that limit my ability to earn income.</7><8>Increased costs for childcare or attending to an elderly, disabled, or sick family member directly related to the COVID-19 pandemic.</8><9>Other circumstances related to the COVID-19 pandemic that have reduced my income or increased my expenses.</9><10>Any public assistance, including unemployment insurance, pandemic unemployment assistance, state disability insurance (SDI), or paid family leave, that I have received since the start of the COVID-19 pandemic does not fully make up for my loss of income and/or increased expenses.</10></3><11>I declare under penalty of perjury under the laws of the State of California that the foregoing is true and correct.</11>"

#: frontend/lib/norent/data/faqs-content.tsx:34
msgid "norent.listOfSuggestedNonpaymentDocumentation"
msgstr "<0>While you wait for your landlord to respond, gather as much documentation as you can. Some types of documentation you can gather include:</0><1><2><3>Employer Letter</3>: A letter from your employer or a co-worker citing COVID-19 showing job loss or hours reduction as a result of COVID-19.</2><4><5>Unemployment Benefits Documents</5>: These are documents that show you’ve applied for or received benefits from the Employment Development Department.</4><6><7>Paystubs</7>: These can be paychecks from before you were terminated or laid-off. If you have had a change in hours, you can send your paychecks before and after that change.</6><8><9>COVID-19 related expenses</9>: These can be receipts showing that you have had increased expenses from issues resulting from the coronavirus, including childcare costs, expenses from complying with public health directives, or other related expenses.</8><10><11>Child’s Enrollment</11>: This might be a notice that your child’s school has closed due to COVID-19. Evidence of your child’s enrollment may also be included.</10><12><13>Financial Statements</13>: These can be budgets, bank statements, or personal records demonstrating how your income was interrupted by COVID-19 related disruption to your job or business. Be sure to avoid sending any sensitive personal financial information you may not want your landlord to view.</12><14><15>COVID-19 Medical records</15>: This might include extraordinary out-of-pocket medical expenses related to the diagnosis and testing for and/or treatment of COVID-19. Due to the sensitivity of medical records, you may not want to send these to your landlord. However, you should keep these expenses for your own record. This can be used as evidence in case you are asked in court proceedings to provide evidence of extraordinary out-of-pocket COVID-19-related medical expenses for you or a family member.</14><16><17>Other evidence of COVID-19 related financial impact</17>: This can be any other evidence that demonstrates how COVID-19 has impacted your ability to pay rent.</16></1>"

#: frontend/lib/norent/letter-builder/los-angeles-know-your-rights.tsx:32
msgid "norent.losAngelesKyr"
msgstr "We’ve worked with the non-profit organization <0>SAJE</0> to provide additional support once you’ve sent your letter. You can learn more about how AB3088 affects Los Angeles residents at <1>Stay Housed LA</1>."

#: frontend/lib/norent/about.tsx:99
msgid "norent.madeByBlurb"
msgstr "NoRent.org is made by <0>JustFix.nyc</0>, a non-profit organization that co-designs and builds tools for tenants, housing organizers, and legal advocates fighting displacement in New York City."

#: frontend/lib/norent/letter-builder/welcome.tsx:35
msgid "norent.outlineOfLetterBuilderSteps"
msgstr "<0>In the next few steps, we’ll build your letter using the following information. Have this information on hand if possible:</0><1><2><3>your phone number, email address, and residence</3></2><4><5>your landlord or management company’s mailing and/or email address</5></4></1>"

#: frontend/lib/norent/letter-email-to-user.tsx:120
msgid "norent.sajeBlockQuote"
msgstr "Since 1996 SAJE has been a force for economic justice in our community focusing on tenant rights, healthy housing, and equitable development. SAJE believes that the fate of city neighborhoods should be decided by those who dwell there, and convenes with other organizations to ensure this occurs in a manner that is fair, replicable, and sustainable. Housing is a human right."

#: frontend/lib/norent/letter-email-to-user.tsx:139
msgid "norent.sajeFacebookLive"
msgstr "<0>SAJE is also hosting Tenant Rights Q&A every Wednesday on Facebook Live:</0><1><2>English 11am-12pm</2><3>Spanish 12:30pm-1:30pm</3></1>"

#: frontend/lib/norent/letter-email-to-user.tsx:133
msgid "norent.sajePhoneCalls"
msgstr "Strategic Actions for a Just Economy (SAJE) is available for phone calls at (213) 745-9961, Monday-Friday from 10:00am-6:00pm."

#: frontend/lib/norent/homepage.tsx:251
msgid "norent.sampleNoRentLetter"
msgstr "<0>I am writing to inform you that I have experienced a loss of income, increased expenses and/or other financial circumstances related to the pandemic. Until further notice, the COVID-19 emergency may impact my ability to pay rent.</0><1/><2>Tenants in Florida are protected from eviction for non-payment by Executive Order 20-94, issued by Governor Ron DeSantis on April 2, 2020.</2><3/><4>Tenants in covered properties are also protected from eviction, fees, penalties, and other charges related to non-payment by the CARES Act (Title IV, Sec. 4024) enacted by Congress on March 27, 2020.</4><5/><6>Along with my neighbors, I am organizing, encouraging, and/or participating in a tenant organization so that we may support</6>"

#: frontend/lib/norent/letter-email-to-user.tsx:156
msgid "norent.tenantsTogetherDescription"
msgstr "You can contact Tenants Together, a statewide coalition of local tenant organizations dedicated to defending and advancing the rights of California tenants to safe, decent, and affordable housing."

#: frontend/lib/norent/components/social-icons.tsx:16
msgid "norent.tweetTemplateForSharingNoRent"
msgstr "No idea how you'll pay rent this month? Tell your landlord with norent.org from @JustFixNYC. This free tool sends a certified letter informing them of your protections. Join the #cancelrent movement at norent.org."

#: frontend/lib/norent/letter-email-to-user.tsx:97
msgid "norent.whatIfMyLandlordSendsMeANoticeAB3088"
msgstr "If you have sent the declaration and the owner sends you a notice to pay rent with a declaration, read it, if it is the same as the one you have sent to them already, date, sign and send it exactly as instructed in the notice to pay rent or quit. Note that sometimes owners change the address or the way to pay when they send a notice to pay rent or quit. Follow the instructions in the notice to pay rent or quit."

#: frontend/lib/norent/letter-email-to-user.tsx:28
msgid "norent.whatIsAB3088partOne"
msgstr "On August 31, 2020, the State of California passed tenant protections under Assembly Bill 3088. These protections prevent landlords from evicting tenants before February 1, 2021 without a valid reason or for any rent not paid between March 4 - January 31, 2021 due to loss of income or increased expenses associated with COVID-19. Although this law protects you from being evicted for not paying rent, it does not cancel rent."

#: frontend/lib/norent/letter-email-to-user.tsx:39
msgid "norent.whatIsAB3088partTwo"
msgstr "If you owe rent for any months from March 2020 to August 2020, you must submit a declaration form to your landlord for any months you do not pay. Now that you have used the NoRent website to mail or email the declaration to your landlord, your landlord cannot legally evict you for not paying rent."

#: frontend/lib/norent/data/faqs-content.tsx:107
msgid "norent.whatToDoIfLandlordRetaliates"
msgstr "<0>It’s normal to feel anxious or scared that your landlord will retaliate. If your landlord is harassing you, denying you repairs, or trying to illegally evict you, reach out to legal assistance at <1/> and connect with tenant organizers at <2/>.</0>"

#: frontend/lib/norent/data/faqs-content.tsx:226
msgid "norent.whoThisToolIsFor"
msgstr "<0>If you’re not able to pay the rent this month because of a COVID-19 related issue (i.e. employment changes, loss of income, medical expenses, or loss of childcare) this tool is for you. Although the rules for exercising your rights will vary by state, NoRent.org can help walk you through the complexities and connect you to resources.</0>"

#: frontend/lib/norent/start-account-or-login/ask-phone-number.tsx:39
msgid "norent.whyIsPhoneNumberNeeded"
msgstr "We’ll use this information to either:<0><1>Log you into your existing account</1><2>Match with a pre-existing account </2><3>Sign you up for a new account.</3></0>"

#: frontend/lib/norent/data/faqs-content.tsx:239
msgid "norent.whyYouShouldNotifyAboutNotPayingRent"
msgstr "<0>In some states, in order to benefit from the eviction protections that elected officials have put in place you should notify your landlord of your non-payment for reasons related to COVID-19. In the event that your landlord tries to evict you, the courts may view this as a proactive step that helps establish your defense.</0>"

#: frontend/lib/norent/data/faqs-content.tsx:365
msgid "norent.whyYouStillOweRentAfterSendingLetter"
msgstr "<0>Yes, you’ll still owe rent after sending the letter because our state and federal governments have not adopted a rent cancellation policy. Call for cancellation of rent at <1/>.</0>"

#: frontend/lib/norent/components/helmet.tsx:13
msgid "pay rent, rent, can't pay rent, june rent, june 1"
msgstr "pay rent, rent, can't pay rent, june rent, june 1"

#. This is used to describe a link to another website that is only available in English.
#: frontend/lib/ui/localized-outbound-link.tsx:44
msgid "{0} (in English)"
msgstr "{0} (in English)"

#: frontend/lib/issues/issue-pages.tsx:102
msgid "{count} issues reported"
msgstr "{count} issues reported"

#: frontend/lib/forms/chars-remaining.tsx:18
msgid "{remaining, plural, one {1 character remaining} other {# characters remaining}}"
msgstr "{remaining, plural, one {1 character remaining} other {# characters remaining}}"

#: frontend/lib/norent/letter-builder/confirmation.tsx:99
msgid "{stateName} has specific documentation requirements to support your letter to your landlord."
msgstr "{stateName} has specific documentation requirements to support your letter to your landlord."<|MERGE_RESOLUTION|>--- conflicted
+++ resolved
@@ -19,10 +19,8 @@
 msgid "(Name of your language) translation"
 msgstr "(Name of your language) translation"
 
-<<<<<<< HEAD
 #: frontend/lib/forms/email-attachment.tsx:16
 #: frontend/lib/issues/issue-pages.tsx:54
-=======
 #: frontend/lib/norent/letter-builder/letter-preview.tsx:97
 msgid "(Note: the email will be sent in English)"
 msgstr "(Note: the email will be sent in English)"
@@ -31,7 +29,6 @@
 msgid "(Note: the request will be sent in English)"
 msgstr "(Note: the request will be sent in English)"
 
->>>>>>> 603afb55
 #: frontend/lib/norent/letter-builder/landlord-email.tsx:33
 msgid "(optional)"
 msgstr "(optional)"
@@ -48,29 +45,23 @@
 msgid "<0/> makes use of a <1/> and <2/>, which you can review."
 msgstr "<0/> makes use of a <1/> and <2/>, which you can review."
 
-<<<<<<< HEAD
 #: frontend/lib/onboarding/onboarding-thanks.tsx:8
 msgid "<0>An email to verify your account is on its way, from <1>no-reply@justfix.nyc</1>.</0><2>Don't see one? Check your spam folder.</2>"
 msgstr "<0>An email to verify your account is on its way, from <1>no-reply@justfix.nyc</1>.</0><2>Don't see one? Check your spam folder.</2>"
-=======
 #: frontend/lib/norent/letter-content.tsx:15
 msgid "<0>Declaration of COVID-19 Related Financial Distress</0><1/>Compliant with Section 20 of the COVID-19 Tenant Relief Act of 2020, AB 3088"
 msgstr "<0>Declaration of COVID-19 Related Financial Distress</0><1/>Compliant with Section 20 of the COVID-19 Tenant Relief Act of 2020, AB 3088"
->>>>>>> 603afb55
 
 #: frontend/lib/data-driven-onboarding/data-driven-onboarding.tsx:441
 msgid "<0>Free tools for you to fight for a safe and healthy home</0><1>Enter your address to learn more.</1>"
 msgstr "<0>Free tools for you to fight for a safe and healthy home</0><1>Enter your address to learn more.</1>"
 
-<<<<<<< HEAD
 #: frontend/lib/onboarding/onboarding-step-3.tsx:109
 msgid "<0>If your building has more than 6 units and was built before 1974, your apartment is likely rent stabilized.</0><1>Check your lease to make sure.</1>"
 msgstr "<0>If your building has more than 6 units and was built before 1974, your apartment is likely rent stabilized.</0><1>Check your lease to make sure.</1>"
-=======
 #: frontend/lib/norent/letter-email-to-user.tsx:234
 msgid "<0>Hello {0},</0><1>You've sent your NoRent letter. Attached to this email is a PDF copy for your records.</1>"
 msgstr "<0>Hello {0},</0><1>You've sent your NoRent letter. Attached to this email is a PDF copy for your records.</1>"
->>>>>>> 603afb55
 
 #: frontend/lib/norent/data/faqs-content.tsx:376
 msgid "<0>If your landlord is trying to illegally evict you, reach out to legal assistance at <1/> immediately.</0>"
@@ -102,7 +93,6 @@
 msgid "<0>To</0><1/><2>From</2><3/>"
 msgstr "<0>To</0><1/><2>From</2><3/>"
 
-<<<<<<< HEAD
 #: frontend/lib/onboarding/onboarding-step-3.tsx:46
 msgid "<0>Warning:</0> If you do not have a lease, taking action against your landlord could provoke retaliation and/or an eviction notice once the Eviction Moratorium is lifted."
 msgstr "<0>Warning:</0> If you do not have a lease, taking action against your landlord could provoke retaliation and/or an eviction notice once the Eviction Moratorium is lifted."
@@ -110,11 +100,9 @@
 #: frontend/lib/onboarding/onboarding-step-3.tsx:76
 msgid "<0>Warning:</0> Taking action against your landlord could provoke retaliation and/or an eviction notice once the Eviction Moratorium is lifted."
 msgstr "<0>Warning:</0> Taking action against your landlord could provoke retaliation and/or an eviction notice once the Eviction Moratorium is lifted."
-=======
 #: frontend/lib/norent/letter-builder/rent-periods.tsx:39
 msgid "<0>We aren't including months that you have already informed your landlord about in previous letters.</0>"
 msgstr "<0>We aren't including months that you have already informed your landlord about in previous letters.</0>"
->>>>>>> 603afb55
 
 #: frontend/lib/norent/data/faqs-content.tsx:160
 #: frontend/lib/norent/data/faqs-content.tsx:167
@@ -286,7 +274,6 @@
 msgid "Bathtub: Pipes Leaking"
 msgstr "Bathtub: Pipes Leaking"
 
-<<<<<<< HEAD
 #: common-data/issue-area-choices.ts:20
 msgid "Bedrooms"
 msgstr "Bedrooms"
@@ -296,9 +283,7 @@
 msgstr "Before the repair-worker arrives"
 
 #: frontend/lib/norent/letter-builder/letter-preview.tsx:63
-=======
 #: frontend/lib/norent/letter-builder/letter-preview.tsx:57
->>>>>>> 603afb55
 msgid "Before you send your letter, let's review what will be sent to make sure all the information is correct."
 msgstr "Before you send your letter, let's review what will be sent to make sure all the information is correct."
 
@@ -373,15 +358,12 @@
 msgid "Cancel Rent Campaign"
 msgstr "Cancel Rent Campaign"
 
-<<<<<<< HEAD
 #: frontend/lib/issues/issue-pages.tsx:62
 msgid "Cancel and go back"
 msgstr "Cancel and go back"
 
 #: frontend/lib/rh/rental-history.tsx:118
-=======
 #: frontend/lib/rh/rental-history.tsx:126
->>>>>>> 603afb55
 msgid "Cancel request"
 msgstr "Cancel request"
 
@@ -493,16 +475,13 @@
 msgid "Contact a lawyer if your landlord retaliates"
 msgstr "Contact a lawyer if your landlord retaliates"
 
-<<<<<<< HEAD
 #: frontend/lib/norent/letter-builder/error-pages.tsx:28
 #: frontend/lib/norent/letter-builder/error-pages.tsx:40
 #: frontend/lib/onboarding/onboarding-step-3.tsx:30
 #: frontend/lib/onboarding/onboarding-step-4.tsx:48
 #: frontend/lib/onboarding/onboarding-thanks.tsx:18
-=======
 #: frontend/lib/norent/letter-builder/error-pages.tsx:32
 #: frontend/lib/norent/letter-builder/error-pages.tsx:44
->>>>>>> 603afb55
 msgid "Continue"
 msgstr "Continue"
 
@@ -661,7 +640,6 @@
 msgid "Email address <0>(recommended)</0>"
 msgstr "Email address <0>(recommended)</0>"
 
-<<<<<<< HEAD
 #: frontend/lib/forms/email-attachment.tsx:15
 msgid "Email address for recipient #{0}"
 msgstr "Email address for recipient #{0}"
@@ -671,9 +649,7 @@
 msgstr "Emergency HP Action"
 
 #: frontend/lib/norent/letter-builder/letter-preview.tsx:79
-=======
 #: frontend/lib/norent/letter-builder/letter-preview.tsx:73
->>>>>>> 603afb55
 msgid "English version"
 msgstr "English version"
 
@@ -735,12 +711,9 @@
 msgstr "First access date (at least {MIN_DAYS} days from today)"
 
 #: frontend/lib/norent/letter-builder/ask-name.tsx:26
-<<<<<<< HEAD
 #: frontend/lib/onboarding/onboarding-step-1.tsx:65
 #: frontend/lib/rh/rental-history.tsx:103
-=======
 #: frontend/lib/rh/rental-history.tsx:111
->>>>>>> 603afb55
 msgid "First name"
 msgstr "First name"
 
@@ -796,15 +769,12 @@
 msgid "Go back"
 msgstr "Go back"
 
-<<<<<<< HEAD
 #: frontend/lib/loc/letter-request.tsx:76
 msgid "Go back and edit"
 msgstr "Go back and edit"
 
 #: frontend/lib/norent/letter-builder/confirmation.tsx:156
-=======
 #: frontend/lib/norent/letter-builder/confirmation.tsx:180
->>>>>>> 603afb55
 msgid "Go to website"
 msgstr "Go to website"
 
@@ -869,7 +839,6 @@
 msgid "Here are a few benefits to sending a letter to your landlord:"
 msgstr "Here are a few benefits to sending a letter to your landlord:"
 
-<<<<<<< HEAD
 #: frontend/lib/loc/loc-confirmation.tsx:220
 msgid "Here is a link to a PDF of your saved letter:"
 msgstr "Here is a link to a PDF of your saved letter:"
@@ -879,9 +848,7 @@
 msgstr "Here is a preview of the letter for you to review. It includes the repair issues you selected from the issue checklist."
 
 #: frontend/lib/rh/rental-history.tsx:125
-=======
 #: frontend/lib/rh/rental-history.tsx:133
->>>>>>> 603afb55
 msgid "Here is a preview of the request for your Rent History. It includes your address and apartment number so that the DHCR can mail you."
 msgstr "Here is a preview of the request for your Rent History. It includes your address and apartment number so that the DHCR can mail you."
 
@@ -1021,13 +988,11 @@
 msgid "If you have more questions, please email us at <0/>."
 msgstr "If you have more questions, please email us at <0/>."
 
-<<<<<<< HEAD
 #: frontend/lib/onboarding/onboarding-step-3.tsx:123
 msgid "If you live in a newer building and your rent is over $2700 a month, you probably have a market rate lease."
 msgstr "If you live in a newer building and your rent is over $2700 a month, you probably have a market rate lease."
 
 #: frontend/lib/norent/letter-builder/error-pages.tsx:33
-=======
 #: frontend/lib/norent/letter-email-to-user.tsx:163
 msgid "If you have questions about your rights as a tenant, please <0>connect with Tenants Together</0> or find an attorney at <1>Law Help California</1>."
 msgstr "If you have questions about your rights as a tenant, please <0>connect with Tenants Together</0> or find an attorney at <1>Law Help California</1>."
@@ -1037,7 +1002,6 @@
 msgstr "If you have received a Notice to Pay Rent or Quit or any other type of eviction notice, sign up for a workshop and/or get legal help at <0>StayHousedLA.org</0>."
 
 #: frontend/lib/norent/letter-builder/error-pages.tsx:37
->>>>>>> 603afb55
 msgid "If you need to make changes to your name or contact information, please contact <0/>."
 msgstr "If you need to make changes to your name or contact information, please contact <0/>."
 
@@ -1125,19 +1089,16 @@
 msgid "It doesn't seem like this property is required to register with HPD. You can learn about the City's registration requirements on <0>HPD's Property Management page</0>."
 msgstr "It doesn't seem like this property is required to register with HPD. You can learn about the City's registration requirements on <0>HPD's Property Management page</0>."
 
-<<<<<<< HEAD
 #: frontend/lib/onboarding/onboarding-step-3.tsx:135
 msgid "It's important that you have a lease. If you are a month-to-month tenant, you don't have as many rights."
 msgstr "It's important that you have a lease. If you are a month-to-month tenant, you don't have as many rights."
 
 #: frontend/lib/norent/letter-builder/confirmation.tsx:112
-=======
 #: frontend/lib/norent/letter-builder/rent-periods.tsx:28
 msgid "It's important to notify your landlord of all months when you couldn't pay rent."
 msgstr "It's important to notify your landlord of all months when you couldn't pay rent."
 
 #: frontend/lib/norent/letter-builder/confirmation.tsx:131
->>>>>>> 603afb55
 msgid "It’s possible that your landlord will retaliate once they’ve received your letter. This is illegal. Contact <0>your local legal aid provider</0> for assistance."
 msgstr "It’s possible that your landlord will retaliate once they’ve received your letter. This is illegal. Contact <0>your local legal aid provider</0> for assistance."
 
@@ -1157,16 +1118,13 @@
 msgid "JustFix.nyc is a registered 501(c)(3) nonprofit organization."
 msgstr "JustFix.nyc is a registered 501(c)(3) nonprofit organization."
 
-<<<<<<< HEAD
 #: frontend/lib/loc/letter-request.tsx:21
 msgid "JustFix.nyc will send this letter via USPS Certified Mail<0>®</0> to your landlord:"
 msgstr "JustFix.nyc will send this letter via USPS Certified Mail<0>®</0> to your landlord:"
 
 #: frontend/lib/loc/loc-confirmation.tsx:256
 #: frontend/lib/rh/rental-history.tsx:169
-=======
 #: frontend/lib/rh/rental-history.tsx:182
->>>>>>> 603afb55
 msgid "JustFix.nyc's Learning Center"
 msgstr "JustFix.nyc's Learning Center"
 
@@ -1178,15 +1136,12 @@
 msgid "Kentucky"
 msgstr "Kentucky"
 
-<<<<<<< HEAD
 #: common-data/issue-area-choices.ts:21
 msgid "Kitchen"
 msgstr "Kitchen"
 
 #: frontend/lib/norent/letter-builder/know-your-rights.tsx:101
-=======
 #: frontend/lib/norent/letter-builder/know-your-rights.tsx:102
->>>>>>> 603afb55
 msgid "Know your rights"
 msgstr "Know your rights"
 
@@ -1226,12 +1181,9 @@
 msgstr "Language:"
 
 #: frontend/lib/norent/letter-builder/ask-name.tsx:27
-<<<<<<< HEAD
 #: frontend/lib/onboarding/onboarding-step-1.tsx:68
 #: frontend/lib/rh/rental-history.tsx:106
-=======
 #: frontend/lib/rh/rental-history.tsx:114
->>>>>>> 603afb55
 msgid "Last name"
 msgstr "Last name"
 
@@ -1448,11 +1400,9 @@
 msgid "Montana"
 msgstr "Montana"
 
-<<<<<<< HEAD
 #: frontend/lib/onboarding/onboarding-step-3.tsx:133
 msgid "Month-to-month tenants"
 msgstr "Month-to-month tenants"
-=======
 #: frontend/lib/norent/letter-builder/rent-periods.tsx:37
 msgid "Months of rent non-payment"
 msgstr "Months of rent non-payment"
@@ -1460,7 +1410,6 @@
 #: frontend/lib/norent/letter-builder/rent-periods.tsx:26
 msgid "Months you're missing rent payments"
 msgstr "Months you're missing rent payments"
->>>>>>> 603afb55
 
 #: frontend/lib/data-driven-onboarding/data-driven-onboarding.tsx:403
 msgid "More actions"
@@ -1694,12 +1643,9 @@
 msgstr "Pennsylvania"
 
 #: frontend/lib/norent/start-account-or-login/ask-phone-number.tsx:36
-<<<<<<< HEAD
 #: frontend/lib/onboarding/onboarding-step-4.tsx:28
 #: frontend/lib/rh/rental-history.tsx:111
-=======
 #: frontend/lib/rh/rental-history.tsx:119
->>>>>>> 603afb55
 msgid "Phone number"
 msgstr "Phone number"
 
@@ -1733,7 +1679,6 @@
 msgid "Please enter an email address!"
 msgstr "Please enter an email address!"
 
-<<<<<<< HEAD
 #: frontend/lib/loc/landlord-details.tsx:31
 msgid "Please enter your landlord's name and contact information below. You can find this information on your lease and/or rent receipts."
 msgstr "Please enter your landlord's name and contact information below. You can find this information on your lease and/or rent receipts."
@@ -1752,13 +1697,11 @@
 msgstr "Preview letter"
 
 #: frontend/lib/norent/letter-builder/letter-preview.tsx:82
-=======
 #: frontend/lib/norent/letter-email-to-user.tsx:194
 msgid "Please read the rest of this email carefully as it contains important information about your next steps."
 msgstr "Please read the rest of this email carefully as it contains important information about your next steps."
 
 #: frontend/lib/norent/letter-builder/letter-preview.tsx:76
->>>>>>> 603afb55
 #: frontend/lib/norent/the-letter.tsx:92
 msgid "Preview of your NoRent.org letter"
 msgstr "Preview of your NoRent.org letter"
@@ -1871,15 +1814,12 @@
 msgid "Request your Rent History"
 msgstr "Request your Rent History"
 
-<<<<<<< HEAD
 #: frontend/lib/loc/letter-content.tsx:73
 msgid "Requirements"
 msgstr "Requirements"
-=======
 #: frontend/lib/rh/rental-history.tsx:101
 msgid "Request your apartment's Rent History from the DHCR"
 msgstr "Request your apartment's Rent History from the DHCR"
->>>>>>> 603afb55
 
 #: frontend/lib/data-driven-onboarding/data-driven-onboarding.tsx:208
 msgid "Research your landlord"
@@ -1893,7 +1833,6 @@
 msgid "Results for {0}"
 msgstr "Results for {0}"
 
-<<<<<<< HEAD
 #: frontend/lib/loc/letter-request.tsx:52
 #: frontend/lib/loc/letter-request.tsx:54
 msgid "Review the Letter of Complaint"
@@ -1904,9 +1843,7 @@
 msgstr "Review your Letter of Complaint and we will send it to your landlord via USPS Certified Mail<0>®</0>."
 
 #: frontend/lib/rh/rental-history.tsx:123
-=======
 #: frontend/lib/rh/rental-history.tsx:131
->>>>>>> 603afb55
 msgid "Review your request to the DHCR"
 msgstr "Review your request to the DHCR"
 
@@ -2119,7 +2056,6 @@
 msgid "Start an emergency legal case for repairs"
 msgstr "Start an emergency legal case for repairs"
 
-<<<<<<< HEAD
 #: frontend/lib/loc/letter-of-complaint-splash.tsx:59
 #: frontend/lib/loc/letter-of-complaint-splash.tsx:107
 #: frontend/lib/loc/letter-of-complaint.tsx:58
@@ -2127,9 +2063,7 @@
 msgstr "Start my free letter"
 
 #: frontend/lib/rh/rental-history.tsx:59
-=======
 #: frontend/lib/rh/rental-history.tsx:65
->>>>>>> 603afb55
 msgid "Start my request"
 msgstr "Start my request"
 
@@ -2157,14 +2091,11 @@
 msgid "Strategic Actions for a Just Economy"
 msgstr "Strategic Actions for a Just Economy"
 
-<<<<<<< HEAD
 #: frontend/lib/loc/landlord-details.tsx:78
-=======
 #: frontend/lib/norent/letter-builder/los-angeles-know-your-rights.tsx:57
 msgid "Strategic Actions for a Just Economy (SAJE) can contact me to provide additional support."
 msgstr "Strategic Actions for a Just Economy (SAJE) can contact me to provide additional support."
 
->>>>>>> 603afb55
 #: frontend/lib/norent/letter-builder/landlord-mailing-address.tsx:37
 msgid "Street address"
 msgstr "Street address"
@@ -2275,15 +2206,12 @@
 msgid "This is optional."
 msgstr "This is optional."
 
-<<<<<<< HEAD
 #: frontend/lib/loc/landlord-details.tsx:18
 msgid "This is your landlord’s information as registered with the <0>NYC Department of Housing and Preservation (HPD)</0>. This may be different than where you send your rent checks."
 msgstr "This is your landlord’s information as registered with the <0>NYC Department of Housing and Preservation (HPD)</0>. This may be different than where you send your rent checks."
 
 #: frontend/lib/rh/rental-history.tsx:56
-=======
 #: frontend/lib/rh/rental-history.tsx:62
->>>>>>> 603afb55
 msgid "This service is free, secure, and confidential."
 msgstr "This service is free, secure, and confidential."
 
@@ -2315,7 +2243,6 @@
 msgid "Toilet not working"
 msgstr "Toilet not working"
 
-<<<<<<< HEAD
 #: frontend/lib/loc/letter-request.tsx:29
 msgid "UNKNOWN ADDRESS"
 msgstr "UNKNOWN ADDRESS"
@@ -2325,9 +2252,7 @@
 msgstr "UNKNOWN LANDLORD"
 
 #: frontend/lib/norent/letter-builder/confirmation.tsx:53
-=======
 #: frontend/lib/norent/letter-builder/confirmation.tsx:77
->>>>>>> 603afb55
 msgid "USPS Tracking #:"
 msgstr "USPS Tracking #:"
 
@@ -2387,12 +2312,9 @@
 msgid "Visit Who Owns What"
 msgstr "Visit Who Owns What"
 
-<<<<<<< HEAD
 #: frontend/lib/loc/loc-confirmation.tsx:289
 #: frontend/lib/rh/rental-history.tsx:205
-=======
 #: frontend/lib/rh/rental-history.tsx:218
->>>>>>> 603afb55
 msgid "Want to read more about your rights?"
 msgstr "Want to read more about your rights?"
 
@@ -2418,15 +2340,12 @@
 msgid "We make it easy to notify your landlord by email or by certified mail for free."
 msgstr "We make it easy to notify your landlord by email or by certified mail for free."
 
-<<<<<<< HEAD
 #: frontend/lib/loc/loc-confirmation.tsx:159
 msgid "We sent your letter of complaint {0} !"
 msgstr "We sent your letter of complaint {0} !"
 
 #: frontend/lib/norent/letter-builder/letter-preview.tsx:89
-=======
 #: frontend/lib/norent/letter-builder/letter-preview.tsx:83
->>>>>>> 603afb55
 msgid "We will be mailing this letter on your behalf by USPS certified mail and will be providing a tracking number."
 msgstr "We will be mailing this letter on your behalf by USPS certified mail and will be providing a tracking number."
 
@@ -2510,16 +2429,13 @@
 msgid "What happens after I send this letter?"
 msgstr "What happens after I send this letter?"
 
-<<<<<<< HEAD
 #: frontend/lib/loc/loc-confirmation.tsx:179
 #: frontend/lib/loc/loc-confirmation.tsx:199
 #: frontend/lib/loc/loc-confirmation.tsx:224
 #: frontend/lib/norent/letter-builder/confirmation.tsx:66
 #: frontend/lib/rh/rental-history.tsx:181
-=======
 #: frontend/lib/norent/letter-builder/confirmation.tsx:85
 #: frontend/lib/rh/rental-history.tsx:194
->>>>>>> 603afb55
 msgid "What happens next?"
 msgstr "What happens next?"
 
@@ -2572,15 +2488,12 @@
 msgid "Whether it's your first time here, or you're a returning user, let's start with your number."
 msgstr "Whether it's your first time here, or you're a returning user, let's start with your number."
 
-<<<<<<< HEAD
 #: frontend/lib/loc/loc-confirmation.tsx:66
 msgid "While the repair-worker is inside your home"
 msgstr "While the repair-worker is inside your home"
 
 #: frontend/lib/norent/letter-builder/confirmation.tsx:72
-=======
 #: frontend/lib/norent/letter-builder/confirmation.tsx:91
->>>>>>> 603afb55
 msgid "While you wait for your landlord to respond, gather as much documentation as you can. This can include a letter from your employer, receipts, doctor’s notes etc."
 msgstr "While you wait for your landlord to respond, gather as much documentation as you can. This can include a letter from your employer, receipts, doctor’s notes etc."
 
@@ -2592,15 +2505,12 @@
 msgid "Who we are"
 msgstr "Who we are"
 
-<<<<<<< HEAD
 #: frontend/lib/onboarding/onboarding-step-1.tsx:36
 msgid "Why do you need my address?"
 msgstr "Why do you need my address?"
-=======
 #: frontend/lib/norent/letter-builder/rent-periods.tsx:38
 msgid "Why aren't all months listed?"
 msgstr "Why aren't all months listed?"
->>>>>>> 603afb55
 
 #: frontend/lib/norent/start-account-or-login/ask-phone-number.tsx:38
 msgid "Why do you need this information?"
@@ -2679,13 +2589,11 @@
 msgid "You can"
 msgstr "You can"
 
-<<<<<<< HEAD
 #: frontend/lib/forms/email-attachment.tsx:37
 msgid "You can use the form below if you'd like us to email your {noun} to up to {maxRecipients} addresses."
 msgstr "You can use the form below if you'd like us to email your {noun} to up to {maxRecipients} addresses."
 
 #: frontend/lib/norent/letter-builder/know-your-rights.tsx:103
-=======
 #: frontend/lib/norent/letter-email-to-user.tsx:242
 msgid "You can also track the delivery of your letter using USPS Tracking:"
 msgstr "You can also track the delivery of your letter using USPS Tracking:"
@@ -2707,7 +2615,6 @@
 msgstr "You most recently sent a letter on {0}."
 
 #: frontend/lib/norent/letter-builder/know-your-rights.tsx:104
->>>>>>> 603afb55
 msgid "You're in <0>{stateName}</0>"
 msgstr "You're in <0>{stateName}</0>"
 
@@ -2720,7 +2627,6 @@
 msgid "You've sent your letter"
 msgstr "You've sent your letter"
 
-<<<<<<< HEAD
 #: frontend/lib/loc/loc-confirmation.tsx:169
 msgid "Your <0>USPS Certified Mail<1>®</1></0> tracking number is <2>{trackingNumber}</2>."
 msgstr "Your <0>USPS Certified Mail<1>®</1></0> tracking number is <2>{trackingNumber}</2>."
@@ -2747,7 +2653,6 @@
 msgstr "Your Letter of Complaint is being sent!"
 
 #: frontend/lib/norent/letter-content.tsx:165
-=======
 #: frontend/lib/norent/letter-builder/letter-preview.tsx:55
 msgid "Your Letter Is Ready To Send!"
 msgstr "Your Letter Is Ready To Send!"
@@ -2757,7 +2662,6 @@
 msgstr "Your NoRent letter and important next steps"
 
 #: frontend/lib/norent/letter-content.tsx:237
->>>>>>> 603afb55
 msgid "Your NoRent.org letter"
 msgstr "Your NoRent.org letter"
 
