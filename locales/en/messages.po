--- conflicted
+++ resolved
@@ -876,7 +876,6 @@
 msgid "Here’s what you can do with <0>NoRent</0>"
 msgstr "Here’s what you can do with <0>NoRent</0>"
 
-<<<<<<< HEAD
 #: frontend/lib/loc/letter-of-complaint.tsx:30
 msgid "Hi {firstName}, welcome to JustFix.nyc! Let's start your Letter of Complaint."
 msgstr "Hi {firstName}, welcome to JustFix.nyc! Let's start your Letter of Complaint."
@@ -891,9 +890,6 @@
 msgstr "Home self-inspection"
 
 #: frontend/lib/justfix-navbar.tsx:13
-=======
-#: frontend/lib/justfix-navbar.tsx:14
->>>>>>> ec602a52
 #: frontend/lib/norent/site.tsx:87
 msgid "Homepage"
 msgstr "Homepage"
@@ -1176,15 +1172,11 @@
 msgid "Landlord/management company's name"
 msgstr "Landlord/management company's name"
 
-<<<<<<< HEAD
 #: frontend/lib/loc/access-dates.tsx:34
 msgid "Landlord/super access dates"
 msgstr "Landlord/super access dates"
 
 #: frontend/lib/norent/components/language-toggle.tsx:34
-=======
-#: frontend/lib/ui/language-toggle.tsx:34
->>>>>>> ec602a52
 msgid "Language:"
 msgstr "Language:"
 
