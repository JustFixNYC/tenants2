--- conflicted
+++ resolved
@@ -101,15 +101,13 @@
 msgid "About"
 msgstr "About"
 
-<<<<<<< HEAD
 #: frontend/lib/onboarding/onboarding-step-3.tsx:108
 msgid "About rent stabilization"
 msgstr "About rent stabilization"
-=======
+
 #: frontend/lib/loc/letter-of-complaint-splash.tsx:160
 msgid "About our nonprofit organization"
 msgstr "About our nonprofit organization"
->>>>>>> 97206023
 
 #: frontend/lib/data-driven-onboarding/data-driven-onboarding.tsx:404
 msgid "Actions"
@@ -903,7 +901,6 @@
 msgid "Is this tool right for me?"
 msgstr "Is this tool right for me?"
 
-<<<<<<< HEAD
 #: frontend/lib/ui/address-confirmation.tsx:18
 msgid "Is this your address?"
 msgstr "Is this your address?"
@@ -911,11 +908,10 @@
 #: frontend/lib/onboarding/onboarding-step-3.tsx:121
 msgid "Is your lease Market Rate?"
 msgstr "Is your lease Market Rate?"
-=======
+
 #: frontend/lib/loc/letter-of-complaint-splash.tsx:22
 msgid "Is your landlord not responding? Take action today!"
 msgstr "Is your landlord not responding? Take action today!"
->>>>>>> 97206023
 
 #: frontend/lib/data-driven-onboarding/data-driven-onboarding.tsx:182
 msgid "It doesn't seem like this property is required to register with HPD. You can learn about the City's registration requirements on <0>HPD's Property Management page</0>."
@@ -1781,16 +1777,14 @@
 msgid "Take action"
 msgstr "Take action"
 
-<<<<<<< HEAD
 #: frontend/lib/onboarding/onboarding-step-3.tsx:52
 #: frontend/lib/onboarding/onboarding-step-3.tsx:82
 msgid "Take caution and make sure that this service is right for you."
 msgstr "Take caution and make sure that this service is right for you."
-=======
+
 #: frontend/lib/loc/letter-of-complaint-splash.tsx:14
 msgid "Technology for Housing Justice"
 msgstr "Technology for Housing Justice"
->>>>>>> 97206023
 
 #: frontend/lib/norent/data/faqs-content.tsx:8
 msgid "Tenant Rights"
@@ -2282,11 +2276,10 @@
 msgid "justfix.DdoMayNeedHpdRegistration"
 msgstr "It looks like this building may require registration with HPD. Landlords who don't properly register their properties incur fines and also cannot bring tenants to court for nonpayment of rent. You can find more information on <0>HPD's Property Management page</0>"
 
-<<<<<<< HEAD
 #: frontend/lib/onboarding/relief-attempts.tsx:14
 msgid "justfix.LocReliefAttemptsBlurb"
 msgstr "It is encouraged that you call 311 to report housing complaints directly with the City. By calling, you will trigger a formal inspection process that may lead to official violations being issued."
-=======
+
 #: frontend/lib/loc/letter-of-complaint-splash.tsx:163
 msgid "justfix.LocAboutOurNonprofitBlurb"
 msgstr "JustFix.nyc is a tenants rights nonprofit that builds tools for tenants and organizers fighting displacement in NYC. We encourage tenants to take action and fight for safe and healthy homes. Want to know more? <0>Visit our website.</0>"
@@ -2310,7 +2303,6 @@
 #: frontend/lib/loc/letter-of-complaint-splash.tsx:89
 msgid "justfix.LocWhyMailALetterBlurb"
 msgstr "<0>Your landlord is responsible for keeping your apartment and the building safe and livable at all times. This is called the <1>Warranty of Habitability</1>.</0><2><3>Having a record of notifying your landlord makes for a stronger legal case.</3> If your landlord has already been unresponsive to your requests to make repairs, a letter is a <4>great tactic to start</4>. Through USPS Certified Mail<5>®</5>, you will have an official record of the requests you’ve made to your landlord. Our nonprofit <6>covers the cost</6> of mailing this letter for you!</2>"
->>>>>>> 97206023
 
 #: frontend/lib/data-driven-onboarding/data-driven-onboarding.tsx:337
 msgid "justfix.ddoEfnycCovidMessage"
