--- conflicted
+++ resolved
@@ -15,7 +15,7 @@
 "Plural-Forms: \n"
 
 #. This is used when showing the translation of English content in the user's language. It should be localized to use the name of the language itself, e.g. 'Spanish translation'.
-#: frontend/lib/ui/cross-language.tsx:8
+#: frontend/lib/norent/letter-builder/letter-preview.tsx:51
 msgid "(Name of your language) translation"
 msgstr "(Name of your language) translation"
 
@@ -147,11 +147,7 @@
 msgstr "Apartment Needs Painting"
 
 #: frontend/lib/forms/apt-number-form-fields.tsx:13
-<<<<<<< HEAD
-#: frontend/lib/rh/rental-history.tsx:111
-=======
 #: frontend/lib/rh/rental-history.tsx:117
->>>>>>> a0fdf1da
 msgid "Apartment number"
 msgstr "Apartment number"
 
@@ -214,11 +210,7 @@
 msgid "Bathtub: Pipes Leaking"
 msgstr "Bathtub: Pipes Leaking"
 
-<<<<<<< HEAD
-#: frontend/lib/norent/letter-builder/letter-preview.tsx:47
-=======
 #: frontend/lib/norent/letter-builder/letter-preview.tsx:72
->>>>>>> a0fdf1da
 msgid "Before you send your letter, let's review what will be sent to make sure all the information is correct."
 msgstr "Before you send your letter, let's review what will be sent to make sure all the information is correct."
 
@@ -292,11 +284,7 @@
 msgid "Cancel Rent Campaign"
 msgstr "Cancel Rent Campaign"
 
-<<<<<<< HEAD
-#: frontend/lib/rh/rental-history.tsx:119
-=======
 #: frontend/lib/rh/rental-history.tsx:125
->>>>>>> a0fdf1da
 msgid "Cancel request"
 msgstr "Cancel request"
 
@@ -522,11 +510,7 @@
 msgid "Email address <0>(recommended)</0>"
 msgstr "Email address <0>(recommended)</0>"
 
-<<<<<<< HEAD
-#: frontend/lib/norent/letter-builder/letter-preview.tsx:63
-=======
 #: frontend/lib/norent/letter-builder/letter-preview.tsx:88
->>>>>>> a0fdf1da
 msgid "English version"
 msgstr "English version"
 
@@ -546,11 +530,7 @@
 msgid "Exercise your rights"
 msgstr "Exercise your rights"
 
-<<<<<<< HEAD
-#: frontend/lib/rh/rental-history.tsx:210
-=======
 #: frontend/lib/rh/rental-history.tsx:209
->>>>>>> a0fdf1da
 msgid "Explore our other tools"
 msgstr "Explore our other tools"
 
@@ -584,11 +564,7 @@
 msgstr "Find out more"
 
 #: frontend/lib/norent/letter-builder/ask-name.tsx:26
-<<<<<<< HEAD
-#: frontend/lib/rh/rental-history.tsx:104
-=======
 #: frontend/lib/rh/rental-history.tsx:110
->>>>>>> a0fdf1da
 msgid "First name"
 msgstr "First name"
 
@@ -680,25 +656,6 @@
 msgid "Here are a few benefits to sending a letter to your landlord:"
 msgstr "Here are a few benefits to sending a letter to your landlord:"
 
-<<<<<<< HEAD
-#: frontend/lib/rh/rental-history.tsx:126
-msgid "Here is a preview of the request for your Rent History. It includes your address and apartment number so that the DHCR can mail you."
-msgstr "Here is a preview of the request for your Rent History. It includes your address and apartment number so that the DHCR can mail you."
-
-#: frontend/lib/norent/letter-email-to-user.tsx:12
-msgid "Here's a copy of your NoRent letter"
-msgstr "Here's a copy of your NoRent letter"
-
-#: frontend/lib/norent/letter-builder/letter-preview.tsx:54
-msgid "Here's a preview of the letter that will be attached in an email to your landlord:"
-msgstr "Here's a preview of the letter that will be attached in an email to your landlord:"
-
-#: frontend/lib/norent/letter-builder/letter-preview.tsx:57
-msgid "Here's a preview of the letter:"
-msgstr "Here's a preview of the letter:"
-
-#: frontend/lib/norent/letter-builder/letter-preview.tsx:82
-=======
 #: frontend/lib/rh/rental-history.tsx:132
 msgid "Here is a preview of the request for your Rent History. It includes your address and apartment number so that the DHCR can mail you."
 msgstr "Here is a preview of the request for your Rent History. It includes your address and apartment number so that the DHCR can mail you."
@@ -712,7 +669,6 @@
 msgstr "Here's a preview of the letter:"
 
 #: frontend/lib/norent/letter-builder/letter-preview.tsx:107
->>>>>>> a0fdf1da
 msgid "Here’s a preview of the email that will be sent on your behalf:"
 msgstr "Here’s a preview of the email that will be sent on your behalf:"
 
@@ -733,11 +689,7 @@
 msgid "Homepage"
 msgstr "Homepage"
 
-<<<<<<< HEAD
-#: frontend/lib/rh/rental-history.tsx:171
-=======
 #: frontend/lib/rh/rental-history.tsx:170
->>>>>>> a0fdf1da
 msgid "Housing Court Answers"
 msgstr "Housing Court Answers"
 
@@ -802,11 +754,7 @@
 msgid "If you didn't receive a code, try checking your email. If it's not in there either, please email <0/>."
 msgstr "If you didn't receive a code, try checking your email. If it's not in there either, please email <0/>."
 
-<<<<<<< HEAD
-#: frontend/lib/rh/rental-history.tsx:204
-=======
 #: frontend/lib/rh/rental-history.tsx:203
->>>>>>> a0fdf1da
 msgid "If you have more questions, please email us at <0/>."
 msgstr "If you have more questions, please email us at <0/>."
 
@@ -910,11 +858,7 @@
 msgid "JustFix.nyc is a registered 501(c)(3) nonprofit organization."
 msgstr "JustFix.nyc is a registered 501(c)(3) nonprofit organization."
 
-<<<<<<< HEAD
-#: frontend/lib/rh/rental-history.tsx:177
-=======
 #: frontend/lib/rh/rental-history.tsx:176
->>>>>>> a0fdf1da
 msgid "JustFix.nyc's Learning Center"
 msgstr "JustFix.nyc's Learning Center"
 
@@ -951,11 +895,7 @@
 msgstr "Language:"
 
 #: frontend/lib/norent/letter-builder/ask-name.tsx:27
-<<<<<<< HEAD
-#: frontend/lib/rh/rental-history.tsx:107
-=======
 #: frontend/lib/rh/rental-history.tsx:113
->>>>>>> a0fdf1da
 msgid "Last name"
 msgstr "Last name"
 
@@ -1075,11 +1015,7 @@
 msgid "Maine"
 msgstr "Maine"
 
-<<<<<<< HEAD
-#: frontend/lib/norent/letter-builder/letter-preview.tsx:106
-=======
 #: frontend/lib/norent/letter-builder/letter-preview.tsx:131
->>>>>>> a0fdf1da
 msgid "Make sure all the information above is correct."
 msgstr "Make sure all the information above is correct."
 
@@ -1095,11 +1031,7 @@
 msgid "Massachusetts"
 msgstr "Massachusetts"
 
-<<<<<<< HEAD
-#: frontend/lib/rh/rental-history.tsx:165
-=======
 #: frontend/lib/rh/rental-history.tsx:164
->>>>>>> a0fdf1da
 msgid "Met Council on Housing"
 msgstr "Met Council on Housing"
 
@@ -1351,11 +1283,7 @@
 msgstr "Pennsylvania"
 
 #: frontend/lib/norent/start-account-or-login/ask-phone-number.tsx:36
-<<<<<<< HEAD
-#: frontend/lib/rh/rental-history.tsx:112
-=======
 #: frontend/lib/rh/rental-history.tsx:118
->>>>>>> a0fdf1da
 msgid "Phone number"
 msgstr "Phone number"
 
@@ -1375,17 +1303,6 @@
 msgid "Please enter an email address!"
 msgstr "Please enter an email address!"
 
-<<<<<<< HEAD
-#: frontend/lib/norent/letter-builder/letter-preview.tsx:101
-msgid "Please note, the email will be sent in English."
-msgstr "Please note, the email will be sent in English."
-
-#: frontend/lib/rh/rental-history.tsx:146
-msgid "Please note, the request will be sent in English."
-msgstr "Please note, the request will be sent in English."
-
-#: frontend/lib/norent/letter-builder/letter-preview.tsx:66
-=======
 #: frontend/lib/norent/letter-builder/letter-preview.tsx:126
 msgid "Please note, the email will be sent in English."
 msgstr "Please note, the email will be sent in English."
@@ -1395,7 +1312,6 @@
 msgstr "Please read the rest of this email carefully as it contains important information about your next steps."
 
 #: frontend/lib/norent/letter-builder/letter-preview.tsx:91
->>>>>>> a0fdf1da
 #: frontend/lib/norent/the-letter.tsx:92
 msgid "Preview of your NoRent.org letter"
 msgstr "Preview of your NoRent.org letter"
@@ -1440,11 +1356,7 @@
 msgid "Regards,"
 msgstr "Regards,"
 
-<<<<<<< HEAD
-#: frontend/lib/rh/rental-history.tsx:220
-=======
 #: frontend/lib/rh/rental-history.tsx:219
->>>>>>> a0fdf1da
 msgid "Rent History"
 msgstr "Rent History"
 
@@ -1468,23 +1380,11 @@
 msgid "Request repairs from your landlord"
 msgstr "Request repairs from your landlord"
 
-<<<<<<< HEAD
-#: frontend/lib/rh/rental-history.tsx:94
-msgid "Request the Rent History for your apartment"
-msgstr "Request the Rent History for your apartment"
-
-#: frontend/lib/rh/rental-history.tsx:44
-msgid "Request your <0>Rent History</0> in two simple steps!"
-msgstr "Request your <0>Rent History</0> in two simple steps!"
-
-#: frontend/lib/rh/rental-history.tsx:36
-=======
 #: frontend/lib/rh/rental-history.tsx:48
 msgid "Request your <0>Rent History</0> from the NY State DHCR* in two simple steps!"
 msgstr "Request your <0>Rent History</0> from the NY State DHCR* in two simple steps!"
 
 #: frontend/lib/rh/rental-history.tsx:40
->>>>>>> a0fdf1da
 msgid "Request your Rent History"
 msgstr "Request your Rent History"
 
@@ -1504,11 +1404,7 @@
 msgid "Results for {0}"
 msgstr "Results for {0}"
 
-<<<<<<< HEAD
-#: frontend/lib/rh/rental-history.tsx:124
-=======
 #: frontend/lib/rh/rental-history.tsx:130
->>>>>>> a0fdf1da
 msgid "Review your request to the DHCR"
 msgstr "Review your request to the DHCR"
 
@@ -1693,11 +1589,7 @@
 msgid "Start an emergency legal case for repairs"
 msgstr "Start an emergency legal case for repairs"
 
-<<<<<<< HEAD
-#: frontend/lib/rh/rental-history.tsx:60
-=======
 #: frontend/lib/rh/rental-history.tsx:64
->>>>>>> a0fdf1da
 msgid "Start my request"
 msgstr "Start my request"
 
@@ -1738,11 +1630,7 @@
 msgid "Submit email"
 msgstr "Submit email"
 
-<<<<<<< HEAD
-#: frontend/lib/rh/rental-history.tsx:158
-=======
 #: frontend/lib/rh/rental-history.tsx:157
->>>>>>> a0fdf1da
 msgid "Submit request"
 msgstr "Submit request"
 
@@ -1814,11 +1702,7 @@
 msgid "This is optional."
 msgstr "This is optional."
 
-<<<<<<< HEAD
-#: frontend/lib/rh/rental-history.tsx:57
-=======
 #: frontend/lib/rh/rental-history.tsx:61
->>>>>>> a0fdf1da
 msgid "This service is free, secure, and confidential."
 msgstr "This service is free, secure, and confidential."
 
@@ -1830,13 +1714,6 @@
 msgid "To begin the password reset process, we'll text you a verification code."
 msgstr "To begin the password reset process, we'll text you a verification code."
 
-<<<<<<< HEAD
-#: frontend/lib/norent/letter-builder/letter-preview.tsx:91
-msgid "To:"
-msgstr "To:"
-
-#: frontend/lib/rh/rental-history.tsx:136
-=======
 #: frontend/lib/norent/letter-email-to-user.tsx:250
 msgid "To learn more about what to do next, check out our FAQ page: {faqURL}"
 msgstr "To learn more about what to do next, check out our FAQ page: {faqURL}"
@@ -1846,7 +1723,6 @@
 msgstr "To:"
 
 #: frontend/lib/rh/rental-history.tsx:140
->>>>>>> a0fdf1da
 msgid "To: New York Division of Housing and Community Renewal (DHCR)"
 msgstr "To: New York Division of Housing and Community Renewal (DHCR)"
 
@@ -1898,15 +1774,11 @@
 msgid "Vermont"
 msgstr "Vermont"
 
-<<<<<<< HEAD
-#: frontend/lib/norent/letter-builder/letter-preview.tsx:69
-=======
 #: frontend/lib/norent/letter-builder/menu.tsx:35
 msgid "View details about your last letter"
 msgstr "View details about your last letter"
 
 #: frontend/lib/norent/letter-builder/letter-preview.tsx:94
->>>>>>> a0fdf1da
 msgid "View this letter as a PDF"
 msgstr "View this letter as a PDF"
 
@@ -1918,11 +1790,7 @@
 msgid "Visit Who Owns What"
 msgstr "Visit Who Owns What"
 
-<<<<<<< HEAD
-#: frontend/lib/rh/rental-history.tsx:213
-=======
 #: frontend/lib/rh/rental-history.tsx:212
->>>>>>> a0fdf1da
 msgid "Want to read more about your rights?"
 msgstr "Want to read more about your rights?"
 
@@ -1944,11 +1812,7 @@
 msgid "We make it easy to notify your landlord by email or by certified mail for free."
 msgstr "We make it easy to notify your landlord by email or by certified mail for free."
 
-<<<<<<< HEAD
-#: frontend/lib/norent/letter-builder/letter-preview.tsx:73
-=======
 #: frontend/lib/norent/letter-builder/letter-preview.tsx:98
->>>>>>> a0fdf1da
 msgid "We will be mailing this letter on your behalf by USPS certified mail and will be providing a tracking number."
 msgstr "We will be mailing this letter on your behalf by USPS certified mail and will be providing a tracking number."
 
@@ -2020,13 +1884,8 @@
 msgid "What happens after I send this letter?"
 msgstr "What happens after I send this letter?"
 
-<<<<<<< HEAD
-#: frontend/lib/norent/letter-builder/confirmation.tsx:66
-#: frontend/lib/rh/rental-history.tsx:189
-=======
 #: frontend/lib/norent/letter-builder/confirmation.tsx:83
 #: frontend/lib/rh/rental-history.tsx:188
->>>>>>> a0fdf1da
 msgid "What happens next?"
 msgstr "What happens next?"
 
@@ -2188,11 +2047,7 @@
 msgid "You've sent your letter"
 msgstr "You've sent your letter"
 
-<<<<<<< HEAD
-#: frontend/lib/norent/letter-builder/letter-preview.tsx:45
-=======
 #: frontend/lib/norent/letter-builder/letter-preview.tsx:70
->>>>>>> a0fdf1da
 msgid "Your Letter Is Ready To Send!"
 msgstr "Your Letter Is Ready To Send!"
 
@@ -2204,15 +2059,9 @@
 msgid "Your NoRent.org letter"
 msgstr "Your NoRent.org letter"
 
-<<<<<<< HEAD
-#: frontend/lib/rh/rental-history.tsx:186
-msgid "Your Rent History has been requested!"
-msgstr "Your Rent History has been requested!"
-=======
 #: frontend/lib/rh/rental-history.tsx:185
 msgid "Your Rent History has been requested from the New York State DHCR!"
 msgstr "Your Rent History has been requested from the New York State DHCR!"
->>>>>>> a0fdf1da
 
 #: frontend/lib/norent/letter-builder/post-signup-no-protections.tsx:8
 msgid "Your account is set up"
@@ -2333,11 +2182,7 @@
 msgid "justfix.privacyInfoModalText"
 msgstr "<0>Your privacy is very important to us! Here are some important things to know:</0><1><2>Your personal information is secure.</2><3>We don’t use your personal information for profit or sell it to third parties.</3><4>We use your address to find information about your landlord and your building.</4></1><5>Our Privacy Policy enables sharing anonymized data with approved tenant advocacy organizations exclusively to help further our tenants rights mission. The Privacy Policy contains information regarding what data we collect, how we use it, and the choices you have regarding your personal information. If you’d like to read more, please review our full <6/> and <7/>.</5>"
 
-<<<<<<< HEAD
-#: frontend/lib/rh/rental-history.tsx:50
-=======
 #: frontend/lib/rh/rental-history.tsx:54
->>>>>>> a0fdf1da
 msgid "justfix.rhExplanation"
 msgstr "This document helps you find out if your apartment is <0>rent stabilized</0> and if you're being <1>overcharged</1>. It shows the registered rents in your apartment since 1984."
 
@@ -2345,11 +2190,7 @@
 msgid "justfix.rhRequestToDhcr"
 msgstr "<0>DHCR administrator,</0><1>I, {0}, am currently living at {1} in apartment {2}, and would like to request the complete Rent History for this apartment back to the year 1984.</1><2>Thank you,<3/>{3}</2>"
 
-<<<<<<< HEAD
-#: frontend/lib/rh/rental-history.tsx:192
-=======
 #: frontend/lib/rh/rental-history.tsx:191
->>>>>>> a0fdf1da
 msgid "justfix.rhWhatHappensNext"
 msgstr "You should receive your Rent History in the mail in about a week. Your Rent History is an important document—it shows the registered rents in your apartment since 1984. You can learn more about it and how it can help you figure out if you’re being overcharged on rent at the <0>Met Council on Housing guide to Rent Stabilization Overcharges</0>."
 
