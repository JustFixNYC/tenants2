msgid ""
msgstr ""
"POT-Creation-Date: 2020-05-05 12:34+0000\n"
"Mime-Version: 1.0\n"
"Content-Type: text/plain; charset=utf-8\n"
"Content-Transfer-Encoding: 8bit\n"
"X-Generator: @lingui/cli\n"
"X-Crowdin-SourceKey: msgstr\n"
"Language: en\n"
"Project-Id-Version: \n"
"Report-Msgid-Bugs-To: \n"
"PO-Revision-Date: \n"
"Last-Translator: \n"
"Language-Team: \n"
"Plural-Forms: \n"

#. This is used when showing the translation of English content in the user's language. It should be localized to use the name of the language itself, e.g. 'Spanish translation'.
#: frontend/lib/ui/cross-language.tsx:8
msgid "(Name of your language) translation"
msgstr "(Name of your language) translation"

#: frontend/lib/laletterbuilder/components/letter-preview.tsx:50
#: frontend/lib/norent/letter-builder/letter-preview.tsx:126
msgid "(Note: the email will be sent in English)"
msgstr "(Note: the email will be sent in English)"

#: frontend/lib/rh/routes.tsx:223
msgid "(Note: the request will be sent in English)"
msgstr "(Note: the request will be sent in English)"

#: frontend/lib/forms/optionalize-label.ts:7
msgid "(optional)"
msgstr "(optional)"

#: frontend/lib/norent/letter-builder/know-your-rights.tsx:91
msgid "(use your “gross” or before tax income)"
msgstr "(use your “gross” or before tax income)"

#: frontend/lib/rh/routes.tsx:39
msgid "*Division of Housing and Community Renewal"
msgstr "*Division of Housing and Community Renewal"

#: frontend/lib/norent/homepage.tsx:185
msgid "8 Minutes"
msgstr "8 Minutes"

#: frontend/lib/pages/cross-site-terms-opt-in.tsx:35
msgid "<0/> makes use of a <1/> and <2/>, which you can review."
msgstr "<0/> makes use of a <1/> and <2/>, which you can review."

#: frontend/lib/norent/letter-content.tsx:16
msgid "<0>Declaration of Financial Impacts Related to COVID-19</0>"
msgstr "<0>Declaration of Financial Impacts Related to COVID-19</0>"

#: frontend/lib/data-driven-onboarding/data-driven-onboarding.tsx:382
msgid "<0>Free tools for you to fight for a safe and healthy home</0><1>Enter your address to learn more.</1>"
msgstr "<0>Free tools for you to fight for a safe and healthy home</0><1>Enter your address to learn more.</1>"

#: frontend/lib/norent/letter-email-to-user.tsx:255
msgid "<0>Hello {0},</0><1>You've sent your NoRent letter. Attached to this email is a PDF copy for your records.</1>"
msgstr "<0>Hello {0},</0><1>You've sent your NoRent letter. Attached to this email is a PDF copy for your records.</1>"

#: frontend/lib/laletterbuilder/letter-builder/habitability/letter-email-to-user.tsx:9
msgid "<0>Hello {0},</0><1>You've sent your Notice To Repair letter. Attached to this email is a PDF copy for your records.</1>"
msgstr "<0>Hello {0},</0><1>You've sent your Notice To Repair letter. Attached to this email is a PDF copy for your records.</1>"

#: frontend/lib/norent/data/faqs-content.tsx:389
msgid "<0>If your landlord is trying to illegally evict you, reach out to legal assistance at <1/> immediately.</0>"
msgstr "<0>If your landlord is trying to illegally evict you, reach out to legal assistance at <1/> immediately.</0>"

#: frontend/lib/norent/data/faqs-content.tsx:114
msgid "<0>If you’re facing an emergency, you can find further legal assistance in your state at <1/>.</0>"
msgstr "<0>If you’re facing an emergency, you can find further legal assistance in your state at <1/>.</0>"

#: frontend/lib/norent/data/faqs-content.tsx:192
#: frontend/lib/norent/data/faqs-content.tsx:200
msgid "<0>No, you can use this website to send a letter to your landlord via email or USPS mail. You do not have to pay for the letter to be mailed.</0>"
msgstr "<0>No, you can use this website to send a letter to your landlord via email or USPS mail. You do not have to pay for the letter to be mailed.</0>"

#: frontend/lib/norent/components/footer.tsx:51
msgid "<0>NoRent</0> <1>brought to you by JustFix</1>"
msgstr "<0>NoRent</0> <1>brought to you by JustFix</1>"

#: frontend/lib/norent/components/letter-counter.tsx:15
msgid "<0>NoRent</0> <1>letters sent by tenants across the USA</1><2>Since April 2020</2>"
msgstr "<0>NoRent</0> <1>letters sent by tenants across the USA</1><2>Since April 2020</2>"

#: frontend/lib/norent/letter-content.tsx:22
msgid "<0>Notice of COVID-19 impact on rent</0><1/>at <2/>"
msgstr "<0>Notice of COVID-19 impact on rent</0><1/>at <2/>"

#: frontend/lib/laletterbuilder/letter-builder/habitability/habitability-letter-content.tsx:130
msgid "<0>Repairs required</0>"
msgstr "<0>Repairs required</0>"

#. heading of formal letter
#: frontend/lib/util/letter-content-util.tsx:40
msgid "<0>To</0><1/><2>From</2><3/>"
msgstr "<0>To</0><1/><2>From</2><3/>"

#: frontend/lib/norent/letter-builder/rent-periods.tsx:60
msgid "<0>We aren't including months that you have already informed your landlord about in previous letters.</0>"
msgstr "<0>We aren't including months that you have already informed your landlord about in previous letters.</0>"

#: frontend/lib/norent/data/faqs-content.tsx:173
#: frontend/lib/norent/data/faqs-content.tsx:180
msgid "<0>Yes, this is a free website created by 501(c)3 non-profit organizations across the United States.</0>"
msgstr "<0>Yes, this is a free website created by 501(c)3 non-profit organizations across the United States.</0>"

#: frontend/lib/norent/letter-builder/post-signup-no-protections.tsx:8
msgid "<0>Your account is set up.</0><1>We do not currently recommend sending this notice of non-payment to your landlord. <2/></1>"
msgstr "<0>Your account is set up.</0><1>We do not currently recommend sending this notice of non-payment to your landlord. <2/></1>"

#: frontend/lib/evictionfree/declaration-email-to-user.tsx:40
msgid "A PDF of your form is attached to this email. Please save a copy for your records."
msgstr "A PDF of your form is attached to this email. Please save a copy for your records."

#: frontend/lib/evictionfree/declaration-builder/confirmation.tsx:189
msgid "A copy of the declaration has also been sent to your local court via email in order to ensure they have it on record if your landlord attempts to initiate an eviction case."
msgstr "A copy of the declaration has also been sent to your local court via email in order to ensure they have it on record if your landlord attempts to initiate an eviction case."

#: frontend/lib/evictionfree/declaration-email-to-user.tsx:30
msgid "A hard copy of your form has also been mailed to your landlord via USPS mail. You can also track the delivery of your hard copy form using USPS Tracking:"
msgstr "A hard copy of your form has also been mailed to your landlord via USPS mail. You can also track the delivery of your hard copy form using USPS Tracking:"

#: frontend/lib/norent/homepage.tsx:103
msgid "A national tool by non-profit <0>JustFix.org</0>"
msgstr "A national tool by non-profit <0>JustFix.org</0>"

#: frontend/lib/evictionfree/about.tsx:36
#: frontend/lib/evictionfree/about.tsx:41
#: frontend/lib/evictionfree/site.tsx:94
#: frontend/lib/laletterbuilder/about.tsx:23
#: frontend/lib/laletterbuilder/about.tsx:28
#: frontend/lib/norent/about.tsx:48
#: frontend/lib/norent/about.tsx:53
#: frontend/lib/norent/components/footer.tsx:40
#: frontend/lib/norent/site.tsx:37
msgid "About"
msgstr "About"

#: frontend/lib/data-driven-onboarding/data-driven-onboarding.tsx:338
msgid "Actions"
msgstr "Actions"

#: frontend/lib/common-steps/ask-national-address.tsx:115
#: frontend/lib/forms/address-and-borough-form-field.tsx:9
msgid "Address"
msgstr "Address"

#: frontend/lib/evictionfree/data/faqs-content.tsx:18
#: frontend/lib/evictionfree/data/faqs-content.tsx:32
#: frontend/lib/evictionfree/data/faqs-content.tsx:46
#: frontend/lib/evictionfree/data/faqs-content.tsx:60
#: frontend/lib/evictionfree/data/faqs-content.tsx:75
msgid "Address:"
msgstr "Address:"

#: frontend/lib/norent/data/faqs-content.tsx:11
msgid "After Sending Your Letter"
msgstr "After Sending Your Letter"

#: frontend/lib/evictionfree/homepage.tsx:236
msgid "After sending your hardship declaration form, connect with local organizing groups to get involved in the fight to make New York eviction free!"
msgstr "After sending your hardship declaration form, connect with local organizing groups to get involved in the fight to make New York eviction free!"

#: frontend/lib/norent/homepage.tsx:296
msgid "After sending your letter, we can connect you to <0>local groups</0> to organize for greater demands with other tenants."
msgstr "After sending your letter, we can connect you to <0>local groups</0> to organize for greater demands with other tenants."

#: frontend/lib/evictionfree/declaration-builder/preview.tsx:23
#: frontend/lib/norent/letter-builder/letter-preview.tsx:20
msgid "After this step, you cannot go back to make changes. But don’t worry, we’ll explain what to do next."
msgstr "After this step, you cannot go back to make changes. But don’t worry, we’ll explain what to do next."

#: frontend/lib/norent/homepage.tsx:221
msgid "After you’ve reviewed your letter, we send it to your landlord on your behalf by email and by certified mail, depending on the contact information that you provide us."
msgstr "After you’ve reviewed your letter, we send it to your landlord on your behalf by email and by certified mail, depending on the contact information that you provide us."

#: frontend/lib/evictionfree/declaration-builder/agree-to-legal-terms.tsx:11
msgid "Agree to the state’s legal terms"
msgstr "Agree to the state’s legal terms"

#: common-data/us-state-choices.ts:66
msgid "Alabama"
msgstr "Alabama"

#: frontend/lib/pages/not-found.tsx:12
msgid "Alas."
msgstr "Alas."

#: common-data/us-state-choices.ts:65
msgid "Alaska"
msgstr "Alaska"

#: frontend/lib/norent/components/subscribe.tsx:34
msgid "All set! Thanks for subscribing!"
msgstr "All set! Thanks for subscribing!"

#: frontend/lib/laletterbuilder/letter-builder/habitability/issues.tsx:58
msgid "All you need for now are the basics. You can follow up with your landlord or property manager in more detail once they receive your letter."
msgstr "All you need for now are the basics. You can follow up with your landlord or property manager in more detail once they receive your letter."

#: frontend/lib/laletterbuilder/letter-builder/my-letters.tsx:63
msgid "Allow 14 days for a response"
msgstr "Allow 14 days for a response"

#: frontend/lib/evictionfree/site.tsx:125
msgid "Already submitted a hardship declaration form? <0>Log in here to download your form</0>"
msgstr "Already submitted a hardship declaration form? <0>Log in here to download your form</0>"

#: frontend/lib/norent/homepage.tsx:188
msgid "Answer a few questions about yourself and your landlord or management company. It'll take no more than 8 minutes."
msgstr "Answer a few questions about yourself and your landlord or management company. It'll take no more than 8 minutes."

#: frontend/lib/laletterbuilder/homepage.tsx:79
msgid "Answer some basic questions about your housing situation, and we’ll automatically create a letter for you."
msgstr "Answer some basic questions about your housing situation, and we’ll automatically create a letter for you."

#: frontend/lib/laletterbuilder/letter-builder/choose-letter.tsx:37
msgid "Anti-Harassment"
msgstr "Anti-Harassment"

#: frontend/lib/evictionfree/faqs.tsx:21
msgid "Any questions?"
msgstr "Any questions?"

#: common-data/issue-choices.ts:151
msgid "Apartment needs painting"
msgstr "Apartment needs painting"

#: frontend/lib/forms/apt-number-form-fields.tsx:13
#: frontend/lib/rh/routes.tsx:127
msgid "Apartment number"
msgstr "Apartment number"

#: frontend/lib/evictionfree/declaration-builder/confirmation.tsx:104
msgid "Apply for ERAP Online"
msgstr "Apply for ERAP Online"

#: frontend/lib/pages/logout-alt-page.tsx:16
msgid "Are you sure you want to log out?"
msgstr "Are you sure you want to log out?"

#: frontend/lib/laletterbuilder/letter-builder/send-options.tsx:117
msgid "Are you sure you want to mail the letter yourself?"
msgstr "Are you sure you want to mail the letter yourself?"

#: frontend/lib/common-steps/ask-national-address.tsx:60
msgid "Are you sure you want to proceed with the following address?"
msgstr "Are you sure you want to proceed with the following address?"

#: common-data/us-state-choices.ts:67
msgid "Arizona"
msgstr "Arizona"

#: common-data/us-state-choices.ts:68
msgid "Arkansas"
msgstr "Arkansas"

#: frontend/lib/laletterbuilder/homepage.tsx:23
msgid "As a California resident, you have a right to safe housing"
msgstr "As a California resident, you have a right to safe housing"

#: frontend/lib/laletterbuilder/homepage.tsx:134
msgid "Attend SAJE’s <0>Tenant Action Clinic</0> if you're faced with a housing problem.<1/>Get involved with SAJE to build power with your neighbors"
msgstr "Attend SAJE’s <0>Tenant Action Clinic</0> if you're faced with a housing problem.<1/>Get involved with SAJE to build power with your neighbors"

#: frontend/lib/evictionfree/homepage.tsx:68
msgid "Automatically fill in your landlord's information based on your address if you live in New York City"
msgstr "Automatically fill in your landlord's information based on your address if you live in New York City"

#: frontend/lib/evictionfree/about.tsx:31
#: frontend/lib/evictionfree/declaration-builder/confirmation.tsx:70
msgid "Available in English and Spanish."
msgstr "Available in English and Spanish."

#: frontend/lib/laletterbuilder/letter-builder/send-options.tsx:159
#: frontend/lib/ui/buttons.tsx:38
msgid "Back"
msgstr "Back"

#: common-data/issue-room-choices-laletterbuilder.ts:48
msgid "Back door"
msgstr "Back door"

#: frontend/lib/norent/faqs.tsx:96
msgid "Back to top"
msgstr "Back to top"

#: frontend/lib/norent/homepage.tsx:71
msgid "Banning evictions"
msgstr "Banning evictions"

#: common-data/issue-choices.ts:164
#: common-data/issue-choices.ts:179
#: common-data/issue-choices.ts:203
#: common-data/issue-choices.ts:218
msgid "Baseboards defective"
msgstr "Baseboards defective"

#: common-data/issue-room-choices-laletterbuilder.ts:36
msgid "Bathroom"
msgstr "Bathroom"

#: common-data/issue-choices.ts:237
msgid "Bathtub: cracked tub"
msgstr "Bathtub: cracked tub"

#: common-data/issue-choices.ts:242
msgid "Bathtub: drain stoppage"
msgstr "Bathtub: drain stoppage"

#: common-data/issue-choices.ts:239
msgid "Bathtub: faucets not installed"
msgstr "Bathtub: faucets not installed"

#: common-data/issue-choices.ts:240
msgid "Bathtub: faucets not working"
msgstr "Bathtub: faucets not working"

#: common-data/issue-choices.ts:238
msgid "Bathtub: leaky faucet"
msgstr "Bathtub: leaky faucet"

#: common-data/issue-choices.ts:241
msgid "Bathtub: pipes leaking"
msgstr "Bathtub: pipes leaking"

#: common-data/issue-room-choices-laletterbuilder.ts:33
msgid "Bedroom"
msgstr "Bedroom"

#: frontend/lib/evictionfree/declaration-builder/preview.tsx:41
msgid "Before you send your hardship declaration form, let's review what will be sent to make sure all the information is correct."
msgstr "Before you send your hardship declaration form, let's review what will be sent to make sure all the information is correct."

#: frontend/lib/norent/letter-builder/letter-preview.tsx:61
msgid "Before you send your letter, let's review what will be sent to make sure all the information is correct."
msgstr "Before you send your letter, let's review what will be sent to make sure all the information is correct."

#: frontend/lib/norent/the-letter.tsx:56
msgid "Benefit from the eviction protections that local elected officials have put in place, by notifying your landlord of your inability to pay rent for reasons related to COVID-19"
msgstr "Benefit from the eviction protections that local elected officials have put in place, by notifying your landlord of your inability to pay rent for reasons related to COVID-19"

#: common-data/issue-room-choices-laletterbuilder.ts:41
msgid "Broken"
msgstr "Broken"

#: common-data/issue-choices-laletterbuilder.ts:174
#: common-data/issue-choices-laletterbuilder.ts:175
#: common-data/issue-choices-laletterbuilder.ts:176
#: common-data/issue-choices-laletterbuilder.ts:177
#: common-data/issue-choices-laletterbuilder.ts:178
#: common-data/issue-choices-laletterbuilder.ts:179
#: common-data/issue-choices-laletterbuilder.ts:180
msgid "Broken/defective windows"
msgstr "Broken/defective windows"

#: common-data/issue-choices-laletterbuilder.ts:181
#: common-data/issue-choices-laletterbuilder.ts:182
#: common-data/issue-choices-laletterbuilder.ts:183
#: common-data/issue-choices-laletterbuilder.ts:184
msgid "Broken/insecure locks"
msgstr "Broken/insecure locks"

#: common-data/issue-choices.ts:262
msgid "Broken/no smoke/Co2 detector"
msgstr "Broken/no smoke/Co2 detector"

#: frontend/lib/evictionfree/data/faqs-content.tsx:28
msgid "Bronx Housing Court:"
msgstr "Bronx Housing Court:"

#: frontend/lib/evictionfree/data/faqs-content.tsx:42
msgid "Brooklyn Housing Court:"
msgstr "Brooklyn Housing Court:"

#: frontend/lib/norent/faqs.tsx:74
msgid "Browse the FAQs"
msgstr "Browse the FAQs"

#: common-data/issue-choices-laletterbuilder.ts:124
#: common-data/issue-choices-laletterbuilder.ts:125
#: common-data/issue-choices-laletterbuilder.ts:126
#: common-data/issue-choices-laletterbuilder.ts:127
#: common-data/issue-choices-laletterbuilder.ts:128
#: common-data/issue-choices-laletterbuilder.ts:129
#: common-data/issue-choices-laletterbuilder.ts:130
#: common-data/issue-choices.ts:259
msgid "Bug infestation"
msgstr "Bug infestation"

#: frontend/lib/evictionfree/homepage.tsx:233
msgid "Build Tenant Power"
msgstr "Build Tenant Power"

#: frontend/lib/norent/homepage.tsx:39
msgid "Build a letter using our free letter builder"
msgstr "Build a letter using our free letter builder"

#: frontend/lib/norent/components/footer.tsx:31
#: frontend/lib/norent/site.tsx:28
msgid "Build my Letter"
msgstr "Build my Letter"

#: frontend/lib/norent/homepage.tsx:29
msgid "Build my letter"
msgstr "Build my letter"

#: frontend/lib/norent/letter-builder/confirmation.tsx:162
msgid "Build power in numbers"
msgstr "Build power in numbers"

#: frontend/lib/laletterbuilder/letter-builder/habitability/routes.tsx:56
msgid "Build your Letter"
msgstr "Build your Letter"

#: frontend/lib/laletterbuilder/homepage.tsx:76
#: frontend/lib/norent/letter-builder/welcome.tsx:9
msgid "Build your letter"
msgstr "Build your letter"

#: common-data/issue-category-choices-laletterbuilder.ts:18
msgid "Building and safety"
msgstr "Building and safety"

#: common-data/issue-room-choices-laletterbuilder.ts:51
msgid "Building exit"
msgstr "Building exit"

#: common-data/issue-room-choices-laletterbuilder.ts:49
msgid "Building main entrance"
msgstr "Building main entrance"

#: common-data/issue-room-choices-laletterbuilder.ts:50
msgid "Building parking entrance"
msgstr "Building parking entrance"

#: frontend/lib/data-driven-onboarding/data-driven-onboarding.tsx:209
msgid "Buildings in your landlord's portfolio are located in {0, plural, one {one zip code.} other {# zip codes.}}"
msgstr "Buildings in your landlord's portfolio are located in {0, plural, one {one zip code.} other {# zip codes.}}"

#: common-data/issue-choices.ts:155
msgid "Buzzer not working"
msgstr "Buzzer not working"

#: frontend/lib/norent/data/faqs-content.tsx:41
msgid "COVID-19 Emergency Tenant Protections & Rent Strikes Map"
msgstr "COVID-19 Emergency Tenant Protections & Rent Strikes Map"

#: common-data/us-state-choices.ts:69
msgid "California"
msgstr "California"

#: frontend/lib/laletterbuilder/letter-builder/choose-letter.tsx:87
msgid "California residents only"
msgstr "California residents only"

#: frontend/lib/laletterbuilder/letter-builder/my-letters.tsx:83
msgid "Call LADBS at <0/>"
msgstr "Call LADBS at <0/>"

#: frontend/lib/laletterbuilder/letter-builder/my-letters.tsx:75
msgid "Call LAHD at <0/>"
msgstr "Call LAHD at <0/>"

#: frontend/lib/evictionfree/about.tsx:19
#: frontend/lib/evictionfree/declaration-builder/confirmation.tsx:60
msgid "Call the Housing Court Answers hotline at <0>212-962-4795</0>."
msgstr "Call the Housing Court Answers hotline at <0>212-962-4795</0>."

#: frontend/lib/evictionfree/data/faqs-content.tsx:202
msgid "Can I see what forms I’m sending before I fill them out?"
msgstr "Can I see what forms I’m sending before I fill them out?"

#: frontend/lib/evictionfree/data/faqs-content.tsx:155
msgid "Can my landlord challenge my hardship declaration?"
msgstr "Can my landlord challenge my hardship declaration?"

#: frontend/lib/laletterbuilder/faq-content.tsx:41
msgid "Can my landlord retaliate against me for sending a letter?"
msgstr "Can my landlord retaliate against me for sending a letter?"

#: frontend/lib/evictionfree/declaration-builder/confirmation.tsx:90
#: frontend/lib/norent/components/helmet.tsx:55
#: frontend/lib/norent/homepage.tsx:89
msgid "Can't pay rent?"
msgstr "Can't pay rent?"

#: frontend/lib/forms/clear-anonymous-session-button.tsx:9
msgid "Cancel"
msgstr "Cancel"

#: frontend/lib/norent/data/state-localized-resources.tsx:22
msgid "Cancel Rent Campaign"
msgstr "Cancel Rent Campaign"

#: frontend/lib/rh/routes.tsx:135
msgid "Cancel request"
msgstr "Cancel request"

#: frontend/lib/norent/homepage.tsx:70
msgid "Cancelling rent"
msgstr "Cancelling rent"

#: common-data/issue-choices.ts:169
#: common-data/issue-choices.ts:184
#: common-data/issue-choices.ts:208
#: common-data/issue-choices.ts:223
msgid "Ceiling falling/fell"
msgstr "Ceiling falling/fell"

#: common-data/issue-choices.ts:170
#: common-data/issue-choices.ts:185
#: common-data/issue-choices.ts:209
#: common-data/issue-choices.ts:224
msgid "Ceiling leaking"
msgstr "Ceiling leaking"

#: frontend/lib/common-steps/ask-national-address.tsx:105
msgid "Change"
msgstr "Change"

#: frontend/lib/common-steps/ask-national-address.tsx:104
msgid "Change city and state from {cityAndState}"
msgstr "Change city and state from {cityAndState}"

#: frontend/lib/evictionfree/declaration-builder/covid-impact.tsx:72
msgid "Check any or all that apply. Note: You <0>must select at least one box</0> in order to qualify for the State's eviction protections."
msgstr "Check any or all that apply. Note: You <0>must select at least one box</0> in order to qualify for the State's eviction protections."

#: frontend/lib/norent/letter-builder/know-your-rights.tsx:33
msgid "Check out these valuable resources for your state:"
msgstr "Check out these valuable resources for your state:"

#: frontend/lib/evictionfree/declaration-builder/confirmation.tsx:201
msgid "Check your email for a message containing a copy of your declaration and additional important information on next steps."
msgstr "Check your email for a message containing a copy of your declaration and additional important information on next steps."

#: frontend/lib/norent/letter-builder/confirmation.tsx:73
msgid "Check your email for additional important information on next steps."
msgstr "Check your email for additional important information on next steps."

#: frontend/lib/norent/homepage.tsx:42
msgid "Cite up-to-date legal ordinances in your letter"
msgstr "Cite up-to-date legal ordinances in your letter"

#: frontend/lib/common-steps/landlord-mailing-address.tsx:39
#: frontend/lib/laletterbuilder/components/landlord-info.tsx:43
msgid "City"
msgstr "City"

#: frontend/lib/common-steps/ask-national-address.tsx:99
msgid "City and state"
msgstr "City and state"

#: frontend/lib/forms/city-and-state-form-field.tsx:15
msgid "City/township/borough"
msgstr "City/township/borough"

#: frontend/lib/norent/data/faqs-content.tsx:44
msgid "Click here to join MHAction’s movement"
msgstr "Click here to join MHAction’s movement"

#: frontend/lib/norent/letter-builder/confirmation.tsx:185
msgid "Click here to join MHAction’s movement to hold corporate community owners accountable."
msgstr "Click here to join MHAction’s movement to hold corporate community owners accountable."

#: frontend/lib/start-account-or-login/ask-phone-number.tsx:59
msgid "Click here to learn more about our privacy policy."
msgstr "Click here to learn more about our privacy policy."

#: common-data/issue-choices.ts:143
msgid "Cockroaches"
msgstr "Cockroaches"

#: frontend/lib/norent/homepage.tsx:304
msgid "Collective action is a powerful tool for:"
msgstr "Collective action is a powerful tool for:"

#: common-data/us-state-choices.ts:70
msgid "Colorado"
msgstr "Colorado"

#: frontend/lib/norent/letter-builder/more-letters.tsx:15
msgid "Come back next month to send another letter if you still can't pay rent."
msgstr "Come back next month to send another letter if you still can't pay rent."

#: common-data/issue-room-choices-laletterbuilder.ts:39
msgid "Common areas (parking, hallway, etc.)"
msgstr "Common areas (parking, hallway, etc.)"

#: frontend/lib/laletterbuilder/letter-builder/habitability/issues.tsx:87
msgid "Common questions"
msgstr "Common questions"

#: frontend/lib/norent/about.tsx:11
msgid "Community Justice Project"
msgstr "Community Justice Project"

#: frontend/lib/laletterbuilder/letter-builder/my-letters.tsx:109
msgid "Completed"
msgstr "Completed"

#: frontend/lib/evictionfree/declaration-builder/preview.tsx:33
#: frontend/lib/norent/letter-builder/rent-periods.tsx:41
msgid "Confirm"
msgstr "Confirm"

#: frontend/lib/start-account-or-login/set-password.tsx:22
msgid "Confirm your new password"
msgstr "Confirm your new password"

#: frontend/lib/common-steps/ask-national-address.tsx:47
#: frontend/lib/common-steps/ask-nyc-address.tsx:23
msgid "Confirming the address"
msgstr "Confirming the address"

#: frontend/lib/common-steps/ask-city-state.tsx:16
msgid "Confirming the city"
msgstr "Confirming the city"

#: common-data/us-state-choices.ts:71
msgid "Connecticut"
msgstr "Connecticut"

#: frontend/lib/norent/data/faqs-content.tsx:10
msgid "Connecting With Others"
msgstr "Connecting With Others"

#: frontend/lib/laletterbuilder/components/footer.tsx:16
msgid "Contact SAJE at <0/> or attend the <1>Tenant Action Clinic</1>"
msgstr "Contact SAJE at <0/> or attend the <1>Tenant Action Clinic</1>"

#: frontend/lib/norent/data/state-localized-resources.tsx:6
msgid "Contact StayHoused LA"
msgstr "Contact StayHoused LA"

#: frontend/lib/evictionfree/declaration-builder/confirmation.tsx:40
#: frontend/lib/norent/letter-builder/confirmation.tsx:140
msgid "Contact a lawyer if your landlord retaliates"
msgstr "Contact a lawyer if your landlord retaliates"

#: frontend/lib/common-steps/error-pages.tsx:19
#: frontend/lib/evictionfree/declaration-builder/error-pages.tsx:18
#: frontend/lib/norent/letter-builder/error-pages.tsx:20
#: frontend/lib/rh/routes.tsx:208
msgid "Continue"
msgstr "Continue"

#: frontend/lib/rh/routes.tsx:208
msgid "Continue anyway"
msgstr "Continue anyway"

#: frontend/lib/evictionfree/declaration-builder/error-pages.tsx:11
msgid "Continue to the confirmation page for information about the declaration you sent and next steps you can take."
msgstr "Continue to the confirmation page for information about the declaration you sent and next steps you can take."

#: frontend/lib/norent/letter-builder/error-pages.tsx:13
msgid "Continue to the confirmation page for information about the last letter you sent and next steps you can take."
msgstr "Continue to the confirmation page for information about the last letter you sent and next steps you can take."

#: common-data/issue-choices.ts:191
msgid "Cracked sink"
msgstr "Cracked sink"

#: common-data/issue-choices.ts:160
#: common-data/issue-choices.ts:177
#: common-data/issue-choices.ts:201
#: common-data/issue-choices.ts:216
msgid "Cracked walls"
msgstr "Cracked walls"

#: frontend/lib/laletterbuilder/homepage.tsx:38
msgid "Create a new letter"
msgstr "Create a new letter"

#: frontend/lib/common-steps/create-password.tsx:10
msgid "Create a password"
msgstr "Create a password"

#: frontend/lib/laletterbuilder/letter-builder/habitability/routes.tsx:58
msgid "Create an Account"
msgstr "Create an Account"

#: frontend/lib/laletterbuilder/homepage.tsx:61
msgid "Created by"
msgstr "Created by"

#: frontend/lib/laletterbuilder/letter-builder/choose-letter.tsx:52
msgid "Dates and times you’ll be available for repairs"
msgstr "Dates and times you’ll be available for repairs"

#: frontend/lib/laletterbuilder/letter-builder/choose-letter.tsx:65
msgid "Dates the COVID-19 renter protections were violated"
msgstr "Dates the COVID-19 renter protections were violated"

#: frontend/lib/laletterbuilder/letter-builder/choose-letter.tsx:60
msgid "Dates the harassment occurred"
msgstr "Dates the harassment occurred"

#: frontend/lib/laletterbuilder/letter-builder/choose-letter.tsx:56
msgid "Dates when the landlord tried to access your home"
msgstr "Dates when the landlord tried to access your home"

#. salutation of formal letter
#: frontend/lib/util/letter-content-util.tsx:48
msgid "Dear <0/>,"
msgstr "Dear <0/>,"

#: frontend/lib/norent/homepage.tsx:251
msgid "Dear Landlord/Management."
msgstr "Dear Landlord/Management."

#: common-data/issue-choices-laletterbuilder.ts:141
#: common-data/issue-choices-laletterbuilder.ts:142
#: common-data/issue-choices-laletterbuilder.ts:143
#: common-data/issue-choices-laletterbuilder.ts:144
#: common-data/issue-choices-laletterbuilder.ts:145
#: common-data/issue-choices-laletterbuilder.ts:146
#: common-data/issue-choices-laletterbuilder.ts:147
msgid "Defective electricity"
msgstr "Defective electricity"

#: common-data/issue-choices-laletterbuilder.ts:156
#: common-data/issue-choices-laletterbuilder.ts:157
#: common-data/issue-choices-laletterbuilder.ts:158
#: common-data/issue-choices-laletterbuilder.ts:159
#: common-data/issue-choices-laletterbuilder.ts:160
#: common-data/issue-choices-laletterbuilder.ts:161
#: common-data/issue-choices-laletterbuilder.ts:162
msgid "Defective plumbing"
msgstr "Defective plumbing"

#: common-data/us-state-choices.ts:72
msgid "Delaware"
msgstr "Delaware"

#: frontend/lib/norent/letter-builder/know-your-rights.tsx:120
msgid "Deliver a NoRent letter to your landlord within seven (7) days of your rent being due."
msgstr "Deliver a NoRent letter to your landlord within seven (7) days of your rent being due."

#: frontend/lib/laletterbuilder/letter-builder/choose-letter.tsx:61
#: frontend/lib/laletterbuilder/letter-builder/choose-letter.tsx:66
msgid "Details about the events"
msgstr "Details about the events"

#: frontend/lib/evictionfree/declaration-builder/confirmation.tsx:208
msgid "Details about your declaration"
msgstr "Details about your declaration"

#: frontend/lib/norent/letter-builder/confirmation.tsx:80
msgid "Details about your latest letter"
msgstr "Details about your latest letter"

#: frontend/lib/ui/footer.tsx:13
msgid "Developed with <0>Law Help Interactive</0>"
msgstr "Developed with <0>Law Help Interactive</0>"

#: common-data/issue-room-choices-laletterbuilder.ts:35
msgid "Dining room"
msgstr "Dining room"

#: common-data/us-state-choices.ts:73
msgid "District of Columbia"
msgstr "District of Columbia"

#: frontend/lib/evictionfree/data/faqs-content.tsx:105
msgid "Do I have to go to the post office to mail my declaration?"
msgstr "Do I have to go to the post office to mail my declaration?"

#: frontend/lib/norent/data/faqs-content.tsx:188
msgid "Do I have to go to the post office to mail my letter?"
msgstr "Do I have to go to the post office to mail my letter?"

#: frontend/lib/norent/letter-email-to-user.tsx:93
msgid "Do I need to send this declaration every month?"
msgstr "Do I need to send this declaration every month?"

#: frontend/lib/norent/letter-email-to-user.tsx:103
msgid "Do I still have to pay my rent?"
msgstr "Do I still have to pay my rent?"

#: frontend/lib/evictionfree/declaration-builder/index-number.tsx:17
msgid "Do you have a current eviction court case?"
msgstr "Do you have a current eviction court case?"

#: frontend/lib/laletterbuilder/letter-builder/my-letters.tsx:167
msgid "Do you have another housing issue that you need to address?"
msgstr "Do you have another housing issue that you need to address?"

#: frontend/lib/common-steps/ask-city-state.tsx:18
msgid "Do you live in {0}, {1}?"
msgstr "Do you live in {0}, {1}?"

#: frontend/lib/common-steps/landlord-mailing-address.tsx:20
msgid "Do you still want to mail to:"
msgstr "Do you still want to mail to:"

#: frontend/lib/laletterbuilder/letter-builder/choose-letter.tsx:37
msgid "Document the harassment you and your family are experiencing and send a notice to your landlord."
msgstr "Document the harassment you and your family are experiencing and send a notice to your landlord."

#: frontend/lib/pages/logout-alt-page.tsx:19
msgid "Don’t worry, we’ll save your progress so you’ll be able to come back to your last step when you log back in."
msgstr "Don’t worry, we’ll save your progress so you’ll be able to come back to your last step when you log back in."

#: common-data/issue-choices.ts:153
msgid "Door lock not working"
msgstr "Door lock not working"

#: common-data/issue-choices.ts:167
#: common-data/issue-choices.ts:182
#: common-data/issue-choices.ts:206
#: common-data/issue-choices.ts:221
msgid "Door not working"
msgstr "Door not working"

#: common-data/issue-choices.ts:154
msgid "Doorbell not working"
msgstr "Doorbell not working"

#: frontend/lib/evictionfree/declaration-builder/confirmation.tsx:223
msgid "Download completed declaration"
msgstr "Download completed declaration"

#: frontend/lib/laletterbuilder/letter-builder/my-letters.tsx:55
msgid "Download letter"
msgstr "Download letter"

#: common-data/issue-choices.ts:197
msgid "Drain stoppage"
msgstr "Drain stoppage"

#: common-data/issue-choices.ts:265
msgid "Dryer not working"
msgstr "Dryer not working"

#: frontend/lib/evictionfree/declaration-builder/confirmation.tsx:149
msgid "Due to the COVID-19 pandemic, some offices are closed and may not answer phones."
msgstr "Due to the COVID-19 pandemic, some offices are closed and may not answer phones."

#: frontend/lib/norent/components/subscribe.tsx:61
msgid "ENTER YOUR EMAIL"
msgstr "ENTER YOUR EMAIL"

#: common-data/issue-choices.ts:172
#: common-data/issue-choices.ts:187
#: common-data/issue-choices.ts:211
#: common-data/issue-choices.ts:226
#: common-data/issue-choices.ts:257
msgid "Electric wiring exposed"
msgstr "Electric wiring exposed"

#: common-data/issue-room-choices-laletterbuilder.ts:45
msgid "Electricity"
msgstr "Electricity"

#: common-data/issue-choices.ts:171
#: common-data/issue-choices.ts:186
#: common-data/issue-choices.ts:210
#: common-data/issue-choices.ts:225
msgid "Electricity not working"
msgstr "Electricity not working"

#: frontend/lib/norent/components/subscribe.tsx:59
msgid "Email"
msgstr "Email"

#: frontend/lib/laletterbuilder/letter-builder/send-options.tsx:70
msgid "Email a copy to your landlord or property manager"
msgstr "Email a copy to your landlord or property manager"

#: frontend/lib/account-settings/contact-settings.tsx:45
#: frontend/lib/common-steps/ask-email.tsx:13
#: frontend/lib/common-steps/landlord-name-and-contact-types.tsx:69
#: frontend/lib/laletterbuilder/components/create-account.tsx:30
msgid "Email address"
msgstr "Email address"

#: frontend/lib/laletterbuilder/letter-builder/send-options.tsx:150
msgid "Email your letter to:"
msgstr "Email your letter to:"

#: frontend/lib/evictionfree/data/faqs-content.tsx:21
#: frontend/lib/evictionfree/data/faqs-content.tsx:35
#: frontend/lib/evictionfree/data/faqs-content.tsx:49
#: frontend/lib/evictionfree/data/faqs-content.tsx:64
#: frontend/lib/evictionfree/data/faqs-content.tsx:79
msgid "Email:"
msgstr "Email:"

#: frontend/lib/laletterbuilder/components/letter-preview.tsx:34
#: frontend/lib/norent/letter-builder/letter-preview.tsx:102
msgid "English version"
msgstr "English version"

#: frontend/lib/data-driven-onboarding/data-driven-onboarding.tsx:391
msgid "Enter your address to see some recommended actions."
msgstr "Enter your address to see some recommended actions."

#: frontend/lib/norent/the-letter.tsx:66
msgid "Establish your defense"
msgstr "Establish your defense"

#: frontend/lib/laletterbuilder/letter-builder/choose-letter.tsx:81
msgid "Estimated time to complete"
msgstr "Estimated time to complete"

#: frontend/lib/evictionfree/site.tsx:105
msgid "Eviction Free NY has been suspended"
msgstr "Eviction Free NY has been suspended"

#: frontend/lib/norent/data/state-localized-resources.tsx:15
msgid "Eviction Moratorium updates"
msgstr "Eviction Moratorium updates"

#: frontend/lib/norent/the-letter.tsx:53
msgid "Exercise your rights"
msgstr "Exercise your rights"

#: frontend/lib/laletterbuilder/homepage.tsx:28
msgid "Exercise your tenant rights. Send a free letter to your landlord in minutes."
msgstr "Exercise your tenant rights. Send a free letter to your landlord in minutes."

#: frontend/lib/rh/routes.tsx:318
msgid "Explore our other tools"
msgstr "Explore our other tools"

#: frontend/lib/norent/homepage.tsx:114
msgid "Explore the tool"
msgstr "Explore the tool"

#: frontend/lib/evictionfree/faqs.tsx:45
#: frontend/lib/norent/faqs.tsx:56
msgid "FAQs"
msgstr "FAQs"

#: frontend/lib/evictionfree/site.tsx:91
#: frontend/lib/norent/components/footer.tsx:37
#: frontend/lib/norent/site.tsx:34
msgid "Faqs"
msgstr "Faqs"

#: common-data/issue-choices.ts:193
msgid "Faucets not installed"
msgstr "Faucets not installed"

#: common-data/issue-choices.ts:194
msgid "Faucets not working"
msgstr "Faucets not working"

#: common-data/issue-choices-laletterbuilder.ts:185
#: common-data/issue-choices-laletterbuilder.ts:186
#: common-data/issue-choices-laletterbuilder.ts:187
#: common-data/issue-choices-laletterbuilder.ts:188
msgid "Faulty doors"
msgstr "Faulty doors"

#: frontend/lib/evictionfree/homepage.tsx:42
#: frontend/lib/evictionfree/site.tsx:79
#: frontend/lib/evictionfree/site.tsx:83
msgid "Fill out my form"
msgstr "Fill out my form"

#: frontend/lib/evictionfree/homepage.tsx:65
msgid "Fill out your hardship declaration form online"
msgstr "Fill out your hardship declaration form online"

#: frontend/lib/norent/letter-builder/know-your-rights.tsx:88
msgid "Find out if my household income is below 80% AMI"
msgstr "Find out if my household income is below 80% AMI"

#: frontend/lib/norent/letter-builder/confirmation.tsx:116
msgid "Find out more"
msgstr "Find out more"

#: frontend/lib/laletterbuilder/components/create-account.tsx:18
msgid "Finish creating your account"
msgstr "Finish creating your account"

#: frontend/lib/rh/routes.tsx:120
msgid "First name"
msgstr "First name"

#: common-data/issue-room-choices-laletterbuilder.ts:52
msgid "Floor level"
msgstr "Floor level"

#: common-data/issue-choices.ts:150
msgid "Floor sags"
msgstr "Floor sags"

#: common-data/us-state-choices.ts:74
msgid "Florida"
msgstr "Florida"

#: frontend/lib/laletterbuilder/letter-builder/my-letters.tsx:72
msgid "For LA City residents"
msgstr "For LA City residents"

#: frontend/lib/laletterbuilder/letter-builder/my-letters.tsx:80
msgid "For LA county residents"
msgstr "For LA county residents"

#: frontend/lib/evictionfree/homepage.tsx:169
msgid "For New York State tenants"
msgstr "For New York State tenants"

#: frontend/lib/evictionfree/declaration-email-to-user.tsx:54
msgid "For more information about New York’s eviction protections and your rights as a tenant, check out our FAQ on the <0>Right to Counsel website</0>."
msgstr "For more information about New York’s eviction protections and your rights as a tenant, check out our FAQ on the <0>Right to Counsel website</0>."

#: frontend/lib/evictionfree/homepage.tsx:199
msgid "For tenants by tenants"
msgstr "For tenants by tenants"

#: frontend/lib/norent/homepage.tsx:218
msgid "Free Certified Mail"
msgstr "Free Certified Mail"

#: frontend/lib/evictionfree/faqs.tsx:50
#: frontend/lib/norent/faqs.tsx:61
msgid "Frequently Asked Questions"
msgstr "Frequently Asked Questions"

#: frontend/lib/laletterbuilder/homepage.tsx:115
msgid "Frequently asked questions"
msgstr "Frequently asked questions"

#: common-data/issue-room-choices-laletterbuilder.ts:47
msgid "Front door"
msgstr "Front door"

#: common-data/issue-choices.ts:152
msgid "Front door not working"
msgstr "Front door not working"

#: common-data/issue-choices.ts:261
msgid "Fumes/smoke entering apartment"
msgstr "Fumes/smoke entering apartment"

#: common-data/issue-room-choices-laletterbuilder.ts:44
msgid "Gas"
msgstr "Gas"

#: frontend/lib/norent/letter-builder/confirmation.tsx:100
msgid "Gather documentation"
msgstr "Gather documentation"

#: common-data/us-state-choices.ts:75
msgid "Georgia"
msgstr "Georgia"

#: frontend/lib/laletterbuilder/homepage.tsx:130
msgid "Get involved in your community"
msgstr "Get involved in your community"

#: frontend/lib/norent/letter-builder/confirmation.tsx:208
msgid "Give feedback"
msgstr "Give feedback"

#: frontend/lib/norent/letter-builder/confirmation.tsx:197
msgid "Give us feedback"
msgstr "Give us feedback"

#: frontend/lib/start-account-or-login/verify-password.tsx:44
msgid "Go back"
msgstr "Go back"

#: frontend/lib/laletterbuilder/components/clickable-logo.tsx:10
msgid "Go to JustFix homepage"
msgstr "Go to JustFix homepage"

#: frontend/lib/laletterbuilder/components/clickable-logo.tsx:11
msgid "Go to SAJE homepage"
msgstr "Go to SAJE homepage"

#: frontend/lib/laletterbuilder/letter-builder/choose-letter.tsx:35
#: frontend/lib/laletterbuilder/letter-builder/choose-letter.tsx:40
#: frontend/lib/laletterbuilder/letter-builder/choose-letter.tsx:45
msgid "Go to form"
msgstr "Go to form"

#: frontend/lib/norent/letter-builder/confirmation.tsx:192
msgid "Go to website"
msgstr "Go to website"

#: frontend/lib/norent/homepage.tsx:69
msgid "Going on rent strike"
msgstr "Going on rent strike"

#: frontend/lib/rh/routes.tsx:167
msgid "Good news!"
msgstr "Good news!"

#: frontend/lib/ui/privacy-info-modal.tsx:64
msgid "Got it"
msgstr "Got it"

#: frontend/lib/pages/redirect-to-english-page.tsx:15
msgid "Got it, take me there"
msgstr "Got it, take me there"

#: frontend/lib/laletterbuilder/letter-builder/habitability/habitability-letter-content.tsx:13
msgid "Habitability"
msgstr "Habitability"

#: common-data/la-letter-builder-letter-choices.ts:17
msgid "Habitability (CA)"
msgstr "Habitability (CA)"

#: frontend/lib/laletterbuilder/letter-builder/habitability/habitability-letter-content.tsx:18
msgid "Habitability notice sent on behalf of {0}"
msgstr "Habitability notice sent on behalf of {0}"

#: common-data/issue-room-choices-laletterbuilder.ts:37
msgid "Hallway"
msgstr "Hallway"

#: common-data/la-letter-builder-letter-choices.ts:18
msgid "Harassment (CA)"
msgstr "Harassment (CA)"

#: common-data/la-letter-builder-letter-choices.ts:19
msgid "Harassment (LA City/TAHO)"
msgstr "Harassment (LA City/TAHO)"

#: common-data/us-state-choices.ts:76
msgid "Hawaii"
msgstr "Hawaii"

#: common-data/issue-category-choices-laletterbuilder.ts:16
msgid "Health"
msgstr "Health"

#: frontend/lib/tests/i18n-lingui.test.tsx:19
#: frontend/lib/tests/i18n-lingui.test.tsx:25
#: frontend/lib/tests/i18n-lingui.test.tsx:32
#: frontend/lib/ui/tests/localized-outbound-link.test.tsx:18
#: frontend/lib/ui/tests/localized-outbound-link.test.tsx:25
msgid "Hello world"
msgstr "Hello world"

#: frontend/lib/evictionfree/declaration-email-to-user.tsx:19
msgid "Hello {0},"
msgstr "Hello {0},"

#: frontend/lib/justfix-navbar.tsx:27
msgid "Help"
msgstr "Help"

#: frontend/lib/norent/data/faqs-content.tsx:387
msgid "Help! My landlord is already trying to evict me."
msgstr "Help! My landlord is already trying to evict me."

#: frontend/lib/norent/the-letter.tsx:44
msgid "Here are a few benefits to sending a letter to your landlord:"
msgstr "Here are a few benefits to sending a letter to your landlord:"

#: frontend/lib/rh/routes.tsx:215
msgid "Here is a preview of the request for your Rent History. It includes your address and apartment number so that the DHCR can mail you."
msgstr "Here is a preview of the request for your Rent History. It includes your address and apartment number so that the DHCR can mail you."

#: frontend/lib/norent/letter-builder/letter-preview.tsx:93
msgid "Here's a preview of the letter that will be attached in an email to your landlord:"
msgstr "Here's a preview of the letter that will be attached in an email to your landlord:"

#: frontend/lib/norent/letter-builder/letter-preview.tsx:96
msgid "Here's a preview of the letter:"
msgstr "Here's a preview of the letter:"

#: frontend/lib/norent/letter-builder/letter-preview.tsx:121
msgid "Here’s a preview of the email that will be sent on your behalf:"
msgstr "Here’s a preview of the email that will be sent on your behalf:"

#: frontend/lib/norent/homepage.tsx:241
msgid "Here’s a preview of what the letter looks like:"
msgstr "Here’s a preview of what the letter looks like:"

#: frontend/lib/norent/the-letter.tsx:89
msgid "Here’s what the letter will look like:"
msgstr "Here’s what the letter will look like:"

#: frontend/lib/norent/homepage.tsx:48
msgid "Here’s what you can do with <0>NoRent</0>"
msgstr "Here’s what you can do with <0>NoRent</0>"

#: frontend/lib/evictionfree/declaration-builder/routes.tsx:42
msgid "Highly recommended."
msgstr "Highly recommended."

#: common-data/issue-choices-laletterbuilder.ts:167
#: common-data/issue-choices-laletterbuilder.ts:168
#: common-data/issue-choices-laletterbuilder.ts:169
#: common-data/issue-choices-laletterbuilder.ts:170
#: common-data/issue-choices-laletterbuilder.ts:171
#: common-data/issue-choices-laletterbuilder.ts:172
#: common-data/issue-choices-laletterbuilder.ts:173
msgid "Holes"
msgstr "Holes"

#: frontend/lib/justfix-navbar.tsx:14
#: frontend/lib/norent/site.tsx:50
msgid "Homepage"
msgstr "Homepage"

#: frontend/lib/evictionfree/about.tsx:28
#: frontend/lib/evictionfree/declaration-builder/confirmation.tsx:69
msgid "Hours of operation: Monday to Friday, 9am - 5pm."
msgstr "Hours of operation: Monday to Friday, 9am - 5pm."

#: frontend/lib/rh/routes.tsx:257
msgid "Housing Court Answers"
msgstr "Housing Court Answers"

#: frontend/lib/norent/about.tsx:36
msgid "Housing Justice for All"
msgstr "Housing Justice for All"

#: frontend/lib/norent/data/faqs-content.tsx:412
msgid "How can I build collective power with other tenants?"
msgstr "How can I build collective power with other tenants?"

#: frontend/lib/norent/data/faqs-content.tsx:340
#: frontend/lib/norent/data/faqs-content.tsx:407
msgid "How can I connect with a lawyer?"
msgstr "How can I connect with a lawyer?"

#: frontend/lib/norent/data/faqs-content.tsx:402
msgid "How can I document my hardships related to COVID-19?"
msgstr "How can I document my hardships related to COVID-19?"

#: frontend/lib/norent/data/faqs-content.tsx:335
msgid "How do I organize with other tenants in my building, block, or neighborhood?"
msgstr "How do I organize with other tenants in my building, block, or neighborhood?"

#: frontend/lib/common-steps/ask-name.tsx:42
msgid "How do you protect my personal information?"
msgstr "How do you protect my personal information?"

#: frontend/lib/laletterbuilder/letter-builder/send-options.tsx:48
#: frontend/lib/laletterbuilder/letter-builder/send-options.tsx:50
msgid "How do you want to send your letter?"
msgstr "How do you want to send your letter?"

#: frontend/lib/norent/letter-email-to-user.tsx:71
msgid "How does sending this declaration help me?"
msgstr "How does sending this declaration help me?"

#: frontend/lib/laletterbuilder/homepage.tsx:72
#: frontend/lib/norent/homepage.tsx:167
msgid "How it works"
msgstr "How it works"

#: frontend/lib/pages/cross-site-terms-opt-in.tsx:47
msgid "I agree to the <0/> terms and conditions."
msgstr "I agree to the <0/> terms and conditions."

#: frontend/lib/evictionfree/declaration-builder/create-account.tsx:36
msgid "I agree to the <0>Eviction Free NY terms and conditions</0>."
msgstr "I agree to the <0>Eviction Free NY terms and conditions</0>."

#: frontend/lib/norent/letter-builder/create-account.tsx:42
msgid "I agree to the <0>NoRent.org terms and conditions</0>."
msgstr "I agree to the <0>NoRent.org terms and conditions</0>."

#: frontend/lib/evictionfree/declaration-builder/covid-impact.tsx:93
msgid "I am experiencing financial hardship due to COVID-19."
msgstr "I am experiencing financial hardship due to COVID-19."

#: frontend/lib/laletterbuilder/faq-content.tsx:52
msgid "I am undocumented. Can I send a letter?"
msgstr "I am undocumented. Can I send a letter?"

#: frontend/lib/laletterbuilder/letter-builder/send-options.tsx:87
msgid "I don't have this information"
msgstr "I don't have this information"

#: frontend/lib/start-account-or-login/verify-password.tsx:75
msgid "I forgot my password"
msgstr "I forgot my password"

#: frontend/lib/evictionfree/data/faqs-content.tsx:117
msgid "I have a current eviction case in NYC. How do I connect with a lawyer?"
msgstr "I have a current eviction case in NYC. How do I connect with a lawyer?"

#: frontend/lib/forms/apt-number-form-fields.tsx:21
msgid "I have no apartment number"
msgstr "I have no apartment number"

#: frontend/lib/norent/letter-builder/confirmation.tsx:24
msgid "I just used JustFix's new free tool to tell my landlord I can't pay rent"
msgstr "I just used JustFix's new free tool to tell my landlord I can't pay rent"

#: frontend/lib/evictionfree/data/faqs-content.tsx:267
msgid "I live in another state that isn’t New York. Is this tool for me?"
msgstr "I live in another state that isn’t New York. Is this tool for me?"

#: frontend/lib/evictionfree/declaration-builder/preview.tsx:63
msgid "I understand I am signing and submitting this form under penalty of law. I know it is against the law to make a statement on this form that I know is false."
msgstr "I understand I am signing and submitting this form under penalty of law. I know it is against the law to make a statement on this form that I know is false."

#: frontend/lib/evictionfree/declaration-builder/agree-to-legal-terms.tsx:22
msgid "I understand that I must comply with all other lawful terms under my tenancy, lease agreement or similar contract."
msgstr "I understand that I must comply with all other lawful terms under my tenancy, lease agreement or similar contract."

#: frontend/lib/norent/data/faqs-content.tsx:160
msgid "I'm scared. What happens if my landlord retaliates?"
msgstr "I'm scared. What happens if my landlord retaliates?"

#: common-data/us-state-choices.ts:77
msgid "Idaho"
msgstr "Idaho"

#: frontend/lib/laletterbuilder/components/letter-preview.tsx:39
msgid "If the information above is not correct, go back to make changes."
msgstr "If the information above is not correct, go back to make changes."

#: frontend/lib/laletterbuilder/components/create-account.tsx:24
msgid "If you add your email address now, we'll email you a copy of your completed letter."
msgstr "If you add your email address now, we'll email you a copy of your completed letter."

#: frontend/lib/start-account-or-login/verify-phone-number.tsx:25
msgid "If you didn't receive a code, try checking your email. If it's not in there either, please email <0/>."
msgstr "If you didn't receive a code, try checking your email. If it's not in there either, please email <0/>."

#: frontend/lib/rh/routes.tsx:312
msgid "If you have more questions, please email us at <0/>."
msgstr "If you have more questions, please email us at <0/>."

#: frontend/lib/norent/letter-email-to-user.tsx:184
msgid "If you have questions about your rights as a tenant, please <0>connect with Tenants Together</0> or find an attorney at <1>Law Help California</1>."
msgstr "If you have questions about your rights as a tenant, please <0>connect with Tenants Together</0> or find an attorney at <1>Law Help California</1>."

#: frontend/lib/norent/letter-email-to-user.tsx:235
msgid "If you have received a Notice to Pay Rent or Quit or any other type of eviction notice, sign up for a workshop and/or get legal help at <0>StayHousedLA.org</0>."
msgstr "If you have received a Notice to Pay Rent or Quit or any other type of eviction notice, sign up for a workshop and/or get legal help at <0>StayHousedLA.org</0>."

#: frontend/lib/norent/letter-builder/know-your-rights.tsx:126
msgid "If you have received an unlawful detainer or have questions about your rights as a tenant please contact <0/>."
msgstr "If you have received an unlawful detainer or have questions about your rights as a tenant please contact <0/>."

#: frontend/lib/evictionfree/declaration-builder/index-number.tsx:61
msgid "If you know the court name your case is associated with, please provide it below. Otherwise, leave this blank."
msgstr "If you know the court name your case is associated with, please provide it below. Otherwise, leave this blank."

#: frontend/lib/common-steps/error-pages.tsx:12
msgid "If you need to make changes to your name or contact information, please contact <0/>."
msgstr "If you need to make changes to your name or contact information, please contact <0/>."

#: frontend/lib/common-steps/landlord-name-and-contact-types.tsx:41
msgid "If you write checks or transfer money through your bank to pay your rent, use that name here."
msgstr "If you write checks or transfer money through your bank to pay your rent, use that name here."

#: frontend/lib/laletterbuilder/letter-builder/my-letters.tsx:66
msgid "If your landlord or property manager doesn’t respond, you should file a complaint."
msgstr "If your landlord or property manager doesn’t respond, you should file a complaint."

#: frontend/lib/laletterbuilder/letter-builder/send-options.tsx:91
msgid "If your landlord or property manager normally contact you by email, we recommend adding their email address above."
msgstr "If your landlord or property manager normally contact you by email, we recommend adding their email address above."

#: frontend/lib/norent/letter-builder/know-your-rights.tsx:70
msgid "If you’d still like to create an account, we can send you updates in the future."
msgstr "If you’d still like to create an account, we can send you updates in the future."

#: common-data/us-state-choices.ts:78
msgid "Illinois"
msgstr "Illinois"

#: frontend/lib/laletterbuilder/letter-builder/my-letters.tsx:145
#: frontend/lib/laletterbuilder/letter-builder/my-letters.tsx:153
msgid "In progress"
msgstr "In progress"

#: frontend/lib/norent/the-letter.tsx:69
msgid "In the event that your landlord tries to evict you, the courts will see this as a proactive step that helps establish your defense."
msgstr "In the event that your landlord tries to evict you, the courts will see this as a proactive step that helps establish your defense."

#: frontend/lib/norent/letter-builder/confirmation.tsx:120
msgid "In {stateName}, you have <0>{numDaysToSend} days </0>to send documentation to your landlord proving you can’t pay rent."
msgstr "In {stateName}, you have <0>{numDaysToSend} days </0>to send documentation to your landlord proving you can’t pay rent."

#: frontend/lib/norent/letter-builder/confirmation.tsx:127
msgid "In {stateName}, you have to send documentation to your landlord proving you can’t pay rent."
msgstr "In {stateName}, you have to send documentation to your landlord proving you can’t pay rent."

#: common-data/issue-choices.ts:195
#: common-data/issue-choices.ts:255
msgid "Inadequate water pressure"
msgstr "Inadequate water pressure"

#: common-data/issue-choices.ts:266
msgid "Inadequate/no super service"
msgstr "Inadequate/no super service"

#: common-data/us-state-choices.ts:79
msgid "Indiana"
msgstr "Indiana"

#: common-data/us-state-choices.ts:80
msgid "Iowa"
msgstr "Iowa"

#: frontend/lib/norent/data/faqs-content.tsx:309
msgid "Is not paying my rent because of COVID-19 considered a “rent strike”?"
msgstr "Is not paying my rent because of COVID-19 considered a “rent strike”?"

#: frontend/lib/evictionfree/data/faqs-content.tsx:212
msgid "Is the online tool the only way to submit this form?"
msgstr "Is the online tool the only way to submit this form?"

#: frontend/lib/evictionfree/data/faqs-content.tsx:255
msgid "Is there a way to resend the declaration if the landlord claims they never received it?"
msgstr "Is there a way to resend the declaration if the landlord claims they never received it?"

#: frontend/lib/norent/data/faqs-content.tsx:209
msgid "Is there someone I can connect with after this to get help?"
msgstr "Is there someone I can connect with after this to get help?"

#: frontend/lib/evictionfree/data/faqs-content.tsx:95
#: frontend/lib/norent/data/faqs-content.tsx:169
msgid "Is this free?"
msgstr "Is this free?"

#: frontend/lib/norent/data/faqs-content.tsx:237
msgid "Is this tool right for me?"
msgstr "Is this tool right for me?"

#: frontend/lib/data-driven-onboarding/data-driven-onboarding.tsx:180
msgid "It doesn't seem like this property is required to register with HPD. You can learn about the City's registration requirements on <0>HPD's Property Management page</0>."
msgstr "It doesn't seem like this property is required to register with HPD. You can learn about the City's registration requirements on <0>HPD's Property Management page</0>."

#: frontend/lib/rh/routes.tsx:162
#: frontend/lib/rh/routes.tsx:169
msgid "It looks like your apartment may be rent stabilized"
msgstr "It looks like your apartment may be rent stabilized"

#: frontend/lib/norent/letter-builder/rent-periods.tsx:49
msgid "It's important to notify your landlord of all months when you couldn't pay rent in full."
msgstr "It's important to notify your landlord of all months when you couldn't pay rent in full."

#: frontend/lib/norent/letter-builder/confirmation.tsx:143
msgid "It’s possible that your landlord will retaliate once they’ve received your letter. This is illegal. Contact <0>your local legal aid provider</0> for assistance."
msgstr "It’s possible that your landlord will retaliate once they’ve received your letter. This is illegal. Contact <0>your local legal aid provider</0> for assistance."

#: frontend/lib/rh/routes.tsx:163
#: frontend/lib/rh/routes.tsx:187
msgid "It’s unlikely that your apartment is rent stabilized"
msgstr "It’s unlikely that your apartment is rent stabilized"

#: frontend/lib/common-steps/ask-name.tsx:13
msgid "It’s your first time here!"
msgstr "It’s your first time here!"

#: frontend/lib/laletterbuilder/faq-content.tsx:18
msgid "I’m not comfortable creating a letter on my own. Who can help me?"
msgstr "I’m not comfortable creating a letter on my own. Who can help me?"

#: frontend/lib/evictionfree/data/faqs-content.tsx:145
msgid "I’m undocumented. Can I use this tool?"
msgstr "I’m undocumented. Can I use this tool?"

#: frontend/lib/evictionfree/homepage.tsx:30
msgid "January 15"
msgstr "January 15"

#: frontend/lib/evictionfree/homepage.tsx:30
msgid "January 15, 2022"
msgstr "January 15, 2022"

#: frontend/lib/norent/components/footer.tsx:19
msgid "Join our <0/>mailing list"
msgstr "Join our <0/>mailing list"

#: frontend/lib/evictionfree/declaration-builder/confirmation.tsx:134
msgid "Join the tenant movement"
msgstr "Join the tenant movement"

#: frontend/lib/laletterbuilder/components/footer.tsx:38
msgid "JustFix and SAJE are registered 501(c)(3) nonprofit organizations."
msgstr "JustFix and SAJE are registered 501(c)(3) nonprofit organizations."

#: frontend/lib/laletterbuilder/components/create-account.tsx:32
msgid "JustFix can text me to follow up about my housing issues."
msgstr "JustFix can text me to follow up about my housing issues."

<<<<<<< HEAD
#: frontend/lib/ui/footer.tsx:27
msgid "JustFix is a registered 501(c)(3) nonprofit organization."
msgstr "JustFix is a registered 501(c)(3) nonprofit organization."

#: frontend/lib/laletterbuilder/letter-builder/my-letters.tsx:110
=======
#: frontend/lib/laletterbuilder/letter-builder/my-letters.tsx:113
>>>>>>> 0b2ba56e
msgid "JustFix is preparing your letter"
msgstr "JustFix is preparing your letter"

#: frontend/lib/laletterbuilder/letter-builder/my-letters.tsx:132
msgid "JustFix sent your letter on"
msgstr "JustFix sent your letter on"

#: frontend/lib/rh/routes.tsx:263
msgid "JustFix's Learning Center"
msgstr "JustFix's Learning Center"

#: common-data/us-state-choices.ts:81
msgid "Kansas"
msgstr "Kansas"

#: common-data/us-state-choices.ts:82
msgid "Kentucky"
msgstr "Kentucky"

#: common-data/issue-room-choices-laletterbuilder.ts:38
msgid "Kitchen"
msgstr "Kitchen"

#: frontend/lib/norent/letter-builder/know-your-rights.tsx:160
msgid "Know your rights"
msgstr "Know your rights"

#: frontend/lib/laletterbuilder/homepage.tsx:18
msgid "LA Letter Builder Homepage"
msgstr "LA Letter Builder Homepage"

#: frontend/lib/laletterbuilder/about.tsx:99
msgid "LaLetterBuilder is a collaboration between JustFix and legal organizations and housing rights non-profits in Los Angeles."
msgstr "LaLetterBuilder is a collaboration between JustFix and legal organizations and housing rights non-profits in Los Angeles."

#: frontend/lib/laletterbuilder/letter-builder/habitability/habitability-letter-content.tsx:33
msgid "LaLetterBuilder.org <0/>sent on behalf of <1/>"
msgstr "LaLetterBuilder.org <0/>sent on behalf of <1/>"

#: frontend/lib/ui/landlord.tsx:36
msgid "Landlord address"
msgstr "Landlord address"

#: frontend/lib/ui/landlord.tsx:36
msgid "Landlord name"
msgstr "Landlord name"

#: frontend/lib/laletterbuilder/letter-builder/send-options.tsx:79
msgid "Landlord or property manager email"
msgstr "Landlord or property manager email"

#: frontend/lib/laletterbuilder/components/landlord-info.tsx:41
msgid "Landlord or property manager name"
msgstr "Landlord or property manager name"

#: frontend/lib/laletterbuilder/letter-builder/choose-letter.tsx:53
#: frontend/lib/laletterbuilder/letter-builder/choose-letter.tsx:57
#: frontend/lib/laletterbuilder/letter-builder/choose-letter.tsx:62
#: frontend/lib/laletterbuilder/letter-builder/choose-letter.tsx:67
msgid "Landlord or property manager’s contact information"
msgstr "Landlord or property manager’s contact information"

#: frontend/lib/common-steps/landlord-email.tsx:38
msgid "Landlord/management company's email"
msgstr "Landlord/management company's email"

#: frontend/lib/common-steps/landlord-name-and-contact-types.tsx:57
msgid "Landlord/management company's name"
msgstr "Landlord/management company's name"

#: frontend/lib/laletterbuilder/letter-builder/choose-letter.tsx:32
msgid "Landlords must give 24-hour written notice to enter your unit. Make a formal request that your landlord respect your right to privacy."
msgstr "Landlords must give 24-hour written notice to enter your unit. Make a formal request that your landlord respect your right to privacy."

#: frontend/lib/evictionfree/components/footer.tsx:13
#: frontend/lib/ui/language-toggle.tsx:34
msgid "Language:"
msgstr "Language:"

#: frontend/lib/rh/routes.tsx:123
msgid "Last name"
msgstr "Last name"

#: common-data/issue-room-choices-laletterbuilder.ts:46
msgid "Laundry room"
msgstr "Laundry room"

#: common-data/issue-choices.ts:156
msgid "Lead-based paint"
msgstr "Lead-based paint"

#: common-data/issue-choices.ts:192
msgid "Leaky faucet"
msgstr "Leaky faucet"

#: frontend/lib/laletterbuilder/about.tsx:32
#: frontend/lib/norent/about.tsx:57
msgid "Learn about why we made this tool, who we are, and who our partners are."
msgstr "Learn about why we made this tool, who we are, and who our partners are."

#: frontend/lib/data-driven-onboarding/data-driven-onboarding.tsx:265
msgid "Learn about your rent"
msgstr "Learn about your rent"

#: frontend/lib/evictionfree/site.tsx:120
#: frontend/lib/laletterbuilder/about.tsx:41
#: frontend/lib/norent/about.tsx:66
#: frontend/lib/norent/the-letter.tsx:29
msgid "Learn more"
msgstr "Learn more"

#: frontend/lib/laletterbuilder/about.tsx:84
#: frontend/lib/norent/about.tsx:111
msgid "Learn more about our mission on our website"
msgstr "Learn more about our mission on our website"

#: frontend/lib/evictionfree/declaration-builder/confirmation.tsx:126
msgid "Learn more on <0/>."
msgstr "Learn more on <0/>."

#: frontend/lib/norent/letter-builder/know-your-rights.tsx:47
msgid "Learn more."
msgstr "Learn more."

#: frontend/lib/norent/homepage.tsx:202
msgid "Legal Protections"
msgstr "Legal Protections"

#: frontend/lib/account-settings/about-you-settings.tsx:49
#: frontend/lib/common-steps/ask-name.tsx:31
#: frontend/lib/onboarding/onboarding-step-1.tsx:89
msgid "Legal first name"
msgstr "Legal first name"

#: frontend/lib/account-settings/about-you-settings.tsx:50
#: frontend/lib/common-steps/ask-name.tsx:32
#: frontend/lib/onboarding/onboarding-step-1.tsx:92
msgid "Legal last name"
msgstr "Legal last name"

#: frontend/lib/laletterbuilder/homepage.tsx:50
#: frontend/lib/norent/homepage.tsx:125
msgid "Legally vetted"
msgstr "Legally vetted"

#: frontend/lib/common-steps/ask-name.tsx:16
msgid "Let's get to know you."
msgstr "Let's get to know you."

#: frontend/lib/start-account-or-login/set-password.tsx:15
msgid "Let's set you up with a new password, so you can easily login again."
msgstr "Let's set you up with a new password, so you can easily login again."

#: frontend/lib/norent/letter-builder/create-account.tsx:27
msgid "Let's set you up with an account. This will enable you to save your information, and receive updates."
msgstr "Let's set you up with an account. This will enable you to save your information, and receive updates."

#: frontend/lib/norent/data/faqs-content.tsx:8
msgid "Letter Builder"
msgstr "Letter Builder"

#: frontend/lib/evictionfree/declaration-builder/create-account.tsx:20
msgid "Let’s set you up with an account. An account will enable you to save your information, download your declaration, and more."
msgstr "Let’s set you up with an account. An account will enable you to save your information, download your declaration, and more."

#: frontend/lib/norent/letter-builder/create-account.tsx:22
msgid "Let’s set you up with an account. An account will enable you to save your information, download your letter, and more."
msgstr "Let’s set you up with an account. An account will enable you to save your information, download your letter, and more."

#: frontend/lib/evictionfree/declaration-builder/confirmation.tsx:114
msgid "List of groups who can help you apply for ERAP"
msgstr "List of groups who can help you apply for ERAP"

#: common-data/issue-room-choices-laletterbuilder.ts:34
msgid "Living room"
msgstr "Living room"

#: frontend/lib/norent/homepage.tsx:293
msgid "Locally supported"
msgstr "Locally supported"

#: frontend/lib/common-steps/error-pages.tsx:28
#: frontend/lib/evictionfree/site.tsx:99
#: frontend/lib/norent/site.tsx:42
msgid "Log in"
msgstr "Log in"

#: frontend/lib/evictionfree/site.tsx:97
#: frontend/lib/norent/site.tsx:40
#: frontend/lib/pages/logout-alt-page.tsx:14
msgid "Log out"
msgstr "Log out"

#: frontend/lib/common-steps/error-pages.tsx:10
msgid "Looks like you're already logged in"
msgstr "Looks like you're already logged in"

#: frontend/lib/norent/letter-builder/los-angeles-know-your-rights.tsx:28
msgid "Looks like you're in <0>Los Angeles County, California</0>"
msgstr "Looks like you're in <0>Los Angeles County, California</0>"

#: frontend/lib/common-steps/error-pages.tsx:22
msgid "Looks like you're not logged in"
msgstr "Looks like you're not logged in"

#: frontend/lib/common-steps/welcome.tsx:37
msgid "Looks like you've been here before. Click \"Next\" to be taken to where you left off."
msgstr "Looks like you've been here before. Click \"Next\" to be taken to where you left off."

#: common-data/issue-choices.ts:163
#: common-data/issue-choices.ts:178
#: common-data/issue-choices.ts:202
#: common-data/issue-choices.ts:217
msgid "Loose floor"
msgstr "Loose floor"

#: frontend/lib/norent/letter-builder/los-angeles-know-your-rights.tsx:26
msgid "Los Angeles County"
msgstr "Los Angeles County"

#: common-data/us-state-choices.ts:83
msgid "Louisiana"
msgstr "Louisiana"

#: frontend/lib/evictionfree/homepage.tsx:104
msgid "Made by non-profits <0>Right to Counsel NYC Coalition</0>, <1>Housing Justice for All</1>, and <2>JustFix</2>"
msgstr "Made by non-profits <0>Right to Counsel NYC Coalition</0>, <1>Housing Justice for All</1>, and <2>JustFix</2>"

#: frontend/lib/ui/footer.tsx:36
msgid "Made with NYC ♥ by the team at <0>JustFix</0>"
msgstr "Made with NYC ♥ by the team at <0>JustFix</0>"

#: frontend/lib/laletterbuilder/homepage.tsx:87
msgid "Mail for free"
msgstr "Mail for free"

#: common-data/laletterbuilder-mailing-choices.ts:15
msgid "Mail for me"
msgstr "Mail for me"

#: frontend/lib/laletterbuilder/letter-builder/send-options.tsx:118
msgid "Mail letter now for free"
msgstr "Mail letter now for free"

#: common-data/laletterbuilder-mailing-choices.ts:16
msgid "Mail myself"
msgstr "Mail myself"

#: frontend/lib/laletterbuilder/letter-builder/send-options.tsx:142
msgid "Mail your letter to:"
msgstr "Mail your letter to:"

#: frontend/lib/common-steps/landlord-name-and-contact-types.tsx:72
msgid "Mailing address"
msgstr "Mailing address"

#: common-data/us-state-choices.ts:84
msgid "Maine"
msgstr "Maine"

#: frontend/lib/norent/letter-builder/letter-preview.tsx:140
msgid "Make sure all the information above is correct."
msgstr "Make sure all the information above is correct."

#: frontend/lib/laletterbuilder/components/letter-preview.tsx:23
msgid "Make sure all the information is correct."
msgstr "Make sure all the information is correct."

#: frontend/lib/laletterbuilder/letter-builder/my-letters.tsx:91
msgid "Make sure you keep your schedule clear during the requested access dates:"
msgstr "Make sure you keep your schedule clear during the requested access dates:"

#: frontend/lib/evictionfree/data/faqs-content.tsx:14
msgid "Manhattan Housing Court:"
msgstr "Manhattan Housing Court:"

#: frontend/lib/norent/about.tsx:26
msgid "Manufactured Housing Action"
msgstr "Manufactured Housing Action"

#: frontend/lib/laletterbuilder/letter-builder/my-letters.tsx:88
msgid "Mark your calendar"
msgstr "Mark your calendar"

#: common-data/us-state-choices.ts:85
msgid "Maryland"
msgstr "Maryland"

#: common-data/us-state-choices.ts:86
msgid "Massachusetts"
msgstr "Massachusetts"

#: frontend/lib/rh/routes.tsx:251
msgid "Met Council on Housing"
msgstr "Met Council on Housing"

#: common-data/issue-choices.ts:141
msgid "Mice"
msgstr "Mice"

#: common-data/us-state-choices.ts:87
msgid "Michigan"
msgstr "Michigan"

#: frontend/lib/norent/components/helmet.tsx:12
msgid "Millions of Americans won’t be able to pay rent because of COVID‑19. Use our free tool to take action by writing a letter to your landlord. You're not alone."
msgstr "Millions of Americans won’t be able to pay rent because of COVID‑19. Use our free tool to take action by writing a letter to your landlord. You're not alone."

#: common-data/us-state-choices.ts:88
msgid "Minnesota"
msgstr "Minnesota"

#: common-data/us-state-choices.ts:89
msgid "Mississippi"
msgstr "Mississippi"

#: common-data/us-state-choices.ts:90
msgid "Missouri"
msgstr "Missouri"

#: frontend/lib/norent/letter-builder/confirmation.tsx:182
msgid "Mobile/Manufactured Home Residents"
msgstr "Mobile/Manufactured Home Residents"

#: common-data/issue-choices-laletterbuilder.ts:103
#: common-data/issue-choices-laletterbuilder.ts:104
#: common-data/issue-choices-laletterbuilder.ts:105
#: common-data/issue-choices-laletterbuilder.ts:106
#: common-data/issue-choices-laletterbuilder.ts:107
#: common-data/issue-choices-laletterbuilder.ts:108
#: common-data/issue-choices-laletterbuilder.ts:109
#: common-data/issue-choices.ts:158
msgid "Mold"
msgstr "Mold"

#: common-data/issue-choices.ts:161
#: common-data/issue-choices.ts:174
#: common-data/issue-choices.ts:198
#: common-data/issue-choices.ts:213
msgid "Mold on walls"
msgstr "Mold on walls"

#: common-data/us-state-choices.ts:91
msgid "Montana"
msgstr "Montana"

#: frontend/lib/norent/letter-builder/rent-periods.tsx:58
msgid "Months of rent non-payment"
msgstr "Months of rent non-payment"

#: frontend/lib/norent/letter-builder/rent-periods.tsx:47
msgid "Months you're missing rent payments"
msgstr "Months you're missing rent payments"

#: frontend/lib/data-driven-onboarding/data-driven-onboarding.tsx:337
msgid "More actions"
msgstr "More actions"

#: frontend/lib/norent/letter-builder/confirmation.tsx:159
msgid "More resources"
msgstr "More resources"

#: frontend/lib/norent/about.tsx:21
msgid "Movement Law Lab"
msgstr "Movement Law Lab"

#: frontend/lib/common-steps/create-password.tsx:6
msgid "Must be at least 8 characters. Can't be all numbers."
msgstr "Must be at least 8 characters. Can't be all numbers."

#: frontend/lib/norent/letter-builder/rent-periods.tsx:29
msgid "My household income for the selected months is at or below 80 percent of the Area Median Income (AMI)."
msgstr "My household income for the selected months is at or below 80 percent of the Area Median Income (AMI)."

#: frontend/lib/laletterbuilder/faq-content.tsx:31
msgid "My issue is urgent and time sensitive. What should I do?"
msgstr "My issue is urgent and time sensitive. What should I do?"

#: frontend/lib/laletterbuilder/homepage.tsx:35
#: frontend/lib/laletterbuilder/letter-builder/my-letters.tsx:21
#: frontend/lib/laletterbuilder/letter-builder/my-letters.tsx:23
#: frontend/lib/laletterbuilder/letter-builder/my-letters.tsx:177
msgid "My letters"
msgstr "My letters"

#: frontend/lib/evictionfree/faqs.tsx:24
msgid "Navigating these laws is confusing. Here are a few <0>frequently asked questions</0> from people who have used our tool:"
msgstr "Navigating these laws is confusing. Here are a few <0>frequently asked questions</0> from people who have used our tool:"

#: common-data/us-state-choices.ts:92
msgid "Nebraska"
msgstr "Nebraska"

#: frontend/lib/evictionfree/about.tsx:15
#: frontend/lib/evictionfree/declaration-builder/confirmation.tsx:57
msgid "Need additional support?"
msgstr "Need additional support?"

#: frontend/lib/norent/letter-builder/confirmation.tsx:154
msgid "Need to send another letter?"
msgstr "Need to send another letter?"

#: common-data/issue-choices.ts:250
msgid "Needs cleaning due to COVID-19"
msgstr "Needs cleaning due to COVID-19"

#: common-data/us-state-choices.ts:93
msgid "Nevada"
msgstr "Nevada"

#: common-data/us-state-choices.ts:94
msgid "New Hampshire"
msgstr "New Hampshire"

#: common-data/us-state-choices.ts:95
msgid "New Jersey"
msgstr "New Jersey"

#: common-data/us-state-choices.ts:96
msgid "New Mexico"
msgstr "New Mexico"

#: common-data/us-state-choices.ts:97
msgid "New York"
msgstr "New York"

#: frontend/lib/start-account-or-login/set-password.tsx:21
msgid "New password"
msgstr "New password"

#: frontend/lib/common-steps/welcome.tsx:45
#: frontend/lib/ui/buttons.tsx:30
#: frontend/lib/ui/buttons.tsx:48
msgid "Next"
msgstr "Next"

#: frontend/lib/laletterbuilder/homepage.tsx:99
msgid "Next steps"
msgstr "Next steps"

#: frontend/lib/evictionfree/declaration-builder/preview.tsx:31
#: frontend/lib/forms/yes-no-radios-form-field.tsx:28
#: frontend/lib/forms/yes-no-radios-form-field.tsx:47
#: frontend/lib/norent/letter-builder/letter-preview.tsx:28
#: frontend/lib/ui/confirmation-modal.tsx:20
msgid "No"
msgstr "No"

#: common-data/issue-choices.ts:147
msgid "No cold water"
msgstr "No cold water"

#: common-data/issue-choices.ts:144
msgid "No gas"
msgstr "No gas"

#: common-data/issue-choices.ts:145
#: common-data/issue-choices.ts:253
msgid "No heat"
msgstr "No heat"

#: common-data/issue-choices-laletterbuilder.ts:163
#: common-data/issue-choices-laletterbuilder.ts:164
#: common-data/issue-choices-laletterbuilder.ts:165
#: common-data/issue-choices-laletterbuilder.ts:166
#: common-data/issue-choices.ts:146
#: common-data/issue-choices.ts:254
msgid "No hot water"
msgstr "No hot water"

#: frontend/lib/data-driven-onboarding/data-driven-onboarding.tsx:159
#: frontend/lib/data-driven-onboarding/data-driven-onboarding.tsx:178
msgid "No registration found."
msgstr "No registration found."

#: common-data/issue-choices.ts:267
msgid "No rent receipts given"
msgstr "No rent receipts given"

#: common-data/issue-choices.ts:148
msgid "No smoke detector"
msgstr "No smoke detector"

#: frontend/lib/evictionfree/data/faqs-content.tsx:269
msgid "No. Unfortunately, these protections only apply to residents of New York State."
msgstr "No. Unfortunately, these protections only apply to residents of New York State."

#: frontend/lib/norent/letter-content.tsx:84
msgid "NoRent.org <0/>sent on behalf of <1/>"
msgstr "NoRent.org <0/>sent on behalf of <1/>"

#: frontend/lib/norent/about.tsx:126
msgid "NoRent.org is a collaboration between JustFix and legal organizations and housing rights non-profits across the nation."
msgstr "NoRent.org is a collaboration between JustFix and legal organizations and housing rights non-profits across the nation."

#: common-data/us-state-choices.ts:98
msgid "North Carolina"
msgstr "North Carolina"

#: common-data/us-state-choices.ts:99
msgid "North Dakota"
msgstr "North Dakota"

#: frontend/lib/norent/the-letter.tsx:19
msgid "Not being able to pay rent due to COVID-19 is nothing to be ashamed of. Our letter builder makes it easy to send a letter to your landlord."
msgstr "Not being able to pay rent due to COVID-19 is nothing to be ashamed of. Our letter builder makes it easy to send a letter to your landlord."

#: common-data/issue-room-choices-laletterbuilder.ts:42
msgid "Not enough"
msgstr "Not enough"

#: frontend/lib/laletterbuilder/letter-builder/send-options.tsx:99
msgid "Not sure yet? You can sign back in later to send your letter."
msgstr "Not sure yet? You can sign back in later to send your letter."

#: frontend/lib/norent/letter-content.tsx:69
msgid "Notice of COVID-19 impact on Rent sent on behalf of {0}"
msgstr "Notice of COVID-19 impact on Rent sent on behalf of {0}"

#: frontend/lib/laletterbuilder/letter-builder/choose-letter.tsx:124
msgid "Notice to Repair"
msgstr "Notice to Repair"

#: frontend/lib/laletterbuilder/letter-builder/my-letters.tsx:46
#: frontend/lib/laletterbuilder/letter-builder/my-letters.tsx:150
msgid "Notice to repair letter"
msgstr "Notice to repair letter"

#: frontend/lib/start-account-or-login/verify-password.tsx:59
msgid "Now we just need your password. This is the same one you’ve used on JustFix."
msgstr "Now we just need your password. This is the same one you’ve used on JustFix."

#: common-data/us-state-choices.ts:100
msgid "Ohio"
msgstr "Ohio"

#: common-data/us-state-choices.ts:101
msgid "Oklahoma"
msgstr "Oklahoma"

#: frontend/lib/norent/letter-builder/letter-preview.tsx:78
msgid "One letter for the months between March 2022 and June 2022 when you couldn't pay rent in full."
msgstr "One letter for the months between March 2022 and June 2022 when you couldn't pay rent in full."

#: frontend/lib/app.tsx:59
#: frontend/lib/norent/components/subscribe.tsx:47
#: frontend/lib/norent/components/subscribe.tsx:51
msgid "Oops! A network error occurred. Try again later."
msgstr "Oops! A network error occurred. Try again later."

#: frontend/lib/norent/components/subscribe.tsx:37
msgid "Oops! That email is invalid."
msgstr "Oops! That email is invalid."

#: frontend/lib/data-driven-onboarding/data-driven-onboarding.tsx:286
msgid "Order rent history"
msgstr "Order rent history"

#: common-data/us-state-choices.ts:102
msgid "Oregon"
msgstr "Oregon"

#: common-data/issue-room-choices-laletterbuilder.ts:40
msgid "Other"
msgstr "Other"

#: frontend/lib/evictionfree/declaration-builder/confirmation.tsx:109
msgid "Other important resources:"
msgstr "Other important resources:"

#: frontend/lib/laletterbuilder/about.tsx:95
#: frontend/lib/norent/about.tsx:122
msgid "Our Partners"
msgstr "Our Partners"

#: frontend/lib/norent/homepage.tsx:205
msgid "Our letter cites the most up-to-date legal ordinances that protect tenant rights in your state."
msgstr "Our letter cites the most up-to-date legal ordinances that protect tenant rights in your state."

#: frontend/lib/common-steps/ask-national-address.tsx:49
#: frontend/lib/common-steps/ask-nyc-address.tsx:25
msgid "Our records have shown us a similar address. Would you like to proceed with this address:"
msgstr "Our records have shown us a similar address. Would you like to proceed with this address:"

#: frontend/lib/common-steps/ask-national-address.tsx:58
msgid "Our records tell us that this address is invalid."
msgstr "Our records tell us that this address is invalid."

#: frontend/lib/common-steps/landlord-mailing-address.tsx:18
msgid "Our records tell us that this address is undeliverable."
msgstr "Our records tell us that this address is undeliverable."

#: common-data/issue-choices.ts:173
#: common-data/issue-choices.ts:188
#: common-data/issue-choices.ts:212
#: common-data/issue-choices.ts:227
msgid "Outlets not working"
msgstr "Outlets not working"

#: common-data/issue-choices.ts:251
msgid "Painting overdue (3 years)"
msgstr "Painting overdue (3 years)"

#: frontend/lib/start-account-or-login/verify-password.tsx:72
msgid "Password"
msgstr "Password"

#: common-data/issue-choices-laletterbuilder.ts:110
#: common-data/issue-choices-laletterbuilder.ts:111
#: common-data/issue-choices-laletterbuilder.ts:112
#: common-data/issue-choices-laletterbuilder.ts:113
#: common-data/issue-choices-laletterbuilder.ts:114
#: common-data/issue-choices-laletterbuilder.ts:115
#: common-data/issue-choices-laletterbuilder.ts:116
#: common-data/issue-choices.ts:159
#: common-data/issue-choices.ts:176
#: common-data/issue-choices.ts:200
#: common-data/issue-choices.ts:215
msgid "Peeling paint"
msgstr "Peeling paint"

#: common-data/issue-choices.ts:252
msgid "Peeling/flaking paint"
msgstr "Peeling/flaking paint"

#: common-data/us-state-choices.ts:103
msgid "Pennsylvania"
msgstr "Pennsylvania"

#: frontend/lib/account-settings/contact-settings.tsx:26
#: frontend/lib/rh/routes.tsx:128
#: frontend/lib/start-account-or-login/ask-phone-number.tsx:36
#: frontend/lib/start-account-or-login/verify-password.tsx:40
#: frontend/lib/start-account-or-login/verify-password.tsx:69
msgid "Phone number"
msgstr "Phone number"

#: frontend/lib/evictionfree/components/footer.tsx:32
msgid "Photo credits:"
msgstr "Photo credits:"

#: common-data/issue-choices.ts:196
msgid "Pipes leaking"
msgstr "Pipes leaking"

#: frontend/lib/norent/letter-builder/know-your-rights.tsx:151
msgid "Please <0>go back and choose a state</0>."
msgstr "Please <0>go back and choose a state</0>."

#: frontend/lib/pages/cross-site-terms-opt-in.tsx:33
msgid "Please agree to our terms and conditions"
msgstr "Please agree to our terms and conditions"

#: frontend/lib/norent/letter-builder/rent-periods.tsx:26
msgid "Please confirm your household income"
msgstr "Please confirm your household income"

#: frontend/lib/common-steps/create-password.tsx:11
msgid "Please confirm your password"
msgstr "Please confirm your password"

#: frontend/lib/norent/components/subscribe.tsx:19
msgid "Please enter an email address!"
msgstr "Please enter an email address!"

#: frontend/lib/ui/landlord.tsx:67
msgid "Please enter your landlord's name and contact information below. You can find this information on your lease and/or rent receipts."
msgstr "Please enter your landlord's name and contact information below. You can find this information on your lease and/or rent receipts."

#: frontend/lib/norent/letter-email-to-user.tsx:215
msgid "Please read the rest of this email carefully as it contains important information about your next steps."
msgstr "Please read the rest of this email carefully as it contains important information about your next steps."

#: frontend/lib/account-settings/contact-settings.tsx:26
msgid "Please use a number that can receive text messages."
msgstr "Please use a number that can receive text messages."

#: frontend/lib/account-settings/about-you-settings.tsx:26
#: frontend/lib/common-steps/ask-name.tsx:33
#: frontend/lib/onboarding/onboarding-step-1.tsx:95
msgid "Preferred first name"
msgstr "Preferred first name"

#: frontend/lib/norent/letter-builder/letter-preview.tsx:105
#: frontend/lib/norent/the-letter.tsx:92
msgid "Preview of your NoRent.org letter"
msgstr "Preview of your NoRent.org letter"

#: frontend/lib/laletterbuilder/components/letter-preview.tsx:37
msgid "Preview of your letter"
msgstr "Preview of your letter"

#: frontend/lib/evictionfree/declaration-builder/preview.tsx:56
msgid "Preview this declaration as a PDF"
msgstr "Preview this declaration as a PDF"

#: frontend/lib/laletterbuilder/components/footer.tsx:52
#: frontend/lib/ui/privacy-info-modal.tsx:30
msgid "Privacy Policy"
msgstr "Privacy Policy"

#: frontend/lib/laletterbuilder/letter-builder/choose-letter.tsx:42
msgid "Private Right of Action"
msgstr "Private Right of Action"

#: frontend/lib/evictionfree/declaration-builder/welcome.tsx:9
msgid "Protect yourself from eviction"
msgstr "Protect yourself from eviction"

#: frontend/lib/evictionfree/declaration-builder/confirmation.tsx:78
#: frontend/lib/evictionfree/homepage.tsx:37
#: frontend/lib/evictionfree/homepage.tsx:89
#: frontend/lib/evictionfree/homepage.tsx:129
msgid "Protect yourself from eviction in New York State"
msgstr "Protect yourself from eviction in New York State"

#: common-data/us-state-choices.ts:104
msgid "Puerto Rico"
msgstr "Puerto Rico"

#: frontend/lib/evictionfree/data/faqs-content.tsx:56
msgid "Queens Housing Court:"
msgstr "Queens Housing Court:"

#: common-data/issue-choices.ts:168
#: common-data/issue-choices.ts:183
#: common-data/issue-choices.ts:207
#: common-data/issue-choices.ts:222
msgid "Radiators/risers not working"
msgstr "Radiators/risers not working"

#: common-data/issue-choices.ts:142
msgid "Rats"
msgstr "Rats"

#: common-data/issue-choices.ts:260
msgid "Rats/mice"
msgstr "Rats/mice"

#: frontend/lib/data-driven-onboarding/data-driven-onboarding.tsx:330
msgid "Recommended actions"
msgstr "Recommended actions"

#: common-data/issue-choices.ts:189
msgid "Refrigerator not working"
msgstr "Refrigerator not working"

#. before signature in formal letter
#: frontend/lib/util/letter-content-util.tsx:57
msgid "Regards,"
msgstr "Regards,"

#: frontend/lib/rh/routes.tsx:328
msgid "Rent History"
msgstr "Rent History"

#: frontend/lib/norent/data/faqs-content.tsx:38
msgid "Rent Strike 2020: A Resource List"
msgstr "Rent Strike 2020: A Resource List"

#: frontend/lib/norent/data/state-localized-resources.tsx:30
msgid "Rent Strike Organizing"
msgstr "Rent Strike Organizing"

#: common-data/issue-choices.ts:268
msgid "Rent receipts incomplete"
msgstr "Rent receipts incomplete"

#: frontend/lib/evictionfree/declaration-builder/confirmation.tsx:118
msgid "Rental Assistance Application Hotline:"
msgstr "Rental Assistance Application Hotline:"

#: frontend/lib/laletterbuilder/letter-builder/choose-letter.tsx:51
msgid "Repairs needed in your home"
msgstr "Repairs needed in your home"

#: frontend/lib/rh/email-to-dhcr.tsx:22
msgid "Request for Rent History"
msgstr "Request for Rent History"

#: frontend/lib/data-driven-onboarding/data-driven-onboarding.tsx:236
msgid "Request repairs from your landlord"
msgstr "Request repairs from your landlord"

#: frontend/lib/rh/routes.tsx:43
msgid "Request your Rent History"
msgstr "Request your Rent History"

#: frontend/lib/rh/routes.tsx:110
msgid "Request your apartment's Rent History from the DHCR"
msgstr "Request your apartment's Rent History from the DHCR"

#: frontend/lib/data-driven-onboarding/data-driven-onboarding.tsx:201
msgid "Research your landlord"
msgstr "Research your landlord"

#: frontend/lib/start-account-or-login/verify-password.tsx:28
msgid "Reset your password"
msgstr "Reset your password"

#: frontend/lib/laletterbuilder/homepage.tsx:146
msgid "Resources"
msgstr "Resources"

#: frontend/lib/data-driven-onboarding/data-driven-onboarding.tsx:326
msgid "Results for {0}"
msgstr "Results for {0}"

#: frontend/lib/laletterbuilder/components/letter-preview.tsx:18
#: frontend/lib/laletterbuilder/components/letter-preview.tsx:20
msgid "Review your letter"
msgstr "Review your letter"

#: frontend/lib/rh/routes.tsx:213
msgid "Review your request to the DHCR"
msgstr "Review your request to the DHCR"

#: frontend/lib/laletterbuilder/components/review-your-rights.tsx:9
#: frontend/lib/laletterbuilder/components/review-your-rights.tsx:11
msgid "Review your rights as a tenant"
msgstr "Review your rights as a tenant"

#: common-data/us-state-choices.ts:105
msgid "Rhode Island"
msgstr "Rhode Island"

#: frontend/lib/evictionfree/data/faqs-content.tsx:8
msgid "Right to Counsel's FAQ page"
msgstr "Right to Counsel's FAQ page"

#: frontend/lib/laletterbuilder/letter-builder/choose-letter.tsx:32
msgid "Right to Privacy"
msgstr "Right to Privacy"

#: common-data/la-letter-builder-letter-choices.ts:20
msgid "Right to Privacy (CA)"
msgstr "Right to Privacy (CA)"

#: frontend/lib/norent/about.tsx:16
msgid "Right to the City"
msgstr "Right to the City"

#: frontend/lib/norent/letter-builder/know-your-rights.tsx:175
msgid "Right to the City Alliance can contact me to provide additional support."
msgstr "Right to the City Alliance can contact me to provide additional support."

#: common-data/issue-choices-laletterbuilder.ts:117
#: common-data/issue-choices-laletterbuilder.ts:118
#: common-data/issue-choices-laletterbuilder.ts:119
#: common-data/issue-choices-laletterbuilder.ts:120
#: common-data/issue-choices-laletterbuilder.ts:121
#: common-data/issue-choices-laletterbuilder.ts:122
#: common-data/issue-choices-laletterbuilder.ts:123
msgid "Rodent infestation"
msgstr "Rodent infestation"

#: common-data/issue-choices.ts:256
msgid "Rusty water"
msgstr "Rusty water"

#: frontend/lib/laletterbuilder/letter-builder/habitability/habitability-letter-content.tsx:201
msgid "Sample Habitability letter"
msgstr "Sample Habitability letter"

#: frontend/lib/norent/letter-content.tsx:296
msgid "Sample NoRent.org letter"
msgstr "Sample NoRent.org letter"

#: frontend/lib/data-driven-onboarding/data-driven-onboarding.tsx:395
msgid "Search address"
msgstr "Search address"

#: frontend/lib/evictionfree/faqs.tsx:37
#: frontend/lib/norent/faqs.tsx:48
msgid "See more FAQs"
msgstr "See more FAQs"

#: frontend/lib/laletterbuilder/letter-builder/choose-letter.tsx:17
#: frontend/lib/laletterbuilder/letter-builder/choose-letter.tsx:19
msgid "Select a letter to get started"
msgstr "Select a letter to get started"

#: frontend/lib/laletterbuilder/letter-builder/send-options.tsx:68
msgid "Select a mailing method"
msgstr "Select a mailing method"

#: frontend/lib/laletterbuilder/letter-builder/habitability/issues.tsx:53
#: frontend/lib/laletterbuilder/letter-builder/habitability/issues.tsx:55
msgid "Select the repairs you need in your home"
msgstr "Select the repairs you need in your home"

#: frontend/lib/evictionfree/declaration-builder/preview.tsx:69
msgid "Send"
msgstr "Send"

#: frontend/lib/data-driven-onboarding/data-driven-onboarding.tsx:246
msgid "Send a letter of complaint"
msgstr "Send a letter of complaint"

#: frontend/lib/norent/letter-builder/more-letters.tsx:36
msgid "Send another letter"
msgstr "Send another letter"

#: frontend/lib/start-account-or-login/verify-password.tsx:46
msgid "Send code"
msgstr "Send code"

#: frontend/lib/evictionfree/homepage.tsx:77
msgid "Send your form by USPS Certified Mail for free to your landlord"
msgstr "Send your form by USPS Certified Mail for free to your landlord"

#: frontend/lib/evictionfree/homepage.tsx:74
msgid "Send your form by email to your landlord and the courts"
msgstr "Send your form by email to your landlord and the courts"

#: frontend/lib/norent/homepage.tsx:41
msgid "Send your letter by certified mail for free"
msgstr "Send your letter by certified mail for free"

#: frontend/lib/norent/homepage.tsx:40
msgid "Send your letter by email"
msgstr "Send your letter by email"

#: frontend/lib/norent/faqs.tsx:65
msgid "Sending a letter to your landlord is a big step. Check out our frequently asked questions from people who have used our tool:"
msgstr "Sending a letter to your landlord is a big step. Check out our frequently asked questions from people who have used our tool:"

#: frontend/lib/norent/faqs.tsx:35
msgid "Sending a letter to your landlord is a big step. Here are a few <0>frequently asked questions</0> from people who have used our tool:"
msgstr "Sending a letter to your landlord is a big step. Here are a few <0>frequently asked questions</0> from people who have used our tool:"

#: frontend/lib/norent/letter-builder/letter-preview.tsx:84
msgid "Separate letters for each month starting July 2022 when you couldn't pay rent in full."
msgstr "Separate letters for each month starting July 2022 when you couldn't pay rent in full."

#: frontend/lib/evictionfree/declaration-builder/create-account.tsx:17
#: frontend/lib/norent/letter-builder/create-account.tsx:19
msgid "Set up an account"
msgstr "Set up an account"

#: frontend/lib/start-account-or-login/set-password.tsx:10
msgid "Set your new password"
msgstr "Set your new password"

#: frontend/lib/start-account-or-login/set-password.tsx:12
msgid "Set your password"
msgstr "Set your password"

#: frontend/lib/evictionfree/declaration-builder/preview.tsx:21
msgid "Shall we send your declaration?"
msgstr "Shall we send your declaration?"

#: frontend/lib/norent/letter-builder/letter-preview.tsx:18
msgid "Shall we send your letter?"
msgstr "Shall we send your letter?"

#: frontend/lib/evictionfree/declaration-builder/confirmation.tsx:84
#: frontend/lib/evictionfree/homepage.tsx:260
#: frontend/lib/norent/letter-builder/confirmation.tsx:214
msgid "Share this tool"
msgstr "Share this tool"

#: common-data/issue-choices.ts:249
msgid "Shower: drain stoppage"
msgstr "Shower: drain stoppage"

#: common-data/issue-choices.ts:248
msgid "Shower: leaky shower head"
msgstr "Shower: leaky shower head"

#: common-data/issue-choices.ts:247
msgid "Shower: low water pressure"
msgstr "Shower: low water pressure"

#: common-data/issue-choices.ts:243
msgid "Shower: mold on walls"
msgstr "Shower: mold on walls"

#: common-data/issue-choices.ts:246
msgid "Shower: not working"
msgstr "Shower: not working"

#: common-data/issue-choices.ts:244
msgid "Shower: wall tiles cracked"
msgstr "Shower: wall tiles cracked"

#: common-data/issue-choices.ts:245
msgid "Shower: wall tiles missing"
msgstr "Shower: wall tiles missing"

#: frontend/lib/justfix-navbar.tsx:24
#: frontend/lib/laletterbuilder/site.tsx:38
#: frontend/lib/laletterbuilder/site.tsx:52
msgid "Sign in"
msgstr "Sign in"

#: frontend/lib/justfix-navbar.tsx:38
#: frontend/lib/laletterbuilder/site.tsx:34
#: frontend/lib/laletterbuilder/site.tsx:50
msgid "Sign out"
msgstr "Sign out"

#: frontend/lib/norent/letter-builder/confirmation.tsx:178
msgid "Sign the petition"
msgstr "Sign the petition"

#: frontend/lib/common-steps/error-pages.tsx:24
msgid "Sign up or log in to your account to access our tool."
msgstr "Sign up or log in to your account to access our tool."

#. before signature in formal letter
#: frontend/lib/util/letter-content-util.tsx:53
msgid "Signed,"
msgstr "Signed,"

#: common-data/issue-choices.ts:230
msgid "Sink: cracked sink"
msgstr "Sink: cracked sink"

#: common-data/issue-choices.ts:236
msgid "Sink: drain stoppage"
msgstr "Sink: drain stoppage"

#: common-data/issue-choices.ts:232
msgid "Sink: faucets not installed"
msgstr "Sink: faucets not installed"

#: common-data/issue-choices.ts:233
msgid "Sink: faucets not working"
msgstr "Sink: faucets not working"

#: common-data/issue-choices.ts:231
msgid "Sink: leaky faucet"
msgstr "Sink: leaky faucet"

#: common-data/issue-choices.ts:234
msgid "Sink: low water pressure"
msgstr "Sink: low water pressure"

#: common-data/issue-choices.ts:235
msgid "Sink: pipes leaking"
msgstr "Sink: pipes leaking"

#: common-data/issue-choices.ts:149
msgid "Smoke detector not working"
msgstr "Smoke detector not working"

#: common-data/issue-choices-laletterbuilder.ts:131
#: common-data/issue-choices-laletterbuilder.ts:132
#: common-data/issue-choices-laletterbuilder.ts:133
#: common-data/issue-choices-laletterbuilder.ts:134
#: common-data/issue-choices-laletterbuilder.ts:135
#: common-data/issue-choices-laletterbuilder.ts:136
#: common-data/issue-choices-laletterbuilder.ts:137
msgid "Smoke or carbon monoxide detector"
msgstr "Smoke or carbon monoxide detector"

#: frontend/lib/pages/not-found.tsx:15
msgid "Sorry, the page you are looking for doesn't seem to exist."
msgstr "Sorry, the page you are looking for doesn't seem to exist."

#: frontend/lib/data-driven-onboarding/data-driven-onboarding.tsx:354
msgid "Sorry, we don't recognize the address you entered."
msgstr "Sorry, we don't recognize the address you entered."

#: common-data/us-state-choices.ts:106
msgid "South Carolina"
msgstr "South Carolina"

#: common-data/us-state-choices.ts:107
msgid "South Dakota"
msgstr "South Dakota"

#: frontend/lib/common-steps/welcome.tsx:45
msgid "Start"
msgstr "Start"

#: frontend/lib/data-driven-onboarding/data-driven-onboarding.tsx:255
msgid "Start a legal case for repairs and/or harassment"
msgstr "Start a legal case for repairs and/or harassment"

#: frontend/lib/laletterbuilder/letter-builder/my-letters.tsx:163
msgid "Start a new letter"
msgstr "Start a new letter"

#: frontend/lib/laletterbuilder/letter-builder/choose-letter.tsx:128
#: frontend/lib/laletterbuilder/letter-builder/choose-letter.tsx:132
msgid "Start letter"
msgstr "Start letter"

#: frontend/lib/rh/routes.tsx:68
msgid "Start my request"
msgstr "Start my request"

#: frontend/lib/forms/mailing-address-fields.tsx:7
msgid "State"
msgstr "State"

#: frontend/lib/evictionfree/data/faqs-content.tsx:71
msgid "Staten Island Housing Court:"
msgstr "Staten Island Housing Court:"

#: frontend/lib/norent/data/faqs-content.tsx:12
msgid "States with Limited Protections"
msgstr "States with Limited Protections"

#: frontend/lib/progress/progress-bar.tsx:129
msgid "Step {0} of {1}"
msgstr "Step {0} of {1}"

#: common-data/issue-choices.ts:190
msgid "Stove not working"
msgstr "Stove not working"

#: frontend/lib/laletterbuilder/about.tsx:11
#: frontend/lib/norent/about.tsx:31
msgid "Strategic Actions for a Just Economy"
msgstr "Strategic Actions for a Just Economy"

#: frontend/lib/norent/letter-builder/los-angeles-know-your-rights.tsx:60
msgid "Strategic Actions for a Just Economy (SAJE) can contact me to provide additional support."
msgstr "Strategic Actions for a Just Economy (SAJE) can contact me to provide additional support."

#: frontend/lib/laletterbuilder/components/landlord-info.tsx:42
msgid "Street address"
msgstr "Street address"

#: frontend/lib/common-steps/landlord-mailing-address.tsx:38
msgid "Street address (include unit/suite/floor/apt #)"
msgstr "Street address (include unit/suite/floor/apt #)"

#: frontend/lib/norent/components/subscribe.tsx:64
#: frontend/lib/norent/components/subscribe.tsx:65
msgid "Submit email"
msgstr "Submit email"

#: frontend/lib/rh/routes.tsx:245
msgid "Submit request"
msgstr "Submit request"

#: frontend/lib/laletterbuilder/components/footer.tsx:13
msgid "Support"
msgstr "Support"

#: frontend/lib/justfix-navbar.tsx:21
msgid "Take action"
msgstr "Take action"

#: frontend/lib/norent/data/faqs-content.tsx:9
msgid "Tenant Rights"
msgstr "Tenant Rights"

#: frontend/lib/laletterbuilder/homepage.tsx:127
msgid "Tenant rights resources"
msgstr "Tenant rights resources"

#: frontend/lib/norent/letter-content.tsx:38
msgid "Tenants adversely affected by the COVID-19 crisis are protected from eviction for nonpayment per emergency declaration(s) from:"
msgstr "Tenants adversely affected by the COVID-19 crisis are protected from eviction for nonpayment per emergency declaration(s) from:"

#: frontend/lib/norent/letter-content.tsx:41
msgid "Tenants impacted by the COVID-19 crisis are protected from eviction for nonpayment per emergency declaration(s) from:"
msgstr "Tenants impacted by the COVID-19 crisis are protected from eviction for nonpayment per emergency declaration(s) from:"

#: common-data/us-state-choices.ts:108
msgid "Tennessee"
msgstr "Tennessee"

#: frontend/lib/laletterbuilder/components/footer.tsx:60
#: frontend/lib/ui/privacy-info-modal.tsx:31
msgid "Terms of Use"
msgstr "Terms of Use"

#: common-data/us-state-choices.ts:109
msgid "Texas"
msgstr "Texas"

#: frontend/lib/laletterbuilder/letter-builder/choose-letter.tsx:42
msgid "The City of LA allows residential tenants to sue for violations of COVID-19 renter protections. Document violations and notify your landlord."
msgstr "The City of LA allows residential tenants to sue for violations of COVID-19 renter protections. Document violations and notify your landlord."

#: frontend/lib/norent/components/footer.tsx:34
#: frontend/lib/norent/site.tsx:31
#: frontend/lib/norent/the-letter.tsx:10
#: frontend/lib/norent/the-letter.tsx:15
msgid "The Letter"
msgstr "The Letter"

#: frontend/lib/norent/letter-email-to-user.tsx:225
msgid "The above information is not a substitute for direct legal advice for your specific situation."
msgstr "The above information is not a substitute for direct legal advice for your specific situation."

#: frontend/lib/data-driven-onboarding/data-driven-onboarding.tsx:213
msgid "The majority of your landlord's properties are concentrated in {0}."
msgstr "The majority of your landlord's properties are concentrated in {0}."

#: frontend/lib/account-settings/about-you-settings.tsx:39
msgid "The name used in letters to your landlord and legal documents"
msgstr "The name used in letters to your landlord and legal documents"

#: frontend/lib/account-settings/about-you-settings.tsx:19
msgid "The name you'd like to be called."
msgstr "The name you'd like to be called."

#: frontend/lib/evictionfree/homepage.tsx:181
msgid "The protections outlined by NY state law apply to you regardless of immigration status."
msgstr "The protections outlined by NY state law apply to you regardless of immigration status."

#: frontend/lib/pages/redirect-to-english-page.tsx:11
msgid "The webpage that you want to access is only available in English."
msgstr "The webpage that you want to access is only available in English."

#: frontend/lib/data-driven-onboarding/data-driven-onboarding.tsx:118
msgid "There {0, plural, one {is one unit} other {are # units}} in your building."
msgstr "There {0, plural, one {is one unit} other {are # units}} in your building."

#: frontend/lib/norent/letter-builder/know-your-rights.tsx:111
msgid "These protections apply to tenants whose household income, in a particular month, is below 80% of Area Median Income (AMI)."
msgstr "These protections apply to tenants whose household income, in a particular month, is below 80% of Area Median Income (AMI)."

#: frontend/lib/data-driven-onboarding/data-driven-onboarding.tsx:278
msgid "Think your apartment may be rent-stabilized? Request its official records."
msgstr "Think your apartment may be rent-stabilized? Request its official records."

#: frontend/lib/data-driven-onboarding/data-driven-onboarding.tsx:138
msgid "This building is owned by the <0>NYC Housing Authority (NYCHA)</0>."
msgstr "This building is owned by the <0>NYC Housing Authority (NYCHA)</0>."

#: frontend/lib/common-steps/landlord-name-and-contact-types.tsx:28
msgid "This information seems wrong. Can I change it?"
msgstr "This information seems wrong. Can I change it?"

#: frontend/lib/common-steps/landlord-email.tsx:20
msgid "This is optional."
msgstr "This is optional."

#: frontend/lib/common-steps/landlord-name-and-contact-types.tsx:20
#: frontend/lib/ui/landlord.tsx:30
msgid "This is your landlord’s information as registered with the <0>NYC Department of Housing and Preservation (HPD)</0>. This may be different than where you send your rent checks."
msgstr "This is your landlord’s information as registered with the <0>NYC Department of Housing and Preservation (HPD)</0>. This may be different than where you send your rent checks."

#: frontend/lib/rh/routes.tsx:65
msgid "This service is free, secure, and confidential."
msgstr "This service is free, secure, and confidential."

#: frontend/lib/norent/letter-builder/confirmation.tsx:200
msgid "This tool is provided by JustFix. We’re a non-profit that creates tools for tenants and the housing rights movement. We always want feedback to improve our tools."
msgstr "This tool is provided by JustFix. We’re a non-profit that creates tools for tenants and the housing rights movement. We always want feedback to improve our tools."

#: frontend/lib/start-account-or-login/verify-password.tsx:30
msgid "To begin the password reset process, we'll text you a verification code."
msgstr "To begin the password reset process, we'll text you a verification code."

#: frontend/lib/evictionfree/declaration-email-to-user.tsx:64
msgid "To get involved in organizing and the fight to #StopEvictions and #CancelRent, follow us on Twitter at <0>@RTCNYC</0> and <1>@housing4allNY</1>."
msgstr "To get involved in organizing and the fight to #StopEvictions and #CancelRent, follow us on Twitter at <0>@RTCNYC</0> and <1>@housing4allNY</1>."

#: frontend/lib/norent/letter-email-to-user.tsx:271
msgid "To learn more about what to do next, check out our FAQ page: {faqURL}"
msgstr "To learn more about what to do next, check out our FAQ page: {faqURL}"

#: frontend/lib/laletterbuilder/components/letter-preview.tsx:54
#: frontend/lib/norent/letter-builder/letter-preview.tsx:130
msgid "To:"
msgstr "To:"

#: frontend/lib/rh/routes.tsx:228
msgid "To: New York Division of Housing and Community Renewal (DHCR)"
msgstr "To: New York Division of Housing and Community Renewal (DHCR)"

#: common-data/issue-choices.ts:229
msgid "Toilet leaking"
msgstr "Toilet leaking"

#: common-data/issue-choices.ts:228
msgid "Toilet not working"
msgstr "Toilet not working"

#: common-data/issue-choices-laletterbuilder.ts:138
#: common-data/issue-choices-laletterbuilder.ts:139
#: common-data/issue-choices-laletterbuilder.ts:140
msgid "Trash cans"
msgstr "Trash cans"

#: frontend/lib/evictionfree/declaration-builder/confirmation.tsx:157
msgid "USPS Certified Mail"
msgstr "USPS Certified Mail"

#: frontend/lib/evictionfree/declaration-builder/confirmation.tsx:215
#: frontend/lib/norent/letter-builder/confirmation.tsx:89
msgid "USPS Tracking #:"
msgstr "USPS Tracking #:"

#: frontend/lib/laletterbuilder/letter-builder/my-letters.tsx:134
msgid "USPS tracking number:"
msgstr "USPS tracking number:"

#: frontend/lib/evictionfree/declaration-builder/routes.tsx:77
msgid "Unfortunately, this tool is currently only available to individuals who live in the state of New York."
msgstr "Unfortunately, this tool is currently only available to individuals who live in the state of New York."

#: frontend/lib/norent/letter-builder/know-your-rights.tsx:41
msgid "Unfortunately, we do not currently recommend sending a notice of non-payment to your landlord. Sending a notice could put you at risk of harassment."
msgstr "Unfortunately, we do not currently recommend sending a notice of non-payment to your landlord. Sending a notice could put you at risk of harassment."

#: frontend/lib/norent/letter-builder/know-your-rights.tsx:53
msgid "Unfortunately, we do not currently recommend sending this notice of non-payment to your landlord. <0/>"
msgstr "Unfortunately, we do not currently recommend sending this notice of non-payment to your landlord. <0/>"

#: frontend/lib/common-steps/ask-national-address.tsx:116
msgid "Unit/apt/lot/suite number"
msgstr "Unit/apt/lot/suite number"

#: frontend/lib/data-driven-onboarding/data-driven-onboarding.tsx:352
msgid "Unrecognized address"
msgstr "Unrecognized address"

#: common-data/issue-choices-laletterbuilder.ts:189
#: common-data/issue-choices-laletterbuilder.ts:190
#: common-data/issue-choices-laletterbuilder.ts:191
#: common-data/issue-choices-laletterbuilder.ts:192
msgid "Unsafe/broken stairs and/or railing"
msgstr "Unsafe/broken stairs and/or railing"

#: frontend/lib/laletterbuilder/letter-builder/choose-letter.tsx:30
msgid "Until then, here are some other forms you can fill, print and mail yourself."
msgstr "Until then, here are some other forms you can fill, print and mail yourself."

#: frontend/lib/laletterbuilder/letter-builder/choose-letter.tsx:21
msgid "Use our tool to create a letter and we can mail it for free."
msgstr "Use our tool to create a letter and we can mail it for free."

#: frontend/lib/account-settings/contact-settings.tsx:21
msgid "Used for logging in to your account"
msgstr "Used for logging in to your account"

#: common-data/us-state-choices.ts:110
msgid "Utah"
msgstr "Utah"

#: common-data/issue-category-choices-laletterbuilder.ts:17
msgid "Utilities"
msgstr "Utilities"

#: common-data/issue-choices-laletterbuilder.ts:148
#: common-data/issue-choices-laletterbuilder.ts:149
#: common-data/issue-choices-laletterbuilder.ts:150
#: common-data/issue-choices-laletterbuilder.ts:151
msgid "Utilities shut off"
msgstr "Utilities shut off"

#: common-data/issue-choices.ts:157
msgid "Vacate order issued"
msgstr "Vacate order issued"

#: frontend/lib/evictionfree/declaration-builder/covid-impact.tsx:87
msgid "Vacating the premises and moving into new permanent housing would pose a significant health risk due to COVID-19."
msgstr "Vacating the premises and moving into new permanent housing would pose a significant health risk due to COVID-19."

#: frontend/lib/start-account-or-login/verify-phone-number.tsx:22
msgid "Verification code"
msgstr "Verification code"

#: frontend/lib/start-account-or-login/verify-phone-number.tsx:11
msgid "Verify your phone number"
msgstr "Verify your phone number"

#: common-data/us-state-choices.ts:111
msgid "Vermont"
msgstr "Vermont"

#: frontend/lib/laletterbuilder/components/letter-preview.tsx:27
msgid "View as PDF (recommended)"
msgstr "View as PDF (recommended)"

#: frontend/lib/norent/letter-builder/menu.tsx:35
msgid "View details about your last letter"
msgstr "View details about your last letter"

#: frontend/lib/laletterbuilder/letter-builder/my-letters.tsx:157
msgid "View letter"
msgstr "View letter"

#: frontend/lib/laletterbuilder/homepage.tsx:41
msgid "View letters"
msgstr "View letters"

#: frontend/lib/evictionfree/declaration-builder/confirmation.tsx:144
msgid "View list of organizations"
msgstr "View list of organizations"

#: frontend/lib/laletterbuilder/letter-builder/my-letters.tsx:172
msgid "View other letters"
msgstr "View other letters"

#: frontend/lib/norent/letter-builder/letter-preview.tsx:108
msgid "View this letter as a PDF"
msgstr "View this letter as a PDF"

#: common-data/us-state-choices.ts:112
msgid "Virginia"
msgstr "Virginia"

#: frontend/lib/data-driven-onboarding/data-driven-onboarding.tsx:223
msgid "Visit Who Owns What"
msgstr "Visit Who Owns What"

#: frontend/lib/rh/routes.tsx:51
msgid "Want to know if your apartment's rent stabilized? Request your <0>Rent History</0> from the NY State DHCR*!"
msgstr "Want to know if your apartment's rent stabilized? Request your <0>Rent History</0> from the NY State DHCR*!"

#: frontend/lib/rh/routes.tsx:321
msgid "Want to read more about your rights?"
msgstr "Want to read more about your rights?"

#: common-data/issue-choices.ts:264
msgid "Washing machine not working"
msgstr "Washing machine not working"

#: common-data/us-state-choices.ts:113
msgid "Washington"
msgstr "Washington"

#: common-data/issue-room-choices-laletterbuilder.ts:43
msgid "Water"
msgstr "Water"

#: common-data/issue-choices.ts:162
#: common-data/issue-choices.ts:175
#: common-data/issue-choices.ts:199
#: common-data/issue-choices.ts:214
msgid "Water damage"
msgstr "Water damage"

#: common-data/issue-choices-laletterbuilder.ts:152
#: common-data/issue-choices-laletterbuilder.ts:153
#: common-data/issue-choices-laletterbuilder.ts:154
#: common-data/issue-choices-laletterbuilder.ts:155
msgid "Water leak"
msgstr "Water leak"

#: frontend/lib/laletterbuilder/homepage.tsx:53
msgid "We created the [Product Name] with lawyers and non-profit tenant rights organizations to ensure that your letter gives you the most protections."
msgstr "We created the [Product Name] with lawyers and non-profit tenant rights organizations to ensure that your letter gives you the most protections."

#: frontend/lib/laletterbuilder/letter-builder/send-options.tsx:74
msgid "We found this email address for your landlord:"
msgstr "We found this email address for your landlord:"

#: frontend/lib/norent/homepage.tsx:170
msgid "We make it easy to notify your landlord by email or by certified mail for free."
msgstr "We make it easy to notify your landlord by email or by certified mail for free."

#: frontend/lib/laletterbuilder/letter-builder/send-options.tsx:127
msgid "We recommend that you to go back and select “Mail for me”. If you wish to send the letter yourself, continue to see instructions."
msgstr "We recommend that you to go back and select “Mail for me”. If you wish to send the letter yourself, continue to see instructions."

#: frontend/lib/norent/letter-builder/letter-preview.tsx:112
msgid "We will be mailing this letter on your behalf by USPS certified mail and will be providing a tracking number."
msgstr "We will be mailing this letter on your behalf by USPS certified mail and will be providing a tracking number."

#: frontend/lib/laletterbuilder/letter-builder/send-options.tsx:135
msgid "We will email your letter to:"
msgstr "We will email your letter to:"

#: frontend/lib/norent/letter-builder/ask-national-address.tsx:11
#: frontend/lib/norent/letter-builder/ask-nyc-address.tsx:9
msgid "We'll include this information in the letter to your landlord."
msgstr "We'll include this information in the letter to your landlord."

#: frontend/lib/evictionfree/declaration-builder/routes.tsx:29
msgid "We'll include this information in your hardship declaration form."
msgstr "We'll include this information in your hardship declaration form."

#: frontend/lib/evictionfree/declaration-builder/index-number.tsx:41
msgid "We'll need to add your case's index number to your declaration."
msgstr "We'll need to add your case's index number to your declaration."

#: frontend/lib/laletterbuilder/letter-builder/send-options.tsx:27
msgid "We'll send your letter for you via certified mail in 1-2 business days, at no cost to you."
msgstr "We'll send your letter for you via certified mail in 1-2 business days, at no cost to you."

#: frontend/lib/norent/letter-builder/ask-email.tsx:10
msgid "We'll use this information to email you a copy of your letter."
msgstr "We'll use this information to email you a copy of your letter."

#: frontend/lib/norent/letter-builder/ask-email.tsx:14
msgid "We'll use this information to send you updates."
msgstr "We'll use this information to send you updates."

#: frontend/lib/evictionfree/declaration-builder/routes.tsx:69
msgid "We'll use this information to send your hardship declaration form via certified mail for free."
msgstr "We'll use this information to send your hardship declaration form via certified mail for free."

#: frontend/lib/evictionfree/declaration-builder/routes.tsx:59
#: frontend/lib/evictionfree/declaration-builder/routes.tsx:64
msgid "We'll use this information to send your hardship declaration form."
msgstr "We'll use this information to send your hardship declaration form."

#: frontend/lib/norent/letter-builder/landlord-email.tsx:5
#: frontend/lib/norent/letter-builder/landlord-mailing-address.tsx:8
#: frontend/lib/norent/letter-builder/landlord-name-and-contact-types.tsx:7
msgid "We'll use this information to send your letter."
msgstr "We'll use this information to send your letter."

#: frontend/lib/laletterbuilder/letter-builder/choose-letter.tsx:27
msgid "We're working on adding more letters."
msgstr "We're working on adding more letters."

#: frontend/lib/start-account-or-login/verify-phone-number.tsx:14
msgid "We've just sent you a text message containing a verification code. Please enter it below."
msgstr "We've just sent you a text message containing a verification code. Please enter it below."

#: common-data/issue-choices.ts:258
msgid "Weak electrical current"
msgstr "Weak electrical current"

#: frontend/lib/common-steps/welcome.tsx:24
#: frontend/lib/norent/letter-builder/menu.tsx:26
msgid "Welcome back!"
msgstr "Welcome back!"

#: common-data/us-state-choices.ts:114
msgid "West Virginia"
msgstr "West Virginia"

#: frontend/lib/laletterbuilder/homepage.tsx:102
msgid "We’ll explain additional actions you can take if your issue isn’t resolved"
msgstr "We’ll explain additional actions you can take if your issue isn’t resolved"

#: frontend/lib/laletterbuilder/homepage.tsx:90
msgid "We’ll send your letter to your landlord or property manager for free via certified mail. Or you can opt to print and mail it yourself."
msgstr "We’ll send your letter to your landlord or property manager for free via certified mail. Or you can opt to print and mail it yourself."

#: frontend/lib/norent/letter-builder/ask-city-state.tsx:8
msgid "We’ll use this information to pull the most up-to-date ordinances that protect your rights as a tenant in your letter."
msgstr "We’ll use this information to pull the most up-to-date ordinances that protect your rights as a tenant in your letter."

#: frontend/lib/norent/letter-builder/ask-national-address.tsx:15
msgid "We’ll use this to reference the latest policies that protect your rights as a tenant."
msgstr "We’ll use this to reference the latest policies that protect your rights as a tenant."

#: frontend/lib/norent/letter-builder/know-your-rights.tsx:136
msgid "We’ve partnered with <0/> to provide additional support once you’ve sent your letter."
msgstr "We’ve partnered with <0/> to provide additional support once you’ve sent your letter."

#: frontend/lib/norent/letter-builder/know-your-rights.tsx:60
msgid "We’ve partnered with <0/> to provide additional support."
msgstr "We’ve partnered with <0/> to provide additional support."

#: frontend/lib/common-steps/landlord-name-and-contact-types.tsx:60
msgid "What contact information do you have for your landlord or building management? <0>We recommend choosing both if you have them.</0>"
msgstr "What contact information do you have for your landlord or building management? <0>We recommend choosing both if you have them.</0>"

#: frontend/lib/norent/data/faqs-content.tsx:263
msgid "What does an eviction moratorium mean?"
msgstr "What does an eviction moratorium mean?"

#: frontend/lib/norent/data/faqs-content.tsx:225
msgid "What does this tool do?"
msgstr "What does this tool do?"

#: frontend/lib/evictionfree/declaration-builder/covid-impact.tsx:11
msgid "What does “financial hardship” mean?"
msgstr "What does “financial hardship” mean?"

#: frontend/lib/evictionfree/declaration-builder/covid-impact.tsx:58
msgid "What does “significant health risk” mean?"
msgstr "What does “significant health risk” mean?"

#: frontend/lib/norent/data/faqs-content.tsx:357
msgid "What happens after I send this letter?"
msgstr "What happens after I send this letter?"

#: frontend/lib/norent/letter-builder/confirmation.tsx:97
#: frontend/lib/rh/routes.tsx:276
msgid "What happens next?"
msgstr "What happens next?"

#: frontend/lib/norent/data/faqs-content.tsx:288
msgid "What happens when the eviction moratorium ends?"
msgstr "What happens when the eviction moratorium ends?"

#: frontend/lib/norent/letter-email-to-user.tsx:130
#: frontend/lib/norent/letter-email-to-user.tsx:173
msgid "What if I have more questions?"
msgstr "What if I have more questions?"

#: frontend/lib/norent/data/faqs-content.tsx:345
msgid "What if I live in a manufactured or mobile home?"
msgstr "What if I live in a manufactured or mobile home?"

#: frontend/lib/laletterbuilder/letter-builder/habitability/issues.tsx:89
msgid "What if a repair I need is not listed?"
msgstr "What if a repair I need is not listed?"

#: frontend/lib/norent/letter-email-to-user.tsx:116
msgid "What if my landlord sends me a notice?"
msgstr "What if my landlord sends me a notice?"

#: frontend/lib/laletterbuilder/letter-builder/choose-letter.tsx:112
msgid "What information will I need?"
msgstr "What information will I need?"

#: frontend/lib/evictionfree/data/faqs-content.tsx:242
msgid "What is the deadline for filling out the declaration?"
msgstr "What is the deadline for filling out the declaration?"

#: frontend/lib/norent/letter-email-to-user.tsx:25
msgid "What is the new law AB832?"
msgstr "What is the new law AB832?"

#: frontend/lib/evictionfree/data/faqs-content.tsx:232
msgid "What is the time lag between me filling this out and when it gets sent?"
msgstr "What is the time lag between me filling this out and when it gets sent?"

#: frontend/lib/forms/address-and-borough-form-field.tsx:19
msgid "What is your borough?"
msgstr "What is your borough?"

#: frontend/lib/norent/data/faqs-content.tsx:397
msgid "What kind of documentation should I collect to prove I can’t pay rent?"
msgstr "What kind of documentation should I collect to prove I can’t pay rent?"

#: frontend/lib/laletterbuilder/letter-builder/my-letters.tsx:61
msgid "What's next?"
msgstr "What's next?"

#: frontend/lib/laletterbuilder/faq-content.tsx:8
msgid "When do I need to send a letter to my landlord?"
msgstr "When do I need to send a letter to my landlord?"

#: frontend/lib/evictionfree/data/faqs-content.tsx:204
msgid "When you use our tool, you will be able to preview your filled out form before sending it. You can also view a blank copy of the Hardship Declaration form."
msgstr "When you use our tool, you will be able to preview your filled out form before sending it. You can also view a blank copy of the Hardship Declaration form."

#: frontend/lib/laletterbuilder/letter-builder/habitability/issues.tsx:99
msgid "Where can I add more details about the issues in my home?"
msgstr "Where can I add more details about the issues in my home?"

#: frontend/lib/evictionfree/declaration-builder/index-number.tsx:47
msgid "Where do I find my case's index number?"
msgstr "Where do I find my case's index number?"

#: frontend/lib/laletterbuilder/components/landlord-info.tsx:46
msgid "Where do I find this information about my landlord or property manager?"
msgstr "Where do I find this information about my landlord or property manager?"

#: frontend/lib/common-steps/landlord-name-and-contact-types.tsx:40
msgid "Where do I find this information?"
msgstr "Where do I find this information?"

#: frontend/lib/common-steps/ask-city-state.tsx:25
msgid "Where do you live?"
msgstr "Where do you live?"

#: frontend/lib/account-settings/contact-settings.tsx:40
msgid "Where we will send you your documents."
msgstr "Where we will send you your documents."

#: frontend/lib/start-account-or-login/ask-phone-number.tsx:28
msgid "Whether it's your first time here, or you're a returning user, let's start with your number."
msgstr "Whether it's your first time here, or you're a returning user, let's start with your number."

#: frontend/lib/evictionfree/declaration-builder/covid-impact.tsx:70
msgid "Which hardship situation applies to you?"
msgstr "Which hardship situation applies to you?"

#: frontend/lib/norent/letter-builder/confirmation.tsx:103
msgid "While you wait for your landlord to respond, gather as much documentation as you can. This can include a letter from your employer, receipts, doctor’s notes etc."
msgstr "While you wait for your landlord to respond, gather as much documentation as you can. This can include a letter from your employer, receipts, doctor’s notes etc."

#: frontend/lib/evictionfree/data/faqs-content.tsx:186
msgid "Who is not protected by NY's COVID-19 Tenant Protection Laws?"
msgstr "Who is not protected by NY's COVID-19 Tenant Protection Laws?"

#: frontend/lib/laletterbuilder/components/landlord-info.tsx:24
#: frontend/lib/laletterbuilder/components/landlord-info.tsx:26
msgid "Who is your landlord or property manager?"
msgstr "Who is your landlord or property manager?"

#: frontend/lib/evictionfree/about.tsx:76
#: frontend/lib/laletterbuilder/about.tsx:67
#: frontend/lib/norent/about.tsx:94
msgid "Who we are"
msgstr "Who we are"

#: frontend/lib/norent/letter-builder/rent-periods.tsx:59
msgid "Why aren't all months listed?"
msgstr "Why aren't all months listed?"

#: frontend/lib/common-steps/ask-name.tsx:34
msgid "Why do I need to create an account?"
msgstr "Why do I need to create an account?"

#: frontend/lib/start-account-or-login/ask-phone-number.tsx:38
msgid "Why do you need this information?"
msgstr "Why do you need this information?"

#: frontend/lib/norent/the-letter.tsx:41
msgid "Why send a letter"
msgstr "Why send a letter"

#: frontend/lib/norent/data/faqs-content.tsx:250
msgid "Why should I notify my landlord if I can’t pay my rent?"
msgstr "Why should I notify my landlord if I can’t pay my rent?"

#: frontend/lib/laletterbuilder/about.tsx:50
#: frontend/lib/norent/about.tsx:75
msgid "Why we made this"
msgstr "Why we made this"

#: frontend/lib/norent/data/faqs-content.tsx:376
msgid "Will I still owe my rent after I send this letter?"
msgstr "Will I still owe my rent after I send this letter?"

#: common-data/issue-choices.ts:166
#: common-data/issue-choices.ts:181
#: common-data/issue-choices.ts:205
#: common-data/issue-choices.ts:220
msgid "Window frame defective"
msgstr "Window frame defective"

#: common-data/issue-choices.ts:165
#: common-data/issue-choices.ts:180
#: common-data/issue-choices.ts:204
#: common-data/issue-choices.ts:219
msgid "Window glass broken"
msgstr "Window glass broken"

#: common-data/issue-choices.ts:263
msgid "Window guards missing"
msgstr "Window guards missing"

#: common-data/us-state-choices.ts:115
msgid "Wisconsin"
msgstr "Wisconsin"

#: frontend/lib/evictionfree/homepage.tsx:60
msgid "With this free tool, you can"
msgstr "With this free tool, you can"

#: frontend/lib/laletterbuilder/letter-builder/choose-letter.tsx:124
msgid "Write your landlord a letter to formally document your request for repairs."
msgstr "Write your landlord a letter to formally document your request for repairs."

#: common-data/us-state-choices.ts:116
msgid "Wyoming"
msgstr "Wyoming"

#: frontend/lib/forms/yes-no-radios-form-field.tsx:28
#: frontend/lib/forms/yes-no-radios-form-field.tsx:46
#: frontend/lib/norent/letter-builder/letter-preview.tsx:30
#: frontend/lib/ui/confirmation-modal.tsx:20
msgid "Yes"
msgstr "Yes"

#: frontend/lib/norent/letter-builder/create-account.tsx:37
msgid "Yes, JustFix can text me to follow up about my housing issues."
msgstr "Yes, JustFix can text me to follow up about my housing issues."

#: frontend/lib/evictionfree/declaration-builder/create-account.tsx:30
msgid "Yes, Right to Counsel NYC Coalition, Housing Justice for All, and JustFix can text me to follow up about my housing issues."
msgstr "Yes, Right to Counsel NYC Coalition, Housing Justice for All, and JustFix can text me to follow up about my housing issues."

#: frontend/lib/pages/logout-alt-page.tsx:26
msgid "Yes, Sign Out"
msgstr "Yes, Sign Out"

#: frontend/lib/evictionfree/data/faqs-content.tsx:148
msgid "Yes, the protections outlined by New York State law apply to you regardless of immigration status."
msgstr "Yes, the protections outlined by New York State law apply to you regardless of immigration status."

#: frontend/lib/evictionfree/data/faqs-content.tsx:98
msgid "Yes, this is a free website created by 501(c)3 non-profit organizations."
msgstr "Yes, this is a free website created by 501(c)3 non-profit organizations."

#: frontend/lib/start-account-or-login/verify-password.tsx:56
msgid "You already have an account"
msgstr "You already have an account"

#: frontend/lib/norent/homepage.tsx:59
msgid "You can"
msgstr "You can"

#: frontend/lib/laletterbuilder/letter-builder/habitability/letter-email-to-user.tsx:17
#: frontend/lib/norent/letter-email-to-user.tsx:263
msgid "You can also track the delivery of your letter using USPS Tracking:"
msgstr "You can also track the delivery of your letter using USPS Tracking:"

#: frontend/lib/laletterbuilder/letter-builder/habitability/letter-email-to-user.tsx:26
#: frontend/lib/norent/letter-email-to-user.tsx:134
msgid "You can contact Strategic Actions for a Just Economy (SAJE) - a 501c3 non-profit organization in South Los Angeles."
msgstr "You can contact Strategic Actions for a Just Economy (SAJE) - a 501c3 non-profit organization in South Los Angeles."

#: frontend/lib/norent/letter-builder/more-letters.tsx:29
msgid "You can send an additional letter for other months when you couldn't pay rent."
msgstr "You can send an additional letter for other months when you couldn't pay rent."

#: frontend/lib/evictionfree/homepage.tsx:92
msgid "You can use this website to send a hardship declaration form to your landlord and local courts—putting your eviction case on hold until {0}"
msgstr "You can use this website to send a hardship declaration form to your landlord and local courts—putting your eviction case on hold until {0}"

#: frontend/lib/evictionfree/components/helmet.tsx:12
msgid "You can use this website to send a hardship declaration form to your landlord and local courts—putting your eviction case on hold until {0}."
msgstr "You can use this website to send a hardship declaration form to your landlord and local courts—putting your eviction case on hold until {0}."

#: frontend/lib/norent/letter-builder/error-pages.tsx:10
msgid "You can't send any more letters"
msgstr "You can't send any more letters"

#: frontend/lib/evictionfree/declaration-builder/routes.tsx:75
msgid "You don't live in New York"
msgstr "You don't live in New York"

#: frontend/lib/laletterbuilder/letter-builder/my-letters.tsx:131
msgid "You downloaded this letter on {dateString} to print and send yourself."
msgstr "You downloaded this letter on {dateString} to print and send yourself."

#: frontend/lib/ui/landlord.tsx:81
msgid "You have chosen to overwrite the landlord recommended by JustFix. Please provide your own details below, or <0>use the recommended landlord \"{0}\"</0>."
msgstr "You have chosen to overwrite the landlord recommended by JustFix. Please provide your own details below, or <0>use the recommended landlord \"{0}\"</0>."

#: frontend/lib/evictionfree/declaration-builder/preview.tsx:48
msgid "You haven't completed previous steps. Please <0>go back</0>."
msgstr "You haven't completed previous steps. Please <0>go back</0>."

#: frontend/lib/norent/letter-builder/menu.tsx:28
msgid "You most recently sent a letter on {0}."
msgstr "You most recently sent a letter on {0}."

#: frontend/lib/laletterbuilder/letter-builder/send-options.tsx:31
msgid "You'll need to download the letter to print and mail yourself."
msgstr "You'll need to download the letter to print and mail yourself."

#: frontend/lib/norent/letter-builder/know-your-rights.tsx:162
msgid "You're in <0>{stateName}</0>"
msgstr "You're in <0>{stateName}</0>"

#: frontend/lib/norent/letter-builder/more-letters.tsx:9
msgid "You've already sent letters for all of the months since COVID-19 started."
msgstr "You've already sent letters for all of the months since COVID-19 started."

#: frontend/lib/evictionfree/declaration-builder/error-pages.tsx:9
msgid "You've already sent your hardship declaration"
msgstr "You've already sent your hardship declaration"

#: frontend/lib/evictionfree/declaration-builder/confirmation.tsx:183
msgid "You've sent your hardship declaration"
msgstr "You've sent your hardship declaration"

#: frontend/lib/norent/letter-builder/confirmation.tsx:47
#: frontend/lib/norent/letter-builder/confirmation.tsx:54
msgid "You've sent your letter"
msgstr "You've sent your letter"

#: frontend/lib/evictionfree/declaration-email-to-user.tsx:23
msgid "Your Hardship Declaration form has been emailed to:"
msgstr "Your Hardship Declaration form has been emailed to:"

#: frontend/lib/norent/letter-builder/letter-preview.tsx:59
msgid "Your Letter Is Ready To Send!"
msgstr "Your Letter Is Ready To Send!"

#: frontend/lib/norent/letter-email-to-user.tsx:295
msgid "Your NoRent letter and important next steps"
msgstr "Your NoRent letter and important next steps"

#: frontend/lib/norent/letter-content.tsx:289
msgid "Your NoRent.org letter"
msgstr "Your NoRent.org letter"

#: frontend/lib/laletterbuilder/letter-builder/habitability/letter-email-to-user.tsx:69
msgid "Your Notice to Repair letter and important next steps"
msgstr "Your Notice to Repair letter and important next steps"

#: frontend/lib/rh/routes.tsx:273
msgid "Your Rent History has been requested from the New York State DHCR!"
msgstr "Your Rent History has been requested from the New York State DHCR!"

#: frontend/lib/norent/letter-builder/post-signup-no-protections.tsx:7
msgid "Your account is set up"
msgstr "Your account is set up"

#: frontend/lib/data-driven-onboarding/data-driven-onboarding.tsx:271
msgid "Your apartment may be rent stabilized."
msgstr "Your apartment may be rent stabilized."

#: frontend/lib/rh/routes.tsx:172
msgid "Your building had {0, plural, one {1 rent stabilized unit} other {# rent stabilized units}} in {1}, according to property tax documents."
msgstr "Your building had {0, plural, one {1 rent stabilized unit} other {# rent stabilized units}} in {1}, according to property tax documents."

#: frontend/lib/data-driven-onboarding/data-driven-onboarding.tsx:272
msgid "Your building had {0, plural, one {one rent stabilized unit} other {# rent stabilized units}} in {1}."
msgstr "Your building had {0, plural, one {one rent stabilized unit} other {# rent stabilized units}} in {1}."

#: frontend/lib/data-driven-onboarding/data-driven-onboarding.tsx:125
msgid "Your building was built in {0} or earlier."
msgstr "Your building was built in {0} or earlier."

#: frontend/lib/evictionfree/declaration-builder/index-number.tsx:66
msgid "Your case's court name"
msgstr "Your case's court name"

#: frontend/lib/evictionfree/declaration-builder/index-number.tsx:46
msgid "Your case's index number"
msgstr "Your case's index number"

#: frontend/lib/evictionfree/declaration-email-to-user.tsx:76
msgid "Your declaration form and important next steps"
msgstr "Your declaration form and important next steps"

#: frontend/lib/evictionfree/declaration-builder/preview.tsx:39
msgid "Your declaration is ready to send!"
msgstr "Your declaration is ready to send!"

#: frontend/lib/common-steps/ask-email.tsx:18
msgid "Your email address"
msgstr "Your email address"

#: frontend/lib/laletterbuilder/letter-builder/habitability/habitability-letter-content.tsx:80
msgid "Your habitability letter"
msgstr "Your habitability letter"

#: frontend/lib/evictionfree/declaration-builder/confirmation.tsx:185
msgid "Your hardship declaration form has been sent to your landlord via {0}."
msgstr "Your hardship declaration form has been sent to your landlord via {0}."

#: frontend/lib/evictionfree/declaration-builder/index-number.tsx:48
msgid "Your index number can be found at the top of Postcard or Notice of Petition that you received from housing court. <0>They look like this:</0>"
msgstr "Your index number can be found at the top of Postcard or Notice of Petition that you received from housing court. <0>They look like this:</0>"

#: frontend/lib/evictionfree/declaration-email-to-user.tsx:15
msgid "Your landlord"
msgstr "Your landlord"

#: frontend/lib/data-driven-onboarding/data-driven-onboarding.tsx:146
msgid "Your landlord is associated with {0, plural, one {one building} other {# buildings}} and {1, plural, one {one unit.} other {# units.}}"
msgstr "Your landlord is associated with {0, plural, one {one building} other {# buildings}} and {1, plural, one {one unit.} other {# units.}}"

#: frontend/lib/data-driven-onboarding/data-driven-onboarding.tsx:205
msgid "Your landlord is associated with {buildings, plural, one {one building} other {# buildings}}."
msgstr "Your landlord is associated with {buildings, plural, one {one building} other {# buildings}}."

#: frontend/lib/data-driven-onboarding/data-driven-onboarding.tsx:161
msgid "Your landlord may be breaking the law!"
msgstr "Your landlord may be breaking the law!"

#: frontend/lib/data-driven-onboarding/data-driven-onboarding.tsx:218
msgid "Your landlord might own other buildings, too."
msgstr "Your landlord might own other buildings, too."

#: frontend/lib/common-steps/landlord-mailing-address.tsx:27
msgid "Your landlord or management company's address"
msgstr "Your landlord or management company's address"

#: frontend/lib/common-steps/landlord-email.tsx:16
msgid "Your landlord or management company's email"
msgstr "Your landlord or management company's email"

#: frontend/lib/common-steps/landlord-name-and-contact-types.tsx:94
msgid "Your landlord or management company's information"
msgstr "Your landlord or management company's information"

#: frontend/lib/norent/letter-builder/confirmation.tsx:60
msgid "Your letter has been mailed to your landlord via USPS Certified Mail. A copy of your letter has also been sent to your email."
msgstr "Your letter has been mailed to your landlord via USPS Certified Mail. A copy of your letter has also been sent to your email."

#: frontend/lib/norent/letter-builder/confirmation.tsx:66
msgid "Your letter has been sent to your landlord via email. A copy of your letter has also been sent to your email."
msgstr "Your letter has been sent to your landlord via email. A copy of your letter has also been sent to your email."

#: frontend/lib/evictionfree/declaration-builder/confirmation.tsx:211
#: frontend/lib/norent/letter-builder/confirmation.tsx:83
msgid "Your letter was sent on {0}."
msgstr "Your letter was sent on {0}."

#: frontend/lib/evictionfree/declaration-email-to-user.tsx:12
msgid "Your local housing court"
msgstr "Your local housing court"

#: frontend/lib/start-account-or-login/ask-phone-number.tsx:25
msgid "Your phone number"
msgstr "Your phone number"

#: frontend/lib/ui/privacy-info-modal.tsx:33
msgid "Your privacy is very important to us"
msgstr "Your privacy is very important to us"

#: frontend/lib/start-account-or-login/ask-phone-number.tsx:54
msgid "Your privacy is very important to us. Everything on JustFix is secure."
msgstr "Your privacy is very important to us. Everything on JustFix is secure."

#: frontend/lib/common-steps/ask-national-address.tsx:111
#: frontend/lib/common-steps/ask-nyc-address.tsx:39
msgid "Your residence"
msgstr "Your residence"

#: frontend/lib/laletterbuilder/letter-builder/my-letters.tsx:116
msgid "Your tracking number will appear here once the letter has been sent."
msgstr "Your tracking number will appear here once the letter has been sent."

#: frontend/lib/norent/homepage.tsx:93
msgid "You’re not alone. Millions of Americans won’t be able to pay rent because of COVID‑19. Use our FREE tool to take action by writing a letter to your landlord."
msgstr "You’re not alone. Millions of Americans won’t be able to pay rent because of COVID‑19. Use our FREE tool to take action by writing a letter to your landlord."

#: frontend/lib/common-steps/ask-national-address.tsx:118
#: frontend/lib/common-steps/landlord-mailing-address.tsx:41
#: frontend/lib/laletterbuilder/components/landlord-info.tsx:45
msgid "Zip code"
msgstr "Zip code"

#: frontend/lib/norent/letter-builder/know-your-rights.tsx:82
msgid "and"
msgstr "and"

#: frontend/lib/evictionfree/declaration-builder/confirmation.tsx:156
msgid "email"
msgstr "email"

#: frontend/lib/evictionfree/declaration-builder/confirmation.tsx:158
msgid "email and USPS Certified Mail"
msgstr "email and USPS Certified Mail"

#: frontend/lib/evictionfree/components/helmet.tsx:13
msgid "eviction free nyc, eviction free ny, hardship, declaration, declare hardship, eviction, evicted"
msgstr "eviction free nyc, eviction free ny, hardship, declaration, declare hardship, eviction, evicted"

#: frontend/lib/evictionfree/data/faqs-content.tsx:157
msgid "evictionFree.canLandlordChallengeDeclarationFaq"
msgstr "<0>YES. THIS IS NEW. Landlords now have the right to challenge the validity of a tenants’ hardship declaration. To do this, landlords can file a motion with the court, stating they don’t believe the tenant has the hardship they claimed in their Hardship Declaration. If this happens, the Court will then grant a hearing to determine the validity of the tenant's hardship claim and tenants will need to show proof of the hardship they claimed in their Declaration. In NYC, <1>tenants will be assigned an attorney through Right to Counsel for these hearings</1>.</0><2>If the court decides that the tenant proved their hardship claim, then their case/eviction remains paused until at least {0}. The court will direct the parties to apply to ERAP if it seems like the tenant is eligible and they haven't yet applied.</2><3>If the court decides that the tenant is NOT experiencing hardship, then their case and eviction can move forward.</3>"

#: frontend/lib/evictionfree/about.tsx:45
msgid "evictionfree.aboutPageText2"
msgstr "A new State law, passed in late 2020 and extended in 2021, allows most tenants to stop their eviction case until {0}, if they fill out a “Hardship Declaration” form. However, this law puts the responsibility on tenants to figure out how to do that and doesn’t provide easy access to exercise their rights."

#: frontend/lib/evictionfree/about.tsx:56
msgid "evictionfree.aboutPageText3"
msgstr "Our website helps tenants submit this hardship declaration form with peace of mind—sending it out via free USPS Certified Mail and email to all of the appropriate parties (your landlord and the courts) to ensure protection. And since the law doesn’t go far enough to protect folks beyond {0}, our tool connects tenants to the larger tenant movement so we can #CancelRent."

#: frontend/lib/evictionfree/declaration-builder/agree-to-legal-terms.tsx:13
msgid "evictionfree.agreeToStateTermsIntro"
msgstr "These last questions make sure that you understand the limits of the protection granted by this hardship declaration form, and that you answered the previous questions truthfully:"

#: frontend/lib/evictionfree/declaration-builder/routes.tsx:44
msgid "evictionfree.askForEmail"
msgstr "We'll use this information to email you a copy of your hardship declaration form. If possible, we’ll also forward you any confirmation emails from the courts once they receive your declaration form."

#: frontend/lib/evictionfree/declaration-builder/confirmation.tsx:193
msgid "evictionfree.confirmationNoEmailToCourtYet"
msgstr "A copy of the declaration will also be sent to your local court via email—we are determining the appropriate court to receive your declaration. We will notify you via text and on this page when it is sent."

#: frontend/lib/evictionfree/declaration-email-to-user.tsx:46
msgid "evictionfree.contactHcaBlurb"
msgstr "If you have received a Notice to Pay Rent or Quit or any other kind of eviction notice, contact Housing Court Answers (NYC) at 212-962-4795, Monday - Friday, 9am-5pm or the Statewide Hotline at 833-503-0447, open 24/7."

#: frontend/lib/evictionfree/data/faqs-content.tsx:244
msgid "evictionfree.deadlineFaq1"
msgstr "You currently can submit your declaration form at any time between now and {0}. Once you submit your declaration form via this tool, we will mail and/or email it immediately to your landlord and the courts. If you’re ONLY sending your form via physical mail, send it as soon as possible and keep any proof of mailing and/or return receipts for your records."

#: frontend/lib/evictionfree/declaration-builder/confirmation.tsx:79
msgid "evictionfree.emailBodyTemplateForSharingFromConfirmation2"
msgstr "On December 28, 2020, New York State passed legislation that protects tenants from eviction due to lost income or COVID-19 health risks. In order to get protected, you must fill out a hardship declaration form and send it to your landlord and/or the courts. I just used this website to send a hardship declaration form to my landlord and local courts—putting any eviction case on hold until {date}. Check it out here: {url}"

#: frontend/lib/evictionfree/homepage.tsx:38
msgid "evictionfree.emailBodyTemplateForSharingFromHomepage1"
msgstr "On December 28, 2020, New York State passed legislation that protects tenants from eviction due to lost income or COVID-19 health risks. In order to get protected, you must fill out a hardship declaration form and send it to your landlord and/or the courts. You can use this website to send a hardship declaration form to your landlord and local courts—putting your eviction case on hold until {0}. Check it out here: {1}"

#: frontend/lib/evictionfree/declaration-builder/confirmation.tsx:93
msgid "evictionfree.erapBlurbOnConfirmation"
msgstr "You are not alone. Over a million New Yorkers cannot pay rent. New York State now has a rental relief program, the Emergency Rental Assistance Program (ERAP). If you apply for ERAP, <0>your landlord cannot start a new eviction case</0> against you and any current eviction case will be paused."

#: frontend/lib/evictionfree/data/faqs-content.tsx:119
msgid "evictionfree.faqListOfHowToConnectWithLawyer"
msgstr "<0><1>Call Housing Court Answers at <2>718 557-1379</2> or <3>212 962-4795</3> from Monday - Friday, 9am - 5pm</1><4>Call <5>311</5> and ask for the Tenant Helpline</4><6>Email OCJ (Office of Civil Justice) at <7>civiljustice@hra.nyc.gov</7>. Please provide a name, telephone number, and Housing Court case index number for your eviction case (if known) in your email.</6></0>"

#: frontend/lib/evictionfree/faqs.tsx:54
msgid "evictionfree.faqsPageIntro"
msgstr "Navigating these laws is confusing. Check out our frequently asked questions from people who have used our tool below. If you have questions about the state of housing court and the current status of eviction cases, check out"

#: frontend/lib/evictionfree/declaration-builder/covid-impact.tsx:13
msgid "evictionfree.financialHardshipExplainer1"
msgstr "This means you are unable to pay your rent or other financial obligations under the lease in full or obtain alternative suitable permanent housing because of one or more of the following:"

#: frontend/lib/evictionfree/declaration-builder/covid-impact.tsx:20
msgid "evictionfree.financialHardshipExplainer2"
msgstr "<0>Significant loss of household income during the COVID-19 pandemic.</0><1>Increase in necessary out-of-pocket expenses related to performing essential work or related to health impacts during the COVID-19 pandemic.</1><2>Childcare responsibilities or responsibilities to care for an elderly, disabled, or sick family member during the COVID-19 pandemic have negatively affected your ability or the ability of someone in your household to obtain meaningful employment or earn income or increased your necessary out-of-pocket expenses.</2><3>Moving expenses and difficulty you have securing alternative housing make it a hardship for you to relocate to another residence during the COVID-19 pandemic.</3><4>Other circumstances related to the COVID-19 pandemic have negatively affected your ability to obtain meaningful employment or earn income or have significantly reduced your household income or significantly increased your expenses.</4><5>To the extent that you have lost household income or had increased expenses, any public assistance, including unemployment insurance, pandemic unemployment assistance, disability insurance, or paid family leave, that you have received since the start of the COVID-19 pandemic does not fully make up for your loss of household income or increased expenses.</5>"

#: frontend/lib/evictionfree/declaration-builder/confirmation.tsx:137
msgid "evictionfree.getInvolvedWithCBO2"
msgstr "Get involved in your local community organization! Join thousands in the fight for an Eviction Free NY!"

#: frontend/lib/evictionfree/about.tsx:102
msgid "evictionfree.hj4aBlurb"
msgstr "<0>Housing Justice for All</0> is a coalition of over 100 organizations, from Brooklyn to Buffalo, that represent tenants and homeless New Yorkers. We are united in our belief that housing is a human right; that no person should live in fear of an eviction; and that we can end the homelessness crisis in our State."

#: frontend/lib/evictionfree/homepage.tsx:136
msgid "evictionfree.introToLaw2"
msgstr "New York State law temporarily protects tenants from eviction due to lost income or COVID-19 health risks. In order to get protected, you must fill out a hardship declaration form and send it to your landlord and/or the courts. Because of landlord attacks, these laws have been weakened. <0>Read your full rights</0> and join the movement to fight back."

#: frontend/lib/evictionfree/declaration-builder/welcome.tsx:12
msgid "evictionfree.introductionToDeclarationFormSteps"
msgstr "In order to benefit from the eviction protections that local government representatives have put in place, you can notify your landlord by filling out a hardship declaration form. <0>In the event that your landlord tries to evict you, the courts will see this as a proactive step that helps establish your defense.</0>"

#: frontend/lib/evictionfree/about.tsx:118
msgid "evictionfree.justfixBlurb1"
msgstr "<0>JustFix</0> co-designs and builds tools for tenants, housing organizers, and legal advocates fighting displacement in New York City. Our mission is to galvanize a 21st century tenant movement working towards housing for all—and we think the power of data and technology should be accessible to those fighting this fight."

#: frontend/lib/evictionfree/declaration-builder/confirmation.tsx:43
msgid "evictionfree.landlordRetaliationWarning"
msgstr "It’s possible that your landlord will retaliate once they’ve received your declaration. This is illegal. Contact the City's Tenant Helpline (which can provide free advice and legal counsel to tenants) by <0>calling 311</0>"

#: frontend/lib/evictionfree/declaration-builder/agree-to-legal-terms.tsx:28
msgid "evictionfree.legalAgreementCheckboxOnFees"
msgstr "I further understand that lawful fees, penalties or interest for not having paid rent in full or met other financial obligations as required by my tenancy, lease agreement or similar contract may still be charged or collected and may result in a monetary judgment against me."

#: frontend/lib/evictionfree/declaration-builder/agree-to-legal-terms.tsx:37
msgid "evictionfree.legalAgreementCheckboxOnLandlordChallenge"
msgstr "I further understand that my landlord may request a hearing to challenge the certification of hardship made herein, and that I will have the opportunity to participate in any proceedings regarding my tenancy."

#: frontend/lib/evictionfree/declaration-builder/agree-to-legal-terms.tsx:45
msgid "evictionfree.legalAgreementCheckboxOnNewProtections4"
msgstr "I further understand that my landlord may be able to seek eviction after {0}, and that the law may provide certain protections at that time that are separate from those available through this declaration."

#: frontend/lib/evictionfree/declaration-builder/welcome.tsx:23
msgid "evictionfree.outlineOfDeclarationFormSteps"
msgstr "<0>In the next few steps, we’ll help you fill out your hardship declaration form. Have this information on hand if possible:</0><1><2><3>your phone number and residence</3></2><4><5>your landlord or management company’s mailing and/or email address</5></4></1>"

#: frontend/lib/evictionfree/data/faqs-content.tsx:108
msgid "evictionfree.postOfficeFaq"
msgstr "No, you can use this website to send a letter to your landlord via email or USPS mail. You do not have to pay for the letter to be mailed. If you choose not to use this tool, you will be responsible for mailing your declaration."

#: frontend/lib/evictionfree/data/faqs-content.tsx:214
msgid "evictionfree.printOutFaq"
msgstr "<0>No, you can print out the <1>hardship declaration form</1> yourself, fill it out by hand, and mail/email it to your landlord and local housing court.</0><2>New York City residents can send their declarations to the court in their borough:</2>"

#: frontend/lib/evictionfree/data/faqs-content.tsx:257
msgid "evictionfree.resendFaq"
msgstr "You currently cannot use this tool to send more than one declaration form. However, once you use this tool, you will be able to download a PDF copy of your declaration on the “Confirmation Page,” and you can choose to resend that declaration on your own. You should keep it for your records, in case your landlord tries to bring you to court."

#: frontend/lib/evictionfree/about.tsx:83
msgid "evictionfree.rtcBlurb"
msgstr "The <0>Right to Counsel NYC Coalition</0> is a tenant-led, broad-based coalition that formed in 2014 to disrupt Housing Court as a center of displacement and stop the eviction crisis that has threatened our families, our neighborhoods and our homes for too long. Made up of tenants, organizers, advocates, legal services organizations and more, we are building campaigns for an eviction-free NYC and ultimately for a right to housing."

#: frontend/lib/evictionfree/declaration-builder/covid-impact.tsx:60
msgid "evictionfree.significantHealthRiskExplainer"
msgstr "This means you or one or more members of your household have an increased risk for severe illness or death from COVID-19 due to being over the age of sixty-five, having a disability or having an underlying medical condition, which may include but is not limited to being immunocompromised."

#: frontend/lib/evictionfree/data/faqs-content.tsx:234
msgid "evictionfree.timeLagFaq"
msgstr "Once you build your declaration form via this tool, it gets mailed and/or emailed immediately to your landlord and the courts. After it's sent, physical mail usually delivers in about a week."

#: frontend/lib/evictionfree/site.tsx:108
msgid "evictionfree.toolSuspensionMessage"
msgstr "As of January 15, 2022, tenants in New York State are no longer protected from eviction after submitting a declaration of hardship. However, you still have other options to protect yourself and your neighbors!"

#: frontend/lib/evictionfree/declaration-builder/confirmation.tsx:77
msgid "evictionfree.tweetTemplateForSharingFromConfirmation2"
msgstr "I just used this website to send a hardship declaration form to my landlord and local courts—putting any eviction case on hold until {date}. Check it out here: {url} #EvictionFreeNY via @JustFixNYC @RTCNYC @housing4allNY"

#: frontend/lib/evictionfree/homepage.tsx:36
msgid "evictionfree.tweetTemplateForSharingFromHomepage1"
msgstr "You can use this website to send a hardship declaration form to your landlord and local courts—putting your eviction case on hold until {0}. Check it out here: {1} #EvictionFreeNY via @JustFixNYC @RTCNYC @housing4allNY"

#: frontend/lib/evictionfree/homepage.tsx:202
msgid "evictionfree.whoBuildThisTool"
msgstr "Our free tool was built by the <0>Right to Counsel NYC Coalition</0>, <1>Housing Justice for All</1>, and <2>JustFix</2> as part of the larger tenant movement across the state."

#: frontend/lib/evictionfree/homepage.tsx:172
msgid "evictionfree.whoHasRightToSubmitForm"
msgstr "All tenants in New York State have a right to fill out this hardship declaration form. Especially if you've been served an eviction notice or believe you are at risk of being evicted, please consider using this form to protect yourself."

#: frontend/lib/evictionfree/data/faqs-content.tsx:188
msgid "evictionfree.whoIsNotProtectedFaq"
msgstr "If a landlord claims that a tenant is a nuisance, meaning they say a tenant “persistently behaves in a way that substantially infringes on the use or enjoyment of other tenants OR that causes substantial safety hazards to others,” or that a tenant intentionally caused significant damage to the apartment, then the tenant is not protected by this law. Remember, a landlord would have to show this in court. If they can’t and the tenant filled out the hardship declaration form, then the eviction is delayed until at least {0}."

#: frontend/lib/laletterbuilder/letter-builder/choose-letter.tsx:117
#: frontend/lib/laletterbuilder/letter-builder/send-options.tsx:24
msgid "free"
msgstr "free"

#: frontend/lib/data-driven-onboarding/data-driven-onboarding.tsx:163
msgid "justfix.DdoMayNeedHpdRegistration"
msgstr "It looks like this building may require registration with HPD. Landlords who don't properly register their properties incur fines and also cannot bring tenants to court for nonpayment of rent. You can find more information on <0>HPD's Property Management page</0>"

#: frontend/lib/common-steps/landlord-name-and-contact-types.tsx:29
msgid "justfix.commonWarningAboutChangingLandlordDetails1"
msgstr "If you receive rent-related documents from a different address, or if your landlord has instructed you to use a different address for correspondence, you can <0>provide your own details.</0> But, only use a different address if you are absolutely sure it is correct—it is safer to use the official address your landlord provided to the city."

#: frontend/lib/ui/covid-banners.tsx:91
msgid "justfix.ddoEhpaDeactivatedMessage"
msgstr "Since June 2021, Housing Court has blocked tenants from suing their landlord through JustFix’s HP Action Tool. To learn how to file an HP Action now, read our <0>Medium article</0>. To learn more about HP Actions and find a list of legal providers, visit <1>Housing Court Answers</1>."

#: frontend/lib/data-driven-onboarding/data-driven-onboarding.tsx:229
msgid "justfix.ddoLocCovidMessage"
msgstr "Landlord not responding? You can take action for free to request repairs! Due to the Covid-19 health crisis, we recommend requesting repairs only in the case of an emergency so you can stay safe and healthy by limiting how many people enter your home."

#: frontend/lib/common-steps/ask-name.tsx:44
msgid "justfix.howIsPersonalInfoProtectedV2"
msgstr "Everything on JustFix is secure. We don’t use your personal information for profit or sell it to third parties. See our <0/>."

#: frontend/lib/ui/legal-disclaimer.tsx:4
msgid "justfix.legalDisclaimer"
msgstr "Disclaimer: The information in {website} does not constitute legal advice and must not be used as a substitute for the advice of a lawyer qualified to give advice on legal issues pertaining to housing. We can help direct you to free legal services if necessary."

#: frontend/lib/ui/privacy-info-modal.tsx:35
msgid "justfix.privacyInfoModalTextV2"
msgstr "<0>Your privacy is very important to us. Here are some important things to know:</0><1><2>Your personal information is secure.</2><3>We don’t use your personal information for profit or sell it to third parties.</3><4>We use your address to find information about your landlord and your building.</4></1><5>Our Privacy Policy enables sharing anonymized data with approved tenant advocacy organizations exclusively to help further our tenants rights mission. The Privacy Policy contains information regarding what data we collect, how we use it, and the choices you have regarding your personal information. If you’d like to read more, please review our full <6/> and <7/>.</5>"

#: frontend/lib/rh/routes.tsx:58
msgid "justfix.rhExplanation"
msgstr "This document helps you find out if your apartment is <0>rent stabilized</0> and if you're being <1>overcharged</1>. It shows the registered rents in your apartment since 1984."

#: frontend/lib/rh/routes.tsx:190
msgid "justfix.rhNoRsUnits"
msgstr "According to property tax documents, your building hasn’t reported any rent stabilized units over the past several years. While there is a chance that your apartment is rent stabilized, it looks unlikely."

#: frontend/lib/rh/routes.tsx:198
msgid "justfix.rhNoRsUnitsMeansNoRentHistory"
msgstr "You may still submit a request to the DHCR to make sure, but they may not have a rent history on file to send you. In this case, <0>you would not receive a rent history</0> in the mail."

#: frontend/lib/rh/email-to-dhcr.tsx:24
msgid "justfix.rhRequestToDhcr"
msgstr "<0>DHCR administrator,</0><1>I, {0}, am currently living at {1} in apartment {2}, and would like to request the complete Rent History for this apartment back to the year 1984.</1><2>Thank you,<3/>{3}</2>"

#: frontend/lib/rh/routes.tsx:179
msgid "justfix.rhRsUnitsAreGoodSign"
msgstr "While this data doesn’t guarantee that your apartment is rent stabilized, it’s a good sign that the DHCR has a rent history on file to send you."

#: frontend/lib/rh/routes.tsx:302
msgid "justfix.rhWarningAboutNotReceiving"
msgstr "<0>If your apartment has never been rent stabilized:</0> you will not receive a rent history in the mail. The DHCR only has rent histories for apartments that were rent stabilized at some point in time."

#: frontend/lib/rh/routes.tsx:279
msgid "justfix.rhWhatHappensNext"
msgstr "<0>If your apartment is currently rent stabilized, or has been at any point in the past:</0> you should receive your Rent History in the mail in about a week. Your Rent History is an important document—it shows the registered rents in your apartment since 1984. You can learn more about it and how it can help you figure out if you’re being overcharged on rent at the <1>Met Council on Housing guide to Rent Stabilization Overcharges</1> or by checking out our <2>Learning Center article on Rent Overcharge</2>."

#: frontend/lib/common-steps/ask-name.tsx:36
msgid "justfix.whyIsAccountNeeded"
msgstr "An account allows you to securely create, send and access letters that help you exercise your tenant rights."

#: frontend/lib/start-account-or-login/ask-phone-number.tsx:39
msgid "justfix.whyIsPhoneNumberNeeded"
msgstr "We’ll use this information to either:<0><1>Log you into your existing account</1><2>Match with a pre-existing account </2><3>Sign you up for a new account.</3></0><4/>An account will allow you to return to our tools at any point in the process without having to start from the beginning, download any documents you complete, and be notified of relevant changes to policies that affect you."

#: frontend/lib/laletterbuilder/letter-builder/habitability/habitability-letter-content.tsx:20
msgid "laletterbuilder.emailToLandlordBody"
msgstr "<0>Please see letter attached from <1/>. </0><2>In order to document communications and avoid misunderstandings, please correspond with <3/> via email at <4>{0}</4> or mail rather than a phone call or in-person visit.</2>"

#: frontend/lib/laletterbuilder/about.tsx:54
msgid "laletterbuilder.explanationAboutWhyWeMadeThisSite"
msgstr "We made this site because xyz"

#: frontend/lib/laletterbuilder/faq-content.tsx:43
msgid "laletterbuilder.faq.retaliation"
msgstr "Exercising your tenant rights can be scary. Remember it is within your right to ask for repairs and live in a home free of harassment. If your landlord is retaliating against you, contact SAJE to speak with a housing rights organizer."

#: frontend/lib/laletterbuilder/faq-content.tsx:33
msgid "laletterbuilder.faq.timesensitive"
msgstr "If you live in the City of Los Angeles, call Urgent Repair Program at (213) 808-8562. If you live in a non-incorporated area of the County of Los Angeles, Call Consumer & Business Affairs at (800) 593-8222."

#: frontend/lib/laletterbuilder/faq-content.tsx:54
msgid "laletterbuilder.faq.undocumented"
msgstr "Yes. Your immigration status does not affect your tenant rights."

#: frontend/lib/laletterbuilder/faq-content.tsx:10
msgid "laletterbuilder.faq.whentosend"
msgstr "Create a letter to formally request repairs or document harassment situations. The letter creates a paper trail of your communication if you decide to contact the Los Angeles Housing Department (LAHD)."

#: frontend/lib/laletterbuilder/faq-content.tsx:20
msgid "laletterbuilder.faq.whocanhelp"
msgstr "Give SAJE a call at <0/> and let them know you need help creating a letter. You can also attend a <1>Tenant Action Clinic</1>."

#: frontend/lib/laletterbuilder/letter-builder/habitability/habitability-letter-content.tsx:97
msgid "laletterbuilder.habitability.access-intro"
msgstr "Below are dates that I am available to be at my home to let in a repair worker. Please contact me (using the information provided at the top of this letter) in order to make arrangements."

#: frontend/lib/laletterbuilder/letter-builder/habitability/habitability-letter-content.tsx:92
msgid "laletterbuilder.habitability.access-title"
msgstr "Available access dates"

#: frontend/lib/laletterbuilder/letter-builder/habitability/habitability-letter-content.tsx:104
msgid "laletterbuilder.habitability.access-warning"
msgstr "Be advised that you are required by law to provide a <0>24-hour written notice of intent</0> to enter the unit to make repairs pursuant California Civil Code 1954. Anyone coming to perform a repair inspection and/or repairs should arrive on the date and time mutually agreed upon."

#: frontend/lib/laletterbuilder/letter-builder/habitability/habitability-letter-content.tsx:117
msgid "laletterbuilder.habitability.consequences"
msgstr "You have 10 business days from the date of this letter to address the repairs outlined. If the repairs are not initiated and/or completed within this reasonable timeframe, I will have to report my habitability issues to the Los Angeles Housing and Community Investment Department (HCID), the Los Angeles Department of Public Health/(LADPH) and the Department of Building and Safety (LADBS)."

#: frontend/lib/laletterbuilder/letter-builder/habitability/habitability-letter-content.tsx:84
msgid "laletterbuilder.habitability.intro-1"
msgstr "This letter is to notify you that I need the following repairs in my home referenced below and/or in the public areas of the building:"

#: frontend/lib/laletterbuilder/letter-builder/habitability/issues.tsx:101
msgid "laletterbuilder.issues.addRepairDetails"
msgstr "You can share more details with your landlord if they respond, or with <0>LAHD</0> at <1/>."

#: frontend/lib/laletterbuilder/letter-builder/habitability/issues.tsx:91
msgid "laletterbuilder.issues.repairNotListed"
msgstr "The Notice to Repair letter will formally document your request for repairs. Once you arrange access dates that work for everyone, you can inform the landlord or property manager about any other repairs you need."

#: frontend/lib/laletterbuilder/components/landlord-info.tsx:48
msgid "laletterbuilder.landlord.whereToFindInfo"
msgstr "By law your landlord is required to provide contact information. If you’re unable to get this information, attend the <0>Tenant Action Clinic</0> to get help."

#: frontend/lib/laletterbuilder/about.tsx:72
msgid "laletterbuilder.madeByBlurb"
msgstr "LaLetterBuilder is made by <0>JustFix</0>, a non-profit organization that co-designs and builds tools for tenants, housing organizers, and legal advocates fighting displacement in New York City."

#: frontend/lib/laletterbuilder/components/review-your-rights.tsx:20
msgid "laletterbuilder.retaliationInfo"
msgstr "<0>If your landlord is retaliating against you for exercising your rights, you can:</0><1><2><3>Attend SAJE'S <4>Tenant Action Clinic</4></3></2><5><6>File a complaint with <7>Los Angeles Housing Department (LAHD)</7>if you live in the City of LA or <8>Public Health</8> if you live someplace else in LA County</6></5></1>"

#: frontend/lib/laletterbuilder/components/review-your-rights.tsx:14
msgid "laletterbuilder.reviewTenantRightsIntro"
msgstr "Tenants have a right to a safe home, without harassment. Sending a letter to notify your landlord is within your rights."

#: frontend/lib/laletterbuilder/letter-builder/choose-letter.tsx:118
#: frontend/lib/laletterbuilder/letter-builder/send-options.tsx:25
msgid "no printing"
msgstr "no printing"

#: frontend/lib/norent/data/faqs-content.tsx:215
msgid "norent.additionalInstructionsForConnectingWithOrganizers"
msgstr "<0/><1>You can also connect with your neighbors and organize your building to demand more by taking collective action. Read more about forming tenant unions and starting a rent strike at <2/>.</1>"

#: frontend/lib/norent/letter-builder/confirmation.tsx:164
msgid "norent.callToActionForCancelRentCampaign"
msgstr "<0>Our homes, health, and collective safety and futures are on the line. Millions of us don’t know how we are going to pay our rent, mortgage, or utilities on June 1st, yet landlords and banks are expecting payment as if it’s business as usual. It’s not.</0><1>Join millions of us to fight for a future free from debt and to win a national suspension on rent, mortgage and utility payments!</1>"

#: frontend/lib/norent/data/faqs-content.tsx:265
msgid "norent.definitionOfEvictionMoratorium"
msgstr "<0>An “eviction moratorium” can mean something different in every jurisdiction, but in short, a moratorium temporarily pauses certain types of evictions.</0><1>The exact means by which this pause is enforced and the types of cases that are paused, varies across cities and states. Depending on the jurisdiction, courts may simply be closed or not processing eviction filings, sheriffs may not be enforcing eviction orders, or there may be some combination of these and other methods of suspending evictions.</1><2>NoRent.org will support you with the process of navigating these different rules. You can also read more about the tenant protections in your jurisdiction at the Anti-Eviction Mapping Project’s <3/>.</2>"

#: frontend/lib/norent/letter-email-to-user.tsx:95
msgid "norent.doINeedToSendAB832LetterEveryMonth"
msgstr "Yes. Follow these instructions even if you have sent a letter to your landlord each month that you have not paid. And send a new declaration for every month moving forward (through September 2021)."

#: frontend/lib/norent/letter-email-to-user.tsx:105
msgid "norent.doIStillHaveToPayMyRentAB832"
msgstr "On or before 6/30/2021 you must decide whether to pay 25% of the rent for each month from September 2020 to September 2021. That’s 13 months multiplied by 25%. If after consulting with an attorney, you determine that you do not want to be in eviction court, pay the 25%. Tenants with severely bad conditions or living in illegal units should talk with an attorney before deciding whether to pay."

#: frontend/lib/norent/letter-builder/confirmation.tsx:25
msgid "norent.emailBodyTemplateForSharingNoRent"
msgstr "I used www.norent.org to tell my landlord that I'm unable to pay this month's rent. This free tool helps you build and send a letter to your landlord, cites legal protections in your state, and connects you to other people in your community working to #cancelrent"

#: frontend/lib/norent/letter-content.tsx:71
msgid "norent.emailToLandlordBody_v2"
msgstr "<0>Please see letter attached from <1/>. </0><2>In order to document communications and avoid misunderstandings, please correspond with <3/> via email at <4>{0}</4> or mail rather than a phone call or in-person visit.</2>"

#: frontend/lib/norent/about.tsx:79
msgid "norent.explanationAboutWhyWeMadeThisSite"
msgstr "Tenants across the nation are being impacted by COVID-19 in ways that are affecting their abilities to pay rent. We made this tool to empower tenants to exercise their rights during this pandemic."

#: frontend/lib/norent/homepage.tsx:128
msgid "norent.explanationOfPartnerships"
msgstr "Our free letter builder was built with <0>lawyers and non-profit tenants rights organizations</0> across the nation to ensure that your letter gives you the most protections based on your state."

#: frontend/lib/norent/data/faqs-content.tsx:290
msgid "norent.explanationOfWhatHappensWhenEvictionMoratoriumEnds"
msgstr "<0>Once a moratorium is lifted, eviction processes in courts and enforcement by local law enforcement may resume.</0><1>If we don’t win additional demands (such as a rent freeze and suspension of rent payments) before the end of these “eviction moratoriums”, then cases will restart, evictions will continue, and new cases will be filed.</1><2>We are working hard to push for an immediate rent freeze and rent suspension, among other demands. This is the time to organize! Get involved at <3/>.</2>"

#: frontend/lib/norent/data/faqs-content.tsx:227
msgid "norent.explanationOfWhatToolDoes"
msgstr "<0>NoRent.org guides you through the process of notifying your landlord that you cannot pay the rent due to a COVID-19 related issue. We’ll also help you learn more about the rights that protect tenants in your state and refer you to resources to take legal or organizing action.</0>"

#: frontend/lib/norent/data/faqs-content.tsx:311
msgid "norent.explanationOfWithholdingRent"
msgstr "<0>There’s a difference between a “rent strike”, or withholding rent, and not paying rent. This letter notifies the landlord that you’re not paying rent due to financial impacts of COVID-19, which is a way of delaying rent payments now.</0><1>Withholding your rent, or a rent strike, is declaring that you will not pay the rent, regardless of whether you’re able to. This may put you at risk of legal eviction for failure to pay the rent. You should never withhold rent alone and should only do so when you have gotten the support and buy-in of everyone in your building.</1><2>While this is risky, withholding rent can be an important tactic for tenants to build a movement. If your neighbors are considering a rent strike, you may want to refer to the resources below on how to organize, and to contact organizations that have provided tools and resources.</2>"

#: frontend/lib/norent/letter-email-to-user.tsx:72
msgid "norent.howDoesLetterHelpWithAB3088"
msgstr "<0>Using this declaration satisfies any local requirements to notify your landlord.</0><1><2>It provides a defense to an eviction case based on nonpayment of rent; and</2><3>It converts your rent to “civil debt.” This means that the landlord can file a small claims case for the unpaid rent. If a landlord gets a judgment for the unpaid rent in small claims court, the landlord can collect that judgment by garnishing the tenant’s paycheck, levying the tenant’s bank account, etc.</3></1>"

#: frontend/lib/norent/data/faqs-content.tsx:347
msgid "norent.howToConnectWithManufacturedHomeOwners"
msgstr "<0>Join a movement of manufactured homeowners who are standing together to make their communities affordable, healthy, safe, and beautiful places to live. Mobile Home/Manufactured Home Owners: <1/> to hold corporate community owners accountable.</0>"

#: frontend/lib/norent/data/faqs-content.tsx:136
msgid "norent.infoAboutCollectiveOrganizing"
msgstr "<0>The most important place to start is where you live. Connect safely with other tenants in your building or home and start by organizing a means of communicating with one another to find out what issues and needs you share in common.</0><1>For more resources on forming a tenant union check out <2/>. You may also connect with local organizing groups affiliated with the national <3/>.</1>"

#: frontend/lib/norent/data/faqs-content.tsx:359
msgid "norent.instructionsForAfterSendingLetter"
msgstr "<0>After you send this letter, your landlord may get in touch with you to ask for more information or discuss a repayment plan. Make sure all your communication is documented by letter, email, or text message. Avoid engaging in negotiation other than agreeing to pay a reasonable portion of your rent that you are sure you can afford without putting your health at risk. Don’t agree to move. You can find further legal assistance at <1/>.</0><2>You should continue to collect documentation that shows you’ve been financially impacted by COVID-19.</2>"

#: frontend/lib/norent/data/faqs-content.tsx:128
msgid "norent.instructionsForConnectingWithOrganizers"
msgstr "<0>Connect to organizers through the <1/>, a national alliance of organizers building the tenant movement since 2007. You can join their call for renters across the country to fight for the cancellation of rent at <2/>.</0>"

#: frontend/lib/norent/letter-builder/welcome.tsx:12
msgid "norent.introductionToLetterBuilderSteps"
msgstr "In order to benefit from the eviction protections that local elected officials have put in place, you should notify your landlord of your non-payment for reasons related to COVID-19. <0>In the event that your landlord tries to evict you, the courts will see this as a proactive step that helps establish your defense.</0>"

#: frontend/lib/norent/letter-content.tsx:216
msgid "norent.letter.conclusion"
msgstr "<0>Congress passed the CARES Act on March 27, 2020 (Public Law 116-136). Tenants in covered properties are also protected from eviction for non-payment or any other reason until August 23, 2020. Please let me know right away if you believe this property is not covered by the CARES Act and explain why the property is not covered.</0><1>In order to document our communication and to avoid misunderstandings, please reply to me via mail or text rather than a call or visit.</1><2>Thank you for your understanding and cooperation.</2>"

#: frontend/lib/norent/letter-content.tsx:209
msgid "norent.letter.floridaAddition"
msgstr "I have suffered a loss of employment, diminished wages or business income, or other monetary loss realized during the Florida State of Emergency directly impacting my ability to make rent payments."

#: frontend/lib/norent/letter-builder/know-your-rights.tsx:103
msgid "norent.letter.lacountydisclaimer2022v3"
msgstr "As required under section VI.A.1 of the January 25, 2022 Resolution of the Board of Supervisors of the County of Los Angeles Further Amending and Restating the County of Los Angeles COVID-19 Tenant Protections Resolution:"

#: frontend/lib/norent/letter-builder/letter-preview.tsx:68
msgid "norent.letter.noteAboutLetterStructureOnPreview"
msgstr "Please note that your declaration letter will be structured as follows to meet the requirements under section VI.A.1 of the January 25, 2022 Resolution of the Board of Supervisors of the County of Los Angeles Further Amending and Restating the County of Los Angeles COVID-19 Tenant Protections Resolution:"

#: frontend/lib/norent/letter-content.tsx:161
msgid "norent.letter.v1NonPayment"
msgstr "This letter is to notify you that I will be unable to pay rent starting on <0/> and until further notice due to loss of income, increased expenses, and/or other financial circumstances related to COVID-19."

#: frontend/lib/norent/letter-content.tsx:169
msgid "norent.letter.v1NonPayment_multipleDates"
msgstr "This letter is to notify you that I will be unable to pay rent for the following months and until further notice due to loss of income, increased expenses, and/or other financial circumstances related to COVID-19:"

#: frontend/lib/norent/letter-content.tsx:190
msgid "norent.letter.v2Hardship"
msgstr "This letter is to notify you that I have experienced a loss of income, increased expenses and/or other financial circumstances related to the pandemic. Until further notice, the COVID-19 emergency may impact my ability to pay rent. I am not waiving my right to assert any other defenses."

#: frontend/lib/norent/letter-content.tsx:200
msgid "norent.letter.v3FewProtections"
msgstr "This letter is to advise you of protections in place for tenants in {0}. I am not waiving my right to assert any other defenses."

#: frontend/lib/norent/letter-content.tsx:91
msgid "norent.letterBodyCaliforniaLaCountyVIA1v2"
msgstr "<0>As required under section VI.A.1 of the January 25, 2022 Resolution of the Board of Supervisors of the County of Los Angeles Further Amending and Restating the County of Los Angeles COVID-19 Tenant Protections Resolution, this declaration letter is in regards to rent payment for the following months:</0><1/><2>My household income for the above month is at or below 80 percent of the Area Median Income.</2><3>I am unable to pay the above months' rent due to a Financial Impact Related to COVID-19. I hereby certify that I have one of the following Financial Impacts:</3><4><5>Substantial loss of household income caused by the COVID-19 pandemic;</5><6>Loss of revenue or business due to business closure;</6><7>Increased costs;</7><8>Reduced revenues or other similar reasons impacting my ability to pay rent due;</8><9>Loss of compensable hours of work or wages, or layoffs; or</9><10>Extraordinary out-of-pocket medical expenses.</10></4><11>The Financial Impact was related to COVID-19 in one or more of the following ways:</11><12><13>A suspected or confirmed case of COVID-19, or caring for a household or family member who has a suspected or confirmed case of COVID-19;</13><14>Lay-off, loss of compensable work hours, or other reduction or loss of income or revenue resulting from a business closure or other economic or employer impacts related to COVID-19;</14><15>Compliance with an order or recommendation of the County’s Health Officer to stay at home, self-quarantine, or avoid congregating with others during the state of emergency;</15><16>Extraordinary out-of-pocket medical expenses related to the diagnosis of, testing for, and/or treatment of COVID-19; or</16><17>Childcare needs arising from school closures in response to COVID-19.</17></12><18>This notice is being provided within seven (7) days of when the above months' rent was due. Or, if this notice is being provided later than seven (7) days after that date, extenuating circumstances exist which prevented me from providing this notice sooner.</18>"

#: frontend/lib/norent/data/faqs-content.tsx:47
msgid "norent.listOfSuggestedNonpaymentDocumentation"
msgstr "<0>While you wait for your landlord to respond, gather as much documentation as you can. Some types of documentation you can gather include:</0><1><2><3>Employer Letter</3>: A letter from your employer or a co-worker citing COVID-19 showing job loss or hours reduction as a result of COVID-19.</2><4><5>Unemployment Benefits Documents</5>: These are documents that show you’ve applied for or received benefits from the Employment Development Department.</4><6><7>Paystubs</7>: These can be paychecks from before you were terminated or laid-off. If you have had a change in hours, you can send your paychecks before and after that change.</6><8><9>COVID-19 related expenses</9>: These can be receipts showing that you have had increased expenses from issues resulting from the coronavirus, including childcare costs, expenses from complying with public health directives, or other related expenses.</8><10><11>Child’s Enrollment</11>: This might be a notice that your child’s school has closed due to COVID-19. Evidence of your child’s enrollment may also be included.</10><12><13>Financial Statements</13>: These can be budgets, bank statements, or personal records demonstrating how your income was interrupted by COVID-19 related disruption to your job or business. Be sure to avoid sending any sensitive personal financial information you may not want your landlord to view.</12><14><15>COVID-19 Medical records</15>: This might include extraordinary out-of-pocket medical expenses related to the diagnosis and testing for and/or treatment of COVID-19. Due to the sensitivity of medical records, you may not want to send these to your landlord. However, you should keep these expenses for your own record. This can be used as evidence in case you are asked in court proceedings to provide evidence of extraordinary out-of-pocket COVID-19-related medical expenses for you or a family member.</14><16><17>Other evidence of COVID-19 related financial impact</17>: This can be any other evidence that demonstrates how COVID-19 has impacted your ability to pay rent.</16></1>"

#: frontend/lib/norent/letter-builder/los-angeles-know-your-rights.tsx:35
msgid "norent.losAngelesKyrPostProtectionExpiration"
msgstr "We’ve worked with the non-profit organization <0>SAJE</0> to provide additional support once you’ve sent your letter. You can learn more about eviction protections for Los Angeles residents at <1>Stay Housed LA</1>."

#: frontend/lib/norent/about.tsx:99
msgid "norent.madeByBlurb"
msgstr "NoRent.org is made by <0>JustFix</0>, a non-profit organization that co-designs and builds tools for tenants, housing organizers, and legal advocates fighting displacement in New York City."

#: frontend/lib/norent/letter-builder/welcome.tsx:23
msgid "norent.outlineOfLetterBuilderSteps"
msgstr "<0>In the next few steps, we’ll build your letter using the following information. Have this information on hand if possible:</0><1><2><3>your phone number, email address, and residence</3></2><4><5>your landlord or management company’s mailing and/or email address</5></4></1>"

#: frontend/lib/laletterbuilder/letter-builder/habitability/letter-email-to-user.tsx:33
#: frontend/lib/norent/letter-email-to-user.tsx:141
msgid "norent.sajeBlockQuote"
msgstr "Since 1996 SAJE has been a force for economic justice in our community focusing on tenant rights, healthy housing, and equitable development. SAJE believes that the fate of city neighborhoods should be decided by those who dwell there, and convenes with other organizations to ensure this occurs in a manner that is fair, replicable, and sustainable. Housing is a human right."

#: frontend/lib/norent/letter-email-to-user.tsx:160
msgid "norent.sajeFacebookLive"
msgstr "<0>SAJE is also hosting Tenant Rights Q&A every Wednesday on Facebook Live:</0><1><2>English 11am-12pm</2><3>Spanish 12:30pm-1:30pm</3></1>"

#: frontend/lib/laletterbuilder/letter-builder/habitability/letter-email-to-user.tsx:46
#: frontend/lib/norent/letter-email-to-user.tsx:154
msgid "norent.sajePhoneCalls"
msgstr "Strategic Actions for a Just Economy (SAJE) is available for phone calls at (213) 745-9961, Monday-Friday from 10:00am-6:00pm."

#: frontend/lib/norent/homepage.tsx:254
msgid "norent.sampleNoRentLetter"
msgstr "<0>I am writing to inform you that I have experienced a loss of income, increased expenses and/or other financial circumstances related to the pandemic. Until further notice, the COVID-19 emergency may impact my ability to pay rent.</0><1/><2>Tenants in Florida are protected from eviction for non-payment by Executive Order 20-94, issued by Governor Ron DeSantis on April 2, 2020.</2><3/><4>Tenants in covered properties are also protected from eviction, fees, penalties, and other charges related to non-payment by the CARES Act (Title IV, Sec. 4024) enacted by Congress on March 27, 2020.</4><5/><6>Along with my neighbors, I am organizing, encouraging, and/or participating in a tenant organization so that we may support</6>"

#: frontend/lib/norent/data/faqs-content.tsx:15
msgid "norent.sendCDCDeclarationBlurb"
msgstr "You may want to <0>send a declaration</0> under the Order issued by the Centers for Disease Control and Prevention (CDC) to provide renters with protection from eviction. Learn more about the CDC declaration before sending your landlord a notice."

#: frontend/lib/norent/letter-email-to-user.tsx:177
msgid "norent.tenantsTogetherDescription"
msgstr "You can contact Tenants Together, a statewide coalition of local tenant organizations dedicated to defending and advancing the rights of California tenants to safe, decent, and affordable housing."

#: frontend/lib/norent/letter-builder/confirmation.tsx:23
msgid "norent.tweetTemplateForSharingNoRent"
msgstr "No idea how you'll pay rent this month? Tell your landlord with norent.org from @JustFixNYC. This free tool sends a certified letter informing them of your protections. Join the #cancelrent movement at norent.org."

#: frontend/lib/norent/letter-email-to-user.tsx:118
msgid "norent.whatIfMyLandlordSendsMeANoticeAB3088"
msgstr "If you have sent the declaration and the owner sends you a notice to pay rent with a declaration, read it, if it is the same as the one you have sent to them already, date, sign and send it exactly as instructed in the notice to pay rent or quit. Note that sometimes owners change the address or the way to pay when they send a notice to pay rent or quit. Follow the instructions in the notice to pay rent or quit."

#: frontend/lib/norent/letter-email-to-user.tsx:28
msgid "norent.whatIsAB832partOne"
msgstr "AB832 is now state law and extends tenant protection until September 30, 2021. The Act extends tenant protections included in the Tenant, Homeowner, and Small Landlord Relief and Stabilization Act of 2020 (AB3088) and SB91 to September 30, 2021. These protections were originally set to expire on June 30, 2021 under SB91. The Act includes the same eligibility and program rules as before including:"

#: frontend/lib/norent/letter-email-to-user.tsx:37
msgid "norent.whatIsAB832partTwo"
msgstr "<0><1>Limiting public disclosure of eviction cases involving nonpayment of rent between March 4, 2020 and September 30, 2021.</1><2>Protects low-income tenants from landlords assigning or selling their rental debt to a third-party debt collector.</2><3>“Pay or Quit” Notice period for nonpayment of rent extended from 3 to 15 days.</3><4>Protects tenants from being evicted for “just cause” if landlord is shown to be really evicting the tenant for COVID-19 related nonpayment of rent.</4><5>Landlord may not charge late fees for nonpayment of rent between March 1, 2020 and September 30, 2021 to tenants who have attested they are experiencing a COVID-19-related hardship.</5><6>Require landlords to notify all tenants who owe back rent about the availability of their rights and the rental assistance program via an informational notice by February 28, 2021.</6></0>"

#: frontend/lib/norent/data/faqs-content.tsx:120
msgid "norent.whatToDoIfLandlordRetaliates"
msgstr "<0>It’s normal to feel anxious or scared that your landlord will retaliate. If your landlord is harassing you, denying you repairs, or trying to illegally evict you, reach out to legal assistance at <1/> and connect with tenant organizers at <2/>.</0>"

#: frontend/lib/norent/data/faqs-content.tsx:239
msgid "norent.whoThisToolIsFor"
msgstr "<0>If you’re not able to pay the rent this month because of a COVID-19 related issue (i.e. employment changes, loss of income, medical expenses, or loss of childcare) this tool is for you. Although the rules for exercising your rights will vary by state, NoRent.org can help walk you through the complexities and connect you to resources.</0>"

#: frontend/lib/norent/data/faqs-content.tsx:252
msgid "norent.whyYouShouldNotifyAboutNotPayingRent"
msgstr "<0>In some states, in order to benefit from the eviction protections that elected officials have put in place you should notify your landlord of your non-payment for reasons related to COVID-19. In the event that your landlord tries to evict you, the courts may view this as a proactive step that helps establish your defense.</0>"

#: frontend/lib/norent/data/faqs-content.tsx:378
msgid "norent.whyYouStillOweRentAfterSendingLetter"
msgstr "<0>Yes, you’ll still owe rent after sending the letter because our state and federal governments have not adopted a rent cancellation policy. Call for cancellation of rent at <1/>.</0>"

#: frontend/lib/norent/components/helmet.tsx:13
msgid "pay rent, rent, can't pay rent, june rent, june 1"
msgstr "pay rent, rent, can't pay rent, june rent, june 1"

#. This is used to describe a link to another website that is only available in English.
#: frontend/lib/ui/localized-outbound-link.tsx:44
msgid "{0} (in English)"
msgstr "{0} (in English)"

#: frontend/lib/forms/chars-remaining.tsx:18
msgid "{remaining, plural, one {1 character remaining} other {# characters remaining}}"
msgstr "{remaining, plural, one {1 character remaining} other {# characters remaining}}"

#: frontend/lib/norent/letter-builder/confirmation.tsx:111
msgid "{stateName} has specific documentation requirements to support your letter to your landlord."
msgstr "{stateName} has specific documentation requirements to support your letter to your landlord."<|MERGE_RESOLUTION|>--- conflicted
+++ resolved
@@ -1487,15 +1487,11 @@
 msgid "JustFix can text me to follow up about my housing issues."
 msgstr "JustFix can text me to follow up about my housing issues."
 
-<<<<<<< HEAD
 #: frontend/lib/ui/footer.tsx:27
 msgid "JustFix is a registered 501(c)(3) nonprofit organization."
 msgstr "JustFix is a registered 501(c)(3) nonprofit organization."
 
 #: frontend/lib/laletterbuilder/letter-builder/my-letters.tsx:110
-=======
-#: frontend/lib/laletterbuilder/letter-builder/my-letters.tsx:113
->>>>>>> 0b2ba56e
 msgid "JustFix is preparing your letter"
 msgstr "JustFix is preparing your letter"
 
