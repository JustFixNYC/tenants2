--- conflicted
+++ resolved
@@ -2089,13 +2089,10 @@
 msgid "Your apartment may be rent stabilized."
 msgstr "Your apartment may be rent stabilized."
 
-<<<<<<< HEAD
-=======
 #: frontend/lib/rh/rental-history.tsx:165
 msgid "Your building had {0, plural, one {1 rent stabilized unit} other {# rent stabilized units}} in {1}, according to property tax documents."
 msgstr "Your building had {0, plural, one {1 rent stabilized unit} other {# rent stabilized units}} in {1}, according to property tax documents."
 
->>>>>>> 5178309b
 #: frontend/lib/data-driven-onboarding/data-driven-onboarding.tsx:316
 msgid "Your building had {0, plural, one {one rent stabilized unit} other {# rent stabilized units}} in {1}."
 msgstr "Your building had {0, plural, one {one rent stabilized unit} other {# rent stabilized units}} in {1}."
