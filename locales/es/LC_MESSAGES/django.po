msgid ""
msgstr ""
"Project-Id-Version: tenants2\n"
"Report-Msgid-Bugs-To: \n"
<<<<<<< HEAD
"POT-Creation-Date: 2020-10-11 22:40+0000\n"
"PO-Revision-Date: 2020-06-15 15:39\n"
=======
"POT-Creation-Date: 2020-10-11 12:24+0000\n"
"PO-Revision-Date: 2020-10-13 21:44\n"
>>>>>>> 4d5b72b4
"Last-Translator: \n"
"Language-Team: Spanish\n"
"Language: es_ES\n"
"MIME-Version: 1.0\n"
"Content-Type: text/plain; charset=UTF-8\n"
"Content-Transfer-Encoding: 8bit\n"
"Plural-Forms: nplurals=2; plural=(n != 1);\n"
"X-Crowdin-Project: tenants2\n"
"X-Crowdin-Project-ID: 402800\n"
"X-Crowdin-Language: es-ES\n"
"X-Crowdin-File: /master/locales/en/LC_MESSAGES/django.po\n"
"X-Crowdin-File-ID: 42\n"

#: frontend/templates/frontend/safe_mode_ui.html:9
msgid "This site is currently in <strong>compatibility mode</strong>. For an enhanced experience, you can disable it, but this may cause compatibility issues with your current browser."
msgstr "Este sitio está actualmente en <strong>modo de compatibilidad</strong>. Para una experiencia mejor, puede desactivarlo, pero esto puede causar problemas de compatibilidad con su navegador actual."

#: frontend/templates/frontend/safe_mode_ui.html:12
msgid "Deactivate compatibility mode"
msgstr "Desactivar modo de compatibilidad"

#: frontend/templates/frontend/safe_mode_ui.html:26
msgid "Having problems using this page? We're sorry for the inconvenience. Activate this site's <strong>compatibility mode</strong> for a better experience."
msgstr "¿Tienes problemas al usar esta página? Disculpa las molestias. Activa el <strong>modo de compatibilidad</strong> para una experiencia mejor."

#: frontend/templates/frontend/safe_mode_ui.html:29
msgid "Activate compatibility mode"
msgstr "Activar modo de compatibilidad"

#: frontend/templates/frontend/safe_mode_ui.html:33
msgid "close"
msgstr "cerrar"

#: norent/forms.py:44
#, python-format
msgid "%(city)s, %(state_name)s doesn't seem to exist!"
msgstr "¡%(city)s, %(state_name)s no existe!"

#: norent/letter_sending.py:119
#, python-format
msgid "%(name)s you've sent your letter of non-payment of rent. You can track the delivery of your letter using USPS Tracking: %(url)s."
msgstr "%(name)s has enviado tu carta de no pago de renta. Puedes seguir la entrega de tu carta usando USPS Tracking: %(url)s."

#: norent/schema.py:492
#, python-format
msgid "Welcome to %(site_name)s, a product by JustFix.nyc. We'll be sending you notifications from this phone number."
msgstr "Bienvenido/a %(site_name)s, un producto de JustFix.nyc. Te enviaremos notificaciones desde este número de teléfono."

#: onboarding/forms.py:52
msgid "Please either provide an apartment number or check the \"I have no apartment number\" checkbox (but not both)."
msgstr "Por favor proporcione un número de apartamento o marque la casilla \"No tengo número de apartamento\" (pero no ambos)."

#: onboarding/forms.py:58
msgid "Please either provide an apartment number or check the \"I have no apartment number\" checkbox."
msgstr "Por favor proporcione un número de apartamento o marque la casilla \"No tengo ningún número de apartamento\"."

#: project/forms.py:13
msgid "Please choose at least one option."
msgstr "Por favor, escoja al menos una opción."

#: project/forms.py:62
msgid "Invalid phone number or password."
msgstr "Número de teléfono o contraseña no válidos."

#: project/forms.py:109
msgid "A user with that email address already exists."
msgstr "Ya existe un usuario con esa dirección de correo electrónico."

#: project/forms.py:136
msgid "Passwords do not match!"
msgstr "¡Las contraseñas no coinciden!"

#: project/password_reset.py:69
#, fuzzy, python-format
#| msgid "%(site_name)s here! Your verification code is %(code)s."
msgid "Your %(site_name)s verification code"
msgstr "Aquí %(site_name)s! Tu código de verificación es %(code)s."

#: project/password_reset.py:70
#, python-format
msgid "%(site_name)s here! Your verification code is %(code)s."
msgstr "Aquí %(site_name)s! Tu código de verificación es %(code)s."

#: project/tests/test_compilemessages.py:6
msgid "Hello world"
msgstr "Hola mundo"

#: project/util/address_form_fields.py:71
msgid "The address provided is invalid."
msgstr "La dirección proporcionada no es válida."

#: project/util/mailing_address.py:19
msgid "Enter a valid U.S. zip code."
msgstr "Introduzca un código postal válido en los Estados Unidos de América."

#: project/util/phone_number.py:25
#, python-format
msgid "U.S. phone numbers must be %(phone_number_len)s digits."
msgstr "Los números de teléfono de Estados Unidos de América deben tener %(phone_number_len)s dígitos."

#: project/util/phone_number.py:30
msgid "Phone numbers can only contain digits."
msgstr "Los números de teléfono sólo pueden contener números."

#: project/util/phone_number.py:34
#, python-format
msgid "%(areacode)s is an invalid area code."
msgstr "%(areacode)s no es un prefijo telefónico válido."

#: project/util/phone_number.py:68
msgid "This does not look like a U.S. phone number. Please include the area code, e.g. (555) 123-4567."
msgstr "Ese no parece un número de teléfono de los Estados Unidos de América. Por favor, incluye el prefijo telefónico, por ejemplo, (555) 123-4567."
<|MERGE_RESOLUTION|>--- conflicted
+++ resolved
@@ -2,13 +2,8 @@
 msgstr ""
 "Project-Id-Version: tenants2\n"
 "Report-Msgid-Bugs-To: \n"
-<<<<<<< HEAD
-"POT-Creation-Date: 2020-10-11 22:40+0000\n"
-"PO-Revision-Date: 2020-06-15 15:39\n"
-=======
 "POT-Creation-Date: 2020-10-11 12:24+0000\n"
 "PO-Revision-Date: 2020-10-13 21:44\n"
->>>>>>> 4d5b72b4
 "Last-Translator: \n"
 "Language-Team: Spanish\n"
 "Language: es_ES\n"
@@ -81,13 +76,7 @@
 msgid "Passwords do not match!"
 msgstr "¡Las contraseñas no coinciden!"
 
-#: project/password_reset.py:69
-#, fuzzy, python-format
-#| msgid "%(site_name)s here! Your verification code is %(code)s."
-msgid "Your %(site_name)s verification code"
-msgstr "Aquí %(site_name)s! Tu código de verificación es %(code)s."
-
-#: project/password_reset.py:70
+#: project/password_reset.py:65
 #, python-format
 msgid "%(site_name)s here! Your verification code is %(code)s."
 msgstr "Aquí %(site_name)s! Tu código de verificación es %(code)s."
