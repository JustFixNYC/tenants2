msgid ""
msgstr ""
"Project-Id-Version: tenants2\n"
"Report-Msgid-Bugs-To: \n"
"POT-Creation-Date: 2022-02-23 19:00+0000\n"
<<<<<<< HEAD
"PO-Revision-Date: 2022-02-23 19:10\n"
=======
"PO-Revision-Date: 2021-12-07 22:06\n"
>>>>>>> ca6f17f9
"Last-Translator: \n"
"Language-Team: Spanish\n"
"Language: es_ES\n"
"MIME-Version: 1.0\n"
"Content-Type: text/plain; charset=UTF-8\n"
"Content-Transfer-Encoding: 8bit\n"
"Plural-Forms: nplurals=2; plural=(n != 1);\n"
"X-Crowdin-Project: tenants2\n"
"X-Crowdin-Project-ID: 402800\n"
"X-Crowdin-Language: es-ES\n"
"X-Crowdin-File: /master/locales/en/LC_MESSAGES/django.po\n"
"X-Crowdin-File-ID: 53\n"

#: evictionfree/declaration_sending.py:100
#, python-format
msgid "%(name)s, your eviction protection form has been emailed to your landlord."
msgstr "%(name)s, tu formulario de protección contra el desalojo ha sido enviado por correo electrónico al dueño de tu edificio."

#: evictionfree/declaration_sending.py:132
#, python-format
msgid "%(name)s, a hard copy of your eviction protection form has been mailed to your landlord via USPS mail. You can track the delivery of your hard copy form using USPS Tracking: %(url)s."
msgstr "%(name)s, también se le envió una copia impresa de tu formulario al dueño de tu edificio por correo postal de USPS. Puedes dar seguimiento a la entrega de tu formulario impreso utilizando la herramienta de seguimiento de correspondencia de USPS: %(url)s."

#: evictionfree/declaration_sending.py:175
#, python-format
msgid "%(name)s, your eviction protection form has been emailed to your local housing court."
msgstr "%(name)s, tu formulario de protección contra el desalojo ha sido enviado por correo electrónico a la corte de vivienda local."

#: evictionfree/declaration_sending.py:248
#, python-format
msgid "%(name)s, you can download a PDF of your completed declaration form by logging back into your account: %(url)s."
msgstr "%(name)s, también puedes bajarte un PDF de tu formulario de declaración regresando a tu cuenta: %(url)s."

#: evictionfree/declaration_sending.py:256
#, python-format
msgid "For more information about New York’s eviction protections and your rights as a tenant, visit %(url)s. To get involved in organizing and the fight to #StopEvictions and #CancelRent, follow us on Twitter at @RTCNYC and @housing4allNY."
msgstr "Para obtener más información sobre las protecciones de desalojo de Nueva York y tus derechos como inquilino, visita %(url)s. Para participar en la organización y en la lucha para #StopEvictions (parar los desalojos) y #CancelRent (cancelar la renta), síguenos en Twitter: @RTCNYC y @ housing4allNY."

#: evictionfree/schema.py:97
msgid "You have already sent a hardship declaration form!"
msgstr "¡Ya has enviado un formulario de declaración de penuria!"

#: evictionfree/schema.py:99
msgid "You haven't provided any landlord details yet!"
msgstr "¡Aún no has proporcionado detalles sobre el dueño de tu edificio!"

#: evictionfree/schema.py:104
msgid "You must be in the state of New York to use this tool!"
msgstr "¡Debes estar en el estado de Nueva York para usar esta herramienta!"

#: evictionfree/schema.py:112
msgid "You haven't provided details for your hardship declaration form yet!"
msgstr "¡Aún no has proporcionado detalles para tu formulario de declaración de penuria!"

#: evictionfree/schema.py:119
msgid "This form can only be used from the Eviction Free NY site."
msgstr "Este formulario sólo se puede utilizar desde el sitio web Eviction Free NY."

#: evictionfree/schema.py:126
msgid "This tool has been suspended! Please reload the page for more details."
msgstr "¡Esta herramienta ha sido suspendida! Por favor, recarga la página para más detalles."

#: frontend/templates/frontend/safe_mode_ui.html:9
msgid "This site is currently in <strong>compatibility mode</strong>. For an enhanced experience, you can disable it, but this may cause compatibility issues with your current browser."
msgstr "Este sitio está actualmente en <strong>modo de compatibilidad</strong>. Para una experiencia mejor, puede desactivarlo, pero esto puede causar problemas de compatibilidad con su navegador actual."

#: frontend/templates/frontend/safe_mode_ui.html:12
msgid "Deactivate compatibility mode"
msgstr "Desactivar modo de compatibilidad"

#: frontend/templates/frontend/safe_mode_ui.html:26
msgid "Having problems using this page? We're sorry for the inconvenience. Activate this site's <strong>compatibility mode</strong> for a better experience."
msgstr "¿Tienes problemas al usar esta página? Disculpa las molestias. Activa el <strong>modo de compatibilidad</strong> para una experiencia mejor."

#: frontend/templates/frontend/safe_mode_ui.html:29
msgid "Activate compatibility mode"
msgstr "Activar modo de compatibilidad"

#: frontend/templates/frontend/safe_mode_ui.html:33
msgid "close"
msgstr "cerrar"

#: norent/forms.py:65
#, python-format
msgid "%(city)s, %(state_name)s doesn't seem to exist!"
msgstr "¡%(city)s, %(state_name)s no existe!"

#: norent/letter_sending.py:38
<<<<<<< HEAD
#, python-format
=======
#, fuzzy, python-format
#| msgid "%(name)s you've sent your letter of non-payment of rent. You can track the delivery of your letter using USPS Tracking: %(url)s."
>>>>>>> ca6f17f9
msgid "%(name)s you've sent your letter of non-payment of rent. You can track the delivery of your letter using USPS Tracking: %(url)s."
msgstr "%(name)s has enviado tu carta de no pago de renta. Puedes seguir la entrega de tu carta usando USPS Tracking: %(url)s."

#: norent/schema.py:236
#, python-format
msgid "Please enter a valid ZIP code for %(state_name)s."
msgstr "Por favor, introduzca un código postal válido para %(state_name)s."

#: norent/schema.py:243
msgid "Your address appears to be within New York City. Please go back and enter \"New York City\" as your city."
msgstr "Tu dirección parece estar dentro de la ciudad de Nueva York. Por favor, vuelve atrás para introducir \"New York City\" como tu ciudad."

#: norent/schema.py:451
#, python-format
msgid "Welcome to %(site_name)s, a product by JustFix.nyc. We'll be sending you notifications from this phone number."
msgstr "Bienvenido/a %(site_name)s, un producto de JustFix.nyc. Te enviaremos notificaciones desde este número de teléfono."

#: norent/sms_reminders.py:26
#, python-format
msgid "%(first_name)s, you've previously created an account on NoRent.org. The California Tenant Relief Act of 2020 was extended by the new law SB91. In order to be protected from eviction, you must send a new declaration letter to your landlord through NoRent.org: %(norentUrl)s"
msgstr "%(first_name)s, previamente creaste una cuenta en NoRent.org. La Ley de Alivio de Inquilinos de California de 2020 fue ampliada por la nueva ley SB91. Para estar protegido del desalojo, debes enviar una nueva carta de declaración al dueño o manager de tu edificio a través de NoRent.org: %(norentUrl)s"

#: norent/sms_reminders.py:33
#, python-format
msgid "%(first_name)s, you've previously created an account on NoRent.org. The California Tenant Relief Act of 2020 was extended by the new law AB832. In order to be protected from eviction, you must send a new declaration letter to your landlord through NoRent.org: %(norentUrl)s"
msgstr "%(first_name)s, previamente creaste una cuenta en NoRent.org. La Ley de Alivio de Inquilinos de California de 2020 fue ampliada por la nueva ley AB832. Para estar protegido del desalojo, debes enviar una nueva carta de declaración al dueño o manager de tu edificio a través de NoRent.org: %(norentUrl)s"

#: norent/sms_reminders.py:40
#, python-format
msgid "This is NoRent, texting from a new number. You’ve previously created an account on NoRent.org. On Friday, Oct 1, 2021, California’s statewide protections for tenants unable to pay rent due to COVID-19 (AB832) expired. If you have not submitted a declaration for a month you were unable to pay rent, do so now through NoRent.org: %(norentUrl)s. We also strongly encourage you to apply for government rental assistance through Housing is Key: %(housingIsKeyUrl)s or call 833-430-2122."
msgstr "Esto es “No Rent,” mandando un mensaje de texto desde un nuevo numero. Previamente, usted ha creado una cuenta con norent.org. El día viernes, el 1 de octubre de 2021, las protecciones en todo el estado de California para los inquilinos que no pueden pagan su renta por COVID-19 (AB 832) expiraron. Si usted no ha enviado su declaración para un mes en que no podía pagar la renta, hay que hacerlo ahora por %(norentUrl)s. También, nosotros le recomendemos fuertemente, que solicite asistencia de la renta del gobierno por Housing is Key: %(housingIsKeyUrl)s o por llamar a 833-430-2122."

#: norent/sms_reminders.py:50
#, python-format
msgid "%(first_name)s, you've previously created an account on NoRent.org. If you are unable to pay rent next month AND you have a COVID-19 related reason for not paying, we recommend that on or before your rent due date or within 7 days of your rent due date, you send a new AB832 declaration to your landlord through NoRent.org: %(norentUrl)s"
msgstr "%(first_name)s, previamente creaste una cuenta de usuario en NoRent.org. Si no puedes pagar el alquiler el mes que viene y tienes una razón relacionada con COVID-19 para no pagar, recomendamos que envíes una nueva declaración AB832 al dueño o manager de tu edificio a través de NoRent.org: %(norentUrl)s antes de la fecha de vencimiento de la renta, en el día mismo o dentro de los 7 días siguientes."

#: onboarding/forms.py:60
msgid "Please either provide an apartment number or check the \"I have no apartment number\" checkbox (but not both)."
msgstr "Por favor proporcione un número de apartamento o marque la casilla \"No tengo número de apartamento\" (pero no ambos)."

#: onboarding/forms.py:68
msgid "Please either provide an apartment number or check the \"I have no apartment number\" checkbox."
msgstr "Por favor proporcione un número de apartamento o marque la casilla \"No tengo ningún número de apartamento\"."

#: onboarding/schema_util.py:16
msgid "You haven't provided any account details yet!"
msgstr "¡Aún no has proporcionado detalles de cuenta!"

#: project/forms.py:14
msgid "Please choose at least one option."
msgstr "Por favor, escoja al menos una opción."

#: project/forms.py:105
msgid "Invalid phone number or password."
msgstr "Número de teléfono o contraseña no válidos."

#: project/forms.py:157
msgid "A user with that email address already exists."
msgstr "Ya existe un usuario con esa dirección de correo electrónico."

#: project/forms.py:191
msgid "Passwords do not match!"
msgstr "¡Las contraseñas no coinciden!"

#: project/password_reset.py:69
#, python-format
msgid "Your %(site_name)s verification code"
msgstr "Tu código de verificación de %(site_name)s"

#: project/password_reset.py:70
#, python-format
msgid "%(site_name)s here! Your verification code is %(code)s."
msgstr "Aquí %(site_name)s! Tu código de verificación es %(code)s."

#: project/tests/test_compilemessages.py:6
#: texting/tests/test_sms_reminder.py:19
msgid "Hello world"
msgstr "Hola mundo"

#: project/util/address_form_fields.py:72
msgid "The address provided is invalid."
msgstr "La dirección proporcionada no es válida."

#: project/util/mailing_address.py:18
msgid "Enter a valid U.S. zip code."
msgstr "Introduzca un código postal válido en los Estados Unidos de América."

#: project/util/phone_number.py:25
#, python-format
msgid "U.S. phone numbers must be %(phone_number_len)s digits."
msgstr "Los números de teléfono de Estados Unidos de América deben tener %(phone_number_len)s dígitos."

#: project/util/phone_number.py:31
msgid "Phone numbers can only contain digits."
msgstr "Los números de teléfono sólo pueden contener números."

#: project/util/phone_number.py:36
#, python-format
msgid "%(areacode)s is an invalid area code."
msgstr "%(areacode)s no es un prefijo telefónico válido."

#: project/util/phone_number.py:70
msgid "This does not look like a U.S. phone number. Please include the area code, e.g. (555) 123-4567."
msgstr "Ese no parece un número de teléfono de los Estados Unidos de América. Por favor, incluye el prefijo telefónico, por ejemplo, (555) 123-4567."<|MERGE_RESOLUTION|>--- conflicted
+++ resolved
@@ -3,11 +3,7 @@
 "Project-Id-Version: tenants2\n"
 "Report-Msgid-Bugs-To: \n"
 "POT-Creation-Date: 2022-02-23 19:00+0000\n"
-<<<<<<< HEAD
 "PO-Revision-Date: 2022-02-23 19:10\n"
-=======
-"PO-Revision-Date: 2021-12-07 22:06\n"
->>>>>>> ca6f17f9
 "Last-Translator: \n"
 "Language-Team: Spanish\n"
 "Language: es_ES\n"
@@ -96,12 +92,7 @@
 msgstr "¡%(city)s, %(state_name)s no existe!"
 
 #: norent/letter_sending.py:38
-<<<<<<< HEAD
-#, python-format
-=======
-#, fuzzy, python-format
-#| msgid "%(name)s you've sent your letter of non-payment of rent. You can track the delivery of your letter using USPS Tracking: %(url)s."
->>>>>>> ca6f17f9
+#, python-format
 msgid "%(name)s you've sent your letter of non-payment of rent. You can track the delivery of your letter using USPS Tracking: %(url)s."
 msgstr "%(name)s has enviado tu carta de no pago de renta. Puedes seguir la entrega de tu carta usando USPS Tracking: %(url)s."
 
