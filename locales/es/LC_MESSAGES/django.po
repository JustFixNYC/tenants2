--- conflicted
+++ resolved
@@ -3,11 +3,7 @@
 "Project-Id-Version: tenants2\n"
 "Report-Msgid-Bugs-To: \n"
 "POT-Creation-Date: 2021-02-01 17:11+0000\n"
-<<<<<<< HEAD
 "PO-Revision-Date: 2021-02-01 17:18\n"
-=======
-"PO-Revision-Date: 2021-01-29 19:16\n"
->>>>>>> aa8f701a
 "Last-Translator: \n"
 "Language-Team: Spanish\n"
 "Language: es_ES\n"
@@ -27,16 +23,9 @@
 msgstr "%(name)s, tu formulario de protección contra el desalojo ha sido enviado por correo electrónico al dueño de tu edificio."
 
 #: evictionfree/declaration_sending.py:133
-<<<<<<< HEAD
 #, python-format
 msgid "%(name)s, a hard copy of your eviction protection form has been mailed to your landlord via USPS mail. You can track the delivery of your hard copy form using USPS Tracking: %(url)s."
 msgstr "%(name)s, también se le envió una copia impresa de tu formulario al dueño de tu edificio por correo postal de USPS. Puedes dar seguimiento a la entrega de tu formulario impreso utilizando la herramienta de seguimiento de correspondencia de USPS: %(url)s."
-=======
-#, fuzzy, python-format
-#| msgid "%(name)s A hard copy of your eviction protection form has been mailed to your landlord via USPS mail. You can track the delivery of your hard copy form using USPS Tracking: %(url)s."
-msgid "%(name)s, a hard copy of your eviction protection form has been mailed to your landlord via USPS mail. You can track the delivery of your hard copy form using USPS Tracking: %(url)s."
-msgstr "%(name)s También se le envió una copia impresa de tu formulario al dueño de tu edificio por correo postal de USPS. Puedes dar seguimiento a la entrega de tu formulario impreso utilizando la herramienta de seguimiento de correspondencia de USPS: %(url)s."
->>>>>>> aa8f701a
 
 #: evictionfree/declaration_sending.py:176
 #, python-format
@@ -46,7 +35,6 @@
 #: evictionfree/declaration_sending.py:249
 #, python-format
 msgid "%(name)s, you can download a PDF of your completed declaration form by logging back into your account: %(url)s."
-<<<<<<< HEAD
 msgstr "%(name)s, también puedes bajarte un PDF de tu formulario de declaración regresando a tu cuenta: %(url)s."
 
 #: evictionfree/declaration_sending.py:257
@@ -54,16 +42,6 @@
 msgid "For more information about New York’s eviction protections and your rights as a tenant, visit %(url)s. To get involved in organizing and the fight to #StopEvictions and #CancelRent, follow us on Twitter at @RTCNYC and @housing4allNY."
 msgstr "Para obtener más información sobre las protecciones de desalojo de Nueva York y tus derechos como inquilino, visita %(url)s. Para participar en la organización y en la lucha para #StopEvictions (parar los desalojos) y #CancelRent (cancelar la renta), síguenos en Twitter: @RTCNYC y @ housing4allNY."
 
-=======
-msgstr ""
-
-#: evictionfree/declaration_sending.py:257
-#, fuzzy, python-format
-#| msgid "%(name)s, For more information about New York’s eviction protections and your rights as a tenant, visit %(url)s. To get involved in organizing and the fight to #StopEvictions and #CancelRent, follow us on Twitter at @RTCNYC and @housing4allNY."
-msgid "For more information about New York’s eviction protections and your rights as a tenant, visit %(url)s. To get involved in organizing and the fight to #StopEvictions and #CancelRent, follow us on Twitter at @RTCNYC and @housing4allNY."
-msgstr "%(name)s, Para obtener más información sobre las protecciones de desalojo de Nueva York y tus derechos como inquilino, visita %(url)s. Para participar en la organización y en la lucha para #StopEvictions (parar los desalojos) y #CancelRent (cancelar la renta), síguenos en Twitter: @RTCNYC y @ housing4allNY."
-
->>>>>>> aa8f701a
 #: evictionfree/schema.py:86
 msgid "You have already sent a hardship declaration form!"
 msgstr "¡Ya has enviado un formulario de declaración de penuria!"
