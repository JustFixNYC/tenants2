--- conflicted
+++ resolved
@@ -114,16 +114,10 @@
 msgstr "Tu dirección parece estar dentro de la ciudad de Nueva York. Por favor, vuelve atrás para introducir \"New York City\" como tu ciudad."
 
 #: norent/schema.py:451
-<<<<<<< HEAD
-#, python-format
-msgid "Welcome to %(site_name)s, a product by JustFix. We'll be sending you notifications from this phone number."
-msgstr ""
-=======
 #, fuzzy, python-format
 #| msgid "Welcome to %(site_name)s, a product by JustFix. We'll be sending you notifications from this phone number."
 msgid "Welcome to %(site_name)s, a product by JustFix. We'll be sending you notifications from this phone number."
 msgstr "Bienvenido/a %(site_name)s, un producto de JustFix. Te enviaremos notificaciones desde este número de teléfono."
->>>>>>> 2b1dcaf5
 
 #: norent/sms_reminders.py:26
 #, python-format
