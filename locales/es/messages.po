msgid ""
msgstr ""
"POT-Creation-Date: 2020-05-05 12:34+0000\n"
"Mime-Version: 1.0\n"
"Content-Type: text/plain; charset=UTF-8\n"
"Content-Transfer-Encoding: 8bit\n"
"X-Generator: @lingui/cli\n"
"X-Crowdin-SourceKey: msgstr\n"
"Language: es\n"
"Project-Id-Version: tenants2\n"
"Report-Msgid-Bugs-To: \n"
"PO-Revision-Date: 2020-12-08 18:40\n"
"Last-Translator: \n"
"Language-Team: Spanish\n"
"Plural-Forms: nplurals=2; plural=(n != 1);\n"
"X-Crowdin-Project: tenants2\n"
"X-Crowdin-Project-ID: 402800\n"
"X-Crowdin-Language: es-ES\n"
"X-Crowdin-File: /master/locales/en/messages.po\n"
"X-Crowdin-File-ID: 40\n"

#. This is used when showing the translation of English content in the user's language. It should be localized to use the name of the language itself, e.g. 'Spanish translation'.
#: frontend/lib/ui/cross-language.tsx:8
msgid "(Name of your language) translation"
msgstr "Traducción en español"

#: frontend/lib/norent/letter-builder/letter-preview.tsx:123
msgid "(Note: the email will be sent in English)"
msgstr "(Nota: tenga en cuenta que el correo electrónico se enviará en inglés)"

#: frontend/lib/rh/rental-history.tsx:216
msgid "(Note: the request will be sent in English)"
msgstr "(Nota: tenga en cuenta que la solicitud se enviará en inglés)"

#: frontend/lib/norent/letter-builder/landlord-email.tsx:39
msgid "(optional)"
msgstr "(opcional)"

#: frontend/lib/rh/rental-history.tsx:38
msgid "*Division of Housing and Community Renewal"
msgstr "*División de Vivienda y Renovación de la Comunidad"

#: frontend/lib/norent/homepage.tsx:185
msgid "8 Minutes"
msgstr "8 minutos"

#: frontend/lib/pages/cross-site-terms-opt-in.tsx:31
msgid "<0/> makes use of a <1/> and <2/>, which you can review."
msgstr "<0/> usa una <1/> y unos <2/>, que puedes revisar."

#: frontend/lib/norent/letter-content.tsx:15
msgid "<0>Declaration of COVID-19 Related Financial Distress</0><1/>Compliant with Section 20 of the COVID-19 Tenant Relief Act of 2020, AB 3088"
msgstr "<0>Declaración de Complicaciones Financieras Relacionadas con el COVID-19</0><1/>Conforme con la Sección 20 de la Ley de Alivio de Inquilinos COVID-19 de 2020, AB 3088"

#: frontend/lib/data-driven-onboarding/data-driven-onboarding.tsx:440
msgid "<0>Free tools for you to fight for a safe and healthy home</0><1>Enter your address to learn more.</1>"
msgstr "<0>Herramientas gratuitas para luchar por un hogar seguro y saludable</0><1>Introduce tu dirección para saber más.</1>"

#: frontend/lib/norent/letter-email-to-user.tsx:234
msgid "<0>Hello {0},</0><1>You've sent your NoRent letter. Attached to this email is a PDF copy for your records.</1>"
msgstr "<0>Hola {0},</0><1>Has enviado tu carta de NoRent. Aquí tienes una copia PDF para tus archivos adjunta a este correo electrónico.</1>"

#: frontend/lib/norent/data/faqs-content.tsx:389
msgid "<0>If your landlord is trying to illegally evict you, reach out to legal assistance at <1/> immediately.</0>"
msgstr "<0>Si el dueño de tu edificio te está intentando desalojar de forma ilegal, contacta con asistencia legal en <1/> inmediatamente.</0>"

#: frontend/lib/norent/data/faqs-content.tsx:114
msgid "<0>If you’re facing an emergency, you can find further legal assistance in your state at <1/>.</0>"
msgstr "<0>Si te enfrentas a una emergencia, puede encontrar asistencia legal adicional en tu estado en <1/>.</0>"

#: frontend/lib/norent/data/faqs-content.tsx:192
#: frontend/lib/norent/data/faqs-content.tsx:200
msgid "<0>No, you can use this website to send a letter to your landlord via email or USPS mail. You do not have to pay for the letter to be mailed.</0>"
msgstr "<0>No, puedes utilizar este sitio web para enviar una carta al dueño de tu edificio por correo electrónico o correo postal vía USPS. No tienes que pagar para que la carta sea enviada por correo postal.</0>"

#: frontend/lib/norent/components/footer.tsx:51
msgid "<0>NoRent</0> <1>brought to you by JustFix.nyc</1>"
msgstr "<0>NoRent</0> <1>es proporcionado por JustFix.nyc</1>"

#: frontend/lib/norent/components/letter-counter.tsx:15
msgid "<0>NoRent</0> <1>letters sent by tenants across the USA</1><2>Since April 2020</2>"
msgstr "<0>NoRent</0> <1>cartas de enviadas por inquilinos en todo Estados Unidos (EEUU)</1><2>Desde Abril del 2020</2>"

#: frontend/lib/norent/letter-content.tsx:22
msgid "<0>Notice of COVID-19 impact on rent</0><1/>at <2/>"
msgstr "<0>Aviso de impacto del COVID-19 en la renta</0><1/>en <2/>"

#. heading of formal letter
#: frontend/lib/util/letter-content-util.tsx:40
msgid "<0>To</0><1/><2>From</2><3/>"
msgstr "<0>De</0><1/><2>Hasta</2><3/>"

#: frontend/lib/norent/letter-builder/rent-periods.tsx:39
msgid "<0>We aren't including months that you have already informed your landlord about in previous letters.</0>"
msgstr "<0>No incluimos meses en los que ya has informado al dueño de tu edificio anteriormente.</0>"

#: frontend/lib/norent/data/faqs-content.tsx:173
#: frontend/lib/norent/data/faqs-content.tsx:180
msgid "<0>Yes, this is a free website created by 501(c)3 non-profit organizations across the United States.</0>"
msgstr "<0>Sí, este es un sitio web gratuito creado por organizaciones sin fines de lucro, con exención tributaria 501(c)(3), en todo Estados Unidos (EEUU).</0>"

#: frontend/lib/norent/letter-builder/post-signup-no-protections.tsx:8
msgid "<0>Your account is set up.</0><1>We do not currently recommend sending this notice of non-payment to your landlord. <2/></1>"
msgstr "<0>Tu cuenta está configurada.</0><1>Actualmente, no recomendamos enviar esta notificación de falta de pago al dueño o manager de tu edificio. <2/></1>"

#: frontend/lib/norent/homepage.tsx:103
msgid "A national tool by non-profit <0>JustFix.nyc</0>"
msgstr "Una herramienta nacional por <0>JustFix.nyc</0>, organización sin fines de lucro"

#: frontend/lib/norent/about.tsx:48
#: frontend/lib/norent/about.tsx:53
#: frontend/lib/norent/components/footer.tsx:40
#: frontend/lib/norent/site.tsx:74
msgid "About"
msgstr "Acerca de"

#: frontend/lib/data-driven-onboarding/data-driven-onboarding.tsx:403
msgid "Actions"
msgstr "Acciones"

#: frontend/lib/forms/address-and-borough-form-field.tsx:9
#: frontend/lib/norent/letter-builder/ask-national-address.tsx:99
msgid "Address"
msgstr "Dirección"

#: frontend/lib/norent/data/faqs-content.tsx:11
msgid "After Sending Your Letter"
msgstr "Después de enviar tu carta"

#: frontend/lib/norent/homepage.tsx:293
msgid "After sending your letter, we can connect you to <0>local groups</0> to organize for greater demands with other tenants."
msgstr "Después de enviar tu carta, podemos conectarte con <0>grupos locales</0> para que te organizes con tus vecinos para hacer mayores demandas y ejercer tus derechos."

#: frontend/lib/norent/letter-builder/letter-preview.tsx:20
msgid "After this step, you cannot go back to make changes. But don’t worry, we’ll explain what to do next."
msgstr "Después de este paso, no puedes volver a hacer cambios. Pero no te preocupes, te explicaremos qué hacer después de enviar la carta."

#: frontend/lib/norent/homepage.tsx:221
msgid "After you’ve reviewed your letter, we send it to your landlord on your behalf by email and by certified mail, depending on the contact information that you provide us."
msgstr "Después de que hayas revisado tu carta, la enviaremos a tu arrendador por correo electrónico y por correo certificado, según la información de contacto que nos hayas proporcionado."

#: common-data/us-state-choices.ts:66
msgid "Alabama"
msgstr "Alabama"

#: frontend/lib/pages/not-found.tsx:12
msgid "Alas."
msgstr "Mecachis."

#: common-data/us-state-choices.ts:65
msgid "Alaska"
msgstr "Alaska"

#: frontend/lib/norent/components/subscribe.tsx:34
msgid "All set! Thanks for subscribing!"
msgstr "¡Todo listo! ¡Gracias por suscribirte!"

#: frontend/lib/norent/homepage.tsx:188
msgid "Answer a few questions about yourself and your landlord or management company. It'll take no more than 8 minutes."
msgstr "Contesta algunas preguntas sobre ti y sobre el dueño o manager de tu edificio. Tardarás menos de 8 minutos."

#: common-data/issue-choices.ts:157
msgid "Apartment Needs Painting"
msgstr "El apartamento necesita pintura"

#: frontend/lib/forms/apt-number-form-fields.tsx:13
#: frontend/lib/rh/rental-history.tsx:120
msgid "Apartment number"
msgstr "Número de apartamento"

#: frontend/lib/norent/log-out.tsx:11
msgid "Are you sure you want to log out?"
msgstr "¿Estás seguro de que quieres cerrar la sesión?"

#: frontend/lib/norent/letter-builder/ask-national-address.tsx:50
msgid "Are you sure you want to proceed with the following address?"
msgstr "¿Seguro que quieres continuar con la siguiente dirección?"

#: common-data/us-state-choices.ts:67
msgid "Arizona"
msgstr "Arizona"

#: common-data/us-state-choices.ts:68
msgid "Arkansas"
msgstr "Arkansas"

#: frontend/lib/ui/buttons.tsx:38
msgid "Back"
msgstr "Atrás"

#: frontend/lib/norent/faqs.tsx:111
msgid "Back to top"
msgstr "Volver al inicio de esta sección"

#: frontend/lib/norent/homepage.tsx:71
msgid "Banning evictions"
msgstr "Prohibir desalojos"

#: common-data/issue-choices.ts:174
#: common-data/issue-choices.ts:189
#: common-data/issue-choices.ts:215
#: common-data/issue-choices.ts:230
msgid "Baseboards Defective"
msgstr "Zócalo defectuoso"

#: common-data/issue-choices.ts:249
msgid "Bathtub: Cracked Tub"
msgstr "Bañera: Agrietada"

#: common-data/issue-choices.ts:254
msgid "Bathtub: Drain Stoppage"
msgstr "Bañera: Desagüe atascado"

#: common-data/issue-choices.ts:251
msgid "Bathtub: Faucets not installed"
msgstr "Bañera: No hay grifo"

#: common-data/issue-choices.ts:252
msgid "Bathtub: Faucets not working"
msgstr "Bañera: Grifo no funciona"

#: common-data/issue-choices.ts:250
msgid "Bathtub: Leaky Faucet"
msgstr "Bañera: Grifo con fugas"

#: common-data/issue-choices.ts:253
msgid "Bathtub: Pipes Leaking"
msgstr "Bañera: Tuberías con fugas"

#: frontend/lib/norent/letter-builder/letter-preview.tsx:61
msgid "Before you send your letter, let's review what will be sent to make sure all the information is correct."
msgstr "Antes de enviar tu carta, revisémosla para asegurarnos de que toda la información es correcta."

#: frontend/lib/norent/the-letter.tsx:56
msgid "Benefit from the eviction protections that local elected officials have put in place, by notifying your landlord of your inability to pay rent for reasons related to COVID-19"
msgstr "Aprovecha las protecciones de desalojo en tu estado notificando al dueño de tu edificio de que no puedes pagar la renta por razones relacionadas con el COVID-19"

#: common-data/issue-choices.ts:274
msgid "Broken/no smoke/Co2 detector"
msgstr "Sin detector de Co2 o humo"

#: frontend/lib/norent/faqs.tsx:89
msgid "Browse the FAQs"
msgstr "Explora las preguntas más frecuentes"

#: common-data/issue-choices.ts:271
msgid "Bug Infestation"
msgstr "Infestación de insectos"

#: frontend/lib/norent/homepage.tsx:39
msgid "Build a letter using our free letter builder"
msgstr "Crea una carta con nuestro generador de cartas gratis"

#: frontend/lib/norent/components/footer.tsx:31
#: frontend/lib/norent/site.tsx:65
msgid "Build my Letter"
msgstr "Crear mi carta"

#: frontend/lib/norent/homepage.tsx:29
msgid "Build my letter"
msgstr "Crear mi carta"

#: frontend/lib/norent/letter-builder/confirmation.tsx:153
msgid "Build power in numbers"
msgstr "Construye poder común"

#: frontend/lib/norent/letter-builder/welcome.tsx:16
msgid "Build your letter"
msgstr "Crea tu carta"

#: frontend/lib/data-driven-onboarding/data-driven-onboarding.tsx:215
msgid "Buildings in your landlord's portfolio are located in {0, plural, one {one zip code.} other {# zip codes.}}"
msgstr "Los edificios en el portafolio del dueño de tu edificio se encuentran en {0, plural, one {un código postal.} other {# código postales.}}"

#: common-data/issue-choices.ts:165
msgid "Buzzer Broken"
msgstr "Timbre Roto"

#: common-data/issue-choices.ts:164
msgid "Buzzer Defective"
msgstr "Timbre Defectuoso"

#: frontend/lib/norent/data/faqs-content.tsx:41
msgid "COVID-19 Emergency Tenant Protections & Rent Strikes Map"
msgstr "Mapa de huelgas de renta y protección para inquilinos ante la emergencia generada por el COVID-19"

#: common-data/us-state-choices.ts:69
msgid "California"
msgstr "California"

#: frontend/lib/norent/components/helmet.tsx:55
#: frontend/lib/norent/homepage.tsx:89
msgid "Can't pay rent?"
msgstr "¿No puedes pagar la renta?"

#: frontend/lib/forms/clear-session-button.tsx:9
msgid "Cancel"
msgstr "Cancelar"

#: frontend/lib/norent/data/state-localized-resources.tsx:24
msgid "Cancel Rent Campaign"
msgstr "Campaña para la Anulación de la Renta"

#: frontend/lib/rh/rental-history.tsx:128
msgid "Cancel request"
msgstr "Cancelar solicitud"

#: frontend/lib/norent/homepage.tsx:70
msgid "Cancelling rent"
msgstr "Cancelar la renta"

#: common-data/issue-choices.ts:179
#: common-data/issue-choices.ts:194
#: common-data/issue-choices.ts:220
#: common-data/issue-choices.ts:235
msgid "Ceiling Falling/Fell"
msgstr "Techo Colapsado/Se Colapsa"

#: common-data/issue-choices.ts:180
#: common-data/issue-choices.ts:195
#: common-data/issue-choices.ts:221
#: common-data/issue-choices.ts:236
msgid "Ceiling Leaking"
msgstr "Techo Gotea"

#: frontend/lib/norent/letter-builder/know-your-rights.tsx:30
msgid "Check out these valuable resources for your state:"
msgstr "Explora otros recursos específicos para tu estado:"

#: frontend/lib/norent/letter-builder/confirmation.tsx:64
msgid "Check your email for additional important information on next steps."
msgstr "Revisa tu correo electrónico para información importante adicional y siguientes pasos."

#: frontend/lib/norent/homepage.tsx:42
msgid "Cite up-to-date legal ordinances in your letter"
msgstr "Cita ordenanzas legales actuales en tu carta"

#: frontend/lib/norent/letter-builder/landlord-mailing-address.tsx:45
msgid "City"
msgstr "Ciudad"

#: frontend/lib/forms/city-and-state-form-field.tsx:15
msgid "City/township/borough"
msgstr "Ciudad/pueblo/municipalidad"

#: frontend/lib/norent/data/faqs-content.tsx:44
msgid "Click here to join MHAction’s movement"
msgstr "Haz clic aquí para unirte al movimiento de MH Action"

#: frontend/lib/norent/letter-builder/confirmation.tsx:176
msgid "Click here to join MHAction’s movement to hold corporate community owners accountable."
msgstr "Haga clic aquí para unirte al movimiento de MH Action y hacer que los propietarios de la comunidad corporativa rindan cuentas."

#: frontend/lib/norent/start-account-or-login/ask-phone-number.tsx:54
msgid "Click here to learn more about our privacy policy."
msgstr "Haga clic aquí para obtener más información sobre nuestra política de privacidad."

#: common-data/issue-choices.ts:149
msgid "Cockroaches"
msgstr "Cucarachas"

#: frontend/lib/norent/homepage.tsx:301
msgid "Collective action is a powerful tool for:"
msgstr "La acción colectiva es una herramienta poderosa para:"

#: common-data/us-state-choices.ts:70
msgid "Colorado"
msgstr "Colorado"

#: frontend/lib/norent/letter-builder/more-letters.tsx:15
msgid "Come back next month to send another letter if you still can't pay rent."
msgstr "Vuelve el mes que viene para enviar otra carta si todavía no puedes pagar la renta."

#: frontend/lib/norent/about.tsx:11
msgid "Community Justice Project"
msgstr "Community Justice Project"

#: frontend/lib/norent/letter-builder/create-account.tsx:35
msgid "Confirm password"
msgstr "Confirma la contraseña"

#: frontend/lib/norent/start-account-or-login/set-password.tsx:22
msgid "Confirm your new password"
msgstr "Confirma tu nueva contraseña"

#: frontend/lib/norent/letter-builder/ask-national-address.tsx:37
#: frontend/lib/norent/letter-builder/ask-nyc-address.tsx:25
msgid "Confirming the address"
msgstr "Confirmando la dirección"

#: frontend/lib/norent/letter-builder/ask-city-state.tsx:21
msgid "Confirming the city"
msgstr "Confirmando la ciudad"

#: common-data/us-state-choices.ts:71
msgid "Connecticut"
msgstr "Connecticut"

#: frontend/lib/norent/data/faqs-content.tsx:10
msgid "Connecting With Others"
msgstr "Poniéndose en contacto con otros"

#: frontend/lib/norent/letter-builder/confirmation.tsx:131
msgid "Contact a lawyer if your landlord retaliates"
msgstr "Ponte en contacto con un abogado si el dueño de tu edificio toma represalias"

#: frontend/lib/norent/letter-builder/error-pages.tsx:32
#: frontend/lib/norent/letter-builder/error-pages.tsx:44
#: frontend/lib/rh/rental-history.tsx:201
msgid "Continue"
msgstr "Continuar"

#: frontend/lib/rh/rental-history.tsx:201
msgid "Continue anyway"
<<<<<<< HEAD
msgstr "Continue anyway"
=======
msgstr ""
>>>>>>> f16452fd

#: frontend/lib/norent/letter-builder/error-pages.tsx:25
msgid "Continue to the confirmation page for information about the last letter you sent and next steps you can take."
msgstr "Sigue a la página de confirmación para obtener información sobre la última carta que enviaste y los siguientes pasos que puedes tomar."

#: common-data/issue-choices.ts:203
msgid "Cracked Sink"
msgstr "Lavabo Agrietado"

#: common-data/issue-choices.ts:170
#: common-data/issue-choices.ts:187
#: common-data/issue-choices.ts:213
#: common-data/issue-choices.ts:228
msgid "Cracked walls"
msgstr "Paredes Agrietadas"

#. salutation of formal letter
#: frontend/lib/util/letter-content-util.tsx:48
msgid "Dear <0/>,"
msgstr "Estimado/a <0/>,"

#: frontend/lib/norent/homepage.tsx:248
msgid "Dear Landlord/Management."
msgstr "Estimado dueño/manager del edificio."

#: common-data/us-state-choices.ts:72
msgid "Delaware"
msgstr "Delaware"

#: frontend/lib/norent/letter-builder/confirmation.tsx:71
msgid "Details about your latest letter"
msgstr "Detalles sobre tu última carta"

#: frontend/lib/ui/footer.tsx:12
msgid "Developed with <0>Law Help Interactive</0>"
msgstr "Desarrollado con <0>Law Help Interactive</0>"

#: common-data/us-state-choices.ts:73
msgid "District of Columbia"
msgstr "Distrito de Columbia"

#: frontend/lib/norent/data/faqs-content.tsx:188
msgid "Do I have to go to the post office to mail my letter?"
msgstr "¿Tengo que ir a la oficina de correos para enviar mi carta?"

#: frontend/lib/norent/letter-email-to-user.tsx:72
msgid "Do I need to send this declaration every month?"
msgstr "¿Necesito enviar esta declaración cada mes?"

#: frontend/lib/norent/letter-email-to-user.tsx:82
msgid "Do I still have to pay my rent?"
msgstr "¿Aún tengo que pagar la renta?"

#: frontend/lib/norent/letter-builder/ask-city-state.tsx:23
msgid "Do you live in {0}, {1}?"
msgstr "¿Vives en {0}, {1}?"

#: frontend/lib/norent/letter-builder/landlord-mailing-address.tsx:23
msgid "Do you still want to mail to:"
msgstr "¿Aún deseas continuar?"

#: frontend/lib/norent/log-out.tsx:14
msgid "Don’t worry, we’ll save your progress so you’ll be able to come back to your last step when you log back in."
msgstr "No te preocupes, guardaremos tus respuestas para que puedas empezar desde donde te quedaste cuando vuelvas a conectarte."

#: common-data/issue-choices.ts:177
#: common-data/issue-choices.ts:192
#: common-data/issue-choices.ts:218
#: common-data/issue-choices.ts:233
msgid "Door Broken"
msgstr "Puerta Rota"

#: common-data/issue-choices.ts:161
msgid "Door Lock Broken"
msgstr "Cerrojo Roto"

#: common-data/issue-choices.ts:160
msgid "Door Lock Defective"
msgstr "Cerrojo Defectuoso"

#: common-data/issue-choices.ts:163
msgid "Doorbell Broken"
msgstr "Timbre Roto"

#: common-data/issue-choices.ts:162
msgid "Doorbell Defective"
msgstr "Timbre Defectuoso"

#: common-data/issue-choices.ts:209
msgid "Drain Stoppage"
msgstr "Desagüe Atascado"

#: frontend/lib/norent/components/subscribe.tsx:55
msgid "ENTER YOUR EMAIL"
msgstr "INTRODUCE TU CORREO ELECTRÓNICO"

#: common-data/issue-choices.ts:182
#: common-data/issue-choices.ts:197
#: common-data/issue-choices.ts:223
#: common-data/issue-choices.ts:238
#: common-data/issue-choices.ts:269
msgid "Electric wiring exposed"
msgstr "Alambrado Eléctrico Expuesto"

#: common-data/issue-choices.ts:181
#: common-data/issue-choices.ts:196
#: common-data/issue-choices.ts:222
#: common-data/issue-choices.ts:237
msgid "Electricity defective"
msgstr "Electricidad Defectuosa"

#: frontend/lib/norent/components/subscribe.tsx:53
msgid "Email"
msgstr "Correo electrónico"

#: frontend/lib/norent/letter-builder/ask-email.tsx:30
#: frontend/lib/norent/letter-builder/landlord-name-and-contact-types.tsx:74
msgid "Email address"
msgstr "Dirección de correo electrónico"

#: frontend/lib/norent/letter-builder/letter-preview.tsx:99
msgid "English version"
msgstr "Versión en inglés"

#: frontend/lib/data-driven-onboarding/data-driven-onboarding.tsx:449
msgid "Enter your address to see some recommended actions."
msgstr "Introduce tu dirección para ver algunas acciones recomendadas."

#: frontend/lib/norent/the-letter.tsx:66
msgid "Establish your defense"
msgstr "Establece tu defensa"

#: frontend/lib/norent/data/state-localized-resources.tsx:17
msgid "Eviction Moratorium updates"
msgstr "Actualizaciones de la Moratoria de Desalojo"

#: frontend/lib/norent/the-letter.tsx:53
msgid "Exercise your rights"
msgstr "Ejercita tus derechos"

#: frontend/lib/rh/rental-history.tsx:310
msgid "Explore our other tools"
msgstr "Explora nuestras otras herramientas"

#: frontend/lib/norent/homepage.tsx:114
msgid "Explore the tool"
msgstr "Explora la herramienta"

#: frontend/lib/norent/faqs.tsx:71
msgid "FAQs"
msgstr "Preguntas Frecuentes"

#: frontend/lib/norent/components/footer.tsx:37
#: frontend/lib/norent/site.tsx:71
msgid "Faqs"
msgstr "Preguntas más frecuentes"

#: common-data/issue-choices.ts:205
msgid "Faucets not installed"
msgstr "Grifos No Instalados"

#: common-data/issue-choices.ts:206
msgid "Faucets not working"
msgstr "Grifos No Funcionan"

#: frontend/lib/data-driven-onboarding/data-driven-onboarding.tsx:342
msgid "Fight an eviction"
msgstr "Lucha contra un desalojo"

#: frontend/lib/norent/letter-builder/confirmation.tsx:107
msgid "Find out more"
msgstr "Más información"

#: frontend/lib/norent/letter-builder/ask-name.tsx:26
#: frontend/lib/rh/rental-history.tsx:113
msgid "First name"
msgstr "Nombre"

#: common-data/issue-choices.ts:156
msgid "Floor Sags"
msgstr "Piso Hundido"

#: common-data/us-state-choices.ts:74
msgid "Florida"
msgstr "Florida"

#: frontend/lib/norent/homepage.tsx:218
msgid "Free Certified Mail"
msgstr "Correo certificado gratuito"

#: frontend/lib/norent/faqs.tsx:76
msgid "Frequently Asked Questions"
msgstr "Preguntas Más Frecuentes"

#: common-data/issue-choices.ts:159
msgid "Front Door Broken"
msgstr "Puerta Principal Rota"

#: common-data/issue-choices.ts:158
msgid "Front Door Defective"
msgstr "Puerta Principal Defectuosa"

#: common-data/issue-choices.ts:273
msgid "Fumes/smoke entering apartment"
msgstr "Vapores/Humo Entrando en Casa"

#: frontend/lib/norent/letter-builder/confirmation.tsx:91
msgid "Gather documentation"
msgstr "Recopila documentación"

#: common-data/us-state-choices.ts:75
msgid "Georgia"
msgstr "Georgia"

#: frontend/lib/norent/letter-builder/confirmation.tsx:199
msgid "Give feedback"
msgstr "Comparte tu opinión"

#: frontend/lib/norent/letter-builder/confirmation.tsx:188
msgid "Give us feedback"
msgstr "Comparte tu opinión"

#: frontend/lib/norent/start-account-or-login/verify-password.tsx:39
msgid "Go back"
msgstr "Atrás"

#: frontend/lib/norent/letter-builder/confirmation.tsx:183
msgid "Go to website"
msgstr "Ir al sitio web"

#: frontend/lib/norent/homepage.tsx:69
msgid "Going on rent strike"
msgstr "Hacer huelga de renta"

#: frontend/lib/rh/rental-history.tsx:160
msgid "Good news!"
<<<<<<< HEAD
msgstr "Good news!"
=======
msgstr ""
>>>>>>> f16452fd

#: frontend/lib/ui/privacy-info-modal.tsx:59
msgid "Got it!"
msgstr "¡Entendido!"

#: frontend/lib/pages/redirect-to-english-page.tsx:15
msgid "Got it, take me there"
msgstr "Entendido, llévame"

#: common-data/us-state-choices.ts:76
msgid "Hawaii"
msgstr "Hawaii"

#: frontend/lib/tests/i18n-lingui.test.tsx:19
#: frontend/lib/tests/i18n-lingui.test.tsx:25
#: frontend/lib/tests/i18n-lingui.test.tsx:32
#: frontend/lib/ui/tests/localized-outbound-link.test.tsx:18
#: frontend/lib/ui/tests/localized-outbound-link.test.tsx:25
msgid "Hello world"
msgstr "Hola mundo"

#: frontend/lib/justfix-navbar.tsx:29
msgid "Help"
msgstr "Ayuda"

#: frontend/lib/norent/data/faqs-content.tsx:387
msgid "Help! My landlord is already trying to evict me."
msgstr "¡Ayuda! El dueño de mi edificio ya intenta desalojarme."

#: frontend/lib/norent/the-letter.tsx:44
msgid "Here are a few benefits to sending a letter to your landlord:"
msgstr "Éstos son algunos de los beneficios de enviar una carta al dueño de tu edificio:"

#: frontend/lib/rh/rental-history.tsx:208
msgid "Here is a preview of the request for your Rent History. It includes your address and apartment number so that the DHCR can mail you."
msgstr "Aquí tienes una vista previa de la solicitud de tu Historial de Renta. Incluye tu dirección y número de apartamento para que el DHCR pueda enviarte el carta con tu historial."

#: frontend/lib/norent/letter-builder/letter-preview.tsx:90
msgid "Here's a preview of the letter that will be attached in an email to your landlord:"
msgstr "Esta es una vista previa de la carta que se adjuntará en un correo electrónico al dueño de tu edificio:"

#: frontend/lib/norent/letter-builder/letter-preview.tsx:93
msgid "Here's a preview of the letter:"
msgstr "Esta es una vista previa de la carta:"

#: frontend/lib/norent/letter-builder/letter-preview.tsx:118
msgid "Here’s a preview of the email that will be sent on your behalf:"
msgstr "Esta es una vista previa del correo electrónico que se enviará en tu nombre:"

#: frontend/lib/norent/homepage.tsx:241
msgid "Here’s a preview of what the letter looks like:"
msgstr "Esta es una vista previa de la carta:"

#: frontend/lib/norent/the-letter.tsx:89
msgid "Here’s what the letter will look like:"
msgstr "Así será la carta:"

#: frontend/lib/norent/homepage.tsx:48
msgid "Here’s what you can do with <0>NoRent</0>"
msgstr "Esto es lo que puedes hacer con <0>NoRent</0>"

#: frontend/lib/justfix-navbar.tsx:14
#: frontend/lib/norent/site.tsx:87
msgid "Homepage"
msgstr "Página Principal"

#: frontend/lib/rh/rental-history.tsx:250
msgid "Housing Court Answers"
msgstr "Respuestas de la Corte de Vivienda"

#: frontend/lib/norent/about.tsx:36
msgid "Housing Justice for All"
msgstr "Housing Justice for All"

#: frontend/lib/norent/data/faqs-content.tsx:446
msgid "How can I build collective power with other tenants?"
msgstr "¿Cómo puedo construir poder colectivo con otros inquilinos?"

#: frontend/lib/norent/data/faqs-content.tsx:340
#: frontend/lib/norent/data/faqs-content.tsx:441
msgid "How can I connect with a lawyer?"
msgstr "¿Cómo puedo ponerme en contacto con un abogado?"

#: frontend/lib/norent/data/faqs-content.tsx:436
msgid "How can I document my hardships related to COVID-19?"
msgstr "¿Cómo puedo documentar mis dificultades relacionadas con el COVID-19?"

#: frontend/lib/norent/data/faqs-content.tsx:335
msgid "How do I organize with other tenants in my building, block, or neighborhood?"
msgstr "¿Cómo me organizo con otros inquilinos de mi edificio, cuadra o vecindario?"

#: frontend/lib/norent/letter-email-to-user.tsx:50
msgid "How does sending this declaration help me?"
msgstr "¿Por qué me sirve de ayuda enviar esta declaración?"

#: frontend/lib/norent/homepage.tsx:167
msgid "How it works"
msgstr "Cómo funciona"

#: frontend/lib/pages/cross-site-terms-opt-in.tsx:43
msgid "I agree to the <0/> terms and conditions."
msgstr "Acepto los términos y condiciones de <0/>."

#: frontend/lib/norent/letter-builder/create-account.tsx:43
msgid "I agree to the <0>NoRent.org terms and conditions</0>."
msgstr "Acepto los <0>términos y condiciones de NoRent.org</0>."

#: frontend/lib/norent/start-account-or-login/verify-password.tsx:64
msgid "I forgot my password"
msgstr "He perdido mi contraseña"

#: frontend/lib/forms/apt-number-form-fields.tsx:15
msgid "I have no apartment number"
msgstr "No tengo ningún número de apartamento"

#: frontend/lib/norent/components/social-icons.tsx:17
msgid "I just used JustFix.nyc's new free tool to tell my landlord I can't pay rent"
msgstr "Acabo de usar la nueva herramienta gratuita de JustFix.nyc para decirle a mi arrendador que no puedo pagar la renta"

#: frontend/lib/norent/data/faqs-content.tsx:160
msgid "I'm scared. What happens if my landlord retaliates?"
msgstr "Tengo miedo. ¿Qué sucede si el dueño de mi edificio toma represalias?"

#: common-data/us-state-choices.ts:77
msgid "Idaho"
msgstr "Idaho"

#: frontend/lib/norent/start-account-or-login/verify-phone-number.tsx:25
msgid "If you didn't receive a code, try checking your email. If it's not in there either, please email <0/>."
msgstr "Si no recibiste un código, comprueba tu correo electrónico. Si no lo encuentras, por favor envía un correo electrónico a <0/>."

#: frontend/lib/rh/rental-history.tsx:304
msgid "If you have more questions, please email us at <0/>."
msgstr "Si tienes más preguntas, por favor envíanos un correo electrónico a <0/>."

#: frontend/lib/norent/letter-email-to-user.tsx:163
msgid "If you have questions about your rights as a tenant, please <0>connect with Tenants Together</0> or find an attorney at <1>Law Help California</1>."
msgstr "Si tiene preguntas sobre tus derechos como inquilino/a, por favor <0>contacta a Tenants Together</0> o busca un abogado en <1>Law Help California</1>."

#: frontend/lib/norent/letter-email-to-user.tsx:214
msgid "If you have received a Notice to Pay Rent or Quit or any other type of eviction notice, sign up for a workshop and/or get legal help at <0>StayHousedLA.org</0>."
msgstr "Si has recibido un Aviso de Pago de Renta (Notice to Pay Rent en inglés) o un Aviso de Desalojo (Notice to Quit en inglés) o cualquier otro tipo de aviso, inscríbete a un taller y/o consigue ayuda legal en <0>StayHousedLA.org</0>."

#: frontend/lib/norent/letter-builder/error-pages.tsx:37
msgid "If you need to make changes to your name or contact information, please contact <0/>."
msgstr "Si necesitas cambiar tu nombre o tu información de contacto, ponte en contacto con <0/>."

#: frontend/lib/norent/letter-builder/landlord-name-and-contact-types.tsx:59
msgid "If you write checks or transfer money through your bank to pay your rent, use that name here."
msgstr "Usa el nombre al que pagas la renta."

#: frontend/lib/norent/letter-builder/know-your-rights.tsx:67
msgid "If you’d still like to create an account, we can send you updates in the future."
msgstr "Si aún así quieres crear una cuenta, podemos enviarte noticias en el futuro."

#: common-data/us-state-choices.ts:78
msgid "Illinois"
msgstr "Illinois"

#: frontend/lib/norent/the-letter.tsx:69
msgid "In the event that your landlord tries to evict you, the courts will see this as a proactive step that helps establish your defense."
msgstr "Si el dueño de tu edificio intenta desalojarte, las cortes lo verán como un paso proactivo que ayudará a establecer tu defensa."

#: frontend/lib/norent/letter-builder/confirmation.tsx:111
msgid "In {stateName}, you have <0>{numDaysToSend} days </0>to send documentation to your landlord proving you can’t pay rent."
msgstr "En {stateName}, tienes <0>{numDaysToSend} días </0>para enviar documentación al dueño de tu edificio para demostrar que no puedes pagar la renta."

#: frontend/lib/norent/letter-builder/confirmation.tsx:118
msgid "In {stateName}, you have to send documentation to your landlord proving you can’t pay rent."
msgstr "En {stateName}, tienes que enviar documentación al dueño de tu edificio para probar que no puedes pagar la renta."

#: common-data/issue-choices.ts:276
msgid "Inadequate / no super service"
msgstr "Servicio de Súper Inadecuado"

#: common-data/issue-choices.ts:207
msgid "Inadequate Water pressure"
msgstr "Presión de Agua Inadecuada"

#: common-data/issue-choices.ts:267
msgid "Inadequate water pressure"
msgstr "Presión de Agua Inadecuada"

#: common-data/us-state-choices.ts:79
msgid "Indiana"
msgstr "Indiana"

#: common-data/us-state-choices.ts:80
msgid "Iowa"
msgstr "Iowa"

#: frontend/lib/norent/data/faqs-content.tsx:309
msgid "Is not paying my rent because of COVID-19 considered a “rent strike”?"
msgstr "¿Se considera una \"huelga de renta\" el no pagar mi renta a causa del COVID-19?"

#: frontend/lib/norent/data/faqs-content.tsx:209
msgid "Is there someone I can connect with after this to get help?"
msgstr "¿Hay alguien a quien pueda contactar después de esto para obtener ayuda?"

#: frontend/lib/norent/data/faqs-content.tsx:169
msgid "Is this free?"
msgstr "¿Es gratis?"

#: frontend/lib/norent/data/faqs-content.tsx:237
msgid "Is this tool right for me?"
msgstr "¿Es esta herramienta adecuada para mí?"

#: frontend/lib/data-driven-onboarding/data-driven-onboarding.tsx:181
msgid "It doesn't seem like this property is required to register with HPD. You can learn about the City's registration requirements on <0>HPD's Property Management page</0>."
msgstr "Parece que esta propiedad no tiene que estar registrada con el HPD. Puedes aprender los requisitos de registro de la ciudad en la página <0>Gestión de Propiedad de HPD</0>."

#: frontend/lib/rh/rental-history.tsx:155
#: frontend/lib/rh/rental-history.tsx:162
msgid "It looks like your apartment may be rent stabilized"
<<<<<<< HEAD
msgstr "It looks like your apartment may be rent stabilized"
=======
msgstr ""
>>>>>>> f16452fd

#: frontend/lib/norent/letter-builder/rent-periods.tsx:28
msgid "It's important to notify your landlord of all months when you couldn't pay rent in full."
msgstr "Es importante notificar al dueño o manager de tu edificio de todos los meses cuando no pudiste pagar el alquiler completo."

#: frontend/lib/norent/letter-builder/confirmation.tsx:134
msgid "It’s possible that your landlord will retaliate once they’ve received your letter. This is illegal. Contact <0>your local legal aid provider</0> for assistance."
msgstr "Puede ser que el dueño de tu edificio tome represalias tras recibir tu carta. Esto es ilegal. Póngase en contacto con <0>un proveedor local de asistencia legal</0> para obtener ayuda."

#: frontend/lib/rh/rental-history.tsx:156
#: frontend/lib/rh/rental-history.tsx:180
msgid "It’s unlikely that your apartment is rent stabilized"
<<<<<<< HEAD
msgstr "It’s unlikely that your apartment is rent stabilized"
=======
msgstr ""
>>>>>>> f16452fd

#: frontend/lib/norent/letter-builder/ask-name.tsx:11
msgid "It’s your first time here!"
msgstr "¡Es la primera vez que estás aquí!"

#: frontend/lib/norent/components/footer.tsx:19
msgid "Join our <0/>mailing list"
msgstr "¡Únete a nuestra <0/>lista de distribución!"

#: frontend/lib/ui/footer.tsx:26
msgid "JustFix.nyc is a registered 501(c)(3) nonprofit organization."
msgstr "JustFix.nyc es una organización registrada 501(c)(3) sin fines de lucro."

#: frontend/lib/rh/rental-history.tsx:256
msgid "JustFix.nyc's Learning Center"
msgstr "Centro de Aprendizaje de JustFix.nyc"

#: common-data/us-state-choices.ts:81
msgid "Kansas"
msgstr "Kansas"

#: common-data/us-state-choices.ts:82
msgid "Kentucky"
msgstr "Kentucky"

#: frontend/lib/norent/letter-builder/know-your-rights.tsx:110
msgid "Know your rights"
msgstr "Conoce tus derechos"

#: frontend/lib/norent/letter-builder/landlord-name-and-contact-types.tsx:33
msgid "Landlord address"
msgstr "Dirección de correo del dueño de tu edificio"

#: frontend/lib/norent/letter-builder/landlord-name-and-contact-types.tsx:26
msgid "Landlord name"
msgstr "Nombre del dueño de tu edificio"

#: frontend/lib/norent/letter-builder/landlord-email.tsx:38
msgid "Landlord/management company's email"
msgstr "Dirección de correo electrónico del dueño o manager de tu edificio"

#: frontend/lib/norent/letter-builder/landlord-name-and-contact-types.tsx:57
msgid "Landlord/management company's name"
msgstr "Nombre del dueño o manager de tu edificio"

#: frontend/lib/ui/language-toggle.tsx:34
msgid "Language:"
msgstr "Idioma:"

#: frontend/lib/norent/letter-builder/ask-name.tsx:27
#: frontend/lib/rh/rental-history.tsx:116
msgid "Last name"
msgstr "Apellido"

#: common-data/issue-choices.ts:166
msgid "Lead-based Paint"
msgstr "Pintura a Base de Plomo"

#: common-data/issue-choices.ts:204
msgid "Leaky Faucet"
msgstr "Grifo Con Fugas"

#: frontend/lib/norent/about.tsx:57
msgid "Learn about why we made this tool, who we are, and who our partners are."
msgstr "Aprenda por qué hemos construido esta herramienta, quiénes somos, y quiénes son nuestros aliados."

#: frontend/lib/data-driven-onboarding/data-driven-onboarding.tsx:309
msgid "Learn about your rent"
msgstr "Aprende Sobre Tu Alquiler"

#: frontend/lib/data-driven-onboarding/data-driven-onboarding.tsx:351
#: frontend/lib/norent/about.tsx:66
#: frontend/lib/norent/the-letter.tsx:29
msgid "Learn more"
msgstr "Aprender más"

#: frontend/lib/norent/about.tsx:111
msgid "Learn more about our mission on our website"
msgstr "Obtén más información a cerca de nuestra misión en nuestro sitio web (sólo en inglés)"

#: frontend/lib/norent/letter-builder/know-your-rights.tsx:44
msgid "Learn more."
msgstr "Aprender más."

#: frontend/lib/norent/homepage.tsx:202
msgid "Legal Protections"
msgstr "Protecciones jurídicas"

#: frontend/lib/norent/homepage.tsx:125
msgid "Legally vetted"
msgstr "Verificado legalmente"

#: frontend/lib/norent/letter-builder/ask-name.tsx:14
msgid "Let's get to know you."
msgstr "Conozcámonos."

#: frontend/lib/norent/start-account-or-login/set-password.tsx:15
msgid "Let's set you up with a new password, so you can easily login again."
msgstr "Configuremos una nueva contraseña, para que puedas volver fácilmente."

#: frontend/lib/norent/letter-builder/create-account.tsx:26
msgid "Let's set you up with an account. This will enable you to save your information, and receive updates."
msgstr "Configuremos tu cuenta. Esto te permitirá guardar tu información y recibir noticias."

#: frontend/lib/norent/data/faqs-content.tsx:8
msgid "Letter Builder"
msgstr "Generador de cartas"

#: frontend/lib/norent/letter-builder/create-account.tsx:21
msgid "Let’s set you up with an account. An account will enable you to save your information, download your letter, and more."
msgstr "Configuremos tu cuenta. Esto te permitirá guardar tu información, bajarte tu carta, y más."

#: frontend/lib/norent/homepage.tsx:290
msgid "Locally supported"
msgstr "Con apoyo local"

#: frontend/lib/norent/letter-builder/error-pages.tsx:19
#: frontend/lib/norent/site.tsx:79
msgid "Log in"
msgstr "Iniciar sesión"

#: frontend/lib/norent/log-out.tsx:9
#: frontend/lib/norent/site.tsx:77
msgid "Log out"
msgstr "Cerrar sesión"

#: frontend/lib/norent/letter-builder/error-pages.tsx:35
msgid "Looks like you're already logged in"
msgstr "Parece ser que ya has iniciado tu sesión"

#: frontend/lib/norent/letter-builder/los-angeles-know-your-rights.tsx:25
msgid "Looks like you're in <0>Los Angeles County, California</0>"
msgstr "Parece que estás en <0>el Condado de Los Angeles, California</0>"

#: frontend/lib/norent/letter-builder/error-pages.tsx:13
msgid "Looks like you're not logged in"
msgstr "Parece que no has iniciado ninguna sesión"

#: frontend/lib/norent/letter-builder/welcome.tsx:18
msgid "Looks like you've been here before. Click \"Next\" to be taken to where you left off."
msgstr "Parece que ya estuviste aquí antes. Haz clic en \"Continuar\" para seguir desde donde te quedaste."

#: common-data/issue-choices.ts:173
#: common-data/issue-choices.ts:188
#: common-data/issue-choices.ts:214
#: common-data/issue-choices.ts:229
msgid "Loose Floor"
msgstr "Piso Suelto"

#: frontend/lib/norent/letter-builder/los-angeles-know-your-rights.tsx:23
msgid "Los Angeles County"
msgstr "El Condado de Los Angeles"

#: common-data/us-state-choices.ts:83
msgid "Louisiana"
msgstr "Luisiana"

#: frontend/lib/ui/footer.tsx:35
msgid "Made with NYC ♥ by the team at <0>JustFix.nyc</0>"
msgstr "Hecho en NYC con ♥ por el equipo de <0>JustFix.nyc</0>"

#: frontend/lib/norent/letter-builder/landlord-name-and-contact-types.tsx:77
msgid "Mailing address"
msgstr "Dirección postal"

#: common-data/us-state-choices.ts:84
msgid "Maine"
msgstr "Maine"

#: frontend/lib/norent/letter-builder/letter-preview.tsx:137
msgid "Make sure all the information above is correct."
msgstr "Asegúrate de que la información sea la correcta."

#: frontend/lib/norent/about.tsx:26
msgid "Manufactured Housing Action"
msgstr "Manufactured Housing Action"

#: common-data/us-state-choices.ts:85
msgid "Maryland"
msgstr "Maryland"

#: common-data/us-state-choices.ts:86
msgid "Massachusetts"
msgstr "Massachusetts"

#: frontend/lib/rh/rental-history.tsx:244
msgid "Met Council on Housing"
msgstr "Met Council on Housing"

#: common-data/issue-choices.ts:147
msgid "Mice"
msgstr "Ratones"

#: common-data/us-state-choices.ts:87
msgid "Michigan"
msgstr "Michigan"

#: frontend/lib/norent/components/helmet.tsx:12
msgid "Millions of Americans won’t be able to pay rent because of COVID‑19. Use our free tool to take action by writing a letter to your landlord. You're not alone."
msgstr "Millones de estadounidenses no podrán pagar la renta debido al COVID 19. Usa nuestra herramienta gratuita para escribirle una carta al dueño de tu edificio y tomar acción. No estás solo/a."

#: common-data/us-state-choices.ts:88
msgid "Minnesota"
msgstr "Minnesota"

#: common-data/us-state-choices.ts:89
msgid "Mississippi"
msgstr "Misisipi"

#: common-data/us-state-choices.ts:90
msgid "Missouri"
msgstr "Misuri"

#: frontend/lib/norent/letter-builder/confirmation.tsx:173
msgid "Mobile/Manufactured Home Residents"
msgstr "Residentes de Casas Prefabricadas o Móviles"

#: common-data/issue-choices.ts:168
msgid "Mold"
<<<<<<< HEAD
msgstr "Moho"
=======
msgstr ""
>>>>>>> f16452fd

#: common-data/issue-choices.ts:171
msgid "Mold on Walls"
msgstr "Muros Con Moho"

#: common-data/issue-choices.ts:184
#: common-data/issue-choices.ts:210
#: common-data/issue-choices.ts:225
msgid "Mold on walls"
msgstr "Muros Con Moho"

#: common-data/us-state-choices.ts:91
msgid "Montana"
msgstr "Montana"

#: frontend/lib/norent/letter-builder/rent-periods.tsx:37
msgid "Months of rent non-payment"
msgstr "Meses de impago de renta"

#: frontend/lib/norent/letter-builder/rent-periods.tsx:26
msgid "Months you're missing rent payments"
msgstr "Meses en the te faltan pagos de renta"

#: frontend/lib/data-driven-onboarding/data-driven-onboarding.tsx:402
msgid "More actions"
msgstr "Más acciones"

#: frontend/lib/norent/letter-builder/confirmation.tsx:150
msgid "More resources"
msgstr "Más información"

#: frontend/lib/norent/about.tsx:21
msgid "Movement Law Lab"
msgstr "Movement Law Lab"

#: common-data/us-state-choices.ts:92
msgid "Nebraska"
msgstr "Nebraska"

#: frontend/lib/norent/letter-builder/confirmation.tsx:145
msgid "Need to send another letter?"
msgstr "¿Necesitas enviar otra carta?"

#: common-data/issue-choices.ts:146
#: common-data/issue-choices.ts:262
msgid "Needs cleaning due to COVID-19"
msgstr "Necesita limpieza debido al COVID-19"

#: common-data/us-state-choices.ts:93
msgid "Nevada"
msgstr "Nevada"

#: common-data/us-state-choices.ts:94
msgid "New Hampshire"
msgstr "Nuevo Hampshire"

#: common-data/us-state-choices.ts:95
msgid "New Jersey"
msgstr "Nueva Jersey"

#: common-data/us-state-choices.ts:96
msgid "New Mexico"
msgstr "Nuevo México"

#: common-data/us-state-choices.ts:97
msgid "New York"
msgstr "Nueva York"

#: frontend/lib/norent/start-account-or-login/set-password.tsx:21
msgid "New password"
msgstr "Contraseña nueva"

#: frontend/lib/norent/letter-builder/welcome.tsx:56
#: frontend/lib/ui/buttons.tsx:30
#: frontend/lib/ui/buttons.tsx:48
msgid "Next"
msgstr "Continuar"

#: frontend/lib/forms/yes-no-radios-form-field.tsx:27
#: frontend/lib/norent/letter-builder/confirmation-modal.tsx:20
#: frontend/lib/norent/letter-builder/letter-preview.tsx:28
msgid "No"
msgstr "No"

#: common-data/issue-choices.ts:153
msgid "No Cold Water"
msgstr "Sin Agua Fría"

#: common-data/issue-choices.ts:150
msgid "No Gas"
msgstr "Sin Gas"

#: common-data/issue-choices.ts:151
#: common-data/issue-choices.ts:265
msgid "No Heat"
msgstr "Sin Calefacción"

#: common-data/issue-choices.ts:152
#: common-data/issue-choices.ts:266
msgid "No Hot Water"
msgstr "Sin Agua Caliente"

#: common-data/issue-choices.ts:154
msgid "No Smoke Detector"
msgstr "Sin Detector de Humo"

#: frontend/lib/data-driven-onboarding/data-driven-onboarding.tsx:160
#: frontend/lib/data-driven-onboarding/data-driven-onboarding.tsx:179
msgid "No registration found."
msgstr "No hay fecha de registro."

#: common-data/issue-choices.ts:277
msgid "No rent receipts given"
msgstr "No se dan recibos de alquiler"

#: frontend/lib/norent/letter-content.tsx:81
msgid "NoRent.org <0/>sent on behalf of <1/>"
msgstr "NoRent.org <0/>enviado en nombre de <1/>"

#: frontend/lib/norent/about.tsx:126
msgid "NoRent.org is a collaboration between JustFix.nyc and legal organizations and housing rights non-profits across the nation."
msgstr "NoRent.org es una colaboración entre JustFix.nyc, organizaciones legales y organizaciones sin fines de lucro en todo Estados Unidos (EEUU)."

#: common-data/us-state-choices.ts:98
msgid "North Carolina"
msgstr "Carolina del Norte"

#: common-data/us-state-choices.ts:99
msgid "North Dakota"
msgstr "Dakota del Norte"

#: frontend/lib/norent/the-letter.tsx:19
msgid "Not being able to pay rent due to COVID-19 is nothing to be ashamed of. Our letter builder makes it easy to send a letter to your landlord."
msgstr "No poder pagar la renta debido al COVID-19 no es nada de lo que avergonzarse. Nuestro generador de cartas hace que sea fácil enviarle una carta al dueño de tu edificio para avisarle."

#: frontend/lib/norent/letter-content.tsx:66
msgid "Notice of COVID-19 impact on Rent sent on behalf of {0}"
msgstr "Aviso de impacto del COVID-19 en la renta enviado en nombre de {0}"

#: frontend/lib/norent/start-account-or-login/verify-password.tsx:52
msgid "Now we just need your password. This is the same one you’ve used on JustFix.nyc."
msgstr "Ahora sólo necesitamos tu contraseña. Esta es la misma que usas en JustFix.nyc."

#: common-data/us-state-choices.ts:100
msgid "Ohio"
msgstr "Ohio"

#: common-data/us-state-choices.ts:101
msgid "Oklahoma"
msgstr "Oklahoma"

#: frontend/lib/norent/letter-builder/letter-preview.tsx:75
msgid "One letter for the months between March and August when you couldn't pay rent in full."
msgstr "Una carta para los meses entre marzo y agosto cuando no pudiste pagar la renta en su totalidad."

#: frontend/lib/app.tsx:55
#: frontend/lib/norent/components/subscribe.tsx:41
#: frontend/lib/norent/components/subscribe.tsx:45
msgid "Oops! A network error occurred. Try again later."
msgstr "¡Vaya! Hubo un error en la red. Inténtalo más tarde."

#: frontend/lib/norent/components/subscribe.tsx:37
msgid "Oops! That email is invalid."
msgstr "¡Vaya! Ese correo electrónico no es válido."

#: frontend/lib/data-driven-onboarding/data-driven-onboarding.tsx:330
msgid "Order rent history"
msgstr "Pedir Historial de Renta"

#: common-data/us-state-choices.ts:102
msgid "Oregon"
msgstr "Oregón"

#: frontend/lib/norent/about.tsx:122
msgid "Our Partners"
msgstr "Nuestros aliados"

#: frontend/lib/norent/homepage.tsx:205
msgid "Our letter cites the most up-to-date legal ordinances that protect tenant rights in your state."
msgstr "Nuestra carta cita las ordenanzas legales actuales que protegen los derechos de los inquilinos en tu estado."

#: frontend/lib/norent/letter-builder/ask-national-address.tsx:39
#: frontend/lib/norent/letter-builder/ask-nyc-address.tsx:27
msgid "Our records have shown us a similar address. Would you like to proceed with this address:"
msgstr "Nuestros registros han encontrado una dirección similar. ¿Quieres continuar con la dirección siguiente?"

#: frontend/lib/norent/letter-builder/ask-national-address.tsx:48
msgid "Our records tell us that this address is invalid."
msgstr "Nuestros registros indican que esta dirección no es válida."

#: frontend/lib/norent/letter-builder/landlord-mailing-address.tsx:21
msgid "Our records tell us that this address is undeliverable."
msgstr "Nuestros registros indican que no se puede enviar correo a esta dirección."

#: common-data/issue-choices.ts:183
#: common-data/issue-choices.ts:198
#: common-data/issue-choices.ts:224
#: common-data/issue-choices.ts:239
msgid "Outlets defective"
msgstr "Tomas de Corriente Defectuosas"

#: common-data/issue-choices.ts:263
msgid "Painting overdue (3 years)"
msgstr "Pintura Atrasada (cada 3 años)"

#: frontend/lib/norent/letter-builder/create-account.tsx:34
#: frontend/lib/norent/start-account-or-login/verify-password.tsx:61
msgid "Password"
msgstr "Contraseña"

#: common-data/issue-choices.ts:186
msgid "Peeling Paint"
msgstr "Pintura Se Descama"

#: common-data/issue-choices.ts:169
#: common-data/issue-choices.ts:212
#: common-data/issue-choices.ts:227
msgid "Peeling paint"
msgstr "Pintura Se Descama"

#: common-data/issue-choices.ts:264
msgid "Peeling/flaking paint"
msgstr "Pintura Escamada/Pelada"

#: common-data/us-state-choices.ts:103
msgid "Pennsylvania"
msgstr "Pensilvania"

#: frontend/lib/norent/start-account-or-login/ask-phone-number.tsx:36
#: frontend/lib/rh/rental-history.tsx:121
msgid "Phone number"
msgstr "Número de teléfono"

#: common-data/issue-choices.ts:208
msgid "Pipes Leaking"
msgstr "Tuberías Con Fugas"

#: frontend/lib/norent/letter-builder/know-your-rights.tsx:101
msgid "Please <0>go back and choose a state</0>."
msgstr "Por favor <0>vuelve y escoge un estado</0>."

#: frontend/lib/pages/cross-site-terms-opt-in.tsx:29
msgid "Please agree to our terms and conditions"
msgstr "Por favor, acepta nuestros términos y condiciones"

#: frontend/lib/norent/components/subscribe.tsx:19
msgid "Please enter an email address!"
msgstr "Por favor, ¡introduzca una dirección de correo electrónico!"

#: frontend/lib/norent/letter-builder/letter-preview.tsx:68
msgid "Please note that your declaration letter will be structured as follows to meet the requirements of California's AB3088 law:"
msgstr "Tenga en cuenta que su carta de declaración tendrá la siguiente estructura para cumplir con los requisitos de la ley AB3088 de California:"

#: frontend/lib/norent/letter-email-to-user.tsx:194
msgid "Please read the rest of this email carefully as it contains important information about your next steps."
msgstr "Por favor, lee atentamente el resto del correo electrónico ya que contiene información importante sobre tus próximos pasos."

#: frontend/lib/norent/letter-builder/letter-preview.tsx:102
#: frontend/lib/norent/the-letter.tsx:92
msgid "Preview of your NoRent.org letter"
msgstr "Vista previa de tu carta NoRent.org"

#: frontend/lib/ui/privacy-info-modal.tsx:25
msgid "Privacy Policy"
msgstr "Política de Privacidad"

#: common-data/us-state-choices.ts:104
msgid "Puerto Rico"
msgstr "Puerto Rico"

#: common-data/issue-choices.ts:178
#: common-data/issue-choices.ts:193
#: common-data/issue-choices.ts:219
#: common-data/issue-choices.ts:234
msgid "Radiators/Risers Defective"
msgstr "Radiadores Defectuosos"

#: common-data/issue-choices.ts:148
msgid "Rats"
msgstr "Ratas"

#: common-data/issue-choices.ts:272
msgid "Rats/Mice"
msgstr "Ratas/Ratones"

#: frontend/lib/data-driven-onboarding/data-driven-onboarding.tsx:395
msgid "Recommended actions"
msgstr "Acciones recomendadas"

#: common-data/issue-choices.ts:200
msgid "Refrigerator Broken"
msgstr "Frigorífico Roto"

#: common-data/issue-choices.ts:199
msgid "Refrigerator Defective"
msgstr "Frigorífico Defectuoso"

#. before signature in formal letter
#: frontend/lib/util/letter-content-util.tsx:57
msgid "Regards,"
msgstr "Atentamente,"

#: frontend/lib/rh/rental-history.tsx:320
msgid "Rent History"
msgstr "Historial de Renta"

#: frontend/lib/norent/data/faqs-content.tsx:38
msgid "Rent Strike 2020: A Resource List"
msgstr "Huelga de Renta 2020: Lista de recursos (en inglés)"

#: frontend/lib/norent/data/state-localized-resources.tsx:32
msgid "Rent Strike Organizing"
msgstr "Organizar Huelgas de Renta"

#: common-data/issue-choices.ts:278
msgid "Rent receipts incomplete"
msgstr "Recibos de Alquiler Incompletos"

#: frontend/lib/rh/email-to-dhcr.tsx:20
msgid "Request for Rent History"
msgstr "Solicitud de Historial de Renta"

#: frontend/lib/data-driven-onboarding/data-driven-onboarding.tsx:242
msgid "Request repairs from your landlord"
msgstr "Solicitar arreglos del dueño de tu edificio"

#: frontend/lib/rh/rental-history.tsx:42
msgid "Request your Rent History"
msgstr "Solicita tu Historial de Renta"

#: frontend/lib/rh/rental-history.tsx:103
msgid "Request your apartment's Rent History from the DHCR"
msgstr "Solicita el Historial de Renta de tu apartamento al DHCR"

#: frontend/lib/data-driven-onboarding/data-driven-onboarding.tsx:207
msgid "Research your landlord"
msgstr "Investiga al dueño de tu edificio"

#: frontend/lib/norent/start-account-or-login/verify-password.tsx:27
msgid "Reset your password"
msgstr "Cambia tu contraseña"

#: frontend/lib/data-driven-onboarding/data-driven-onboarding.tsx:391
msgid "Results for {0}"
msgstr "Resultados para \"{0}\""

#: frontend/lib/rh/rental-history.tsx:206
msgid "Review your request to the DHCR"
msgstr "Revisa tu solicitud al DHCR"

#: common-data/us-state-choices.ts:105
msgid "Rhode Island"
msgstr "Rhode Island"

#: frontend/lib/norent/about.tsx:16
msgid "Right to the City"
msgstr "Right to the City"

#: frontend/lib/norent/letter-builder/know-your-rights.tsx:125
msgid "Right to the City Alliance can contact me to provide additional support."
msgstr "Permito que Right to the City se ponga en contacto conmigo para proporcionarme apoyo adicional."

#: common-data/issue-choices.ts:268
msgid "Rusty water"
msgstr "Agua Oxidada"

#: frontend/lib/norent/letter-content.tsx:274
msgid "Sample NoRent.org letter"
msgstr "Ejemplar de una carta de NoRent.org"

#: frontend/lib/data-driven-onboarding/data-driven-onboarding.tsx:453
msgid "Search address"
msgstr "Dirección de búsqueda"

#: frontend/lib/norent/faqs.tsx:63
msgid "See more FAQs"
msgstr "Ver todas las preguntas más frecuentes"

#: frontend/lib/data-driven-onboarding/data-driven-onboarding.tsx:252
msgid "Send a letter of complaint"
msgstr "Enviar una carta de queja"

#: frontend/lib/norent/letter-builder/more-letters.tsx:36
msgid "Send another letter"
msgstr "Enviar otra carta"

#: frontend/lib/norent/start-account-or-login/verify-password.tsx:41
msgid "Send code"
msgstr "Enviar código"

#: frontend/lib/norent/homepage.tsx:41
msgid "Send your letter by certified mail for free"
msgstr "Envía tu carta por correo certificado gratis"

#: frontend/lib/norent/homepage.tsx:40
msgid "Send your letter by email"
msgstr "Envía tu carta por correo electrónico"

#: frontend/lib/norent/faqs.tsx:80
msgid "Sending a letter to your landlord is a big step. Check out our frequently asked questions from people who have used our tool:"
msgstr "Enviar una carta al dueño de tu edificio es un paso grande. Consulta las preguntas más frecuentes de las personas que han utilizado nuestra herramienta:"

#: frontend/lib/norent/faqs.tsx:50
msgid "Sending a letter to your landlord is a big step. Here are a few <0>frequently asked questions</0> from people who have used our tool:"
msgstr "Enviar una carta al dueño de tu edificio es un paso grande. Aquí tienes algunas <0>preguntas más frecuentes</0> de las personas que han utilizado nuestra herramienta:"

#: frontend/lib/norent/letter-builder/letter-preview.tsx:81
msgid "Separate letters for each month starting in September when you couldn't pay rent in full."
msgstr "Cartas separadas para cada mes a partir de septiembre, cuando no pudiste pagar la renta en su totalidad."

#: frontend/lib/norent/letter-builder/create-account.tsx:18
msgid "Set up an account"
msgstr "Configura tu cuenta"

#: frontend/lib/norent/start-account-or-login/set-password.tsx:10
msgid "Set your new password"
msgstr "Establece tu nueva contraseña"

#: frontend/lib/norent/start-account-or-login/set-password.tsx:12
msgid "Set your password"
msgstr "Establece tu contraseña"

#: frontend/lib/norent/letter-builder/letter-preview.tsx:18
msgid "Shall we send your letter?"
msgstr "¿Quieres que enviemos tu carta?"

#: frontend/lib/norent/letter-builder/confirmation.tsx:205
msgid "Share this tool"
msgstr "Compartir esta herramienta"

#: common-data/issue-choices.ts:261
msgid "Shower: Drain Stoppage"
msgstr "Ducha: Desagüe Atascado"

#: common-data/issue-choices.ts:260
msgid "Shower: Leaky shower head"
msgstr "Ducha: Alcachofa de Ducha Rota"

#: common-data/issue-choices.ts:259
msgid "Shower: Low Water pressure"
msgstr "Ducha: Baja Presión de Agua"

#: common-data/issue-choices.ts:255
msgid "Shower: Mold on walls"
msgstr "Ducha: Moho Sobre las Paredes"

#: common-data/issue-choices.ts:258
msgid "Shower: Not Working"
msgstr "Ducha: No Funciona"

#: common-data/issue-choices.ts:256
msgid "Shower: Wall tiles cracked"
msgstr "Ducha: Baldosas Agrietadas"

#: common-data/issue-choices.ts:257
msgid "Shower: Wall tiles missing"
msgstr "Ducha: Faltan Baldosas"

#: frontend/lib/justfix-navbar.tsx:26
msgid "Sign in"
msgstr "Iniciar sesión"

#: frontend/lib/justfix-navbar.tsx:24
msgid "Sign out"
msgstr "Cerrar sesión"

#: frontend/lib/norent/letter-builder/confirmation.tsx:169
msgid "Sign the petition"
msgstr "Firmar la petición"

#: frontend/lib/norent/letter-builder/error-pages.tsx:15
msgid "Sign up or log in to your account to access our tool."
msgstr "Regístrate o inicia una sesión en tu cuenta para acceder a nuestra herramienta."

#. before signature in formal letter
#: frontend/lib/util/letter-content-util.tsx:53
msgid "Signed,"
msgstr "Firmado,"

#: common-data/issue-choices.ts:242
msgid "Sink: Cracked Sink"
msgstr "Lavabo: Agrietado"

#: common-data/issue-choices.ts:248
msgid "Sink: Drain Stoppage"
msgstr "Lavabo: Desagüe Atascado"

#: common-data/issue-choices.ts:244
msgid "Sink: Faucets not installed"
msgstr "Lavabo: Sin Grifo"

#: common-data/issue-choices.ts:245
msgid "Sink: Faucets not working"
msgstr "Lavabo: Grifo No Funciona"

#: common-data/issue-choices.ts:243
msgid "Sink: Leaky Faucet"
msgstr "Lavabo: Grifo con Fugas"

#: common-data/issue-choices.ts:246
msgid "Sink: Low Water pressure"
msgstr "Lavabo: Baja Presión de Agua"

#: common-data/issue-choices.ts:247
msgid "Sink: Pipes Leaking"
msgstr "Lavabo: Tuberías con Fugas"

#: common-data/issue-choices.ts:155
msgid "Smoke Detector Defective"
msgstr "Detector de Humo Defectuoso"

#: frontend/lib/pages/not-found.tsx:15
msgid "Sorry, the page you are looking for doesn't seem to exist."
msgstr "Lo sentimos, la página que estás buscando no existe."

#: frontend/lib/data-driven-onboarding/data-driven-onboarding.tsx:419
msgid "Sorry, we don't recognize the address you entered."
msgstr "Lo sentimos, no reconocemos la dirección que has introducido."

#: common-data/us-state-choices.ts:106
msgid "South Carolina"
msgstr "Carolina del Sur"

#: common-data/us-state-choices.ts:107
msgid "South Dakota"
msgstr "Dakota del Sur"

#: frontend/lib/data-driven-onboarding/data-driven-onboarding.tsx:280
msgid "Start a legal case for repairs and/or harassment"
msgstr "Empieza un caso legal por arreglos y/o acoso"

#: frontend/lib/data-driven-onboarding/data-driven-onboarding.tsx:300
msgid "Start an emergency legal case for repairs"
msgstr "Empieza un caso legal de emergencia por arreglos"

#: frontend/lib/rh/rental-history.tsx:67
msgid "Start my request"
msgstr "Iniciar mi solicitud"

#: frontend/lib/forms/mailing-address-fields.tsx:7
msgid "State"
msgstr "Estado"

#: frontend/lib/norent/data/faqs-content.tsx:12
msgid "States with Limited Protections"
msgstr "Estados con Protecciones Limitadas"

#: frontend/lib/progress/progress-bar.tsx:112
msgid "Step {currStep} of {numSteps}"
msgstr "Paso {currStep} de {numSteps}"

#: common-data/issue-choices.ts:202
msgid "Stove Broken"
msgstr "Estufa Rota"

#: common-data/issue-choices.ts:201
msgid "Stove Defective"
msgstr "Estufa Defectuosa"

#: frontend/lib/norent/about.tsx:31
msgid "Strategic Actions for a Just Economy"
msgstr "Strategic Actions for a Just Economy"

#: frontend/lib/norent/letter-builder/los-angeles-know-your-rights.tsx:57
msgid "Strategic Actions for a Just Economy (SAJE) can contact me to provide additional support."
msgstr "Acciones Estratégicas para una Economía Justa (SAJE) puede ponerse en contacto conmigo para proporcionarme apoyo adicional."

#: frontend/lib/norent/letter-builder/landlord-mailing-address.tsx:44
msgid "Street address (include unit/suite/floor/apt #)"
msgstr "Dirección (incluye unidad/suite/piso/apt #)"

#: frontend/lib/norent/components/subscribe.tsx:58
#: frontend/lib/norent/components/subscribe.tsx:59
msgid "Submit email"
msgstr "Enviar email"

#: frontend/lib/rh/rental-history.tsx:238
msgid "Submit request"
msgstr "Enviar Solicitud"

#: frontend/lib/data-driven-onboarding/data-driven-onboarding.tsx:295
#: frontend/lib/data-driven-onboarding/data-driven-onboarding.tsx:303
msgid "Sue your landlord"
msgstr "Demanda al dueño de tu edificio"

#: frontend/lib/justfix-navbar.tsx:21
msgid "Take action"
msgstr "Toma acción"

#: frontend/lib/norent/data/faqs-content.tsx:9
msgid "Tenant Rights"
msgstr "Derechos del Inquilino"

#: frontend/lib/norent/letter-content.tsx:35
msgid "Tenants adversely affected by the COVID-19 crisis are protected from eviction for nonpayment per emergency declaration(s) from:"
msgstr "Los inquilinos que se vean negativamente afectados por la crisis del COVID-19 están protegidos del desalojo por impago por la(s) declaración(es) de emergencia siguiente(s):"

#: frontend/lib/norent/letter-content.tsx:38
msgid "Tenants impacted by the COVID-19 crisis are protected from eviction for nonpayment per emergency declaration(s) from:"
msgstr "Los inquilinos afectados por la crisis del COVID-19 están protegidos del desalojo por impago por la(s) declaración(es) de emergencia siguiente(s):"

#: common-data/us-state-choices.ts:108
msgid "Tennessee"
msgstr "Tennessee"

#: frontend/lib/ui/privacy-info-modal.tsx:26
msgid "Terms of Use"
msgstr "Términos de Uso"

#: common-data/us-state-choices.ts:109
msgid "Texas"
msgstr "Tejas"

#: frontend/lib/norent/components/footer.tsx:34
#: frontend/lib/norent/site.tsx:68
#: frontend/lib/norent/the-letter.tsx:10
#: frontend/lib/norent/the-letter.tsx:15
msgid "The Letter"
msgstr "La Carta"

#: frontend/lib/norent/letter-email-to-user.tsx:204
msgid "The above information is not a substitute for direct legal advice for your specific situation."
msgstr "Esta información no sustituye el asesoramiento legal directo sobre tu situación específica."

#: frontend/lib/data-driven-onboarding/data-driven-onboarding.tsx:219
msgid "The majority of your landlord's properties are concentrated in {0}."
msgstr "La mayoría de las propiedades del dueño de tu edificio se concentran en {0}."

#: frontend/lib/pages/redirect-to-english-page.tsx:11
msgid "The webpage that you want to access is only available in English."
msgstr "La página web a la que quieres acceder solo está disponible en inglés."

#: frontend/lib/data-driven-onboarding/data-driven-onboarding.tsx:119
msgid "There {0, plural, one {is one unit} other {are # units}} in your building."
msgstr "{0, plural, one {Hay una unidad} other {Hay # unidades}} en tu edificio."

#: frontend/lib/data-driven-onboarding/data-driven-onboarding.tsx:322
msgid "Think your apartment may be rent-stabilized? Request its official records."
msgstr "¿Crees que tu apartamento puede ser de renta estabilizada? Solicita el registro oficial."

#: frontend/lib/data-driven-onboarding/data-driven-onboarding.tsx:139
msgid "This building is owned by the <0>NYC Housing Authority (NYCHA)</0>."
msgstr "Este edificio es propiedad de la <0>NYC Housing Authority (NYCHA)</0>."

#: frontend/lib/norent/letter-builder/landlord-email.tsx:20
msgid "This is optional."
msgstr "Esto es opcional."

#: frontend/lib/rh/rental-history.tsx:64
msgid "This service is free, secure, and confidential."
msgstr "Este servicio es gratuito, seguro y confidencial."

#: frontend/lib/norent/letter-builder/confirmation.tsx:191
msgid "This tool is provided by JustFix.nyc. We’re a non-profit that creates tools for tenants and the housing rights movement. We always want feedback to improve our tools."
msgstr "Esta herramienta te la trae JustFix.nyc. Somos una organización sin fines de lucro que crea herramientas para inquilinos y el movimiento de derechos de la vivienda. Siempre nos interesa tu opinión para mejorar nuestras herramientas."

#: frontend/lib/norent/start-account-or-login/verify-password.tsx:29
msgid "To begin the password reset process, we'll text you a verification code."
msgstr "Para restablecer tu contraseña, te enviaremos un código de verificación."

#: frontend/lib/norent/letter-email-to-user.tsx:250
msgid "To learn more about what to do next, check out our FAQ page: {faqURL}"
msgstr "Para saber más sobre qué hacer a continuación, consulta nuestra página de preguntas más frecuentes: {faqURL}"

#: frontend/lib/norent/letter-builder/letter-preview.tsx:127
msgid "To:"
msgstr "A:"

#: frontend/lib/rh/rental-history.tsx:221
msgid "To: New York Division of Housing and Community Renewal (DHCR)"
msgstr "Para: La División de Vivienda y Renovación de la Comunidad (DHCR)"

#: common-data/issue-choices.ts:241
msgid "Toilet leaking"
msgstr "Inodoro con Fugas"

#: common-data/issue-choices.ts:240
msgid "Toilet not working"
msgstr "Inodoro No Funciona"

#: frontend/lib/norent/letter-builder/confirmation.tsx:80
msgid "USPS Tracking #:"
msgstr "Número de Seguimiento USPS:"

#: frontend/lib/norent/data/state-localized-resources.tsx:6
msgid "Understanding California’s COVID-19 Tenant Relief Act of 2020 (PDF)"
msgstr "Comprender la Ley de Alivio de Inquilinos COVID-19 de California de 2020 (PDF)"

#: frontend/lib/norent/letter-builder/know-your-rights.tsx:38
msgid "Unfortunately, we do not currently recommend sending a notice of non-payment to your landlord. Sending a notice could put you at risk of harassment."
msgstr "Desafortunadamente, en este momento no recomendamos enviar una carta de impago al dueño de tu edificio. Enviar la carta podría ponerte en riesgo de hostigamiento."

#: frontend/lib/norent/letter-builder/know-your-rights.tsx:50
msgid "Unfortunately, we do not currently recommend sending this notice of non-payment to your landlord. <0/>"
msgstr "Desafortunadamente, actualmente no recomendamos enviar esta notificación de falta de pago al dueño o manager de tu edificio. <0/>"

#: frontend/lib/norent/letter-builder/ask-national-address.tsx:100
msgid "Unit/apt/lot/suite number"
msgstr "Número de apartamento/unidad/lote/suite"

#: frontend/lib/data-driven-onboarding/data-driven-onboarding.tsx:417
msgid "Unrecognized address"
msgstr "Dirección no reconocida"

#: common-data/us-state-choices.ts:110
msgid "Utah"
msgstr "Utah"

#: common-data/issue-choices.ts:167
msgid "Vacate Order Issued"
msgstr "Orden de Vacío Emitida"

#: frontend/lib/norent/start-account-or-login/verify-phone-number.tsx:22
msgid "Verification code"
msgstr "Código de verificación"

#: frontend/lib/norent/start-account-or-login/verify-phone-number.tsx:11
msgid "Verify your phone number"
msgstr "Verifica tu número de teléfono"

#: common-data/us-state-choices.ts:111
msgid "Vermont"
msgstr "Vermont"

#: frontend/lib/norent/letter-builder/menu.tsx:35
msgid "View details about your last letter"
msgstr "Ver detalles sobre tu última carta"

#: frontend/lib/norent/letter-builder/letter-preview.tsx:105
msgid "View this letter as a PDF"
msgstr "Ver la carta como PDF"

#: common-data/us-state-choices.ts:112
msgid "Virginia"
msgstr "Virginia"

#: frontend/lib/data-driven-onboarding/data-driven-onboarding.tsx:229
msgid "Visit Who Owns What"
msgstr "Visita Quién Posee Qué"

#: frontend/lib/rh/rental-history.tsx:50
msgid "Want to know if your apartment's rent stabilized? Request your <0>Rent History</0> from the NY State DHCR*!"
<<<<<<< HEAD
msgstr "Want to know if your apartment's rent stabilized? Request your <0>Rent History</0> from the NY State DHCR*!"
=======
msgstr ""
>>>>>>> f16452fd

#: frontend/lib/rh/rental-history.tsx:313
msgid "Want to read more about your rights?"
msgstr "¿Quieres leer más sobre tus derechos?"

#: common-data/us-state-choices.ts:113
msgid "Washington"
msgstr "Washington"

#: common-data/issue-choices.ts:172
msgid "Water Damage"
msgstr "Daño Por Agua"

#: common-data/issue-choices.ts:185
#: common-data/issue-choices.ts:211
#: common-data/issue-choices.ts:226
msgid "Water damage"
msgstr "Daño Por Agua"

#: frontend/lib/norent/homepage.tsx:170
msgid "We make it easy to notify your landlord by email or by certified mail for free."
msgstr "Te facilitamos notificar al dueño de tu edificio por correo electrónico o por correo certificado gratis."

#: frontend/lib/norent/letter-builder/letter-preview.tsx:109
msgid "We will be mailing this letter on your behalf by USPS certified mail and will be providing a tracking number."
msgstr "Enviaremos la carta en tu nombre por correo certificado de USPS y te proporcionaremos un número de seguimiento."

#: frontend/lib/norent/letter-builder/ask-national-address.tsx:87
#: frontend/lib/norent/letter-builder/ask-nyc-address.tsx:45
msgid "We'll include this information in the letter to your landlord."
msgstr "Incluiremos esta información en la carta al dueño de tu edificio."

#: frontend/lib/norent/letter-builder/ask-email.tsx:16
msgid "We'll use this information to email you a copy of your letter."
msgstr "Utilizaremos esta información para enviarte una copia de tu carta."

#: frontend/lib/norent/letter-builder/ask-email.tsx:20
msgid "We'll use this information to send you updates."
msgstr "Utilizaremos esta información para enviarte noticias."

#: frontend/lib/norent/letter-builder/landlord-email.tsx:18
#: frontend/lib/norent/letter-builder/landlord-mailing-address.tsx:33
#: frontend/lib/norent/letter-builder/landlord-name-and-contact-types.tsx:45
msgid "We'll use this information to send your letter."
msgstr "Utilizaremos esta información para enviar tu carta."

#: frontend/lib/norent/start-account-or-login/verify-phone-number.tsx:14
msgid "We've just sent you a text message containing a verification code. Please enter it below."
msgstr "Acabamos de enviarte un mensaje de texto que contiene un código de verificación. Por favor, introdúcelo abajo."

#: common-data/issue-choices.ts:270
msgid "Weak electrical current"
msgstr "Baja Corriente Eléctrica"

#: frontend/lib/norent/letter-builder/menu.tsx:26
#: frontend/lib/norent/letter-builder/welcome.tsx:15
msgid "Welcome back!"
msgstr "¡Hola de nuevo!"

#: common-data/us-state-choices.ts:114
msgid "West Virginia"
msgstr "Virginia Occidental"

#: frontend/lib/norent/letter-builder/ask-city-state.tsx:36
msgid "We’ll use this information to pull the most up-to-date ordinances that protect your rights as a tenant in your letter."
msgstr "Utilizaremos esta información para obtener las ordenanzas actuales que protegen tus derechos como inquilino y así citarlas en tu carta."

#: frontend/lib/norent/letter-builder/ask-national-address.tsx:91
msgid "We’ll use this to reference the latest policies that protect your rights as a tenant."
msgstr "Utilizaremos esta información para citar las políticas actuales que protegen tus derechos como inquilino."

#: frontend/lib/norent/letter-builder/know-your-rights.tsx:87
msgid "We’ve partnered with <0/> to provide additional support once you’ve sent your letter."
msgstr "Nos hemos aliado con <0/> para proporcionar asistencia adicional una vez que hayas enviado tu carta."

#: frontend/lib/norent/letter-builder/know-your-rights.tsx:57
msgid "We’ve partnered with <0/> to provide additional support."
msgstr "Nos hemos aliado con <0/> para proporcionarte apoyo adicional."

#: frontend/lib/norent/letter-builder/landlord-name-and-contact-types.tsx:65
msgid "What contact information do you have for your landlord or building management? <0>We recommend choosing both if you have them.</0>"
msgstr "¿Qué información de contacto tienes del dueño o manager de tu edificio? <0>Sugerimos que elijas las dos opciones si las tienes.</0>"

#: frontend/lib/norent/data/faqs-content.tsx:263
msgid "What does an eviction moratorium mean?"
msgstr "¿Qué significa una moratoria del desalojo?"

#: frontend/lib/norent/data/faqs-content.tsx:225
msgid "What does this tool do?"
msgstr "¿Qué hace esta herramienta?"

#: frontend/lib/norent/data/faqs-content.tsx:357
msgid "What happens after I send this letter?"
msgstr "¿Qué ocurre después de enviar esta carta?"

#: frontend/lib/norent/letter-builder/confirmation.tsx:88
#: frontend/lib/rh/rental-history.tsx:268
msgid "What happens next?"
msgstr "¿Y ahora qué?"

#: frontend/lib/norent/data/faqs-content.tsx:288
msgid "What happens when the eviction moratorium ends?"
msgstr "¿Qué sucede cuando termine la moratoria de desalojo?"

#: frontend/lib/norent/letter-email-to-user.tsx:109
#: frontend/lib/norent/letter-email-to-user.tsx:152
msgid "What if I have more questions?"
msgstr "¿Qué pasa si tengo más preguntas?"

#: frontend/lib/norent/data/faqs-content.tsx:345
msgid "What if I live in a manufactured or mobile home?"
msgstr "¿Qué sucede si vivo en una casa prefabricada o móvil?"

#: frontend/lib/norent/data/faqs-content.tsx:402
msgid "What if I live in a state without an eviction moratorium?"
msgstr "¿Qué sucede si vivo en un estado en donde no existe la moratoria de desalojo?"

#: frontend/lib/norent/letter-email-to-user.tsx:95
msgid "What if my landlord sends me a notice?"
msgstr "¿Qué pasa si el dueño o manager de mi edificio me envía un aviso?"

#: frontend/lib/norent/letter-email-to-user.tsx:25
msgid "What is the new law AB3088?"
msgstr "¿Qué es la nueva ley AB3088?"

#: frontend/lib/forms/address-and-borough-form-field.tsx:19
msgid "What is your borough?"
msgstr "¿Cuál es tu municipalidad?"

#: frontend/lib/norent/data/faqs-content.tsx:397
msgid "What kind of documentation should I collect to prove I can’t pay rent?"
msgstr "¿Qué tipo de documentación debo recopilar para demostrar que no puedo pagar la renta?"

#: frontend/lib/norent/letter-builder/landlord-name-and-contact-types.tsx:58
msgid "Where do I find this information?"
msgstr "¿Dónde encuentro esta información?"

#: frontend/lib/norent/letter-builder/ask-city-state.tsx:33
msgid "Where do you live?"
msgstr "¿Dónde vives?"

#: frontend/lib/norent/start-account-or-login/ask-phone-number.tsx:28
msgid "Whether it's your first time here, or you're a returning user, let's start with your number."
msgstr "Empecemos con tu número de teléfono, ya sea tu primera vez aquí, o estés de vuelta."

#: frontend/lib/norent/letter-builder/confirmation.tsx:94
msgid "While you wait for your landlord to respond, gather as much documentation as you can. This can include a letter from your employer, receipts, doctor’s notes etc."
msgstr "Mientras esperas a que el dueño de tu edificio conteste, recopila toda la documentación que puedas. Esto puede incluir una carta de tu jefe, recibos, notas de tu médico, etc."

#: frontend/lib/norent/about.tsx:94
msgid "Who we are"
msgstr "Quiénes somos"

#: frontend/lib/norent/letter-builder/rent-periods.tsx:38
msgid "Why aren't all months listed?"
msgstr "¿Por qué no puedo ver todos los meses?"

#: frontend/lib/norent/start-account-or-login/ask-phone-number.tsx:38
msgid "Why do you need this information?"
msgstr "¿Por qué necesitáis esta información?"

#: frontend/lib/norent/the-letter.tsx:41
msgid "Why send a letter"
msgstr "Por qué enviar una carta"

#: frontend/lib/norent/data/faqs-content.tsx:250
msgid "Why should I notify my landlord if I can’t pay my rent?"
msgstr "¿Por qué debo avisar al dueño de mi edificio de que no puedo pagar la renta?"

#: frontend/lib/norent/about.tsx:75
msgid "Why we made this"
msgstr "Por qué hemos creado esta herramienta"

#: frontend/lib/norent/data/faqs-content.tsx:376
msgid "Will I still owe my rent after I send this letter?"
msgstr "¿Seguiré adeudando mi renta después de enviar esta carta?"

#: common-data/issue-choices.ts:176
#: common-data/issue-choices.ts:191
#: common-data/issue-choices.ts:217
#: common-data/issue-choices.ts:232
msgid "Window Frame Defective"
msgstr "Marco de Ventana Defectuoso"

#: common-data/issue-choices.ts:175
#: common-data/issue-choices.ts:190
#: common-data/issue-choices.ts:216
#: common-data/issue-choices.ts:231
msgid "Window Glass Broken"
msgstr "Cristal de Ventana Roto"

#: common-data/issue-choices.ts:275
msgid "Window guards missing"
msgstr "Faltan Protectores de Ventana"

#: common-data/us-state-choices.ts:115
msgid "Wisconsin"
msgstr "Wisconsin"

#: common-data/us-state-choices.ts:116
msgid "Wyoming"
msgstr "Wyoming"

#: frontend/lib/forms/yes-no-radios-form-field.tsx:26
#: frontend/lib/norent/letter-builder/confirmation-modal.tsx:20
#: frontend/lib/norent/letter-builder/letter-preview.tsx:30
msgid "Yes"
msgstr "Si"

#: frontend/lib/norent/letter-builder/create-account.tsx:37
msgid "Yes, JustFix.nyc can text me to follow up about my housing issues."
msgstr "Sí, JustFix.nyc puede enviarme mensajes de texto para hacer un seguimiento de mis problemas de vivienda."

#: frontend/lib/norent/log-out.tsx:21
msgid "Yes, Sign Out"
msgstr "Sí, cerrar sesión"

#: frontend/lib/norent/start-account-or-login/verify-password.tsx:49
msgid "You already have an account"
msgstr "Ya tienes una cuenta"

#: frontend/lib/norent/homepage.tsx:59
msgid "You can"
msgstr "Puedes"

#: frontend/lib/norent/letter-email-to-user.tsx:242
msgid "You can also track the delivery of your letter using USPS Tracking:"
msgstr "También puede seguir la entrega de su carta usando USPS Tracking:"

#: frontend/lib/norent/letter-email-to-user.tsx:113
msgid "You can contact Strategic Actions for a Just Economy (SAJE) - a 501c3 non-profit organization in South Los Angeles."
msgstr "Puedes contactar Acciones Estratégicas para una Economía Justa (SAJE) - una organización sin fines de lucro 501c3 en el sur de Los Angeles."

#: frontend/lib/norent/letter-builder/more-letters.tsx:29
msgid "You can send an additional letter for other months when you couldn't pay rent."
msgstr "Puedes enviar otra carta para indicar los demás meses en que no hayas podido pagar la renta."

#: frontend/lib/norent/letter-builder/error-pages.tsx:22
msgid "You can't send any more letters"
msgstr "No puedes enviar más cartas"

#: frontend/lib/norent/letter-builder/menu.tsx:28
msgid "You most recently sent a letter on {0}."
msgstr "Enviaste una carta en {0}."

#: frontend/lib/norent/letter-builder/know-your-rights.tsx:112
msgid "You're in <0>{stateName}</0>"
msgstr "Estás en <0>{stateName}</0>"

#: frontend/lib/norent/letter-builder/more-letters.tsx:9
msgid "You've already sent letters for all of the months since COVID-19 started."
msgstr "Ya has enviado cartas que corresponden a todos los meses desde que comenzó el COVID-19."

#: frontend/lib/norent/letter-builder/confirmation.tsx:38
#: frontend/lib/norent/letter-builder/confirmation.tsx:45
msgid "You've sent your letter"
msgstr "Has enviado tu carta"

#: frontend/lib/norent/letter-builder/letter-preview.tsx:59
msgid "Your Letter Is Ready To Send!"
msgstr "¡Tu carta está lista para enviar!"

#: frontend/lib/norent/letter-email-to-user.tsx:274
msgid "Your NoRent letter and important next steps"
msgstr "Tu carta de NoRent y pasos siguientes importantes"

#: frontend/lib/norent/letter-content.tsx:267
msgid "Your NoRent.org letter"
msgstr "Tu carta de NoRent.org"

#: frontend/lib/rh/rental-history.tsx:265
msgid "Your Rent History has been requested from the New York State DHCR!"
msgstr "¡Tu Historial de Alquiler ha sido solicitado al DHCR del estado de Nueva York!"

#: frontend/lib/norent/letter-builder/post-signup-no-protections.tsx:7
msgid "Your account is set up"
msgstr "¡Tu cuenta está lista!"

#: frontend/lib/data-driven-onboarding/data-driven-onboarding.tsx:315
msgid "Your apartment may be rent stabilized."
msgstr "Tu apartamento es de renta estabilizada."

#: frontend/lib/rh/rental-history.tsx:165
msgid "Your building had {0, plural, one {1 rent stabilized unit} other {# rent stabilized units}} in {1}, according to property tax documents."
<<<<<<< HEAD
msgstr "Your building had {0, plural, one {1 rent stabilized unit} other {# rent stabilized units}} in {1}, according to property tax documents."
=======
msgstr ""
>>>>>>> f16452fd

#: frontend/lib/data-driven-onboarding/data-driven-onboarding.tsx:316
msgid "Your building had {0, plural, one {one rent stabilized unit} other {# rent stabilized units}} in {1}."
msgstr "Tu edificio tenía {0, plural, one {una unidad de alquiler estabilizado} other {# unidades de renta estabilizada}} en el {1}."

#: frontend/lib/data-driven-onboarding/data-driven-onboarding.tsx:126
msgid "Your building was built in {0} or earlier."
msgstr "Tu edificio fue construido en {0} o antes."

#: frontend/lib/norent/letter-builder/ask-email.tsx:13
msgid "Your email address"
msgstr "Tu dirección de correo electrónico"

#: frontend/lib/data-driven-onboarding/data-driven-onboarding.tsx:211
msgid "Your landlord is associated with {buildings, plural, one {one building} other {# buildings}}."
msgstr "El proprietario de tu edificio está asociado con {buildings, plural, one {un edificio} other {# edificios}}."

#: frontend/lib/data-driven-onboarding/data-driven-onboarding.tsx:162
msgid "Your landlord may be breaking the law!"
msgstr "¡Puede que el proprietario de tu edificio esté violando la ley!"

#: frontend/lib/data-driven-onboarding/data-driven-onboarding.tsx:224
msgid "Your landlord might own other buildings, too."
msgstr "Puede que el propietario de tu edificio también posea otros edificios."

#: frontend/lib/norent/letter-builder/landlord-mailing-address.tsx:31
msgid "Your landlord or management company's address"
msgstr "La dirección del dueño o manager de tu edificio"

#: frontend/lib/norent/letter-builder/landlord-email.tsx:16
msgid "Your landlord or management company's email"
msgstr "La dirección de correo electrónico del dueño o manager de tu edificio"

#: frontend/lib/norent/letter-builder/landlord-name-and-contact-types.tsx:86
msgid "Your landlord or management company's information"
msgstr "Los datos del dueño o manager de tu edificio"

#: frontend/lib/data-driven-onboarding/data-driven-onboarding.tsx:147
msgid "Your landlord owns {0, plural, one {one building} other {# buildings}} and {1, plural, one {one unit.} other {# units.}}"
msgstr "El dueño de tu edificio posee {0, plural, one {un edificio} other {# edificios}} y {1, plural, one {una unidad.} other {# unidades.}}"

#: frontend/lib/norent/letter-builder/confirmation.tsx:51
msgid "Your letter has been mailed to your landlord via USPS Certified Mail. A copy of your letter has also been sent to your email."
msgstr "Tu carta ha sido enviada al dueño de tu edificio por correo certificado por USPS. También hemos enviado una copia de tu carta a tu dirección de correo electrónico."

#: frontend/lib/norent/letter-builder/confirmation.tsx:57
msgid "Your letter has been sent to your landlord via email. A copy of your letter has also been sent to your email."
msgstr "Tu carta ha sido enviada al dueño o manager de tu edificio por correo certificado de USPS. También hemos enviado una copia de tu carta a tu dirección de correo electrónico."

#: frontend/lib/norent/letter-builder/confirmation.tsx:74
msgid "Your letter was sent on {0}."
msgstr "Tu carta fue enviada el {0}."

#: frontend/lib/norent/start-account-or-login/ask-phone-number.tsx:25
msgid "Your phone number"
msgstr "Tu número de teléfono"

#: frontend/lib/ui/privacy-info-modal.tsx:28
msgid "Your privacy is very important to us!"
msgstr "¡Su privacidad es muy importante para nosotros!"

#: frontend/lib/norent/start-account-or-login/ask-phone-number.tsx:49
msgid "Your privacy is very important to us! Everything on JustFix.nyc is secure."
msgstr "¡Tu privacidad es muy importante para nosotros! Todo en JustFix.nyc es seguro."

#: frontend/lib/norent/letter-builder/ask-national-address.tsx:84
#: frontend/lib/norent/letter-builder/ask-nyc-address.tsx:42
msgid "Your residence"
msgstr "Tu hogar"

#: frontend/lib/norent/homepage.tsx:93
msgid "You’re not alone. Millions of Americans won’t be able to pay rent because of COVID‑19. Use our FREE tool to take action by writing a letter to your landlord."
msgstr "No estás solo. Millones de estadounidenses no podrán pagar la renta por culpa del COVID 19. Utiliza nuestra herramienta GRATIS para tomar acción mandando una carta al dueño de tu edificio."

#: frontend/lib/norent/letter-builder/ask-national-address.tsx:101
#: frontend/lib/norent/letter-builder/landlord-mailing-address.tsx:47
msgid "Zip code"
msgstr "Código postal"

#: frontend/lib/data-driven-onboarding/data-driven-onboarding.tsx:199
#: frontend/lib/norent/letter-builder/know-your-rights.tsx:79
msgid "and"
msgstr "y"

#: frontend/lib/data-driven-onboarding/data-driven-onboarding.tsx:164
msgid "justfix.DdoMayNeedHpdRegistration"
msgstr "Parece que este edificio deba estar registrado con el HPD. Los proprietarios que no registren sus propiedades correctamente incurren multas y no tienen el derecho de llevar a los inquilinos a la corte por no pagar el alquiler. Puedes encontrar más información en la página <0>Gestión de Propiedades de HPD</0>"

#: frontend/lib/data-driven-onboarding/data-driven-onboarding.tsx:336
msgid "justfix.ddoEfnycCovidMessage"
msgstr "Una moratoria de desalojo limitada está en vigor en el estado de Nueva York debido a la crisis de salud pública del Covid-19. Los organizadores de inquilinos de la ciudad luchan por mantener la gente en sus casas."

#: frontend/lib/data-driven-onboarding/data-driven-onboarding.tsx:272
msgid "justfix.ddoEhpaCovidMessage"
msgstr "<0>Los Tribunales de Vivienda en la ciudad de Nueva York están cerrados debido a la pandemia Covid-19, y están priorizando los casos con problemas que amenazan la salud y seguridad de tu hogar, tales como: {issues}. </0>"

#: frontend/lib/data-driven-onboarding/data-driven-onboarding.tsx:258
msgid "justfix.ddoHpaCovidMessage"
msgstr "<0>Los Tribunales de Vivienda en la ciudad de Nueva York están cerrados debido a la pandemia Covid-19. Todavía puedes crear los formularios para llevar al dueño de tu edificio la corte, pero no podrás presentarlos hasta que los tribunales vuelvan a abrir. </0><1>Si te estás enfrentando a una emergencia como falta de calefacción y/o agua caliente, llama a la línea telefónica de Housing Court Answers <2>(212) 962-4795</2> para obtener asistencia de lunes a viernes de 9: 00 a 17: 00. La asistencia está disponible en Inglés y Español.</1>"

#: frontend/lib/data-driven-onboarding/data-driven-onboarding.tsx:235
msgid "justfix.ddoLocCovidMessage"
msgstr "¿El dueño de tu edificio no contesta? ¡Puedes tomar acción gratis para pedir arreglos! Debido a la crisis de salud por el Covid-19, te recomendamos que sólo pidas arreglos en caso de emergencia, para que puedas mantener la salud limitando cuántas personas entran a tu hogar."

#: frontend/lib/ui/legal-disclaimer.tsx:4
msgid "justfix.legalDisclaimer"
msgstr "Aviso: La información en {website} no constituye asesoramiento jurídico y no debe ser utilizado como sustituto del asesoramiento de un abogado cualificado para asesorar sobre cuestiones jurídicas relativas a la vivienda. Si lo necesitas, podemos ayudar a dirigirte a servicios legales gratuitos."

#: frontend/lib/ui/privacy-info-modal.tsx:30
msgid "justfix.privacyInfoModalText"
msgstr "¡<0>Tu privacidad es muy importante para nosotros! Estas son algunas de las cosas más importantes a saber:</0><1><2>Tu información personal está segura. </2><3>No usaremos tu información personal para beneficiarnos ni la venderemos a terceros. </3><4>Utilizaremos tu dirección postal para encontrar datos sobre tu edificio y su dueño. </4></1><5>Nuestra Política de Privacidad permite compartir datos anónimos sólo con organizaciones de defensa de inquilinos autorizadas exclusivamente para ayudar a promover la misión de proteger los derechos de inquilinos. La Política de Privacidad contiene información sobre qué datos recopilamos, cómo la utilizamos y las opciones que tiene respecto a su información personal. Si quieres leer más, por favor revisa nuestra <6/> completa y nuestros <7/>.</5>"

#: frontend/lib/rh/rental-history.tsx:57
msgid "justfix.rhExplanation"
msgstr "Este documento te ayuda a averiguar si tu apartamento es de <0>renta estabilizada</0> y si te están <1>cobrando de más</1>. Te muestra la cantidad de renta registrada que se pagó en tu apartamento desde el año 1984."

#: frontend/lib/rh/rental-history.tsx:183
msgid "justfix.rhNoRsUnits"
<<<<<<< HEAD
msgstr "According to property tax documents, your building hasn’t reported any rent stabilized units over the past several years. While there is a chance that your apartment is rent stabilized, it looks unlikely."

#: frontend/lib/rh/rental-history.tsx:191
msgid "justfix.rhNoRsUnitsMeansNoRentHistory"
msgstr "You may still submit a request to the DHCR to make sure, but they may not have a rent history on file to send you. In this case, <0>you would not receive a rent history</0> in the mail."
=======
msgstr ""

#: frontend/lib/rh/rental-history.tsx:191
msgid "justfix.rhNoRsUnitsMeansNoRentHistory"
msgstr ""
>>>>>>> f16452fd

#: frontend/lib/rh/email-to-dhcr.tsx:22
msgid "justfix.rhRequestToDhcr"
msgstr "<0>Querido administrador del DHCR,</0><1> Yo, {0}, vivo actualmente en {1} en el apartamento {2}, y quisiera solicitar el Historial de Renta completo de este apartamento desde el año 1984. </1><2>Gracias,<3/>{3}</2>"

#: frontend/lib/rh/rental-history.tsx:172
msgid "justfix.rhRsUnitsAreGoodSign"
<<<<<<< HEAD
msgstr "While this data doesn’t guarantee that your apartment is rent stabilized, it’s a good sign that the DHCR has a rent history on file to send you."

#: frontend/lib/rh/rental-history.tsx:294
msgid "justfix.rhWarningAboutNotReceiving"
msgstr "<0>If your apartment has never been rent stabilized:</0> you will not receive a rent history in the mail. The DHCR only has rent histories for apartments that were rent stabilized at some point in time."
=======
msgstr ""

#: frontend/lib/rh/rental-history.tsx:294
msgid "justfix.rhWarningAboutNotReceiving"
msgstr ""
>>>>>>> f16452fd

#: frontend/lib/rh/rental-history.tsx:271
msgid "justfix.rhWhatHappensNext"
msgstr "<0>If your apartment is currently rent stabilized, or has been at any point in the past:</0> you should receive your Rent History in the mail in about a week. Your Rent History is an important document—it shows the registered rents in your apartment since 1984. You can learn more about it and how it can help you figure out if you’re being overcharged on rent at the <1>Met Council on Housing guide to Rent Stabilization Overcharges</1> or by checking out our <2>Learning Center article on Rent Overcharge</2>."

#: frontend/lib/norent/data/faqs-content.tsx:215
msgid "norent.additionalInstructionsForConnectingWithOrganizers"
msgstr "<0/><1>También puedes contactar a tus vecinos y organizar a todos en tu edificio para emprender acciones colectivas y reclamar. Lee más sobre cómo formar sindicatos de inquilinos y comenzar una huelga de renta en <2/>.</1>"

#: frontend/lib/norent/letter-builder/confirmation.tsx:155
msgid "norent.callToActionForCancelRentCampaign"
msgstr "<0>Están en juego nuestros hogares, salud, seguridad colectiva y futuros. Millones de nosotros no sabemos cómo vamos a pagar la renta, hipoteca, o utilidades el 1 de junio. Sin embargo, los propietarios y los bancos esperan que paguemos como de costumbre. </0><1>¡Únete a millones de nosotros para luchar por un futuro libre de deuda y ganar una suspensión nacional en los pagos de renta, hipoteca y utilidades!</1>"

#: frontend/lib/norent/data/faqs-content.tsx:265
msgid "norent.definitionOfEvictionMoratorium"
msgstr "<0>Una \"moratoria de desalojo\" puede significar algo diferente en cada jurisdicción, pero en resumen, una moratoria detiene temporalmente ciertos tipos de desalojo.</0><1>El mecanismo exacto por medio del cual se aplica esta suspensión y los tipos de casos que se suspenden, varía de una ciudad a otra. Dependiendo de la jurisdicción, la corte puede simplemente estar cerrados o no tramitar las demandas de desalojo, los alguaciles pueden no hacer cumplir las órdenes de desalojo o puede haber alguna combinación de estos y otros métodos para suspender los desalojos.</1><2>NoRent.org te ayudará orientándote para entender las diferentes reglas. También puedes leer más sobre las protecciones de los inquilinos en tu jurisdicción en el Proyecto de Mapeo Contra los Desalojos COVID-19 Emergency Tenant Protections & Rent Strikes Map <3/>.</2>"

#: frontend/lib/norent/letter-builder/landlord-name-and-contact-types.tsx:15
msgid "norent.detailsAboutNYCLandlordInfo"
msgstr "<0>Esta es la información del dueño de tu edificio según los registros del <1>Departamento de Preservación de la Vivienda (HPD por sus siglas en inglés)</1>. Puede que sea distinta de donde envías tu cheque de renta.</0><2>Utilizaremos esta dirección para asegurarnos de que el dueño de tu edificio reciba tu carta.</2>"

#: frontend/lib/norent/letter-email-to-user.tsx:74
msgid "norent.doINeedToSendAB3088LetterEveryMonth"
msgstr "Sí. Sigue estas instrucciones incluso si has enviado una carta al dueño o manager de tu edificio por cada mes que no hayas pagado la renta. Y envía una nueva declaración para cada mes siguiente (hasta enero)."

#: frontend/lib/norent/letter-email-to-user.tsx:84
msgid "norent.doIStillHaveToPayMyRentAB3088"
msgstr "Para evitar que el/la dueñe le desaloje por la renta de septiembre de 2020 a enero de 2021, también debe pagar el 25% por cada uno de esos meses. Puede pagarlo mes a mes o puede esperar hasta el 30 de enero de 2021 para pagar el 5 x 25% a la vez. Resultado: Si, después de consultar con un abogado de StayHousedLA, determina que no quiere estar en la corte de desalojo, pague el 25%. Los inquilinos con malas condiciones severas o que viven en unidades ilegales deben hablar con un abogado de StayHousedLA antes de decidir si pagar."

#: frontend/lib/norent/components/social-icons.tsx:18
msgid "norent.emailBodyTemplateForSharingNoRent"
msgstr "Usé www.norent.org para decirle al dueño de mi edificio de que no puedo pagar la renta este mes. Esta herramienta gratuita te ayuda a construir y enviar una carta al dueño de tu edificio, citando las protecciones legales en tu estado, y te conecta con otras personas de tu comunidad que participan en la campaña de #cancelrent"

#: frontend/lib/norent/letter-content.tsx:68
msgid "norent.emailToLandlordBody_v2"
msgstr "<0>Por favor vea la carta adjunta de <1/>. </0><2>Para documentar las comunicaciones y evitar malentendidos, por favor corresponda con <3/> por correo electrónico a <4>{0}</4> o por correo ordinario en lugar de una llamada telefónica o una visita en persona. </2>"

#: frontend/lib/norent/about.tsx:79
msgid "norent.explanationAboutWhyWeMadeThisSite"
msgstr "Los inquilinos de todo el país se ven afectados por el COVID-19 de manera que afecta su habilidad para pagar la renta. Hemos creado esta herramienta para que todos los inquilinos puedan ejercer sus derechos durante la pandemia."

#: frontend/lib/norent/homepage.tsx:128
msgid "norent.explanationOfPartnerships"
msgstr "Nuestro generador de cartas gratuitas fue construido con <0>abogados y organizaciones de derechos de inquilinos sin fines de lucro</0> en toda la nación para asegurarnos de que tu carta te ofrece las mayores protecciones disponibles según el estado en el que vives."

#: frontend/lib/norent/data/faqs-content.tsx:290
msgid "norent.explanationOfWhatHappensWhenEvictionMoratoriumEnds"
msgstr "<0>Una vez que se levante la moratoria, los procesos de desalojo en las cortes y la aplicación de la ley por parte de las autoridades locales del orden público pueden reanudarse.</0><1>Si no logramos reivindicaciones adicionales (como un congelamiento de la renta y la suspensión de los pagos de renta) antes de que estas \"moratorias de desalojo\" terminen, volverán a empezar los procesos, los desalojos continuarán y se presentarán nuevas demandas judiciales.</1><2>Estamos trabajando arduamente pidiendo la congelación y suspensión inmediatas del alquiler, entre otras solicitudes. ¡Este es el momento de organizarse! Participa en <3/>.</2>"

#: frontend/lib/norent/data/faqs-content.tsx:227
msgid "norent.explanationOfWhatToolDoes"
msgstr "<0>NoRent.org te guía en el proceso de cómo notificar al dueño de tu edificio que no puedes pagar la renta debido a un problema relacionado con el COVID-19. También te ayudaremos a obtener más información sobre los derechos que protegen a los inquilinos en tu estado y te daremos información sobre recursos para tomar medidas legales u organizativas.</0>"

#: frontend/lib/norent/data/faqs-content.tsx:311
msgid "norent.explanationOfWithholdingRent"
msgstr "<0>Hay una diferencia entre una \"huelga de renta\" o retener la renta, y no pagar la renta. Esta carta le notifica al dueño de tu edificio que no estás pagando la renta debido a los impactos financieros del COVID-19, que ahora es una forma de retrasar los pagos de renta.</0><1>Retener tu renta, o una huelga de renta, es declarar que no pagarás la renta, independientemente de si puedes hacerlo. Esto puede ponerte en riesgo de desalojo legal por no pagar la renta. Nunca debes ser el único que decide retener la renta, solo debes hacerlo cuando hayas obtenido el apoyo y la participación de todos en tu edificio.</1><2>Si bien es arriesgado, retener la renta puede ser una táctica importante para que los inquilinos impulsen un movimiento. Si tus vecinos están considerando una huelga de renta, sería conveniente que consultes los recursos a continuación sobre cómo organizarse y ponerse en contacto con las herramientas y recursos que las organizaciones han puesto a disposición.</2>"

#: frontend/lib/norent/letter-email-to-user.tsx:51
msgid "norent.howDoesLetterHelpWithAB3088"
msgstr "<0>El uso de esta declaración satisface todos los requisitos locales para notificar al propietario.</0><1><2>Proporciona una defensa en un caso de desalojo basado en la falta de pago de la renta; y </2><3>Convierte su alquiler en \"deuda civil.\" Esto significa que el dueño o manager de tu edificio puede presentar un caso de reclamos menores por el impago de renta. Si el dueño o manager de tu edificio obtiene un fallo por la renta no pagada en un tribunal de reclamos menores, el dueño o manager de tu edificio puede cobrar ese fallo embargando tu cheque de trabajo, o recaudando tu cuenta bancaria.</3></1>"

#: frontend/lib/norent/data/faqs-content.tsx:347
msgid "norent.howToConnectWithManufacturedHomeOwners"
msgstr "<0> Únete a algún movimiento de propietarios de viviendas prefabricadas que se haya formado para hacer que sus comunidades sean lugares asequibles, saludables, seguros y hermosos para vivir. Propietarios de viviendas móviles/prefabricadas: <1/> y exigir que las empresas propietarias de comunidades asuman su responsabilidad. </0>"

#: frontend/lib/norent/data/faqs-content.tsx:136
msgid "norent.infoAboutCollectiveOrganizing"
msgstr "<0>El lugar más importante para comenzar es en donde vives. Contáctate de manera segura con otros inquilinos de tu edificio o lugar donde vives y comienza organizando un sistema de comunicación entre ustedes para averiguar qué problemas y necesidades tienen en común.</0><1> Para obtener más recursos sobre cómo formar un sindicato de inquilinos, consulta <2/>. También puedes contactar a grupos locales que se estén organizando y que estén afiliados a la alianza nacional <3/>.</1>"

#: frontend/lib/norent/data/faqs-content.tsx:359
msgid "norent.instructionsForAfterSendingLetter"
msgstr "<0>Después de enviar esta carta, tu arrendador puede contactarte para pedirte más información o discutir un plan de pago. Asegúrate de que toda tu comunicación esté documentada mediante cartas, correos electrónicos o mensajes de texto. Negocia solo acuerdos en donde aceptes pagar una porción de tu renta que sea razonable y que tengas la seguridad de que vas a poder pagar sin poner en riesgo tu salud. No aceptes mudarte. Puedes encontrar ayuda legal adicional en <1/>.</0><2>Debes continuar recopilando documentación que demuestre que has sido afectado financieramente a causa del COVID-19.</2>"

#: frontend/lib/norent/data/faqs-content.tsx:128
msgid "norent.instructionsForConnectingWithOrganizers"
msgstr "<0> Ponte en contacto con organizadores del movimiento de la vivienda a través de <1/>, una alianza nacional de organizadores que construye el movimiento de inquilinos desde 2007. Puedes unirte a su convocatoria de inquilinos en todo el país para luchar por la condonación de la renta en <2/>.</0>"

#: frontend/lib/norent/data/faqs-content.tsx:404
msgid "norent.instructionsForStatesWithLimitedProtections_v2"
msgstr "<0><1/></0><2>También debes saber que no estás solo. En los estados sin moratoria de desalojo es importante protegerse legalmente y construir poder colectivo con otros inquilinos.</2><3> Primero, comienza asegurándote de que toda la comunicación con el dueño de tu edificio esté documentada por escrito. Comienza a recopilar toda la documentación de cualquier dificultad que hayas tenido relacionada con el COVID-19. Si te enfrentas a una emergencia, busca de inmediato ayuda legal en tu estado consultando en <4/>.</3><5> Luego, conéctate de manera segura con otros inquilinos en tu edificio o el lugar en donde vives. Comienza organizando un sistema de comunicación entre vosotros para averiguar qué problemas y necesidades tenéis en común. Para obtener más recursos sobre cómo formar un sindicato de inquilinos, consulta <6/>. También puedes contactar a grupos locales que se estén organizando y que estén afiliados a la alianza nacional <7/>.</5><8> Finalmente, únete a los millones de inquilinos que están trabajando arduamente y luchando por la protección nacional de los inquilinos, la congelación y suspensión inmediatas del alquiler. Súmate a <9/>.</8>"

#: frontend/lib/norent/letter-builder/welcome.tsx:24
msgid "norent.introductionToLetterBuilderSteps"
msgstr "Para que la ley estatal de California de AB3088 te ampare con las protecciones del COVID-19 de no poder pagar la renta, deberías notificar al dueño o manager de tu edificio. <0>En el caso de que intenten desalojarte, las cortes lo verán como un paso proactivo que ayude a establecer tu defensa.</0>"

#: frontend/lib/norent/letter-content.tsx:194
msgid "norent.letter.conclusion"
msgstr "<0>El Congreso aprobó la Ley CARES el 27 de marzo del 2020 (Ley Pública 116-136). Los inquilinos que viven en propiedades cubiertas por esta ley, también están protegidos del desalojo por impago o cualquier otra razón hasta el 23 de agosto de 2020. Por favor, hágame saber de inmediato si usted cree que esta vivienda no está cubierta por la ley CARES y explique por qué. </0><1>Para documentar nuestra comunicación y evitar malentendidos, por favor responda por correo electrónico o texto en lugar de una llamada o visita. </1><2>Gracias por su comprensión y cooperación.</2>"

#: frontend/lib/norent/letter-content.tsx:187
msgid "norent.letter.floridaAddition"
msgstr "He sufrido una pérdida de empleo, salarios o ingresos durante el estado de emergencia de Florida que afecta directamente mi capacidad de hacer pagos de alquiler."

#: frontend/lib/norent/letter-content.tsx:139
msgid "norent.letter.v1NonPayment"
msgstr "Esta carta es para notificarle que no podré pagar el alquiler a partir del <0/> y hasta nuevo aviso debido a la pérdida de ingresos, gastos adicionales, y/o otras circunstancias financieras relacionadas con el COVID-19."

#: frontend/lib/norent/letter-content.tsx:147
msgid "norent.letter.v1NonPayment_multipleDates"
msgstr "Esta carta es para notificarle que no podré pagar la renta durante los meses siguientes y hasta siguiente aviso debido a la pérdida de ingresos, gastos adicioonales, y/o otras circunstancias financieras relacionadas con el COVID-19:"

#: frontend/lib/norent/letter-content.tsx:168
msgid "norent.letter.v2Hardship"
msgstr "Esta carta es para notificarle que he tenido una pérdida de ingresos, gastos adicionales y/o otras circunstancias financieras relacionadas con la pandemia. Hasta nuevo aviso, la emergencia del COVID-19 puede afectar mi capacidad de pagar la renta. No renuncio a mi derecho a establecer otras defensas adicionales."

#: frontend/lib/norent/letter-content.tsx:178
msgid "norent.letter.v3FewProtections"
msgstr "Esta carta es para informarle de las protecciones para inquilinos existentes en {0}. No renuncio a mi derecho a establecer defensas adicionales."

#: frontend/lib/norent/letter-content.tsx:88
msgid "norent.letterBodyCaliforniaAB3088"
msgstr "<0>Esta carta de declaración se refiere al pago del alquiler durante los meses siguientes:</0><1/><2>Actualmente no puedo pagar mi alquiler u otras obligaciones financieras delineadas en el contrato de arrendamiento debido a uno o más de lo siguiente:</2><3><4>Pérdida de ingresos causada por la pandemia COVID-19. </4><5>Gastos adicionales directamente relacionados con la realización de trabajos esenciales durante el mandato COVID-19.</5><6>Gastos adicionales relacionados con impactos de la salud del pandemia COVID-19. </6><7>Satisfacción de responsabilidades de cuidado de niños, personas discapacitadas, o familiares enfermos directamente relacionadas con la pandemia COVID-19 que limita mi capacidad de obtener ingresos. </7><8>Aumento de los costos para el cuidado de los niños o para atender a un miembro de la familia con discapacidades o enfermo relacionado directamente con la pandemia COVID-19. </8><9>Otras circunstancias relacionadas con la pandemia COVID-19 que han reducido mis ingresos o aumentado mis gastos. </9><10>Cualquier asistencia pública, incluyendo seguro de desempleo, asistencia pandémica para el desempleo, seguro de discapacidad estatal (SDI), o permiso familiar pagado, que he recibido desde el inicio de la pandemia COVID-19 no compensa plenamente mi pérdida de ingresos y/o gastos adicionales. </10></3><11>Declaro bajo pena de perjurio en virtud de las leyes del Estado de California que lo declarado es verdadero y correcto.</11>"

#: frontend/lib/norent/data/faqs-content.tsx:47
msgid "norent.listOfSuggestedNonpaymentDocumentation"
msgstr "<0>Mientras esperas que el dueño de tu edificio te dé una respuesta, reúne toda la documentación que puedas. Algunos tipos de documentación que puedes recopilar incluyen:</0><1><2><3>Carta de tu jefe:</3>una carta de tu jefe o de un compañero de trabajo que mencione el virus COVID-19 y muestre la pérdida de trabajo o la reducción de horas como resultado del COVID-19.</2><4><5> Documentos de beneficios de desempleo</5>: son los documentos que demuestran que solicitaste o recibiste beneficios del Departamento de Desarrollo del Empleo.</4><6><7>Recibos de pago de salario</7>: pueden ser cheques de pagos anteriores a la fecha de terminación o despido. Si has tenido un cambio en el número de horas de trabajo, puedes retener tus cheques de pago anteriores y posteriores a ese cambio.</6><8><9>Gastos relacionados con el COVID-19</9>: pueden ser facturas que demuestren que tus gastos han aumentado por problemas derivados del COVID-19, incluidos los costos de cuidado de niños, gastos para cumplir con las directivas de salud pública u otros gastos relacionados.</8><10><11>Cierre de escuelas</11>: esta podría ser una notificación de la escuela de tus hijos diciendo que ha cerrado debido al COVID-19. También puedes incluir pruebas de que tus hijos están matriculados.</10><12><13> Estados financieros</13>: pueden ser presupuestos, estados de cuenta bancarios o archivos personales que demuestren que tus ingresos laborales o de negocio se han interrumpido debido a la crisis provocada por el COVID-19. Asegúrate de no enviar información financiera personal confidencial que no quieras que vea el dueño de tu edificio.</12><14><15>Registros médicos del COVID-19</15>: esto podría incluir gastos médicos extraordinarios que tengan relación con el diagnóstico, pruebas y/o tratamiento del COVID-19 que hayas efectuado con tu dinero propio para ti o algún miembro de tu familia. Debido a la confidencialidad de los archivos médicos, es posible que no desees enviarlos al dueño de tu edificio. Sin embargo, debes conservar estos recibos para tu archivo personal. Estos podrían ser utilizados como prueba en caso que debas presentarlos como evidencia en procedimientos judiciales.</14><16><17>Alguna otra prueba del impacto financiero relacionado con el COVID-19</17>: puede ser cualquier otra prueba que demuestre cómo el virus COVID-19 ha afectado tu capacidad de pagar la renta.</16></1>"

#: frontend/lib/norent/letter-builder/los-angeles-know-your-rights.tsx:32
msgid "norent.losAngelesKyr"
msgstr "Hemos trabajado con la organización sin fines de lucro <0>SAJE</0> para proporcionarte apoyo adicional una vez que hayas enviado tu carta. Puedes aprender más sobre cómo la ley AB3088 afecta a los residentes de Los Angeles en <1>Stay Housed LA</1>."

#: frontend/lib/norent/about.tsx:99
msgid "norent.madeByBlurb"
msgstr "NoRent.org fue creado por <0>JustFix.nyc</0>, una organización sin fines de lucro que co-diseña y construye herramientas para inquilinos, organizadores de viviendas y abogados que luchan contra el desplazamiento en la ciudad de Nueva York."

#: frontend/lib/norent/letter-builder/welcome.tsx:35
msgid "norent.outlineOfLetterBuilderSteps"
msgstr "<0>En los próximos pasos, construiremos tu carta utilizando la siguiente información. Si puedes, ten esta información a mano:</0><1><2><3>tu número de teléfono, dirección de correo electrónico y dirección postal</3></2><4><5>la dirección postal del dueño o manager de tu edificio y/o su dirección de correo electrónico</5></4></1>"

#: frontend/lib/norent/letter-email-to-user.tsx:120
msgid "norent.sajeBlockQuote"
msgstr "Desde 1996, SAJE ha sido una fuerza para la justicia económica en nuestra comunidad, centrándose en los derechos de los inquilinos, la vivienda saludable y el desarrollo equitativo. Creemos que el destino de los vecindarios de la ciudad debe ser decidido por quienes viven allí, y nos reunimos con otras organizaciones para garantizar que esto ocurra de manera justa, replicable y sostenible. La vivienda es un derecho humano."

#: frontend/lib/norent/letter-email-to-user.tsx:139
msgid "norent.sajeFacebookLive"
msgstr "<0>SAJE también ofrece todos los miércoles sesiones de preguntas y respuestas en Facebook Live:</0><1><2>Inglés 11am-12pm</2><3>Español 12:30pm-1:30pm</3></1>"

#: frontend/lib/norent/letter-email-to-user.tsx:133
msgid "norent.sajePhoneCalls"
msgstr "Acciones Estratégicas para una Economía Justa (SAJE) está disponible para llamadas telefónicas en el (213) 745-9961, de lunes a viernes de 10:00am-6:00pm."

#: frontend/lib/norent/homepage.tsx:251
msgid "norent.sampleNoRentLetter"
msgstr "<0>Le escribo para informarle de que he tenido una pérdida de ingresos, gastos adicionales y/o otras circunstancias financieras relacionadas con el COVID-19. Hasta nuevo aviso, la emergencia COVID-19 puede afectar mi capacidad de pagar la renta. </0><1/><2>Los inquilinos en Florida están protegidos del desalojo por falta de pago por orden ejecutiva 20-94, emitido por el gobernador Ron DeSantis el 2 de abril de 2020. </2><3/><4>Los inquilinos en propiedades cubiertas también están protegidos contra el desalojo, las tasas, las penalizaciones y otros cargos relacionados con el impago por la ley CARES (Título IV, Sec. 4024) promulgado por el Congreso el 27 de marzo de 2020. </4><5/><6>Junto con mis vecinos, estoy organizando, animando y/o participando en una organización de inquilinos para que podamos apoyar...</6>"

#: frontend/lib/norent/data/faqs-content.tsx:15
msgid "norent.sendCDCDeclarationBlurb"
msgstr "Puede que quieras <0>enviar una declaración</0> bajo la Orden emitida por los Centros para el Control y la Prevención de Enfermedades (CDC) para proporcionar protección a los inquilinos contra el desalojo. Obtén más información sobre la declaración del CDC antes de enviar un aviso al dueño o manager de tu edificio."

#: frontend/lib/norent/letter-email-to-user.tsx:156
msgid "norent.tenantsTogetherDescription"
msgstr "Puedes ponerte en contacto con Inquilinos Unidos, una coalición estatal de organizaciones locales de inquilinos dedicada a defender y promover el derecho de los inquilinos de California a una vivienda segura, digna y asequible."

#: frontend/lib/norent/components/social-icons.tsx:16
msgid "norent.tweetTemplateForSharingNoRent"
msgstr "¿No sabes cómo pagarás la renta este mes? Avisa al dueño de tu edificio con NoRent.org de @JustFixNYC. Esta herramienta gratuita envía una carta certificada informándole de tus derechos. Únete al movimiento #cancelrent en NoRent.org."

#: frontend/lib/norent/letter-email-to-user.tsx:97
msgid "norent.whatIfMyLandlordSendsMeANoticeAB3088"
msgstr "Si el propietario le envía un aviso para pagar el alquiler con una declaración, léalo. Si es el mismo, feche, fírmelo y envíelo exactamente como se indica en el aviso. Tenga en cuenta que a veces los propietarios cambian la dirección o la forma de pago. Siga las instrucciones del aviso para pagar el alquiler o renunciar (Notice to Pay or Quit) para saber dónde y cómo enviar el alquiler."

#: frontend/lib/norent/letter-email-to-user.tsx:28
msgid "norent.whatIsAB3088partOne"
msgstr "El 31 de agosto de 2020, el Estado de California aprobó protecciones para inquilinos en virtud del proyecto de ley AB3088 de la Asamblea. Estas protecciones impiden que los arrendadores desalojen inquilinos antes del 1 de febrero 2021 sin una razón válida o para cualquier renta no pagada entre el 4 de marzo - 31 de enero, 2021 por pérdida de ingresos o aumento de gastos asociados con COVID-19. Aunque esta ley le protege del desalojo por no pagar la renta, no cancela la renta."

#: frontend/lib/norent/letter-email-to-user.tsx:39
msgid "norent.whatIsAB3088partTwo"
msgstr "Si debes renta por cualquier mes desde marzo de 2020 a agosto de 2020, debes enviar un formulario de declaración a al dueño o manager de tu edificio por cualquier mes que no pudiste pagar la renta. Ahora que has usado el sitio web de NoRent para enviar la declaración al dueño o manager de tu edificio, tu propietario no te puede desalojar legalmente por no pagar la renta."

#: frontend/lib/norent/data/faqs-content.tsx:120
msgid "norent.whatToDoIfLandlordRetaliates"
msgstr "<0> Es normal sentirse ansioso o asustado si el propietario toma represalias. Si el dueño de tu edificio te acosa, se niega a hacer reparaciones o intenta desalojarte ilegalmente, solicita asistencia legal en <1/> y comunícate con los organizadores de inquilinos en <2/>.</0>"

#: frontend/lib/norent/data/faqs-content.tsx:239
msgid "norent.whoThisToolIsFor"
msgstr "<0>Si no puedes pagar la renta este mes debido a un problema relacionado con el COVID-19 (es decir, debido a cambios en el trabajo, pérdida de ingresos, gastos de salud o pérdida de cuidado de niños), esta herramienta es para ti. Aunque las reglas para ejercer tus derechos varían según el estado en el que vives, NoRent.org puede ayudarte a entender las complejidades y ponerte en contacto con los recursos necesarios.</0>"

#: frontend/lib/norent/start-account-or-login/ask-phone-number.tsx:39
msgid "norent.whyIsPhoneNumberNeeded"
msgstr "Utilizaremos esta información para: <0><1>Acceder a tu cuenta actual</1><2>Comprobar si coincide con una cuenta preexistente </2><3>Abrirte una cuenta nueva</3></0>"

#: frontend/lib/norent/data/faqs-content.tsx:252
msgid "norent.whyYouShouldNotifyAboutNotPayingRent"
msgstr "<0>En algunos estados, para beneficiarse de las protecciones de desalojo que los funcionarios electos han establecido, debes notificar a tu arrendador que tu falta de pago es por razones relacionadas con el COVID-19. En caso de que el dueño de tu edificio trate de desalojarte, la corte puede ver esta notificación como una medida proactiva que ayuda a establecer tu defensa.</0>"

#: frontend/lib/norent/data/faqs-content.tsx:378
msgid "norent.whyYouStillOweRentAfterSendingLetter"
msgstr "<0>Sí. Después de enviar la carta seguirás obligado a pagar la renta porque nuestros gobiernos estatales y federales no han adoptado una política de condonación de alquiler. Reclama la anulación de la renta en <1/></0>"

#: frontend/lib/norent/components/helmet.tsx:13
msgid "pay rent, rent, can't pay rent, june rent, june 1"
msgstr "pagar la renta, renta, no puedo pagar la renta, renta de junio, 1 de junio"

#. This is used to describe a link to another website that is only available in English.
#: frontend/lib/ui/localized-outbound-link.tsx:44
msgid "{0} (in English)"
msgstr "{0} (en inglés)"

#: frontend/lib/forms/chars-remaining.tsx:18
msgid "{remaining, plural, one {1 character remaining} other {# characters remaining}}"
msgstr "{remaining, plural, one {queda sólo 1 carácter} other {quedan # caracteres}}"

#: frontend/lib/norent/letter-builder/confirmation.tsx:102
msgid "{stateName} has specific documentation requirements to support your letter to your landlord."
msgstr "{stateName} requiere documentación específica para apoyar tu carta al dueño de tu edificio."
<|MERGE_RESOLUTION|>--- conflicted
+++ resolved
@@ -412,11 +412,7 @@
 
 #: frontend/lib/rh/rental-history.tsx:201
 msgid "Continue anyway"
-<<<<<<< HEAD
-msgstr "Continue anyway"
-=======
 msgstr ""
->>>>>>> f16452fd
 
 #: frontend/lib/norent/letter-builder/error-pages.tsx:25
 msgid "Continue to the confirmation page for information about the last letter you sent and next steps you can take."
@@ -653,11 +649,7 @@
 
 #: frontend/lib/rh/rental-history.tsx:160
 msgid "Good news!"
-<<<<<<< HEAD
-msgstr "Good news!"
-=======
 msgstr ""
->>>>>>> f16452fd
 
 #: frontend/lib/ui/privacy-info-modal.tsx:59
 msgid "Got it!"
@@ -872,11 +864,7 @@
 #: frontend/lib/rh/rental-history.tsx:155
 #: frontend/lib/rh/rental-history.tsx:162
 msgid "It looks like your apartment may be rent stabilized"
-<<<<<<< HEAD
-msgstr "It looks like your apartment may be rent stabilized"
-=======
 msgstr ""
->>>>>>> f16452fd
 
 #: frontend/lib/norent/letter-builder/rent-periods.tsx:28
 msgid "It's important to notify your landlord of all months when you couldn't pay rent in full."
@@ -889,11 +877,7 @@
 #: frontend/lib/rh/rental-history.tsx:156
 #: frontend/lib/rh/rental-history.tsx:180
 msgid "It’s unlikely that your apartment is rent stabilized"
-<<<<<<< HEAD
-msgstr "It’s unlikely that your apartment is rent stabilized"
-=======
 msgstr ""
->>>>>>> f16452fd
 
 #: frontend/lib/norent/letter-builder/ask-name.tsx:11
 msgid "It’s your first time here!"
@@ -1113,11 +1097,7 @@
 
 #: common-data/issue-choices.ts:168
 msgid "Mold"
-<<<<<<< HEAD
-msgstr "Moho"
-=======
 msgstr ""
->>>>>>> f16452fd
 
 #: common-data/issue-choices.ts:171
 msgid "Mold on Walls"
@@ -1860,11 +1840,7 @@
 
 #: frontend/lib/rh/rental-history.tsx:50
 msgid "Want to know if your apartment's rent stabilized? Request your <0>Rent History</0> from the NY State DHCR*!"
-<<<<<<< HEAD
-msgstr "Want to know if your apartment's rent stabilized? Request your <0>Rent History</0> from the NY State DHCR*!"
-=======
 msgstr ""
->>>>>>> f16452fd
 
 #: frontend/lib/rh/rental-history.tsx:313
 msgid "Want to read more about your rights?"
@@ -2149,11 +2125,7 @@
 
 #: frontend/lib/rh/rental-history.tsx:165
 msgid "Your building had {0, plural, one {1 rent stabilized unit} other {# rent stabilized units}} in {1}, according to property tax documents."
-<<<<<<< HEAD
-msgstr "Your building had {0, plural, one {1 rent stabilized unit} other {# rent stabilized units}} in {1}, according to property tax documents."
-=======
 msgstr ""
->>>>>>> f16452fd
 
 #: frontend/lib/data-driven-onboarding/data-driven-onboarding.tsx:316
 msgid "Your building had {0, plural, one {one rent stabilized unit} other {# rent stabilized units}} in {1}."
@@ -2272,19 +2244,11 @@
 
 #: frontend/lib/rh/rental-history.tsx:183
 msgid "justfix.rhNoRsUnits"
-<<<<<<< HEAD
-msgstr "According to property tax documents, your building hasn’t reported any rent stabilized units over the past several years. While there is a chance that your apartment is rent stabilized, it looks unlikely."
-
-#: frontend/lib/rh/rental-history.tsx:191
-msgid "justfix.rhNoRsUnitsMeansNoRentHistory"
-msgstr "You may still submit a request to the DHCR to make sure, but they may not have a rent history on file to send you. In this case, <0>you would not receive a rent history</0> in the mail."
-=======
 msgstr ""
 
 #: frontend/lib/rh/rental-history.tsx:191
 msgid "justfix.rhNoRsUnitsMeansNoRentHistory"
 msgstr ""
->>>>>>> f16452fd
 
 #: frontend/lib/rh/email-to-dhcr.tsx:22
 msgid "justfix.rhRequestToDhcr"
@@ -2292,19 +2256,11 @@
 
 #: frontend/lib/rh/rental-history.tsx:172
 msgid "justfix.rhRsUnitsAreGoodSign"
-<<<<<<< HEAD
-msgstr "While this data doesn’t guarantee that your apartment is rent stabilized, it’s a good sign that the DHCR has a rent history on file to send you."
-
-#: frontend/lib/rh/rental-history.tsx:294
-msgid "justfix.rhWarningAboutNotReceiving"
-msgstr "<0>If your apartment has never been rent stabilized:</0> you will not receive a rent history in the mail. The DHCR only has rent histories for apartments that were rent stabilized at some point in time."
-=======
 msgstr ""
 
 #: frontend/lib/rh/rental-history.tsx:294
 msgid "justfix.rhWarningAboutNotReceiving"
 msgstr ""
->>>>>>> f16452fd
 
 #: frontend/lib/rh/rental-history.tsx:271
 msgid "justfix.rhWhatHappensNext"
