--- conflicted
+++ resolved
@@ -9,11 +9,7 @@
 "Language: es\n"
 "Project-Id-Version: tenants2\n"
 "Report-Msgid-Bugs-To: \n"
-<<<<<<< HEAD
-"PO-Revision-Date: 2020-10-13 21:44\n"
-=======
 "PO-Revision-Date: 2020-12-08 18:40\n"
->>>>>>> 3389b63a
 "Last-Translator: \n"
 "Language-Team: Spanish\n"
 "Plural-Forms: nplurals=2; plural=(n != 1);\n"
@@ -96,17 +92,10 @@
 
 #: frontend/lib/norent/letter-builder/rent-periods.tsx:39
 msgid "<0>We aren't including months that you have already informed your landlord about in previous letters.</0>"
-<<<<<<< HEAD
-msgstr "<0>We aren't including months that you have already informed your landlord about in previous letters.</0>"
-
-#: frontend/lib/norent/data/faqs-content.tsx:160
-#: frontend/lib/norent/data/faqs-content.tsx:167
-=======
 msgstr "<0>No incluimos meses en los que ya has informado al dueño de tu edificio anteriormente.</0>"
 
 #: frontend/lib/norent/data/faqs-content.tsx:173
 #: frontend/lib/norent/data/faqs-content.tsx:180
->>>>>>> 3389b63a
 msgid "<0>Yes, this is a free website created by 501(c)3 non-profit organizations across the United States.</0>"
 msgstr "<0>Sí, este es un sitio web gratuito creado por organizaciones sin fines de lucro, con exención tributaria 501(c)(3), en todo Estados Unidos (EEUU).</0>"
 
@@ -238,11 +227,7 @@
 msgid "Bathtub: Pipes Leaking"
 msgstr "Bañera: Tuberías con fugas"
 
-<<<<<<< HEAD
-#: frontend/lib/norent/letter-builder/letter-preview.tsx:72
-=======
 #: frontend/lib/norent/letter-builder/letter-preview.tsx:61
->>>>>>> 3389b63a
 msgid "Before you send your letter, let's review what will be sent to make sure all the information is correct."
 msgstr "Antes de enviar tu carta, revisémosla para asegurarnos de que toda la información es correcta."
 
@@ -275,11 +260,7 @@
 msgid "Build my letter"
 msgstr "Crear mi carta"
 
-<<<<<<< HEAD
-#: frontend/lib/norent/letter-builder/confirmation.tsx:143
-=======
 #: frontend/lib/norent/letter-builder/confirmation.tsx:153
->>>>>>> 3389b63a
 msgid "Build power in numbers"
 msgstr "Construye poder común"
 
@@ -366,11 +347,7 @@
 msgid "Click here to join MHAction’s movement"
 msgstr "Haz clic aquí para unirte al movimiento de MH Action"
 
-<<<<<<< HEAD
-#: frontend/lib/norent/letter-builder/confirmation.tsx:166
-=======
 #: frontend/lib/norent/letter-builder/confirmation.tsx:176
->>>>>>> 3389b63a
 msgid "Click here to join MHAction’s movement to hold corporate community owners accountable."
 msgstr "Haga clic aquí para unirte al movimiento de MH Action y hacer que los propietarios de la comunidad corporativa rindan cuentas."
 
@@ -392,11 +369,7 @@
 
 #: frontend/lib/norent/letter-builder/more-letters.tsx:15
 msgid "Come back next month to send another letter if you still can't pay rent."
-<<<<<<< HEAD
-msgstr "Come back next month to send another letter if you still can't pay rent."
-=======
 msgstr "Vuelve el mes que viene para enviar otra carta si todavía no puedes pagar la renta."
->>>>>>> 3389b63a
 
 #: frontend/lib/norent/about.tsx:11
 msgid "Community Justice Project"
@@ -427,26 +400,12 @@
 msgid "Connecting With Others"
 msgstr "Poniéndose en contacto con otros"
 
-<<<<<<< HEAD
-#: frontend/lib/norent/letter-builder/confirmation.tsx:121
-=======
 #: frontend/lib/norent/letter-builder/confirmation.tsx:131
->>>>>>> 3389b63a
 msgid "Contact a lawyer if your landlord retaliates"
 msgstr "Ponte en contacto con un abogado si el dueño de tu edificio toma represalias"
 
 #: frontend/lib/norent/letter-builder/error-pages.tsx:32
 #: frontend/lib/norent/letter-builder/error-pages.tsx:44
-<<<<<<< HEAD
-msgid "Continue"
-msgstr "Continuar"
-
-#: frontend/lib/norent/letter-builder/error-pages.tsx:25
-msgid "Continue to the confirmation page for information about the last letter you sent and next steps you can take."
-msgstr "Continue to the confirmation page for information about the last letter you sent and next steps you can take."
-
-#: common-data/issue-choices.ts:201
-=======
 #: frontend/lib/rh/rental-history.tsx:201
 msgid "Continue"
 msgstr "Continuar"
@@ -460,7 +419,6 @@
 msgstr "Sigue a la página de confirmación para obtener información sobre la última carta que enviaste y los siguientes pasos que puedes tomar."
 
 #: common-data/issue-choices.ts:203
->>>>>>> 3389b63a
 msgid "Cracked Sink"
 msgstr "Lavabo Agrietado"
 
@@ -484,19 +442,11 @@
 msgid "Delaware"
 msgstr "Delaware"
 
-<<<<<<< HEAD
-#: frontend/lib/norent/letter-builder/confirmation.tsx:61
-msgid "Details about your latest letter"
-msgstr "Details about your latest letter"
-
-#: frontend/lib/ui/footer.tsx:11
-=======
 #: frontend/lib/norent/letter-builder/confirmation.tsx:71
 msgid "Details about your latest letter"
 msgstr "Detalles sobre tu última carta"
 
 #: frontend/lib/ui/footer.tsx:12
->>>>>>> 3389b63a
 msgid "Developed with <0>Law Help Interactive</0>"
 msgstr "Desarrollado con <0>Law Help Interactive</0>"
 
@@ -583,15 +533,7 @@
 msgid "Email address"
 msgstr "Dirección de correo electrónico"
 
-<<<<<<< HEAD
-#: frontend/lib/norent/letter-builder/landlord-name-and-contact-types.tsx:74
-msgid "Email address <0>(recommended)</0>"
-msgstr "Dirección de correo electrónico <0>(recomendado)</0>"
-
-#: frontend/lib/norent/letter-builder/letter-preview.tsx:88
-=======
 #: frontend/lib/norent/letter-builder/letter-preview.tsx:99
->>>>>>> 3389b63a
 msgid "English version"
 msgstr "Versión en inglés"
 
@@ -640,11 +582,7 @@
 msgid "Fight an eviction"
 msgstr "Lucha contra un desalojo"
 
-<<<<<<< HEAD
-#: frontend/lib/norent/letter-builder/confirmation.tsx:97
-=======
 #: frontend/lib/norent/letter-builder/confirmation.tsx:107
->>>>>>> 3389b63a
 msgid "Find out more"
 msgstr "Más información"
 
@@ -681,11 +619,7 @@
 msgid "Fumes/smoke entering apartment"
 msgstr "Vapores/Humo Entrando en Casa"
 
-<<<<<<< HEAD
-#: frontend/lib/norent/letter-builder/confirmation.tsx:81
-=======
 #: frontend/lib/norent/letter-builder/confirmation.tsx:91
->>>>>>> 3389b63a
 msgid "Gather documentation"
 msgstr "Recopila documentación"
 
@@ -693,19 +627,11 @@
 msgid "Georgia"
 msgstr "Georgia"
 
-<<<<<<< HEAD
-#: frontend/lib/norent/letter-builder/confirmation.tsx:189
-msgid "Give feedback"
-msgstr "Comparte tu opinión"
-
-#: frontend/lib/norent/letter-builder/confirmation.tsx:178
-=======
 #: frontend/lib/norent/letter-builder/confirmation.tsx:199
 msgid "Give feedback"
 msgstr "Comparte tu opinión"
 
 #: frontend/lib/norent/letter-builder/confirmation.tsx:188
->>>>>>> 3389b63a
 msgid "Give us feedback"
 msgstr "Comparte tu opinión"
 
@@ -713,11 +639,7 @@
 msgid "Go back"
 msgstr "Atrás"
 
-<<<<<<< HEAD
-#: frontend/lib/norent/letter-builder/confirmation.tsx:173
-=======
 #: frontend/lib/norent/letter-builder/confirmation.tsx:183
->>>>>>> 3389b63a
 msgid "Go to website"
 msgstr "Ir al sitio web"
 
@@ -765,21 +687,6 @@
 msgid "Here is a preview of the request for your Rent History. It includes your address and apartment number so that the DHCR can mail you."
 msgstr "Aquí tienes una vista previa de la solicitud de tu Historial de Renta. Incluye tu dirección y número de apartamento para que el DHCR pueda enviarte el carta con tu historial."
 
-<<<<<<< HEAD
-#: frontend/lib/norent/letter-email-to-user.tsx:14
-msgid "Here's a copy of your NoRent letter"
-msgstr "Aquí tienes una copia de tu carta de NoRent"
-
-#: frontend/lib/norent/letter-builder/letter-preview.tsx:79
-msgid "Here's a preview of the letter that will be attached in an email to your landlord:"
-msgstr "Esta es una vista previa de la carta que se adjuntará en un correo electrónico al dueño de tu edificio:"
-
-#: frontend/lib/norent/letter-builder/letter-preview.tsx:82
-msgid "Here's a preview of the letter:"
-msgstr "Esta es una vista previa de la carta:"
-
-#: frontend/lib/norent/letter-builder/letter-preview.tsx:107
-=======
 #: frontend/lib/norent/letter-builder/letter-preview.tsx:90
 msgid "Here's a preview of the letter that will be attached in an email to your landlord:"
 msgstr "Esta es una vista previa de la carta que se adjuntará en un correo electrónico al dueño de tu edificio:"
@@ -789,7 +696,6 @@
 msgstr "Esta es una vista previa de la carta:"
 
 #: frontend/lib/norent/letter-builder/letter-preview.tsx:118
->>>>>>> 3389b63a
 msgid "Here’s a preview of the email that will be sent on your behalf:"
 msgstr "Esta es una vista previa del correo electrónico que se enviará en tu nombre:"
 
@@ -879,8 +785,6 @@
 msgid "If you have more questions, please email us at <0/>."
 msgstr "Si tienes más preguntas, por favor envíanos un correo electrónico a <0/>."
 
-<<<<<<< HEAD
-=======
 #: frontend/lib/norent/letter-email-to-user.tsx:163
 msgid "If you have questions about your rights as a tenant, please <0>connect with Tenants Together</0> or find an attorney at <1>Law Help California</1>."
 msgstr "Si tiene preguntas sobre tus derechos como inquilino/a, por favor <0>contacta a Tenants Together</0> o busca un abogado en <1>Law Help California</1>."
@@ -889,7 +793,6 @@
 msgid "If you have received a Notice to Pay Rent or Quit or any other type of eviction notice, sign up for a workshop and/or get legal help at <0>StayHousedLA.org</0>."
 msgstr "Si has recibido un Aviso de Pago de Renta (Notice to Pay Rent en inglés) o un Aviso de Desalojo (Notice to Quit en inglés) o cualquier otro tipo de aviso, inscríbete a un taller y/o consigue ayuda legal en <0>StayHousedLA.org</0>."
 
->>>>>>> 3389b63a
 #: frontend/lib/norent/letter-builder/error-pages.tsx:37
 msgid "If you need to make changes to your name or contact information, please contact <0/>."
 msgstr "Si necesitas cambiar tu nombre o tu información de contacto, ponte en contacto con <0/>."
@@ -910,19 +813,11 @@
 msgid "In the event that your landlord tries to evict you, the courts will see this as a proactive step that helps establish your defense."
 msgstr "Si el dueño de tu edificio intenta desalojarte, las cortes lo verán como un paso proactivo que ayudará a establecer tu defensa."
 
-<<<<<<< HEAD
-#: frontend/lib/norent/letter-builder/confirmation.tsx:101
-msgid "In {stateName}, you have <0>{numDaysToSend} days </0>to send documentation to your landlord proving you can’t pay rent."
-msgstr "En {stateName}, tienes <0>{numDaysToSend} días </0>para enviar documentación al dueño de tu edificio para demostrar que no puedes pagar la renta."
-
-#: frontend/lib/norent/letter-builder/confirmation.tsx:108
-=======
 #: frontend/lib/norent/letter-builder/confirmation.tsx:111
 msgid "In {stateName}, you have <0>{numDaysToSend} days </0>to send documentation to your landlord proving you can’t pay rent."
 msgstr "En {stateName}, tienes <0>{numDaysToSend} días </0>para enviar documentación al dueño de tu edificio para demostrar que no puedes pagar la renta."
 
 #: frontend/lib/norent/letter-builder/confirmation.tsx:118
->>>>>>> 3389b63a
 msgid "In {stateName}, you have to send documentation to your landlord proving you can’t pay rent."
 msgstr "En {stateName}, tienes que enviar documentación al dueño de tu edificio para probar que no puedes pagar la renta."
 
@@ -966,13 +861,6 @@
 msgid "It doesn't seem like this property is required to register with HPD. You can learn about the City's registration requirements on <0>HPD's Property Management page</0>."
 msgstr "Parece que esta propiedad no tiene que estar registrada con el HPD. Puedes aprender los requisitos de registro de la ciudad en la página <0>Gestión de Propiedad de HPD</0>."
 
-<<<<<<< HEAD
-#: frontend/lib/norent/letter-builder/rent-periods.tsx:28
-msgid "It's important to notify your landlord of all months when you couldn't pay rent."
-msgstr "It's important to notify your landlord of all months when you couldn't pay rent."
-
-#: frontend/lib/norent/letter-builder/confirmation.tsx:124
-=======
 #: frontend/lib/rh/rental-history.tsx:155
 #: frontend/lib/rh/rental-history.tsx:162
 msgid "It looks like your apartment may be rent stabilized"
@@ -983,7 +871,6 @@
 msgstr "Es importante notificar al dueño o manager de tu edificio de todos los meses cuando no pudiste pagar el alquiler completo."
 
 #: frontend/lib/norent/letter-builder/confirmation.tsx:134
->>>>>>> 3389b63a
 msgid "It’s possible that your landlord will retaliate once they’ve received your letter. This is illegal. Contact <0>your local legal aid provider</0> for assistance."
 msgstr "Puede ser que el dueño de tu edificio tome represalias tras recibir tu carta. Esto es ilegal. Póngase en contacto con <0>un proveedor local de asistencia legal</0> para obtener ayuda."
 
@@ -1160,11 +1047,7 @@
 msgid "Maine"
 msgstr "Maine"
 
-<<<<<<< HEAD
-#: frontend/lib/norent/letter-builder/letter-preview.tsx:131
-=======
 #: frontend/lib/norent/letter-builder/letter-preview.tsx:137
->>>>>>> 3389b63a
 msgid "Make sure all the information above is correct."
 msgstr "Asegúrate de que la información sea la correcta."
 
@@ -1208,11 +1091,7 @@
 msgid "Missouri"
 msgstr "Misuri"
 
-<<<<<<< HEAD
-#: frontend/lib/norent/letter-builder/confirmation.tsx:163
-=======
 #: frontend/lib/norent/letter-builder/confirmation.tsx:173
->>>>>>> 3389b63a
 msgid "Mobile/Manufactured Home Residents"
 msgstr "Residentes de Casas Prefabricadas o Móviles"
 
@@ -1234,18 +1113,6 @@
 msgid "Montana"
 msgstr "Montana"
 
-<<<<<<< HEAD
-#: frontend/lib/norent/letter-builder/rent-periods.tsx:26
-#: frontend/lib/norent/letter-builder/rent-periods.tsx:37
-msgid "Months of rent non-payment"
-msgstr "Months of rent non-payment"
-
-#: frontend/lib/data-driven-onboarding/data-driven-onboarding.tsx:403
-msgid "More actions"
-msgstr "Más acciones"
-
-#: frontend/lib/norent/letter-builder/confirmation.tsx:140
-=======
 #: frontend/lib/norent/letter-builder/rent-periods.tsx:37
 msgid "Months of rent non-payment"
 msgstr "Meses de impago de renta"
@@ -1259,7 +1126,6 @@
 msgstr "Más acciones"
 
 #: frontend/lib/norent/letter-builder/confirmation.tsx:150
->>>>>>> 3389b63a
 msgid "More resources"
 msgstr "Más información"
 
@@ -1271,21 +1137,12 @@
 msgid "Nebraska"
 msgstr "Nebraska"
 
-<<<<<<< HEAD
-#: frontend/lib/norent/letter-builder/confirmation.tsx:135
-msgid "Need to send another letter?"
-msgstr "Need to send another letter?"
-
-#: common-data/issue-choices.ts:145
-#: common-data/issue-choices.ts:260
-=======
 #: frontend/lib/norent/letter-builder/confirmation.tsx:145
 msgid "Need to send another letter?"
 msgstr "¿Necesitas enviar otra carta?"
 
 #: common-data/issue-choices.ts:146
 #: common-data/issue-choices.ts:262
->>>>>>> 3389b63a
 msgid "Needs cleaning due to COVID-19"
 msgstr "Necesita limpieza debido al COVID-19"
 
@@ -1490,13 +1347,6 @@
 msgid "Please enter an email address!"
 msgstr "Por favor, ¡introduzca una dirección de correo electrónico!"
 
-<<<<<<< HEAD
-#: frontend/lib/norent/letter-builder/letter-preview.tsx:126
-msgid "Please note, the email will be sent in English."
-msgstr "Tenga en cuenta que el correo electrónico se enviará en inglés."
-
-#: frontend/lib/norent/letter-builder/letter-preview.tsx:91
-=======
 #: frontend/lib/norent/letter-builder/letter-preview.tsx:68
 msgid "Please note that your declaration letter will be structured as follows to meet the requirements of California's AB3088 law:"
 msgstr "Tenga en cuenta que su carta de declaración tendrá la siguiente estructura para cumplir con los requisitos de la ley AB3088 de California:"
@@ -1506,7 +1356,6 @@
 msgstr "Por favor, lee atentamente el resto del correo electrónico ya que contiene información importante sobre tus próximos pasos."
 
 #: frontend/lib/norent/letter-builder/letter-preview.tsx:102
->>>>>>> 3389b63a
 #: frontend/lib/norent/the-letter.tsx:92
 msgid "Preview of your NoRent.org letter"
 msgstr "Vista previa de tu carta NoRent.org"
@@ -1615,11 +1464,7 @@
 msgid "Rusty water"
 msgstr "Agua Oxidada"
 
-<<<<<<< HEAD
-#: frontend/lib/norent/letter-content.tsx:186
-=======
 #: frontend/lib/norent/letter-content.tsx:274
->>>>>>> 3389b63a
 msgid "Sample NoRent.org letter"
 msgstr "Ejemplar de una carta de NoRent.org"
 
@@ -1637,11 +1482,7 @@
 
 #: frontend/lib/norent/letter-builder/more-letters.tsx:36
 msgid "Send another letter"
-<<<<<<< HEAD
-msgstr "Send another letter"
-=======
 msgstr "Enviar otra carta"
->>>>>>> 3389b63a
 
 #: frontend/lib/norent/start-account-or-login/verify-password.tsx:41
 msgid "Send code"
@@ -1683,11 +1524,7 @@
 msgid "Shall we send your letter?"
 msgstr "¿Quieres que enviemos tu carta?"
 
-<<<<<<< HEAD
-#: frontend/lib/norent/letter-builder/confirmation.tsx:195
-=======
 #: frontend/lib/norent/letter-builder/confirmation.tsx:205
->>>>>>> 3389b63a
 msgid "Share this tool"
 msgstr "Compartir esta herramienta"
 
@@ -1727,11 +1564,7 @@
 msgid "Sign out"
 msgstr "Cerrar sesión"
 
-<<<<<<< HEAD
-#: frontend/lib/norent/letter-builder/confirmation.tsx:159
-=======
 #: frontend/lib/norent/letter-builder/confirmation.tsx:169
->>>>>>> 3389b63a
 msgid "Sign the petition"
 msgstr "Firmar la petición"
 
@@ -1917,11 +1750,7 @@
 msgid "This service is free, secure, and confidential."
 msgstr "Este servicio es gratuito, seguro y confidencial."
 
-<<<<<<< HEAD
-#: frontend/lib/norent/letter-builder/confirmation.tsx:181
-=======
 #: frontend/lib/norent/letter-builder/confirmation.tsx:191
->>>>>>> 3389b63a
 msgid "This tool is provided by JustFix.nyc. We’re a non-profit that creates tools for tenants and the housing rights movement. We always want feedback to improve our tools."
 msgstr "Esta herramienta te la trae JustFix.nyc. Somos una organización sin fines de lucro que crea herramientas para inquilinos y el movimiento de derechos de la vivienda. Siempre nos interesa tu opinión para mejorar nuestras herramientas."
 
@@ -1933,11 +1762,7 @@
 msgid "To learn more about what to do next, check out our FAQ page: {faqURL}"
 msgstr "Para saber más sobre qué hacer a continuación, consulta nuestra página de preguntas más frecuentes: {faqURL}"
 
-<<<<<<< HEAD
-#: frontend/lib/norent/letter-builder/letter-preview.tsx:116
-=======
 #: frontend/lib/norent/letter-builder/letter-preview.tsx:127
->>>>>>> 3389b63a
 msgid "To:"
 msgstr "A:"
 
@@ -1953,11 +1778,7 @@
 msgid "Toilet not working"
 msgstr "Inodoro No Funciona"
 
-<<<<<<< HEAD
-#: frontend/lib/norent/letter-builder/confirmation.tsx:70
-=======
 #: frontend/lib/norent/letter-builder/confirmation.tsx:80
->>>>>>> 3389b63a
 msgid "USPS Tracking #:"
 msgstr "Número de Seguimiento USPS:"
 
@@ -2003,15 +1824,9 @@
 
 #: frontend/lib/norent/letter-builder/menu.tsx:35
 msgid "View details about your last letter"
-<<<<<<< HEAD
-msgstr "View details about your last letter"
-
-#: frontend/lib/norent/letter-builder/letter-preview.tsx:94
-=======
 msgstr "Ver detalles sobre tu última carta"
 
 #: frontend/lib/norent/letter-builder/letter-preview.tsx:105
->>>>>>> 3389b63a
 msgid "View this letter as a PDF"
 msgstr "Ver la carta como PDF"
 
@@ -2049,11 +1864,7 @@
 msgid "We make it easy to notify your landlord by email or by certified mail for free."
 msgstr "Te facilitamos notificar al dueño de tu edificio por correo electrónico o por correo certificado gratis."
 
-<<<<<<< HEAD
-#: frontend/lib/norent/letter-builder/letter-preview.tsx:98
-=======
 #: frontend/lib/norent/letter-builder/letter-preview.tsx:109
->>>>>>> 3389b63a
 msgid "We will be mailing this letter on your behalf by USPS certified mail and will be providing a tracking number."
 msgstr "Enviaremos la carta en tu nombre por correo certificado de USPS y te proporcionaremos un número de seguimiento."
 
@@ -2125,13 +1936,8 @@
 msgid "What happens after I send this letter?"
 msgstr "¿Qué ocurre después de enviar esta carta?"
 
-<<<<<<< HEAD
-#: frontend/lib/norent/letter-builder/confirmation.tsx:78
-#: frontend/lib/rh/rental-history.tsx:188
-=======
 #: frontend/lib/norent/letter-builder/confirmation.tsx:88
 #: frontend/lib/rh/rental-history.tsx:268
->>>>>>> 3389b63a
 msgid "What happens next?"
 msgstr "¿Y ahora qué?"
 
@@ -2180,11 +1986,7 @@
 msgid "Whether it's your first time here, or you're a returning user, let's start with your number."
 msgstr "Empecemos con tu número de teléfono, ya sea tu primera vez aquí, o estés de vuelta."
 
-<<<<<<< HEAD
-#: frontend/lib/norent/letter-builder/confirmation.tsx:84
-=======
 #: frontend/lib/norent/letter-builder/confirmation.tsx:94
->>>>>>> 3389b63a
 msgid "While you wait for your landlord to respond, gather as much documentation as you can. This can include a letter from your employer, receipts, doctor’s notes etc."
 msgstr "Mientras esperas a que el dueño de tu edificio conteste, recopila toda la documentación que puedas. Esto puede incluir una carta de tu jefe, recibos, notas de tu médico, etc."
 
@@ -2194,11 +1996,7 @@
 
 #: frontend/lib/norent/letter-builder/rent-periods.tsx:38
 msgid "Why aren't all months listed?"
-<<<<<<< HEAD
-msgstr "Why aren't all months listed?"
-=======
 msgstr "¿Por qué no puedo ver todos los meses?"
->>>>>>> 3389b63a
 
 #: frontend/lib/norent/start-account-or-login/ask-phone-number.tsx:38
 msgid "Why do you need this information?"
@@ -2272,21 +2070,6 @@
 msgid "You can also track the delivery of your letter using USPS Tracking:"
 msgstr "También puede seguir la entrega de su carta usando USPS Tracking:"
 
-<<<<<<< HEAD
-#: frontend/lib/norent/letter-builder/more-letters.tsx:29
-msgid "You can send an additional letter for other months when you couldn't pay rent."
-msgstr "You can send an additional letter for other months when you couldn't pay rent."
-
-#: frontend/lib/norent/letter-builder/error-pages.tsx:22
-msgid "You can't send any more letters"
-msgstr "You can't send any more letters"
-
-#: frontend/lib/norent/letter-builder/menu.tsx:28
-msgid "You most recently sent a letter on {0}."
-msgstr "You most recently sent a letter on {0}."
-
-#: frontend/lib/norent/letter-builder/know-your-rights.tsx:103
-=======
 #: frontend/lib/norent/letter-email-to-user.tsx:113
 msgid "You can contact Strategic Actions for a Just Economy (SAJE) - a 501c3 non-profit organization in South Los Angeles."
 msgstr "Puedes contactar Acciones Estratégicas para una Economía Justa (SAJE) - una organización sin fines de lucro 501c3 en el sur de Los Angeles."
@@ -2304,26 +2087,11 @@
 msgstr "Enviaste una carta en {0}."
 
 #: frontend/lib/norent/letter-builder/know-your-rights.tsx:112
->>>>>>> 3389b63a
 msgid "You're in <0>{stateName}</0>"
 msgstr "Estás en <0>{stateName}</0>"
 
 #: frontend/lib/norent/letter-builder/more-letters.tsx:9
 msgid "You've already sent letters for all of the months since COVID-19 started."
-<<<<<<< HEAD
-msgstr "You've already sent letters for all of the months since COVID-19 started."
-
-#: frontend/lib/norent/letter-builder/confirmation.tsx:35
-#: frontend/lib/norent/letter-builder/confirmation.tsx:42
-msgid "You've sent your letter"
-msgstr "Has enviado tu carta"
-
-#: frontend/lib/norent/letter-builder/letter-preview.tsx:70
-msgid "Your Letter Is Ready To Send!"
-msgstr "¡Tu carta está lista para enviar!"
-
-#: frontend/lib/norent/letter-content.tsx:179
-=======
 msgstr "Ya has enviado cartas que corresponden a todos los meses desde que comenzó el COVID-19."
 
 #: frontend/lib/norent/letter-builder/confirmation.tsx:38
@@ -2340,7 +2108,6 @@
 msgstr "Tu carta de NoRent y pasos siguientes importantes"
 
 #: frontend/lib/norent/letter-content.tsx:267
->>>>>>> 3389b63a
 msgid "Your NoRent.org letter"
 msgstr "Tu carta de NoRent.org"
 
@@ -2400,19 +2167,6 @@
 msgid "Your landlord owns {0, plural, one {one building} other {# buildings}} and {1, plural, one {one unit.} other {# units.}}"
 msgstr "El dueño de tu edificio posee {0, plural, one {un edificio} other {# edificios}} y {1, plural, one {una unidad.} other {# unidades.}}"
 
-<<<<<<< HEAD
-#: frontend/lib/norent/letter-builder/confirmation.tsx:48
-msgid "Your letter has been mailed to your landlord via USPS Certified Mail. A copy of your letter has also been sent to your email."
-msgstr "Tu carta ha sido enviada al dueño de tu edificio por correo certificado por USPS. También hemos enviado una copia de tu carta a tu dirección de correo electrónico."
-
-#: frontend/lib/norent/letter-builder/confirmation.tsx:54
-msgid "Your letter has been sent to your landlord via email. A copy of your letter has also been sent to your email."
-msgstr "Tu carta ha sido enviada al dueño o manager de tu edificio por correo certificado de USPS. También hemos enviado una copia de tu carta a tu dirección de correo electrónico."
-
-#: frontend/lib/norent/letter-builder/confirmation.tsx:64
-msgid "Your letter was sent on {0}."
-msgstr "Your letter was sent on {0}."
-=======
 #: frontend/lib/norent/letter-builder/confirmation.tsx:51
 msgid "Your letter has been mailed to your landlord via USPS Certified Mail. A copy of your letter has also been sent to your email."
 msgstr "Tu carta ha sido enviada al dueño de tu edificio por correo certificado por USPS. También hemos enviado una copia de tu carta a tu dirección de correo electrónico."
@@ -2424,7 +2178,6 @@
 #: frontend/lib/norent/letter-builder/confirmation.tsx:74
 msgid "Your letter was sent on {0}."
 msgstr "Tu carta fue enviada el {0}."
->>>>>>> 3389b63a
 
 #: frontend/lib/norent/start-account-or-login/ask-phone-number.tsx:25
 msgid "Your phone number"
@@ -2517,11 +2270,7 @@
 msgid "norent.additionalInstructionsForConnectingWithOrganizers"
 msgstr "<0/><1>También puedes contactar a tus vecinos y organizar a todos en tu edificio para emprender acciones colectivas y reclamar. Lee más sobre cómo formar sindicatos de inquilinos y comenzar una huelga de renta en <2/>.</1>"
 
-<<<<<<< HEAD
-#: frontend/lib/norent/letter-builder/confirmation.tsx:145
-=======
 #: frontend/lib/norent/letter-builder/confirmation.tsx:155
->>>>>>> 3389b63a
 msgid "norent.callToActionForCancelRentCampaign"
 msgstr "<0>Están en juego nuestros hogares, salud, seguridad colectiva y futuros. Millones de nosotros no sabemos cómo vamos a pagar la renta, hipoteca, o utilidades el 1 de junio. Sin embargo, los propietarios y los bancos esperan que paguemos como de costumbre. </0><1>¡Únete a millones de nosotros para luchar por un futuro libre de deuda y ganar una suspensión nacional en los pagos de renta, hipoteca y utilidades!</1>"
 
@@ -2597,29 +2346,6 @@
 msgid "norent.introductionToLetterBuilderSteps"
 msgstr "Para que la ley estatal de California de AB3088 te ampare con las protecciones del COVID-19 de no poder pagar la renta, deberías notificar al dueño o manager de tu edificio. <0>En el caso de que intenten desalojarte, las cortes lo verán como un paso proactivo que ayude a establecer tu defensa.</0>"
 
-<<<<<<< HEAD
-#: frontend/lib/norent/letter-content.tsx:135
-msgid "norent.letter.conclusion"
-msgstr "<0>El Congreso aprobó la Ley CARES el 27 de marzo del 2020 (Ley Pública 116-136). Los inquilinos que viven en propiedades cubiertas por esta ley, también están protegidos del desalojo por impago o cualquier otra razón hasta el 23 de agosto de 2020. Por favor, hágame saber de inmediato si usted cree que esta vivienda no está cubierta por la ley CARES y explique por qué. </0><1>Para documentar nuestra comunicación y evitar malentendidos, por favor responda por correo electrónico o texto en lugar de una llamada o visita. </1><2>Gracias por su comprensión y cooperación.</2>"
-
-#: frontend/lib/norent/letter-content.tsx:128
-msgid "norent.letter.floridaAddition"
-msgstr "He sufrido una pérdida de empleo, salarios o ingresos durante el estado de emergencia de Florida que afecta directamente mi capacidad de hacer pagos de alquiler."
-
-#: frontend/lib/norent/letter-content.tsx:83
-msgid "norent.letter.v1NonPayment"
-msgstr "Esta carta es para notificarle que no podré pagar el alquiler a partir del <0/> y hasta nuevo aviso debido a la pérdida de ingresos, gastos adicionales, y/o otras circunstancias financieras relacionadas con el COVID-19."
-
-#: frontend/lib/norent/letter-content.tsx:91
-msgid "norent.letter.v1NonPayment_multipleDates"
-msgstr "This letter is to notify you that I will be unable to pay rent for the following months and until further notice due to loss of income, increased expenses, and/or other financial circumstances related to COVID-19:"
-
-#: frontend/lib/norent/letter-content.tsx:109
-msgid "norent.letter.v2Hardship"
-msgstr "Esta carta es para notificarle que he tenido una pérdida de ingresos, gastos adicionales y/o otras circunstancias financieras relacionadas con la pandemia. Hasta nuevo aviso, la emergencia del COVID-19 puede afectar mi capacidad de pagar la renta. No renuncio a mi derecho a establecer otras defensas adicionales."
-
-#: frontend/lib/norent/letter-content.tsx:119
-=======
 #: frontend/lib/norent/letter-content.tsx:194
 msgid "norent.letter.conclusion"
 msgstr "<0>El Congreso aprobó la Ley CARES el 27 de marzo del 2020 (Ley Pública 116-136). Los inquilinos que viven en propiedades cubiertas por esta ley, también están protegidos del desalojo por impago o cualquier otra razón hasta el 23 de agosto de 2020. Por favor, hágame saber de inmediato si usted cree que esta vivienda no está cubierta por la ley CARES y explique por qué. </0><1>Para documentar nuestra comunicación y evitar malentendidos, por favor responda por correo electrónico o texto en lugar de una llamada o visita. </1><2>Gracias por su comprensión y cooperación.</2>"
@@ -2641,7 +2367,6 @@
 msgstr "Esta carta es para notificarle que he tenido una pérdida de ingresos, gastos adicionales y/o otras circunstancias financieras relacionadas con la pandemia. Hasta nuevo aviso, la emergencia del COVID-19 puede afectar mi capacidad de pagar la renta. No renuncio a mi derecho a establecer otras defensas adicionales."
 
 #: frontend/lib/norent/letter-content.tsx:178
->>>>>>> 3389b63a
 msgid "norent.letter.v3FewProtections"
 msgstr "Esta carta es para informarle de las protecciones para inquilinos existentes en {0}. No renuncio a mi derecho a establecer defensas adicionales."
 
@@ -2738,10 +2463,6 @@
 msgid "{remaining, plural, one {1 character remaining} other {# characters remaining}}"
 msgstr "{remaining, plural, one {queda sólo 1 carácter} other {quedan # caracteres}}"
 
-<<<<<<< HEAD
-#: frontend/lib/norent/letter-builder/confirmation.tsx:92
-=======
 #: frontend/lib/norent/letter-builder/confirmation.tsx:102
->>>>>>> 3389b63a
 msgid "{stateName} has specific documentation requirements to support your letter to your landlord."
 msgstr "{stateName} requiere documentación específica para apoyar tu carta al dueño de tu edificio."
