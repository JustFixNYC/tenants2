msgid ""
msgstr ""
"POT-Creation-Date: 2020-05-05 12:34+0000\n"
"Mime-Version: 1.0\n"
"Content-Type: text/plain; charset=UTF-8\n"
"Content-Transfer-Encoding: 8bit\n"
"X-Generator: @lingui/cli\n"
"X-Crowdin-SourceKey: msgstr\n"
"Language: es\n"
"Project-Id-Version: tenants2\n"
"Report-Msgid-Bugs-To: \n"
"PO-Revision-Date: 2020-12-08 19:35\n"
"Last-Translator: \n"
"Language-Team: Spanish\n"
"Plural-Forms: nplurals=2; plural=(n != 1);\n"
"X-Crowdin-Project: tenants2\n"
"X-Crowdin-Project-ID: 402800\n"
"X-Crowdin-Language: es-ES\n"
"X-Crowdin-File: /master/locales/en/messages.po\n"
"X-Crowdin-File-ID: 40\n"

#. This is used when showing the translation of English content in the user's language. It should be localized to use the name of the language itself, e.g. 'Spanish translation'.
#: frontend/lib/ui/cross-language.tsx:8
msgid "(Name of your language) translation"
msgstr "Traducción en español"

#: frontend/lib/norent/letter-builder/letter-preview.tsx:123
msgid "(Note: the email will be sent in English)"
msgstr "(Nota: tenga en cuenta que el correo electrónico se enviará en inglés)"

#: frontend/lib/rh/rental-history.tsx:216
msgid "(Note: the request will be sent in English)"
msgstr "(Nota: tenga en cuenta que la solicitud se enviará en inglés)"

#: frontend/lib/norent/letter-builder/landlord-email.tsx:39
msgid "(optional)"
msgstr "(opcional)"

#: frontend/lib/rh/rental-history.tsx:38
msgid "*Division of Housing and Community Renewal"
msgstr "*División de Vivienda y Renovación de la Comunidad"

#: frontend/lib/norent/homepage.tsx:185
msgid "8 Minutes"
msgstr "8 minutos"

#: frontend/lib/pages/cross-site-terms-opt-in.tsx:31
msgid "<0/> makes use of a <1/> and <2/>, which you can review."
msgstr "<0/> usa una <1/> y unos <2/>, que puedes revisar."

#: frontend/lib/norent/letter-content.tsx:15
msgid "<0>Declaration of COVID-19 Related Financial Distress</0><1/>Compliant with Section 20 of the COVID-19 Tenant Relief Act of 2020, AB 3088"
msgstr "<0>Declaración de Complicaciones Financieras Relacionadas con el COVID-19</0><1/>Conforme con la Sección 20 de la Ley de Alivio de Inquilinos COVID-19 de 2020, AB 3088"

#: frontend/lib/data-driven-onboarding/data-driven-onboarding.tsx:440
msgid "<0>Free tools for you to fight for a safe and healthy home</0><1>Enter your address to learn more.</1>"
msgstr "<0>Herramientas gratuitas para luchar por un hogar seguro y saludable</0><1>Introduce tu dirección para saber más.</1>"

#: frontend/lib/norent/letter-email-to-user.tsx:234
msgid "<0>Hello {0},</0><1>You've sent your NoRent letter. Attached to this email is a PDF copy for your records.</1>"
msgstr "<0>Hola {0},</0><1>Has enviado tu carta de NoRent. Aquí tienes una copia PDF para tus archivos adjunta a este correo electrónico.</1>"

#: frontend/lib/norent/data/faqs-content.tsx:389
msgid "<0>If your landlord is trying to illegally evict you, reach out to legal assistance at <1/> immediately.</0>"
msgstr "<0>Si el dueño de tu edificio te está intentando desalojar de forma ilegal, contacta con asistencia legal en <1/> inmediatamente.</0>"

#: frontend/lib/norent/data/faqs-content.tsx:114
msgid "<0>If you’re facing an emergency, you can find further legal assistance in your state at <1/>.</0>"
msgstr "<0>Si te enfrentas a una emergencia, puede encontrar asistencia legal adicional en tu estado en <1/>.</0>"

#: frontend/lib/norent/data/faqs-content.tsx:192
#: frontend/lib/norent/data/faqs-content.tsx:200
msgid "<0>No, you can use this website to send a letter to your landlord via email or USPS mail. You do not have to pay for the letter to be mailed.</0>"
msgstr "<0>No, puedes utilizar este sitio web para enviar una carta al dueño de tu edificio por correo electrónico o correo postal vía USPS. No tienes que pagar para que la carta sea enviada por correo postal.</0>"

#: frontend/lib/norent/components/footer.tsx:51
msgid "<0>NoRent</0> <1>brought to you by JustFix.nyc</1>"
msgstr "<0>NoRent</0> <1>es proporcionado por JustFix.nyc</1>"

#: frontend/lib/norent/components/letter-counter.tsx:15
msgid "<0>NoRent</0> <1>letters sent by tenants across the USA</1><2>Since April 2020</2>"
msgstr "<0>NoRent</0> <1>cartas de enviadas por inquilinos en todo Estados Unidos (EEUU)</1><2>Desde Abril del 2020</2>"

#: frontend/lib/norent/letter-content.tsx:22
msgid "<0>Notice of COVID-19 impact on rent</0><1/>at <2/>"
msgstr "<0>Aviso de impacto del COVID-19 en la renta</0><1/>en <2/>"

#. heading of formal letter
#: frontend/lib/util/letter-content-util.tsx:40
msgid "<0>To</0><1/><2>From</2><3/>"
msgstr "<0>De</0><1/><2>Hasta</2><3/>"

#: frontend/lib/norent/letter-builder/rent-periods.tsx:39
msgid "<0>We aren't including months that you have already informed your landlord about in previous letters.</0>"
msgstr "<0>No incluimos meses en los que ya has informado al dueño de tu edificio anteriormente.</0>"

#: frontend/lib/norent/data/faqs-content.tsx:173
#: frontend/lib/norent/data/faqs-content.tsx:180
msgid "<0>Yes, this is a free website created by 501(c)3 non-profit organizations across the United States.</0>"
msgstr "<0>Sí, este es un sitio web gratuito creado por organizaciones sin fines de lucro, con exención tributaria 501(c)(3), en todo Estados Unidos (EEUU).</0>"

#: frontend/lib/norent/letter-builder/post-signup-no-protections.tsx:8
msgid "<0>Your account is set up.</0><1>We do not currently recommend sending this notice of non-payment to your landlord. <2/></1>"
msgstr "<0>Tu cuenta está configurada.</0><1>Actualmente, no recomendamos enviar esta notificación de falta de pago al dueño o manager de tu edificio. <2/></1>"

#: frontend/lib/norent/homepage.tsx:103
msgid "A national tool by non-profit <0>JustFix.nyc</0>"
msgstr "Una herramienta nacional por <0>JustFix.nyc</0>, organización sin fines de lucro"

#: frontend/lib/norent/about.tsx:48
#: frontend/lib/norent/about.tsx:53
#: frontend/lib/norent/components/footer.tsx:40
#: frontend/lib/norent/site.tsx:74
msgid "About"
msgstr "Acerca de"

#: frontend/lib/data-driven-onboarding/data-driven-onboarding.tsx:403
msgid "Actions"
msgstr "Acciones"

#: frontend/lib/forms/address-and-borough-form-field.tsx:9
#: frontend/lib/norent/letter-builder/ask-national-address.tsx:99
msgid "Address"
msgstr "Dirección"

#: frontend/lib/norent/data/faqs-content.tsx:11
msgid "After Sending Your Letter"
msgstr "Después de enviar tu carta"

#: frontend/lib/norent/homepage.tsx:293
msgid "After sending your letter, we can connect you to <0>local groups</0> to organize for greater demands with other tenants."
msgstr "Después de enviar tu carta, podemos conectarte con <0>grupos locales</0> para que te organizes con tus vecinos para hacer mayores demandas y ejercer tus derechos."

#: frontend/lib/norent/letter-builder/letter-preview.tsx:20
msgid "After this step, you cannot go back to make changes. But don’t worry, we’ll explain what to do next."
msgstr "Después de este paso, no puedes volver a hacer cambios. Pero no te preocupes, te explicaremos qué hacer después de enviar la carta."

#: frontend/lib/norent/homepage.tsx:221
msgid "After you’ve reviewed your letter, we send it to your landlord on your behalf by email and by certified mail, depending on the contact information that you provide us."
msgstr "Después de que hayas revisado tu carta, la enviaremos a tu arrendador por correo electrónico y por correo certificado, según la información de contacto que nos hayas proporcionado."

#: common-data/us-state-choices.ts:66
msgid "Alabama"
msgstr "Alabama"

#: frontend/lib/pages/not-found.tsx:12
msgid "Alas."
msgstr "Mecachis."

#: common-data/us-state-choices.ts:65
msgid "Alaska"
msgstr "Alaska"

#: frontend/lib/norent/components/subscribe.tsx:34
msgid "All set! Thanks for subscribing!"
msgstr "¡Todo listo! ¡Gracias por suscribirte!"

#: frontend/lib/norent/homepage.tsx:188
msgid "Answer a few questions about yourself and your landlord or management company. It'll take no more than 8 minutes."
msgstr "Contesta algunas preguntas sobre ti y sobre el dueño o manager de tu edificio. Tardarás menos de 8 minutos."

#: common-data/issue-choices.ts:151
msgid "Apartment needs painting"
msgstr ""

#: frontend/lib/forms/apt-number-form-fields.tsx:13
#: frontend/lib/rh/rental-history.tsx:120
msgid "Apartment number"
msgstr "Número de apartamento"

#: frontend/lib/norent/log-out.tsx:11
msgid "Are you sure you want to log out?"
msgstr "¿Estás seguro de que quieres cerrar la sesión?"

#: frontend/lib/norent/letter-builder/ask-national-address.tsx:50
msgid "Are you sure you want to proceed with the following address?"
msgstr "¿Seguro que quieres continuar con la siguiente dirección?"

#: common-data/us-state-choices.ts:67
msgid "Arizona"
msgstr "Arizona"

#: common-data/us-state-choices.ts:68
msgid "Arkansas"
msgstr "Arkansas"

#: frontend/lib/ui/buttons.tsx:38
msgid "Back"
msgstr "Atrás"

#: frontend/lib/norent/faqs.tsx:111
msgid "Back to top"
msgstr "Volver al inicio de esta sección"

#: frontend/lib/norent/homepage.tsx:71
msgid "Banning evictions"
msgstr "Prohibir desalojos"

#: common-data/issue-choices.ts:164
#: common-data/issue-choices.ts:179
#: common-data/issue-choices.ts:203
#: common-data/issue-choices.ts:218
msgid "Baseboards defective"
msgstr ""

#: common-data/issue-choices.ts:237
msgid "Bathtub: cracked tub"
msgstr ""

#: common-data/issue-choices.ts:242
msgid "Bathtub: drain stoppage"
msgstr ""

#: common-data/issue-choices.ts:239
msgid "Bathtub: faucets not installed"
msgstr ""

#: common-data/issue-choices.ts:240
msgid "Bathtub: faucets not working"
msgstr ""

#: common-data/issue-choices.ts:238
msgid "Bathtub: leaky faucet"
msgstr ""

#: common-data/issue-choices.ts:241
msgid "Bathtub: pipes leaking"
msgstr ""

#: frontend/lib/norent/letter-builder/letter-preview.tsx:61
msgid "Before you send your letter, let's review what will be sent to make sure all the information is correct."
msgstr "Antes de enviar tu carta, revisémosla para asegurarnos de que toda la información es correcta."

#: frontend/lib/norent/the-letter.tsx:56
msgid "Benefit from the eviction protections that local elected officials have put in place, by notifying your landlord of your inability to pay rent for reasons related to COVID-19"
msgstr "Aprovecha las protecciones de desalojo en tu estado notificando al dueño de tu edificio de que no puedes pagar la renta por razones relacionadas con el COVID-19"

#: common-data/issue-choices.ts:262
msgid "Broken/no smoke/Co2 detector"
msgstr "Sin detector de Co2 o humo"

#: frontend/lib/norent/faqs.tsx:89
msgid "Browse the FAQs"
msgstr "Explora las preguntas más frecuentes"

#: common-data/issue-choices.ts:259
msgid "Bug infestation"
msgstr ""

#: frontend/lib/norent/homepage.tsx:39
msgid "Build a letter using our free letter builder"
msgstr "Crea una carta con nuestro generador de cartas gratis"

#: frontend/lib/norent/components/footer.tsx:31
#: frontend/lib/norent/site.tsx:65
msgid "Build my Letter"
msgstr "Crear mi carta"

#: frontend/lib/norent/homepage.tsx:29
msgid "Build my letter"
msgstr "Crear mi carta"

#: frontend/lib/norent/letter-builder/confirmation.tsx:153
msgid "Build power in numbers"
msgstr "Construye poder común"

#: frontend/lib/norent/letter-builder/welcome.tsx:16
msgid "Build your letter"
msgstr "Crea tu carta"

#: frontend/lib/data-driven-onboarding/data-driven-onboarding.tsx:215
msgid "Buildings in your landlord's portfolio are located in {0, plural, one {one zip code.} other {# zip codes.}}"
msgstr "Los edificios en el portafolio del dueño de tu edificio se encuentran en {0, plural, one {un código postal.} other {# código postales.}}"

#: common-data/issue-choices.ts:155
msgid "Buzzer not working"
msgstr ""

#: frontend/lib/norent/data/faqs-content.tsx:41
msgid "COVID-19 Emergency Tenant Protections & Rent Strikes Map"
msgstr "Mapa de huelgas de renta y protección para inquilinos ante la emergencia generada por el COVID-19"

#: common-data/us-state-choices.ts:69
msgid "California"
msgstr "California"

#: frontend/lib/norent/components/helmet.tsx:55
#: frontend/lib/norent/homepage.tsx:89
msgid "Can't pay rent?"
msgstr "¿No puedes pagar la renta?"

#: frontend/lib/forms/clear-session-button.tsx:9
msgid "Cancel"
msgstr "Cancelar"

#: frontend/lib/norent/data/state-localized-resources.tsx:24
msgid "Cancel Rent Campaign"
msgstr "Campaña para la Anulación de la Renta"

#: frontend/lib/rh/rental-history.tsx:128
msgid "Cancel request"
msgstr "Cancelar solicitud"

#: frontend/lib/norent/homepage.tsx:70
msgid "Cancelling rent"
msgstr "Cancelar la renta"

#: common-data/issue-choices.ts:169
#: common-data/issue-choices.ts:184
#: common-data/issue-choices.ts:208
#: common-data/issue-choices.ts:223
msgid "Ceiling falling/fell"
msgstr ""

#: common-data/issue-choices.ts:170
#: common-data/issue-choices.ts:185
#: common-data/issue-choices.ts:209
#: common-data/issue-choices.ts:224
msgid "Ceiling leaking"
msgstr ""

#: frontend/lib/norent/letter-builder/know-your-rights.tsx:30
msgid "Check out these valuable resources for your state:"
msgstr "Explora otros recursos específicos para tu estado:"

#: frontend/lib/norent/letter-builder/confirmation.tsx:64
msgid "Check your email for additional important information on next steps."
msgstr "Revisa tu correo electrónico para información importante adicional y siguientes pasos."

#: frontend/lib/norent/homepage.tsx:42
msgid "Cite up-to-date legal ordinances in your letter"
msgstr "Cita ordenanzas legales actuales en tu carta"

#: frontend/lib/norent/letter-builder/landlord-mailing-address.tsx:45
msgid "City"
msgstr "Ciudad"

#: frontend/lib/forms/city-and-state-form-field.tsx:15
msgid "City/township/borough"
msgstr "Ciudad/pueblo/municipalidad"

#: frontend/lib/norent/data/faqs-content.tsx:44
msgid "Click here to join MHAction’s movement"
msgstr "Haz clic aquí para unirte al movimiento de MH Action"

#: frontend/lib/norent/letter-builder/confirmation.tsx:176
msgid "Click here to join MHAction’s movement to hold corporate community owners accountable."
msgstr "Haga clic aquí para unirte al movimiento de MH Action y hacer que los propietarios de la comunidad corporativa rindan cuentas."

#: frontend/lib/norent/start-account-or-login/ask-phone-number.tsx:54
msgid "Click here to learn more about our privacy policy."
msgstr "Haga clic aquí para obtener más información sobre nuestra política de privacidad."

#: common-data/issue-choices.ts:143
msgid "Cockroaches"
msgstr "Cucarachas"

#: frontend/lib/norent/homepage.tsx:301
msgid "Collective action is a powerful tool for:"
msgstr "La acción colectiva es una herramienta poderosa para:"

#: common-data/us-state-choices.ts:70
msgid "Colorado"
msgstr "Colorado"

#: frontend/lib/norent/letter-builder/more-letters.tsx:15
msgid "Come back next month to send another letter if you still can't pay rent."
msgstr "Vuelve el mes que viene para enviar otra carta si todavía no puedes pagar la renta."

#: frontend/lib/norent/about.tsx:11
msgid "Community Justice Project"
msgstr "Community Justice Project"

#: frontend/lib/norent/letter-builder/create-account.tsx:35
msgid "Confirm password"
msgstr "Confirma la contraseña"

#: frontend/lib/norent/start-account-or-login/set-password.tsx:22
msgid "Confirm your new password"
msgstr "Confirma tu nueva contraseña"

#: frontend/lib/norent/letter-builder/ask-national-address.tsx:37
#: frontend/lib/norent/letter-builder/ask-nyc-address.tsx:25
msgid "Confirming the address"
msgstr "Confirmando la dirección"

#: frontend/lib/norent/letter-builder/ask-city-state.tsx:21
msgid "Confirming the city"
msgstr "Confirmando la ciudad"

#: common-data/us-state-choices.ts:71
msgid "Connecticut"
msgstr "Connecticut"

#: frontend/lib/norent/data/faqs-content.tsx:10
msgid "Connecting With Others"
msgstr "Poniéndose en contacto con otros"

#: frontend/lib/norent/letter-builder/confirmation.tsx:131
msgid "Contact a lawyer if your landlord retaliates"
msgstr "Ponte en contacto con un abogado si el dueño de tu edificio toma represalias"

#: frontend/lib/norent/letter-builder/error-pages.tsx:32
#: frontend/lib/norent/letter-builder/error-pages.tsx:44
#: frontend/lib/rh/rental-history.tsx:201
msgid "Continue"
msgstr "Continuar"

#: frontend/lib/rh/rental-history.tsx:201
msgid "Continue anyway"
msgstr "Aún así continuar"

#: frontend/lib/norent/letter-builder/error-pages.tsx:25
msgid "Continue to the confirmation page for information about the last letter you sent and next steps you can take."
msgstr "Sigue a la página de confirmación para obtener información sobre la última carta que enviaste y los siguientes pasos que puedes tomar."

#: common-data/issue-choices.ts:191
msgid "Cracked sink"
msgstr ""

#: common-data/issue-choices.ts:160
#: common-data/issue-choices.ts:177
#: common-data/issue-choices.ts:201
#: common-data/issue-choices.ts:216
msgid "Cracked walls"
msgstr "Paredes Agrietadas"

#. salutation of formal letter
#: frontend/lib/util/letter-content-util.tsx:48
msgid "Dear <0/>,"
msgstr "Estimado/a <0/>,"

#: frontend/lib/norent/homepage.tsx:248
msgid "Dear Landlord/Management."
msgstr "Estimado dueño/manager del edificio."

#: common-data/us-state-choices.ts:72
msgid "Delaware"
msgstr "Delaware"

#: frontend/lib/norent/letter-builder/confirmation.tsx:71
msgid "Details about your latest letter"
msgstr "Detalles sobre tu última carta"

#: frontend/lib/ui/footer.tsx:12
msgid "Developed with <0>Law Help Interactive</0>"
msgstr "Desarrollado con <0>Law Help Interactive</0>"

#: common-data/us-state-choices.ts:73
msgid "District of Columbia"
msgstr "Distrito de Columbia"

#: frontend/lib/norent/data/faqs-content.tsx:188
msgid "Do I have to go to the post office to mail my letter?"
msgstr "¿Tengo que ir a la oficina de correos para enviar mi carta?"

#: frontend/lib/norent/letter-email-to-user.tsx:72
msgid "Do I need to send this declaration every month?"
msgstr "¿Necesito enviar esta declaración cada mes?"

#: frontend/lib/norent/letter-email-to-user.tsx:82
msgid "Do I still have to pay my rent?"
msgstr "¿Aún tengo que pagar la renta?"

#: frontend/lib/norent/letter-builder/ask-city-state.tsx:23
msgid "Do you live in {0}, {1}?"
msgstr "¿Vives en {0}, {1}?"

#: frontend/lib/norent/letter-builder/landlord-mailing-address.tsx:23
msgid "Do you still want to mail to:"
msgstr "¿Aún deseas continuar?"

#: frontend/lib/norent/log-out.tsx:14
msgid "Don’t worry, we’ll save your progress so you’ll be able to come back to your last step when you log back in."
msgstr "No te preocupes, guardaremos tus respuestas para que puedas empezar desde donde te quedaste cuando vuelvas a conectarte."

#: common-data/issue-choices.ts:153
msgid "Door lock not working"
msgstr ""

#: common-data/issue-choices.ts:167
#: common-data/issue-choices.ts:182
#: common-data/issue-choices.ts:206
#: common-data/issue-choices.ts:221
msgid "Door not working"
msgstr ""

#: common-data/issue-choices.ts:154
msgid "Doorbell not working"
msgstr ""

#: common-data/issue-choices.ts:197
msgid "Drain stoppage"
msgstr ""

#: common-data/issue-choices.ts:265
msgid "Dryer not working"
msgstr ""

#: frontend/lib/norent/components/subscribe.tsx:55
msgid "ENTER YOUR EMAIL"
msgstr "INTRODUCE TU CORREO ELECTRÓNICO"

#: common-data/issue-choices.ts:172
#: common-data/issue-choices.ts:187
#: common-data/issue-choices.ts:211
#: common-data/issue-choices.ts:226
#: common-data/issue-choices.ts:257
msgid "Electric wiring exposed"
msgstr "Alambrado Eléctrico Expuesto"

#: common-data/issue-choices.ts:171
#: common-data/issue-choices.ts:186
#: common-data/issue-choices.ts:210
#: common-data/issue-choices.ts:225
msgid "Electricity not working"
msgstr ""

#: frontend/lib/norent/components/subscribe.tsx:53
msgid "Email"
msgstr "Correo electrónico"

#: frontend/lib/norent/letter-builder/ask-email.tsx:30
#: frontend/lib/norent/letter-builder/landlord-name-and-contact-types.tsx:74
msgid "Email address"
msgstr "Dirección de correo electrónico"

#: frontend/lib/norent/letter-builder/letter-preview.tsx:99
msgid "English version"
msgstr "Versión en inglés"

#: frontend/lib/data-driven-onboarding/data-driven-onboarding.tsx:449
msgid "Enter your address to see some recommended actions."
msgstr "Introduce tu dirección para ver algunas acciones recomendadas."

#: frontend/lib/norent/the-letter.tsx:66
msgid "Establish your defense"
msgstr "Establece tu defensa"

#: frontend/lib/norent/data/state-localized-resources.tsx:17
msgid "Eviction Moratorium updates"
msgstr "Actualizaciones de la Moratoria de Desalojo"

#: frontend/lib/norent/the-letter.tsx:53
msgid "Exercise your rights"
msgstr "Ejercita tus derechos"

#: frontend/lib/rh/rental-history.tsx:310
msgid "Explore our other tools"
msgstr "Explora nuestras otras herramientas"

#: frontend/lib/norent/homepage.tsx:114
msgid "Explore the tool"
msgstr "Explora la herramienta"

#: frontend/lib/norent/faqs.tsx:71
msgid "FAQs"
msgstr "Preguntas Frecuentes"

#: frontend/lib/norent/components/footer.tsx:37
#: frontend/lib/norent/site.tsx:71
msgid "Faqs"
msgstr "Preguntas más frecuentes"

#: common-data/issue-choices.ts:193
msgid "Faucets not installed"
msgstr "Grifos No Instalados"

#: common-data/issue-choices.ts:194
msgid "Faucets not working"
msgstr "Grifos No Funcionan"

#: frontend/lib/data-driven-onboarding/data-driven-onboarding.tsx:342
msgid "Fight an eviction"
msgstr "Lucha contra un desalojo"

#: frontend/lib/norent/letter-builder/confirmation.tsx:107
msgid "Find out more"
msgstr "Más información"

#: frontend/lib/norent/letter-builder/ask-name.tsx:26
#: frontend/lib/rh/rental-history.tsx:113
msgid "First name"
msgstr "Nombre"

#: common-data/issue-choices.ts:150
msgid "Floor sags"
msgstr ""

#: common-data/us-state-choices.ts:74
msgid "Florida"
msgstr "Florida"

#: frontend/lib/norent/homepage.tsx:218
msgid "Free Certified Mail"
msgstr "Correo certificado gratuito"

#: frontend/lib/norent/faqs.tsx:76
msgid "Frequently Asked Questions"
msgstr "Preguntas Más Frecuentes"

#: common-data/issue-choices.ts:152
msgid "Front door not working"
msgstr ""

#: common-data/issue-choices.ts:261
msgid "Fumes/smoke entering apartment"
msgstr "Vapores/Humo Entrando en Casa"

#: frontend/lib/norent/letter-builder/confirmation.tsx:91
msgid "Gather documentation"
msgstr "Recopila documentación"

#: common-data/us-state-choices.ts:75
msgid "Georgia"
msgstr "Georgia"

#: frontend/lib/norent/letter-builder/confirmation.tsx:199
msgid "Give feedback"
msgstr "Comparte tu opinión"

#: frontend/lib/norent/letter-builder/confirmation.tsx:188
msgid "Give us feedback"
msgstr "Comparte tu opinión"

#: frontend/lib/norent/start-account-or-login/verify-password.tsx:39
msgid "Go back"
msgstr "Atrás"

#: frontend/lib/norent/letter-builder/confirmation.tsx:183
msgid "Go to website"
msgstr "Ir al sitio web"

#: frontend/lib/norent/homepage.tsx:69
msgid "Going on rent strike"
msgstr "Hacer huelga de renta"

#: frontend/lib/rh/rental-history.tsx:160
msgid "Good news!"
msgstr "¡Buenas noticias!"

#: frontend/lib/ui/privacy-info-modal.tsx:59
msgid "Got it!"
msgstr "¡Entendido!"

#: frontend/lib/pages/redirect-to-english-page.tsx:15
msgid "Got it, take me there"
msgstr "Entendido, llévame"

#: common-data/us-state-choices.ts:76
msgid "Hawaii"
msgstr "Hawaii"

#: frontend/lib/tests/i18n-lingui.test.tsx:19
#: frontend/lib/tests/i18n-lingui.test.tsx:25
#: frontend/lib/tests/i18n-lingui.test.tsx:32
#: frontend/lib/ui/tests/localized-outbound-link.test.tsx:18
#: frontend/lib/ui/tests/localized-outbound-link.test.tsx:25
msgid "Hello world"
msgstr "Hola mundo"

#: frontend/lib/justfix-navbar.tsx:29
msgid "Help"
msgstr "Ayuda"

#: frontend/lib/norent/data/faqs-content.tsx:387
msgid "Help! My landlord is already trying to evict me."
msgstr "¡Ayuda! El dueño de mi edificio ya intenta desalojarme."

#: frontend/lib/norent/the-letter.tsx:44
msgid "Here are a few benefits to sending a letter to your landlord:"
msgstr "Éstos son algunos de los beneficios de enviar una carta al dueño de tu edificio:"

#: frontend/lib/rh/rental-history.tsx:208
msgid "Here is a preview of the request for your Rent History. It includes your address and apartment number so that the DHCR can mail you."
msgstr "Aquí tienes una vista previa de la solicitud de tu Historial de Renta. Incluye tu dirección y número de apartamento para que el DHCR pueda enviarte el carta con tu historial."

#: frontend/lib/norent/letter-builder/letter-preview.tsx:90
msgid "Here's a preview of the letter that will be attached in an email to your landlord:"
msgstr "Esta es una vista previa de la carta que se adjuntará en un correo electrónico al dueño de tu edificio:"

#: frontend/lib/norent/letter-builder/letter-preview.tsx:93
msgid "Here's a preview of the letter:"
msgstr "Esta es una vista previa de la carta:"

#: frontend/lib/norent/letter-builder/letter-preview.tsx:118
msgid "Here’s a preview of the email that will be sent on your behalf:"
msgstr "Esta es una vista previa del correo electrónico que se enviará en tu nombre:"

#: frontend/lib/norent/homepage.tsx:241
msgid "Here’s a preview of what the letter looks like:"
msgstr "Esta es una vista previa de la carta:"

#: frontend/lib/norent/the-letter.tsx:89
msgid "Here’s what the letter will look like:"
msgstr "Así será la carta:"

#: frontend/lib/norent/homepage.tsx:48
msgid "Here’s what you can do with <0>NoRent</0>"
msgstr "Esto es lo que puedes hacer con <0>NoRent</0>"

#: frontend/lib/justfix-navbar.tsx:14
#: frontend/lib/norent/site.tsx:87
msgid "Homepage"
msgstr "Página Principal"

#: frontend/lib/rh/rental-history.tsx:250
msgid "Housing Court Answers"
msgstr "Respuestas de la Corte de Vivienda"

#: frontend/lib/norent/about.tsx:36
msgid "Housing Justice for All"
msgstr "Housing Justice for All"

#: frontend/lib/norent/data/faqs-content.tsx:446
msgid "How can I build collective power with other tenants?"
msgstr "¿Cómo puedo construir poder colectivo con otros inquilinos?"

#: frontend/lib/norent/data/faqs-content.tsx:340
#: frontend/lib/norent/data/faqs-content.tsx:441
msgid "How can I connect with a lawyer?"
msgstr "¿Cómo puedo ponerme en contacto con un abogado?"

#: frontend/lib/norent/data/faqs-content.tsx:436
msgid "How can I document my hardships related to COVID-19?"
msgstr "¿Cómo puedo documentar mis dificultades relacionadas con el COVID-19?"

#: frontend/lib/norent/data/faqs-content.tsx:335
msgid "How do I organize with other tenants in my building, block, or neighborhood?"
msgstr "¿Cómo me organizo con otros inquilinos de mi edificio, cuadra o vecindario?"

#: frontend/lib/norent/letter-email-to-user.tsx:50
msgid "How does sending this declaration help me?"
msgstr "¿Por qué me sirve de ayuda enviar esta declaración?"

#: frontend/lib/norent/homepage.tsx:167
msgid "How it works"
msgstr "Cómo funciona"

#: frontend/lib/pages/cross-site-terms-opt-in.tsx:43
msgid "I agree to the <0/> terms and conditions."
msgstr "Acepto los términos y condiciones de <0/>."

#: frontend/lib/norent/letter-builder/create-account.tsx:43
msgid "I agree to the <0>NoRent.org terms and conditions</0>."
msgstr "Acepto los <0>términos y condiciones de NoRent.org</0>."

#: frontend/lib/norent/start-account-or-login/verify-password.tsx:64
msgid "I forgot my password"
msgstr "He perdido mi contraseña"

#: frontend/lib/forms/apt-number-form-fields.tsx:15
msgid "I have no apartment number"
msgstr "No tengo ningún número de apartamento"

#: frontend/lib/norent/components/social-icons.tsx:17
msgid "I just used JustFix.nyc's new free tool to tell my landlord I can't pay rent"
msgstr "Acabo de usar la nueva herramienta gratuita de JustFix.nyc para decirle a mi arrendador que no puedo pagar la renta"

#: frontend/lib/norent/data/faqs-content.tsx:160
msgid "I'm scared. What happens if my landlord retaliates?"
msgstr "Tengo miedo. ¿Qué sucede si el dueño de mi edificio toma represalias?"

#: common-data/us-state-choices.ts:77
msgid "Idaho"
msgstr "Idaho"

#: frontend/lib/norent/start-account-or-login/verify-phone-number.tsx:25
msgid "If you didn't receive a code, try checking your email. If it's not in there either, please email <0/>."
msgstr "Si no recibiste un código, comprueba tu correo electrónico. Si no lo encuentras, por favor envía un correo electrónico a <0/>."

#: frontend/lib/rh/rental-history.tsx:304
msgid "If you have more questions, please email us at <0/>."
msgstr "Si tienes más preguntas, por favor envíanos un correo electrónico a <0/>."

#: frontend/lib/norent/letter-email-to-user.tsx:163
msgid "If you have questions about your rights as a tenant, please <0>connect with Tenants Together</0> or find an attorney at <1>Law Help California</1>."
msgstr "Si tiene preguntas sobre tus derechos como inquilino/a, por favor <0>contacta a Tenants Together</0> o busca un abogado en <1>Law Help California</1>."

#: frontend/lib/norent/letter-email-to-user.tsx:214
msgid "If you have received a Notice to Pay Rent or Quit or any other type of eviction notice, sign up for a workshop and/or get legal help at <0>StayHousedLA.org</0>."
msgstr "Si has recibido un Aviso de Pago de Renta (Notice to Pay Rent en inglés) o un Aviso de Desalojo (Notice to Quit en inglés) o cualquier otro tipo de aviso, inscríbete a un taller y/o consigue ayuda legal en <0>StayHousedLA.org</0>."

#: frontend/lib/norent/letter-builder/error-pages.tsx:37
msgid "If you need to make changes to your name or contact information, please contact <0/>."
msgstr "Si necesitas cambiar tu nombre o tu información de contacto, ponte en contacto con <0/>."

#: frontend/lib/norent/letter-builder/landlord-name-and-contact-types.tsx:59
msgid "If you write checks or transfer money through your bank to pay your rent, use that name here."
msgstr "Usa el nombre al que pagas la renta."

#: frontend/lib/norent/letter-builder/know-your-rights.tsx:67
msgid "If you’d still like to create an account, we can send you updates in the future."
msgstr "Si aún así quieres crear una cuenta, podemos enviarte noticias en el futuro."

#: common-data/us-state-choices.ts:78
msgid "Illinois"
msgstr "Illinois"

#: frontend/lib/norent/the-letter.tsx:69
msgid "In the event that your landlord tries to evict you, the courts will see this as a proactive step that helps establish your defense."
msgstr "Si el dueño de tu edificio intenta desalojarte, las cortes lo verán como un paso proactivo que ayudará a establecer tu defensa."

#: frontend/lib/norent/letter-builder/confirmation.tsx:111
msgid "In {stateName}, you have <0>{numDaysToSend} days </0>to send documentation to your landlord proving you can’t pay rent."
msgstr "En {stateName}, tienes <0>{numDaysToSend} días </0>para enviar documentación al dueño de tu edificio para demostrar que no puedes pagar la renta."

#: frontend/lib/norent/letter-builder/confirmation.tsx:118
msgid "In {stateName}, you have to send documentation to your landlord proving you can’t pay rent."
msgstr "En {stateName}, tienes que enviar documentación al dueño de tu edificio para probar que no puedes pagar la renta."

#: common-data/issue-choices.ts:195
#: common-data/issue-choices.ts:255
msgid "Inadequate water pressure"
msgstr "Presión de Agua Inadecuada"

#: common-data/issue-choices.ts:266
msgid "Inadequate/no super service"
msgstr ""

#: common-data/us-state-choices.ts:79
msgid "Indiana"
msgstr "Indiana"

#: common-data/us-state-choices.ts:80
msgid "Iowa"
msgstr "Iowa"

#: frontend/lib/norent/data/faqs-content.tsx:309
msgid "Is not paying my rent because of COVID-19 considered a “rent strike”?"
msgstr "¿Se considera una \"huelga de renta\" el no pagar mi renta a causa del COVID-19?"

#: frontend/lib/norent/data/faqs-content.tsx:209
msgid "Is there someone I can connect with after this to get help?"
msgstr "¿Hay alguien a quien pueda contactar después de esto para obtener ayuda?"

#: frontend/lib/norent/data/faqs-content.tsx:169
msgid "Is this free?"
msgstr "¿Es gratis?"

#: frontend/lib/norent/data/faqs-content.tsx:237
msgid "Is this tool right for me?"
msgstr "¿Es esta herramienta adecuada para mí?"

#: frontend/lib/data-driven-onboarding/data-driven-onboarding.tsx:181
msgid "It doesn't seem like this property is required to register with HPD. You can learn about the City's registration requirements on <0>HPD's Property Management page</0>."
msgstr "Parece que esta propiedad no tiene que estar registrada con el HPD. Puedes aprender los requisitos de registro de la ciudad en la página <0>Gestión de Propiedad de HPD</0>."

#: frontend/lib/rh/rental-history.tsx:155
#: frontend/lib/rh/rental-history.tsx:162
msgid "It looks like your apartment may be rent stabilized"
msgstr "Parece que tu apartamento es de renta estabilizada"

#: frontend/lib/norent/letter-builder/rent-periods.tsx:28
msgid "It's important to notify your landlord of all months when you couldn't pay rent in full."
msgstr "Es importante notificar al dueño o manager de tu edificio de todos los meses cuando no pudiste pagar el alquiler completo."

#: frontend/lib/norent/letter-builder/confirmation.tsx:134
msgid "It’s possible that your landlord will retaliate once they’ve received your letter. This is illegal. Contact <0>your local legal aid provider</0> for assistance."
msgstr "Puede ser que el dueño de tu edificio tome represalias tras recibir tu carta. Esto es ilegal. Póngase en contacto con <0>un proveedor local de asistencia legal</0> para obtener ayuda."

#: frontend/lib/rh/rental-history.tsx:156
#: frontend/lib/rh/rental-history.tsx:180
msgid "It’s unlikely that your apartment is rent stabilized"
msgstr "Es poco probable que tu apartamento sea de renta estabilizada"

#: frontend/lib/norent/letter-builder/ask-name.tsx:11
msgid "It’s your first time here!"
msgstr "¡Es la primera vez que estás aquí!"

#: frontend/lib/norent/components/footer.tsx:19
msgid "Join our <0/>mailing list"
msgstr "¡Únete a nuestra <0/>lista de distribución!"

#: frontend/lib/ui/footer.tsx:26
msgid "JustFix.nyc is a registered 501(c)(3) nonprofit organization."
msgstr "JustFix.nyc es una organización registrada 501(c)(3) sin fines de lucro."

#: frontend/lib/rh/rental-history.tsx:256
msgid "JustFix.nyc's Learning Center"
msgstr "Centro de Aprendizaje de JustFix.nyc"

#: common-data/us-state-choices.ts:81
msgid "Kansas"
msgstr "Kansas"

#: common-data/us-state-choices.ts:82
msgid "Kentucky"
msgstr "Kentucky"

#: frontend/lib/norent/letter-builder/know-your-rights.tsx:110
msgid "Know your rights"
msgstr "Conoce tus derechos"

#: frontend/lib/norent/letter-builder/landlord-name-and-contact-types.tsx:33
msgid "Landlord address"
msgstr "Dirección de correo del dueño de tu edificio"

#: frontend/lib/norent/letter-builder/landlord-name-and-contact-types.tsx:26
msgid "Landlord name"
msgstr "Nombre del dueño de tu edificio"

#: frontend/lib/norent/letter-builder/landlord-email.tsx:38
msgid "Landlord/management company's email"
msgstr "Dirección de correo electrónico del dueño o manager de tu edificio"

#: frontend/lib/norent/letter-builder/landlord-name-and-contact-types.tsx:57
msgid "Landlord/management company's name"
msgstr "Nombre del dueño o manager de tu edificio"

#: frontend/lib/ui/language-toggle.tsx:34
msgid "Language:"
msgstr "Idioma:"

#: frontend/lib/norent/letter-builder/ask-name.tsx:27
#: frontend/lib/rh/rental-history.tsx:116
msgid "Last name"
msgstr "Apellido"

#: common-data/issue-choices.ts:156
msgid "Lead-based paint"
msgstr ""

#: common-data/issue-choices.ts:192
msgid "Leaky faucet"
msgstr ""

#: frontend/lib/norent/about.tsx:57
msgid "Learn about why we made this tool, who we are, and who our partners are."
msgstr "Aprenda por qué hemos construido esta herramienta, quiénes somos, y quiénes son nuestros aliados."

#: frontend/lib/data-driven-onboarding/data-driven-onboarding.tsx:309
msgid "Learn about your rent"
msgstr "Aprende Sobre Tu Alquiler"

#: frontend/lib/data-driven-onboarding/data-driven-onboarding.tsx:351
#: frontend/lib/norent/about.tsx:66
#: frontend/lib/norent/the-letter.tsx:29
msgid "Learn more"
msgstr "Aprender más"

#: frontend/lib/norent/about.tsx:111
msgid "Learn more about our mission on our website"
msgstr "Obtén más información a cerca de nuestra misión en nuestro sitio web (sólo en inglés)"

#: frontend/lib/norent/letter-builder/know-your-rights.tsx:44
msgid "Learn more."
msgstr "Aprender más."

#: frontend/lib/norent/homepage.tsx:202
msgid "Legal Protections"
msgstr "Protecciones jurídicas"

#: frontend/lib/norent/homepage.tsx:125
msgid "Legally vetted"
msgstr "Verificado legalmente"

#: frontend/lib/norent/letter-builder/ask-name.tsx:14
msgid "Let's get to know you."
msgstr "Conozcámonos."

#: frontend/lib/norent/start-account-or-login/set-password.tsx:15
msgid "Let's set you up with a new password, so you can easily login again."
msgstr "Configuremos una nueva contraseña, para que puedas volver fácilmente."

#: frontend/lib/norent/letter-builder/create-account.tsx:26
msgid "Let's set you up with an account. This will enable you to save your information, and receive updates."
msgstr "Configuremos tu cuenta. Esto te permitirá guardar tu información y recibir noticias."

#: frontend/lib/norent/data/faqs-content.tsx:8
msgid "Letter Builder"
msgstr "Generador de cartas"

#: frontend/lib/norent/letter-builder/create-account.tsx:21
msgid "Let’s set you up with an account. An account will enable you to save your information, download your letter, and more."
msgstr "Configuremos tu cuenta. Esto te permitirá guardar tu información, bajarte tu carta, y más."

#: frontend/lib/norent/homepage.tsx:290
msgid "Locally supported"
msgstr "Con apoyo local"

#: frontend/lib/norent/letter-builder/error-pages.tsx:19
#: frontend/lib/norent/site.tsx:79
msgid "Log in"
msgstr "Iniciar sesión"

#: frontend/lib/norent/log-out.tsx:9
#: frontend/lib/norent/site.tsx:77
msgid "Log out"
msgstr "Cerrar sesión"

#: frontend/lib/norent/letter-builder/error-pages.tsx:35
msgid "Looks like you're already logged in"
msgstr "Parece ser que ya has iniciado tu sesión"

#: frontend/lib/norent/letter-builder/los-angeles-know-your-rights.tsx:25
msgid "Looks like you're in <0>Los Angeles County, California</0>"
msgstr "Parece que estás en <0>el Condado de Los Angeles, California</0>"

#: frontend/lib/norent/letter-builder/error-pages.tsx:13
msgid "Looks like you're not logged in"
msgstr "Parece que no has iniciado ninguna sesión"

#: frontend/lib/norent/letter-builder/welcome.tsx:18
msgid "Looks like you've been here before. Click \"Next\" to be taken to where you left off."
msgstr "Parece que ya estuviste aquí antes. Haz clic en \"Continuar\" para seguir desde donde te quedaste."

#: common-data/issue-choices.ts:163
#: common-data/issue-choices.ts:178
#: common-data/issue-choices.ts:202
#: common-data/issue-choices.ts:217
msgid "Loose floor"
msgstr ""

#: frontend/lib/norent/letter-builder/los-angeles-know-your-rights.tsx:23
msgid "Los Angeles County"
msgstr "El Condado de Los Angeles"

#: common-data/us-state-choices.ts:83
msgid "Louisiana"
msgstr "Luisiana"

#: frontend/lib/ui/footer.tsx:35
msgid "Made with NYC ♥ by the team at <0>JustFix.nyc</0>"
msgstr "Hecho en NYC con ♥ por el equipo de <0>JustFix.nyc</0>"

#: frontend/lib/norent/letter-builder/landlord-name-and-contact-types.tsx:77
msgid "Mailing address"
msgstr "Dirección postal"

#: common-data/us-state-choices.ts:84
msgid "Maine"
msgstr "Maine"

#: frontend/lib/norent/letter-builder/letter-preview.tsx:137
msgid "Make sure all the information above is correct."
msgstr "Asegúrate de que la información sea la correcta."

#: frontend/lib/norent/about.tsx:26
msgid "Manufactured Housing Action"
msgstr "Manufactured Housing Action"

#: common-data/us-state-choices.ts:85
msgid "Maryland"
msgstr "Maryland"

#: common-data/us-state-choices.ts:86
msgid "Massachusetts"
msgstr "Massachusetts"

#: frontend/lib/rh/rental-history.tsx:244
msgid "Met Council on Housing"
msgstr "Met Council on Housing"

#: common-data/issue-choices.ts:141
msgid "Mice"
msgstr "Ratones"

#: common-data/us-state-choices.ts:87
msgid "Michigan"
msgstr "Michigan"

#: frontend/lib/norent/components/helmet.tsx:12
msgid "Millions of Americans won’t be able to pay rent because of COVID‑19. Use our free tool to take action by writing a letter to your landlord. You're not alone."
msgstr "Millones de estadounidenses no podrán pagar la renta debido al COVID 19. Usa nuestra herramienta gratuita para escribirle una carta al dueño de tu edificio y tomar acción. No estás solo/a."

#: common-data/us-state-choices.ts:88
msgid "Minnesota"
msgstr "Minnesota"

#: common-data/us-state-choices.ts:89
msgid "Mississippi"
msgstr "Misisipi"

#: common-data/us-state-choices.ts:90
msgid "Missouri"
msgstr "Misuri"

#: frontend/lib/norent/letter-builder/confirmation.tsx:173
msgid "Mobile/Manufactured Home Residents"
msgstr "Residentes de Casas Prefabricadas o Móviles"

#: common-data/issue-choices.ts:158
msgid "Mold"
msgstr "Moho"

#: common-data/issue-choices.ts:161
#: common-data/issue-choices.ts:174
#: common-data/issue-choices.ts:198
#: common-data/issue-choices.ts:213
msgid "Mold on walls"
msgstr "Muros Con Moho"

#: common-data/us-state-choices.ts:91
msgid "Montana"
msgstr "Montana"

#: frontend/lib/norent/letter-builder/rent-periods.tsx:37
msgid "Months of rent non-payment"
msgstr "Meses de impago de renta"

#: frontend/lib/norent/letter-builder/rent-periods.tsx:26
msgid "Months you're missing rent payments"
msgstr "Meses en the te faltan pagos de renta"

#: frontend/lib/data-driven-onboarding/data-driven-onboarding.tsx:402
msgid "More actions"
msgstr "Más acciones"

#: frontend/lib/norent/letter-builder/confirmation.tsx:150
msgid "More resources"
msgstr "Más información"

#: frontend/lib/norent/about.tsx:21
msgid "Movement Law Lab"
msgstr "Movement Law Lab"

#: common-data/us-state-choices.ts:92
msgid "Nebraska"
msgstr "Nebraska"

#: frontend/lib/norent/letter-builder/confirmation.tsx:145
msgid "Need to send another letter?"
msgstr "¿Necesitas enviar otra carta?"

#: common-data/issue-choices.ts:250
msgid "Needs cleaning due to COVID-19"
msgstr "Necesita limpieza debido al COVID-19"

#: common-data/us-state-choices.ts:93
msgid "Nevada"
msgstr "Nevada"

#: common-data/us-state-choices.ts:94
msgid "New Hampshire"
msgstr "Nuevo Hampshire"

#: common-data/us-state-choices.ts:95
msgid "New Jersey"
msgstr "Nueva Jersey"

#: common-data/us-state-choices.ts:96
msgid "New Mexico"
msgstr "Nuevo México"

#: common-data/us-state-choices.ts:97
msgid "New York"
msgstr "Nueva York"

#: frontend/lib/norent/start-account-or-login/set-password.tsx:21
msgid "New password"
msgstr "Contraseña nueva"

#: frontend/lib/norent/letter-builder/welcome.tsx:56
#: frontend/lib/ui/buttons.tsx:30
#: frontend/lib/ui/buttons.tsx:48
msgid "Next"
msgstr "Continuar"

#: frontend/lib/forms/yes-no-radios-form-field.tsx:27
#: frontend/lib/norent/letter-builder/confirmation-modal.tsx:20
#: frontend/lib/norent/letter-builder/letter-preview.tsx:28
msgid "No"
msgstr "No"

#: common-data/issue-choices.ts:147
msgid "No cold water"
msgstr ""

#: common-data/issue-choices.ts:144
msgid "No gas"
msgstr ""

#: common-data/issue-choices.ts:145
#: common-data/issue-choices.ts:253
msgid "No heat"
msgstr ""

#: common-data/issue-choices.ts:146
#: common-data/issue-choices.ts:254
msgid "No hot water"
msgstr ""

#: frontend/lib/data-driven-onboarding/data-driven-onboarding.tsx:160
#: frontend/lib/data-driven-onboarding/data-driven-onboarding.tsx:179
msgid "No registration found."
msgstr "No hay fecha de registro."

#: common-data/issue-choices.ts:267
msgid "No rent receipts given"
msgstr "No se dan recibos de alquiler"

#: common-data/issue-choices.ts:148
msgid "No smoke detector"
msgstr ""

#: frontend/lib/norent/letter-content.tsx:81
msgid "NoRent.org <0/>sent on behalf of <1/>"
msgstr "NoRent.org <0/>enviado en nombre de <1/>"

#: frontend/lib/norent/about.tsx:126
msgid "NoRent.org is a collaboration between JustFix.nyc and legal organizations and housing rights non-profits across the nation."
msgstr "NoRent.org es una colaboración entre JustFix.nyc, organizaciones legales y organizaciones sin fines de lucro en todo Estados Unidos (EEUU)."

#: common-data/us-state-choices.ts:98
msgid "North Carolina"
msgstr "Carolina del Norte"

#: common-data/us-state-choices.ts:99
msgid "North Dakota"
msgstr "Dakota del Norte"

#: frontend/lib/norent/the-letter.tsx:19
msgid "Not being able to pay rent due to COVID-19 is nothing to be ashamed of. Our letter builder makes it easy to send a letter to your landlord."
msgstr "No poder pagar la renta debido al COVID-19 no es nada de lo que avergonzarse. Nuestro generador de cartas hace que sea fácil enviarle una carta al dueño de tu edificio para avisarle."

#: frontend/lib/norent/letter-content.tsx:66
msgid "Notice of COVID-19 impact on Rent sent on behalf of {0}"
msgstr "Aviso de impacto del COVID-19 en la renta enviado en nombre de {0}"

#: frontend/lib/norent/start-account-or-login/verify-password.tsx:52
msgid "Now we just need your password. This is the same one you’ve used on JustFix.nyc."
msgstr "Ahora sólo necesitamos tu contraseña. Esta es la misma que usas en JustFix.nyc."

#: common-data/us-state-choices.ts:100
msgid "Ohio"
msgstr "Ohio"

#: common-data/us-state-choices.ts:101
msgid "Oklahoma"
msgstr "Oklahoma"

#: frontend/lib/norent/letter-builder/letter-preview.tsx:75
msgid "One letter for the months between March and August when you couldn't pay rent in full."
msgstr "Una carta para los meses entre marzo y agosto cuando no pudiste pagar la renta en su totalidad."

#: frontend/lib/app.tsx:55
#: frontend/lib/norent/components/subscribe.tsx:41
#: frontend/lib/norent/components/subscribe.tsx:45
msgid "Oops! A network error occurred. Try again later."
msgstr "¡Vaya! Hubo un error en la red. Inténtalo más tarde."

#: frontend/lib/norent/components/subscribe.tsx:37
msgid "Oops! That email is invalid."
msgstr "¡Vaya! Ese correo electrónico no es válido."

#: frontend/lib/data-driven-onboarding/data-driven-onboarding.tsx:330
msgid "Order rent history"
msgstr "Pedir Historial de Renta"

#: common-data/us-state-choices.ts:102
msgid "Oregon"
msgstr "Oregón"

#: frontend/lib/norent/about.tsx:122
msgid "Our Partners"
msgstr "Nuestros aliados"

#: frontend/lib/norent/homepage.tsx:205
msgid "Our letter cites the most up-to-date legal ordinances that protect tenant rights in your state."
msgstr "Nuestra carta cita las ordenanzas legales actuales que protegen los derechos de los inquilinos en tu estado."

#: frontend/lib/norent/letter-builder/ask-national-address.tsx:39
#: frontend/lib/norent/letter-builder/ask-nyc-address.tsx:27
msgid "Our records have shown us a similar address. Would you like to proceed with this address:"
msgstr "Nuestros registros han encontrado una dirección similar. ¿Quieres continuar con la dirección siguiente?"

#: frontend/lib/norent/letter-builder/ask-national-address.tsx:48
msgid "Our records tell us that this address is invalid."
msgstr "Nuestros registros indican que esta dirección no es válida."

#: frontend/lib/norent/letter-builder/landlord-mailing-address.tsx:21
msgid "Our records tell us that this address is undeliverable."
msgstr "Nuestros registros indican que no se puede enviar correo a esta dirección."

#: common-data/issue-choices.ts:173
#: common-data/issue-choices.ts:188
#: common-data/issue-choices.ts:212
#: common-data/issue-choices.ts:227
msgid "Outlets not working"
msgstr ""

#: common-data/issue-choices.ts:251
msgid "Painting overdue (3 years)"
msgstr "Pintura Atrasada (cada 3 años)"

#: frontend/lib/norent/letter-builder/create-account.tsx:34
#: frontend/lib/norent/start-account-or-login/verify-password.tsx:61
msgid "Password"
msgstr "Contraseña"

#: common-data/issue-choices.ts:159
#: common-data/issue-choices.ts:176
#: common-data/issue-choices.ts:200
#: common-data/issue-choices.ts:215
msgid "Peeling paint"
msgstr "Pintura Se Descama"

#: common-data/issue-choices.ts:252
msgid "Peeling/flaking paint"
msgstr "Pintura Escamada/Pelada"

#: common-data/us-state-choices.ts:103
msgid "Pennsylvania"
msgstr "Pensilvania"

#: frontend/lib/norent/start-account-or-login/ask-phone-number.tsx:36
#: frontend/lib/rh/rental-history.tsx:121
msgid "Phone number"
msgstr "Número de teléfono"

#: common-data/issue-choices.ts:196
msgid "Pipes leaking"
msgstr ""

#: frontend/lib/norent/letter-builder/know-your-rights.tsx:101
msgid "Please <0>go back and choose a state</0>."
msgstr "Por favor <0>vuelve y escoge un estado</0>."

#: frontend/lib/pages/cross-site-terms-opt-in.tsx:29
msgid "Please agree to our terms and conditions"
msgstr "Por favor, acepta nuestros términos y condiciones"

#: frontend/lib/norent/components/subscribe.tsx:19
msgid "Please enter an email address!"
msgstr "Por favor, ¡introduzca una dirección de correo electrónico!"

#: frontend/lib/norent/letter-builder/letter-preview.tsx:68
msgid "Please note that your declaration letter will be structured as follows to meet the requirements of California's AB3088 law:"
msgstr "Tenga en cuenta que su carta de declaración tendrá la siguiente estructura para cumplir con los requisitos de la ley AB3088 de California:"

#: frontend/lib/norent/letter-email-to-user.tsx:194
msgid "Please read the rest of this email carefully as it contains important information about your next steps."
msgstr "Por favor, lee atentamente el resto del correo electrónico ya que contiene información importante sobre tus próximos pasos."

#: frontend/lib/norent/letter-builder/letter-preview.tsx:102
#: frontend/lib/norent/the-letter.tsx:92
msgid "Preview of your NoRent.org letter"
msgstr "Vista previa de tu carta NoRent.org"

#: frontend/lib/ui/privacy-info-modal.tsx:25
msgid "Privacy Policy"
msgstr "Política de Privacidad"

#: common-data/us-state-choices.ts:104
msgid "Puerto Rico"
msgstr "Puerto Rico"

#: common-data/issue-choices.ts:168
#: common-data/issue-choices.ts:183
#: common-data/issue-choices.ts:207
#: common-data/issue-choices.ts:222
msgid "Radiators/risers not working"
msgstr ""

#: common-data/issue-choices.ts:142
msgid "Rats"
msgstr "Ratas"

#: common-data/issue-choices.ts:260
msgid "Rats/mice"
msgstr ""

#: frontend/lib/data-driven-onboarding/data-driven-onboarding.tsx:395
msgid "Recommended actions"
msgstr "Acciones recomendadas"

#: common-data/issue-choices.ts:189
msgid "Refrigerator not working"
msgstr ""

#. before signature in formal letter
#: frontend/lib/util/letter-content-util.tsx:57
msgid "Regards,"
msgstr "Atentamente,"

#: frontend/lib/rh/rental-history.tsx:320
msgid "Rent History"
msgstr "Historial de Renta"

#: frontend/lib/norent/data/faqs-content.tsx:38
msgid "Rent Strike 2020: A Resource List"
msgstr "Huelga de Renta 2020: Lista de recursos (en inglés)"

#: frontend/lib/norent/data/state-localized-resources.tsx:32
msgid "Rent Strike Organizing"
msgstr "Organizar Huelgas de Renta"

#: common-data/issue-choices.ts:268
msgid "Rent receipts incomplete"
msgstr "Recibos de Alquiler Incompletos"

#: frontend/lib/rh/email-to-dhcr.tsx:20
msgid "Request for Rent History"
msgstr "Solicitud de Historial de Renta"

#: frontend/lib/data-driven-onboarding/data-driven-onboarding.tsx:242
msgid "Request repairs from your landlord"
msgstr "Solicitar arreglos del dueño de tu edificio"

#: frontend/lib/rh/rental-history.tsx:42
msgid "Request your Rent History"
msgstr "Solicita tu Historial de Renta"

#: frontend/lib/rh/rental-history.tsx:103
msgid "Request your apartment's Rent History from the DHCR"
msgstr "Solicita el Historial de Renta de tu apartamento al DHCR"

#: frontend/lib/data-driven-onboarding/data-driven-onboarding.tsx:207
msgid "Research your landlord"
msgstr "Investiga al dueño de tu edificio"

#: frontend/lib/norent/start-account-or-login/verify-password.tsx:27
msgid "Reset your password"
msgstr "Cambia tu contraseña"

#: frontend/lib/data-driven-onboarding/data-driven-onboarding.tsx:391
msgid "Results for {0}"
msgstr "Resultados para \"{0}\""

#: frontend/lib/rh/rental-history.tsx:206
msgid "Review your request to the DHCR"
msgstr "Revisa tu solicitud al DHCR"

#: common-data/us-state-choices.ts:105
msgid "Rhode Island"
msgstr "Rhode Island"

#: frontend/lib/norent/about.tsx:16
msgid "Right to the City"
msgstr "Right to the City"

#: frontend/lib/norent/letter-builder/know-your-rights.tsx:125
msgid "Right to the City Alliance can contact me to provide additional support."
msgstr "Permito que Right to the City se ponga en contacto conmigo para proporcionarme apoyo adicional."

#: common-data/issue-choices.ts:256
msgid "Rusty water"
msgstr "Agua Oxidada"

#: frontend/lib/norent/letter-content.tsx:274
msgid "Sample NoRent.org letter"
msgstr "Ejemplar de una carta de NoRent.org"

#: frontend/lib/data-driven-onboarding/data-driven-onboarding.tsx:453
msgid "Search address"
msgstr "Dirección de búsqueda"

#: frontend/lib/norent/faqs.tsx:63
msgid "See more FAQs"
msgstr "Ver todas las preguntas más frecuentes"

#: frontend/lib/data-driven-onboarding/data-driven-onboarding.tsx:252
msgid "Send a letter of complaint"
msgstr "Enviar una carta de queja"

#: frontend/lib/norent/letter-builder/more-letters.tsx:36
msgid "Send another letter"
msgstr "Enviar otra carta"

#: frontend/lib/norent/start-account-or-login/verify-password.tsx:41
msgid "Send code"
msgstr "Enviar código"

#: frontend/lib/norent/homepage.tsx:41
msgid "Send your letter by certified mail for free"
msgstr "Envía tu carta por correo certificado gratis"

#: frontend/lib/norent/homepage.tsx:40
msgid "Send your letter by email"
msgstr "Envía tu carta por correo electrónico"

#: frontend/lib/norent/faqs.tsx:80
msgid "Sending a letter to your landlord is a big step. Check out our frequently asked questions from people who have used our tool:"
msgstr "Enviar una carta al dueño de tu edificio es un paso grande. Consulta las preguntas más frecuentes de las personas que han utilizado nuestra herramienta:"

#: frontend/lib/norent/faqs.tsx:50
msgid "Sending a letter to your landlord is a big step. Here are a few <0>frequently asked questions</0> from people who have used our tool:"
msgstr "Enviar una carta al dueño de tu edificio es un paso grande. Aquí tienes algunas <0>preguntas más frecuentes</0> de las personas que han utilizado nuestra herramienta:"

#: frontend/lib/norent/letter-builder/letter-preview.tsx:81
msgid "Separate letters for each month starting in September when you couldn't pay rent in full."
msgstr "Cartas separadas para cada mes a partir de septiembre, cuando no pudiste pagar la renta en su totalidad."

#: frontend/lib/norent/letter-builder/create-account.tsx:18
msgid "Set up an account"
msgstr "Configura tu cuenta"

#: frontend/lib/norent/start-account-or-login/set-password.tsx:10
msgid "Set your new password"
msgstr "Establece tu nueva contraseña"

#: frontend/lib/norent/start-account-or-login/set-password.tsx:12
msgid "Set your password"
msgstr "Establece tu contraseña"

#: frontend/lib/norent/letter-builder/letter-preview.tsx:18
msgid "Shall we send your letter?"
msgstr "¿Quieres que enviemos tu carta?"

#: frontend/lib/norent/letter-builder/confirmation.tsx:205
msgid "Share this tool"
msgstr "Compartir esta herramienta"

#: common-data/issue-choices.ts:249
msgid "Shower: drain stoppage"
msgstr ""

#: common-data/issue-choices.ts:248
msgid "Shower: leaky shower head"
msgstr ""

#: common-data/issue-choices.ts:247
msgid "Shower: low water pressure"
msgstr ""

#: common-data/issue-choices.ts:243
msgid "Shower: mold on walls"
msgstr ""

#: common-data/issue-choices.ts:246
msgid "Shower: not working"
msgstr ""

#: common-data/issue-choices.ts:244
msgid "Shower: wall tiles cracked"
msgstr ""

#: common-data/issue-choices.ts:245
msgid "Shower: wall tiles missing"
msgstr ""

#: frontend/lib/justfix-navbar.tsx:26
msgid "Sign in"
msgstr "Iniciar sesión"

#: frontend/lib/justfix-navbar.tsx:24
msgid "Sign out"
msgstr "Cerrar sesión"

#: frontend/lib/norent/letter-builder/confirmation.tsx:169
msgid "Sign the petition"
msgstr "Firmar la petición"

#: frontend/lib/norent/letter-builder/error-pages.tsx:15
msgid "Sign up or log in to your account to access our tool."
msgstr "Regístrate o inicia una sesión en tu cuenta para acceder a nuestra herramienta."

#. before signature in formal letter
#: frontend/lib/util/letter-content-util.tsx:53
msgid "Signed,"
msgstr "Firmado,"

#: common-data/issue-choices.ts:230
msgid "Sink: cracked sink"
msgstr ""

#: common-data/issue-choices.ts:236
msgid "Sink: drain stoppage"
msgstr ""

#: common-data/issue-choices.ts:232
msgid "Sink: faucets not installed"
msgstr ""

#: common-data/issue-choices.ts:233
msgid "Sink: faucets not working"
msgstr ""

#: common-data/issue-choices.ts:231
msgid "Sink: leaky faucet"
msgstr ""

#: common-data/issue-choices.ts:234
msgid "Sink: low water pressure"
msgstr ""

#: common-data/issue-choices.ts:235
msgid "Sink: pipes leaking"
msgstr ""

#: common-data/issue-choices.ts:149
msgid "Smoke detector not working"
msgstr ""

#: frontend/lib/pages/not-found.tsx:15
msgid "Sorry, the page you are looking for doesn't seem to exist."
msgstr "Lo sentimos, la página que estás buscando no existe."

#: frontend/lib/data-driven-onboarding/data-driven-onboarding.tsx:419
msgid "Sorry, we don't recognize the address you entered."
msgstr "Lo sentimos, no reconocemos la dirección que has introducido."

#: common-data/us-state-choices.ts:106
msgid "South Carolina"
msgstr "Carolina del Sur"

#: common-data/us-state-choices.ts:107
msgid "South Dakota"
msgstr "Dakota del Sur"

#: frontend/lib/data-driven-onboarding/data-driven-onboarding.tsx:280
msgid "Start a legal case for repairs and/or harassment"
msgstr "Empieza un caso legal por arreglos y/o acoso"

#: frontend/lib/data-driven-onboarding/data-driven-onboarding.tsx:300
msgid "Start an emergency legal case for repairs"
msgstr "Empieza un caso legal de emergencia por arreglos"

#: frontend/lib/rh/rental-history.tsx:67
msgid "Start my request"
msgstr "Iniciar mi solicitud"

#: frontend/lib/forms/mailing-address-fields.tsx:7
msgid "State"
msgstr "Estado"

#: frontend/lib/norent/data/faqs-content.tsx:12
msgid "States with Limited Protections"
msgstr "Estados con Protecciones Limitadas"

#: frontend/lib/progress/progress-bar.tsx:112
msgid "Step {currStep} of {numSteps}"
msgstr "Paso {currStep} de {numSteps}"

#: common-data/issue-choices.ts:190
msgid "Stove not working"
msgstr ""

#: frontend/lib/norent/about.tsx:31
msgid "Strategic Actions for a Just Economy"
msgstr "Strategic Actions for a Just Economy"

#: frontend/lib/norent/letter-builder/los-angeles-know-your-rights.tsx:57
msgid "Strategic Actions for a Just Economy (SAJE) can contact me to provide additional support."
msgstr "Acciones Estratégicas para una Economía Justa (SAJE) puede ponerse en contacto conmigo para proporcionarme apoyo adicional."

#: frontend/lib/norent/letter-builder/landlord-mailing-address.tsx:44
msgid "Street address (include unit/suite/floor/apt #)"
msgstr "Dirección (incluye unidad/suite/piso/apt #)"

#: frontend/lib/norent/components/subscribe.tsx:58
#: frontend/lib/norent/components/subscribe.tsx:59
msgid "Submit email"
msgstr "Enviar email"

#: frontend/lib/rh/rental-history.tsx:238
msgid "Submit request"
msgstr "Enviar Solicitud"

#: frontend/lib/data-driven-onboarding/data-driven-onboarding.tsx:295
#: frontend/lib/data-driven-onboarding/data-driven-onboarding.tsx:303
msgid "Sue your landlord"
msgstr "Demanda al dueño de tu edificio"

#: frontend/lib/justfix-navbar.tsx:21
msgid "Take action"
msgstr "Toma acción"

#: frontend/lib/norent/data/faqs-content.tsx:9
msgid "Tenant Rights"
msgstr "Derechos del Inquilino"

#: frontend/lib/norent/letter-content.tsx:35
msgid "Tenants adversely affected by the COVID-19 crisis are protected from eviction for nonpayment per emergency declaration(s) from:"
msgstr "Los inquilinos que se vean negativamente afectados por la crisis del COVID-19 están protegidos del desalojo por impago por la(s) declaración(es) de emergencia siguiente(s):"

#: frontend/lib/norent/letter-content.tsx:38
msgid "Tenants impacted by the COVID-19 crisis are protected from eviction for nonpayment per emergency declaration(s) from:"
msgstr "Los inquilinos afectados por la crisis del COVID-19 están protegidos del desalojo por impago por la(s) declaración(es) de emergencia siguiente(s):"

#: common-data/us-state-choices.ts:108
msgid "Tennessee"
msgstr "Tennessee"

#: frontend/lib/ui/privacy-info-modal.tsx:26
msgid "Terms of Use"
msgstr "Términos de Uso"

#: common-data/us-state-choices.ts:109
msgid "Texas"
msgstr "Tejas"

#: frontend/lib/norent/components/footer.tsx:34
#: frontend/lib/norent/site.tsx:68
#: frontend/lib/norent/the-letter.tsx:10
#: frontend/lib/norent/the-letter.tsx:15
msgid "The Letter"
msgstr "La Carta"

#: frontend/lib/norent/letter-email-to-user.tsx:204
msgid "The above information is not a substitute for direct legal advice for your specific situation."
msgstr "Esta información no sustituye el asesoramiento legal directo sobre tu situación específica."

#: frontend/lib/data-driven-onboarding/data-driven-onboarding.tsx:219
msgid "The majority of your landlord's properties are concentrated in {0}."
msgstr "La mayoría de las propiedades del dueño de tu edificio se concentran en {0}."

#: frontend/lib/pages/redirect-to-english-page.tsx:11
msgid "The webpage that you want to access is only available in English."
msgstr "La página web a la que quieres acceder solo está disponible en inglés."

#: frontend/lib/data-driven-onboarding/data-driven-onboarding.tsx:119
msgid "There {0, plural, one {is one unit} other {are # units}} in your building."
msgstr "{0, plural, one {Hay una unidad} other {Hay # unidades}} en tu edificio."

#: frontend/lib/data-driven-onboarding/data-driven-onboarding.tsx:322
msgid "Think your apartment may be rent-stabilized? Request its official records."
msgstr "¿Crees que tu apartamento puede ser de renta estabilizada? Solicita el registro oficial."

#: frontend/lib/data-driven-onboarding/data-driven-onboarding.tsx:139
msgid "This building is owned by the <0>NYC Housing Authority (NYCHA)</0>."
msgstr "Este edificio es propiedad de la <0>NYC Housing Authority (NYCHA)</0>."

#: frontend/lib/norent/letter-builder/landlord-email.tsx:20
msgid "This is optional."
msgstr "Esto es opcional."

#: frontend/lib/rh/rental-history.tsx:64
msgid "This service is free, secure, and confidential."
msgstr "Este servicio es gratuito, seguro y confidencial."

#: frontend/lib/norent/letter-builder/confirmation.tsx:191
msgid "This tool is provided by JustFix.nyc. We’re a non-profit that creates tools for tenants and the housing rights movement. We always want feedback to improve our tools."
msgstr "Esta herramienta te la trae JustFix.nyc. Somos una organización sin fines de lucro que crea herramientas para inquilinos y el movimiento de derechos de la vivienda. Siempre nos interesa tu opinión para mejorar nuestras herramientas."

#: frontend/lib/norent/start-account-or-login/verify-password.tsx:29
msgid "To begin the password reset process, we'll text you a verification code."
msgstr "Para restablecer tu contraseña, te enviaremos un código de verificación."

#: frontend/lib/norent/letter-email-to-user.tsx:250
msgid "To learn more about what to do next, check out our FAQ page: {faqURL}"
msgstr "Para saber más sobre qué hacer a continuación, consulta nuestra página de preguntas más frecuentes: {faqURL}"

#: frontend/lib/norent/letter-builder/letter-preview.tsx:127
msgid "To:"
msgstr "A:"

#: frontend/lib/rh/rental-history.tsx:221
msgid "To: New York Division of Housing and Community Renewal (DHCR)"
msgstr "Para: La División de Vivienda y Renovación de la Comunidad (DHCR)"

#: common-data/issue-choices.ts:229
msgid "Toilet leaking"
msgstr "Inodoro con Fugas"

#: common-data/issue-choices.ts:228
msgid "Toilet not working"
msgstr "Inodoro No Funciona"

#: frontend/lib/norent/letter-builder/confirmation.tsx:80
msgid "USPS Tracking #:"
msgstr "Número de Seguimiento USPS:"

#: frontend/lib/norent/data/state-localized-resources.tsx:6
msgid "Understanding California’s COVID-19 Tenant Relief Act of 2020 (PDF)"
msgstr "Comprender la Ley de Alivio de Inquilinos COVID-19 de California de 2020 (PDF)"

#: frontend/lib/norent/letter-builder/know-your-rights.tsx:38
msgid "Unfortunately, we do not currently recommend sending a notice of non-payment to your landlord. Sending a notice could put you at risk of harassment."
msgstr "Desafortunadamente, en este momento no recomendamos enviar una carta de impago al dueño de tu edificio. Enviar la carta podría ponerte en riesgo de hostigamiento."

#: frontend/lib/norent/letter-builder/know-your-rights.tsx:50
msgid "Unfortunately, we do not currently recommend sending this notice of non-payment to your landlord. <0/>"
msgstr "Desafortunadamente, actualmente no recomendamos enviar esta notificación de falta de pago al dueño o manager de tu edificio. <0/>"

#: frontend/lib/norent/letter-builder/ask-national-address.tsx:100
msgid "Unit/apt/lot/suite number"
msgstr "Número de apartamento/unidad/lote/suite"

#: frontend/lib/data-driven-onboarding/data-driven-onboarding.tsx:417
msgid "Unrecognized address"
msgstr "Dirección no reconocida"

#: common-data/us-state-choices.ts:110
msgid "Utah"
msgstr "Utah"

#: common-data/issue-choices.ts:157
msgid "Vacate order issued"
msgstr ""

#: frontend/lib/norent/start-account-or-login/verify-phone-number.tsx:22
msgid "Verification code"
msgstr "Código de verificación"

#: frontend/lib/norent/start-account-or-login/verify-phone-number.tsx:11
msgid "Verify your phone number"
msgstr "Verifica tu número de teléfono"

#: common-data/us-state-choices.ts:111
msgid "Vermont"
msgstr "Vermont"

#: frontend/lib/norent/letter-builder/menu.tsx:35
msgid "View details about your last letter"
msgstr "Ver detalles sobre tu última carta"

#: frontend/lib/norent/letter-builder/letter-preview.tsx:105
msgid "View this letter as a PDF"
msgstr "Ver la carta como PDF"

#: common-data/us-state-choices.ts:112
msgid "Virginia"
msgstr "Virginia"

#: frontend/lib/data-driven-onboarding/data-driven-onboarding.tsx:229
msgid "Visit Who Owns What"
msgstr "Visita Quién Posee Qué"

#: frontend/lib/rh/rental-history.tsx:50
msgid "Want to know if your apartment's rent stabilized? Request your <0>Rent History</0> from the NY State DHCR*!"
msgstr "¿Quieres saber si tu apartamento es de renta estabilizada? ¡Solicita tu <0>Historial de alquiler</0> en el DHCR* del estado de NY!"

#: frontend/lib/rh/rental-history.tsx:313
msgid "Want to read more about your rights?"
msgstr "¿Quieres leer más sobre tus derechos?"

#: common-data/issue-choices.ts:264
msgid "Washing machine not working"
msgstr ""

#: common-data/us-state-choices.ts:113
msgid "Washington"
msgstr "Washington"

#: common-data/issue-choices.ts:162
#: common-data/issue-choices.ts:175
#: common-data/issue-choices.ts:199
#: common-data/issue-choices.ts:214
msgid "Water damage"
msgstr "Daño Por Agua"

#: frontend/lib/norent/homepage.tsx:170
msgid "We make it easy to notify your landlord by email or by certified mail for free."
msgstr "Te facilitamos notificar al dueño de tu edificio por correo electrónico o por correo certificado gratis."

#: frontend/lib/norent/letter-builder/letter-preview.tsx:109
msgid "We will be mailing this letter on your behalf by USPS certified mail and will be providing a tracking number."
msgstr "Enviaremos la carta en tu nombre por correo certificado de USPS y te proporcionaremos un número de seguimiento."

#: frontend/lib/norent/letter-builder/ask-national-address.tsx:87
#: frontend/lib/norent/letter-builder/ask-nyc-address.tsx:45
msgid "We'll include this information in the letter to your landlord."
msgstr "Incluiremos esta información en la carta al dueño de tu edificio."

#: frontend/lib/norent/letter-builder/ask-email.tsx:16
msgid "We'll use this information to email you a copy of your letter."
msgstr "Utilizaremos esta información para enviarte una copia de tu carta."

#: frontend/lib/norent/letter-builder/ask-email.tsx:20
msgid "We'll use this information to send you updates."
msgstr "Utilizaremos esta información para enviarte noticias."

#: frontend/lib/norent/letter-builder/landlord-email.tsx:18
#: frontend/lib/norent/letter-builder/landlord-mailing-address.tsx:33
#: frontend/lib/norent/letter-builder/landlord-name-and-contact-types.tsx:45
msgid "We'll use this information to send your letter."
msgstr "Utilizaremos esta información para enviar tu carta."

#: frontend/lib/norent/start-account-or-login/verify-phone-number.tsx:14
msgid "We've just sent you a text message containing a verification code. Please enter it below."
msgstr "Acabamos de enviarte un mensaje de texto que contiene un código de verificación. Por favor, introdúcelo abajo."

#: common-data/issue-choices.ts:258
msgid "Weak electrical current"
msgstr "Baja Corriente Eléctrica"

#: frontend/lib/norent/letter-builder/menu.tsx:26
#: frontend/lib/norent/letter-builder/welcome.tsx:15
msgid "Welcome back!"
msgstr "¡Hola de nuevo!"

#: common-data/us-state-choices.ts:114
msgid "West Virginia"
msgstr "Virginia Occidental"

#: frontend/lib/norent/letter-builder/ask-city-state.tsx:36
msgid "We’ll use this information to pull the most up-to-date ordinances that protect your rights as a tenant in your letter."
msgstr "Utilizaremos esta información para obtener las ordenanzas actuales que protegen tus derechos como inquilino y así citarlas en tu carta."

#: frontend/lib/norent/letter-builder/ask-national-address.tsx:91
msgid "We’ll use this to reference the latest policies that protect your rights as a tenant."
msgstr "Utilizaremos esta información para citar las políticas actuales que protegen tus derechos como inquilino."

#: frontend/lib/norent/letter-builder/know-your-rights.tsx:87
msgid "We’ve partnered with <0/> to provide additional support once you’ve sent your letter."
msgstr "Nos hemos aliado con <0/> para proporcionar asistencia adicional una vez que hayas enviado tu carta."

#: frontend/lib/norent/letter-builder/know-your-rights.tsx:57
msgid "We’ve partnered with <0/> to provide additional support."
msgstr "Nos hemos aliado con <0/> para proporcionarte apoyo adicional."

#: frontend/lib/norent/letter-builder/landlord-name-and-contact-types.tsx:65
msgid "What contact information do you have for your landlord or building management? <0>We recommend choosing both if you have them.</0>"
msgstr "¿Qué información de contacto tienes del dueño o manager de tu edificio? <0>Sugerimos que elijas las dos opciones si las tienes.</0>"

#: frontend/lib/norent/data/faqs-content.tsx:263
msgid "What does an eviction moratorium mean?"
msgstr "¿Qué significa una moratoria del desalojo?"

#: frontend/lib/norent/data/faqs-content.tsx:225
msgid "What does this tool do?"
msgstr "¿Qué hace esta herramienta?"

#: frontend/lib/norent/data/faqs-content.tsx:357
msgid "What happens after I send this letter?"
msgstr "¿Qué ocurre después de enviar esta carta?"

#: frontend/lib/norent/letter-builder/confirmation.tsx:88
#: frontend/lib/rh/rental-history.tsx:268
msgid "What happens next?"
msgstr "¿Y ahora qué?"

#: frontend/lib/norent/data/faqs-content.tsx:288
msgid "What happens when the eviction moratorium ends?"
msgstr "¿Qué sucede cuando termine la moratoria de desalojo?"

#: frontend/lib/norent/letter-email-to-user.tsx:109
#: frontend/lib/norent/letter-email-to-user.tsx:152
msgid "What if I have more questions?"
msgstr "¿Qué pasa si tengo más preguntas?"

#: frontend/lib/norent/data/faqs-content.tsx:345
msgid "What if I live in a manufactured or mobile home?"
msgstr "¿Qué sucede si vivo en una casa prefabricada o móvil?"

#: frontend/lib/norent/data/faqs-content.tsx:402
msgid "What if I live in a state without an eviction moratorium?"
msgstr "¿Qué sucede si vivo en un estado en donde no existe la moratoria de desalojo?"

#: frontend/lib/norent/letter-email-to-user.tsx:95
msgid "What if my landlord sends me a notice?"
msgstr "¿Qué pasa si el dueño o manager de mi edificio me envía un aviso?"

#: frontend/lib/norent/letter-email-to-user.tsx:25
msgid "What is the new law AB3088?"
msgstr "¿Qué es la nueva ley AB3088?"

#: frontend/lib/forms/address-and-borough-form-field.tsx:19
msgid "What is your borough?"
msgstr "¿Cuál es tu municipalidad?"

#: frontend/lib/norent/data/faqs-content.tsx:397
msgid "What kind of documentation should I collect to prove I can’t pay rent?"
msgstr "¿Qué tipo de documentación debo recopilar para demostrar que no puedo pagar la renta?"

#: frontend/lib/norent/letter-builder/landlord-name-and-contact-types.tsx:58
msgid "Where do I find this information?"
msgstr "¿Dónde encuentro esta información?"

#: frontend/lib/norent/letter-builder/ask-city-state.tsx:33
msgid "Where do you live?"
msgstr "¿Dónde vives?"

#: frontend/lib/norent/start-account-or-login/ask-phone-number.tsx:28
msgid "Whether it's your first time here, or you're a returning user, let's start with your number."
msgstr "Empecemos con tu número de teléfono, ya sea tu primera vez aquí, o estés de vuelta."

#: frontend/lib/norent/letter-builder/confirmation.tsx:94
msgid "While you wait for your landlord to respond, gather as much documentation as you can. This can include a letter from your employer, receipts, doctor’s notes etc."
msgstr "Mientras esperas a que el dueño de tu edificio conteste, recopila toda la documentación que puedas. Esto puede incluir una carta de tu jefe, recibos, notas de tu médico, etc."

#: frontend/lib/norent/about.tsx:94
msgid "Who we are"
msgstr "Quiénes somos"

#: frontend/lib/norent/letter-builder/rent-periods.tsx:38
msgid "Why aren't all months listed?"
msgstr "¿Por qué no puedo ver todos los meses?"

#: frontend/lib/norent/start-account-or-login/ask-phone-number.tsx:38
msgid "Why do you need this information?"
msgstr "¿Por qué necesitáis esta información?"

#: frontend/lib/norent/the-letter.tsx:41
msgid "Why send a letter"
msgstr "Por qué enviar una carta"

#: frontend/lib/norent/data/faqs-content.tsx:250
msgid "Why should I notify my landlord if I can’t pay my rent?"
msgstr "¿Por qué debo avisar al dueño de mi edificio de que no puedo pagar la renta?"

#: frontend/lib/norent/about.tsx:75
msgid "Why we made this"
msgstr "Por qué hemos creado esta herramienta"

#: frontend/lib/norent/data/faqs-content.tsx:376
msgid "Will I still owe my rent after I send this letter?"
msgstr "¿Seguiré adeudando mi renta después de enviar esta carta?"

#: common-data/issue-choices.ts:166
#: common-data/issue-choices.ts:181
#: common-data/issue-choices.ts:205
#: common-data/issue-choices.ts:220
msgid "Window frame defective"
msgstr ""

#: common-data/issue-choices.ts:165
#: common-data/issue-choices.ts:180
#: common-data/issue-choices.ts:204
#: common-data/issue-choices.ts:219
msgid "Window glass broken"
msgstr ""

#: common-data/issue-choices.ts:263
msgid "Window guards missing"
msgstr "Faltan Protectores de Ventana"

#: common-data/us-state-choices.ts:115
msgid "Wisconsin"
msgstr "Wisconsin"

#: common-data/us-state-choices.ts:116
msgid "Wyoming"
msgstr "Wyoming"

#: frontend/lib/forms/yes-no-radios-form-field.tsx:26
#: frontend/lib/norent/letter-builder/confirmation-modal.tsx:20
#: frontend/lib/norent/letter-builder/letter-preview.tsx:30
msgid "Yes"
msgstr "Si"

#: frontend/lib/norent/letter-builder/create-account.tsx:37
msgid "Yes, JustFix.nyc can text me to follow up about my housing issues."
msgstr "Sí, JustFix.nyc puede enviarme mensajes de texto para hacer un seguimiento de mis problemas de vivienda."

#: frontend/lib/norent/log-out.tsx:21
msgid "Yes, Sign Out"
msgstr "Sí, cerrar sesión"

#: frontend/lib/norent/start-account-or-login/verify-password.tsx:49
msgid "You already have an account"
msgstr "Ya tienes una cuenta"

#: frontend/lib/norent/homepage.tsx:59
msgid "You can"
msgstr "Puedes"

#: frontend/lib/norent/letter-email-to-user.tsx:242
msgid "You can also track the delivery of your letter using USPS Tracking:"
msgstr "También puede seguir la entrega de su carta usando USPS Tracking:"

#: frontend/lib/norent/letter-email-to-user.tsx:113
msgid "You can contact Strategic Actions for a Just Economy (SAJE) - a 501c3 non-profit organization in South Los Angeles."
msgstr "Puedes contactar Acciones Estratégicas para una Economía Justa (SAJE) - una organización sin fines de lucro 501c3 en el sur de Los Angeles."

#: frontend/lib/norent/letter-builder/more-letters.tsx:29
msgid "You can send an additional letter for other months when you couldn't pay rent."
msgstr "Puedes enviar otra carta para indicar los demás meses en que no hayas podido pagar la renta."

#: frontend/lib/norent/letter-builder/error-pages.tsx:22
msgid "You can't send any more letters"
msgstr "No puedes enviar más cartas"

#: frontend/lib/norent/letter-builder/menu.tsx:28
msgid "You most recently sent a letter on {0}."
msgstr "Enviaste una carta en {0}."

#: frontend/lib/norent/letter-builder/know-your-rights.tsx:112
msgid "You're in <0>{stateName}</0>"
msgstr "Estás en <0>{stateName}</0>"

#: frontend/lib/norent/letter-builder/more-letters.tsx:9
msgid "You've already sent letters for all of the months since COVID-19 started."
msgstr "Ya has enviado cartas que corresponden a todos los meses desde que comenzó el COVID-19."

#: frontend/lib/norent/letter-builder/confirmation.tsx:38
#: frontend/lib/norent/letter-builder/confirmation.tsx:45
msgid "You've sent your letter"
msgstr "Has enviado tu carta"

#: frontend/lib/norent/letter-builder/letter-preview.tsx:59
msgid "Your Letter Is Ready To Send!"
msgstr "¡Tu carta está lista para enviar!"

#: frontend/lib/norent/letter-email-to-user.tsx:274
msgid "Your NoRent letter and important next steps"
msgstr "Tu carta de NoRent y pasos siguientes importantes"

#: frontend/lib/norent/letter-content.tsx:267
msgid "Your NoRent.org letter"
msgstr "Tu carta de NoRent.org"

#: frontend/lib/rh/rental-history.tsx:265
msgid "Your Rent History has been requested from the New York State DHCR!"
msgstr "¡Tu Historial de Alquiler ha sido solicitado al DHCR del estado de Nueva York!"

#: frontend/lib/norent/letter-builder/post-signup-no-protections.tsx:7
msgid "Your account is set up"
msgstr "¡Tu cuenta está lista!"

#: frontend/lib/data-driven-onboarding/data-driven-onboarding.tsx:315
msgid "Your apartment may be rent stabilized."
msgstr "Tu apartamento es de renta estabilizada."

<<<<<<< HEAD
=======
#: frontend/lib/rh/rental-history.tsx:165
msgid "Your building had {0, plural, one {1 rent stabilized unit} other {# rent stabilized units}} in {1}, according to property tax documents."
msgstr "Tu edificio tenía {0, plural, one {una unidad de renta estabilizada} other {# unidades de renta estabilizada}} en {1}."

>>>>>>> 5178309b
#: frontend/lib/data-driven-onboarding/data-driven-onboarding.tsx:316
msgid "Your building had {0, plural, one {one rent stabilized unit} other {# rent stabilized units}} in {1}."
msgstr "Tu edificio tenía {0, plural, one {una unidad de alquiler estabilizado} other {# unidades de renta estabilizada}} en el {1}."

#: frontend/lib/data-driven-onboarding/data-driven-onboarding.tsx:126
msgid "Your building was built in {0} or earlier."
msgstr "Tu edificio fue construido en {0} o antes."

#: frontend/lib/norent/letter-builder/ask-email.tsx:13
msgid "Your email address"
msgstr "Tu dirección de correo electrónico"

#: frontend/lib/data-driven-onboarding/data-driven-onboarding.tsx:211
msgid "Your landlord is associated with {buildings, plural, one {one building} other {# buildings}}."
msgstr "El proprietario de tu edificio está asociado con {buildings, plural, one {un edificio} other {# edificios}}."

#: frontend/lib/data-driven-onboarding/data-driven-onboarding.tsx:162
msgid "Your landlord may be breaking the law!"
msgstr "¡Puede que el proprietario de tu edificio esté violando la ley!"

#: frontend/lib/data-driven-onboarding/data-driven-onboarding.tsx:224
msgid "Your landlord might own other buildings, too."
msgstr "Puede que el propietario de tu edificio también posea otros edificios."

#: frontend/lib/norent/letter-builder/landlord-mailing-address.tsx:31
msgid "Your landlord or management company's address"
msgstr "La dirección del dueño o manager de tu edificio"

#: frontend/lib/norent/letter-builder/landlord-email.tsx:16
msgid "Your landlord or management company's email"
msgstr "La dirección de correo electrónico del dueño o manager de tu edificio"

#: frontend/lib/norent/letter-builder/landlord-name-and-contact-types.tsx:86
msgid "Your landlord or management company's information"
msgstr "Los datos del dueño o manager de tu edificio"

#: frontend/lib/data-driven-onboarding/data-driven-onboarding.tsx:147
msgid "Your landlord owns {0, plural, one {one building} other {# buildings}} and {1, plural, one {one unit.} other {# units.}}"
msgstr "El dueño de tu edificio posee {0, plural, one {un edificio} other {# edificios}} y {1, plural, one {una unidad.} other {# unidades.}}"

#: frontend/lib/norent/letter-builder/confirmation.tsx:51
msgid "Your letter has been mailed to your landlord via USPS Certified Mail. A copy of your letter has also been sent to your email."
msgstr "Tu carta ha sido enviada al dueño de tu edificio por correo certificado por USPS. También hemos enviado una copia de tu carta a tu dirección de correo electrónico."

#: frontend/lib/norent/letter-builder/confirmation.tsx:57
msgid "Your letter has been sent to your landlord via email. A copy of your letter has also been sent to your email."
msgstr "Tu carta ha sido enviada al dueño o manager de tu edificio por correo certificado de USPS. También hemos enviado una copia de tu carta a tu dirección de correo electrónico."

#: frontend/lib/norent/letter-builder/confirmation.tsx:74
msgid "Your letter was sent on {0}."
msgstr "Tu carta fue enviada el {0}."

#: frontend/lib/norent/start-account-or-login/ask-phone-number.tsx:25
msgid "Your phone number"
msgstr "Tu número de teléfono"

#: frontend/lib/ui/privacy-info-modal.tsx:28
msgid "Your privacy is very important to us!"
msgstr "¡Su privacidad es muy importante para nosotros!"

#: frontend/lib/norent/start-account-or-login/ask-phone-number.tsx:49
msgid "Your privacy is very important to us! Everything on JustFix.nyc is secure."
msgstr "¡Tu privacidad es muy importante para nosotros! Todo en JustFix.nyc es seguro."

#: frontend/lib/norent/letter-builder/ask-national-address.tsx:84
#: frontend/lib/norent/letter-builder/ask-nyc-address.tsx:42
msgid "Your residence"
msgstr "Tu hogar"

#: frontend/lib/norent/homepage.tsx:93
msgid "You’re not alone. Millions of Americans won’t be able to pay rent because of COVID‑19. Use our FREE tool to take action by writing a letter to your landlord."
msgstr "No estás solo. Millones de estadounidenses no podrán pagar la renta por culpa del COVID 19. Utiliza nuestra herramienta GRATIS para tomar acción mandando una carta al dueño de tu edificio."

#: frontend/lib/norent/letter-builder/ask-national-address.tsx:101
#: frontend/lib/norent/letter-builder/landlord-mailing-address.tsx:47
msgid "Zip code"
msgstr "Código postal"

#: frontend/lib/data-driven-onboarding/data-driven-onboarding.tsx:199
#: frontend/lib/norent/letter-builder/know-your-rights.tsx:79
msgid "and"
msgstr "y"

#: frontend/lib/data-driven-onboarding/data-driven-onboarding.tsx:164
msgid "justfix.DdoMayNeedHpdRegistration"
msgstr "Parece que este edificio deba estar registrado con el HPD. Los proprietarios que no registren sus propiedades correctamente incurren multas y no tienen el derecho de llevar a los inquilinos a la corte por no pagar el alquiler. Puedes encontrar más información en la página <0>Gestión de Propiedades de HPD</0>"

#: frontend/lib/data-driven-onboarding/data-driven-onboarding.tsx:336
msgid "justfix.ddoEfnycCovidMessage"
msgstr "Una moratoria de desalojo limitada está en vigor en el estado de Nueva York debido a la crisis de salud pública del Covid-19. Los organizadores de inquilinos de la ciudad luchan por mantener la gente en sus casas."

#: frontend/lib/data-driven-onboarding/data-driven-onboarding.tsx:272
msgid "justfix.ddoEhpaCovidMessage"
msgstr "<0>Los Tribunales de Vivienda en la ciudad de Nueva York están cerrados debido a la pandemia Covid-19, y están priorizando los casos con problemas que amenazan la salud y seguridad de tu hogar, tales como: {issues}. </0>"

#: frontend/lib/data-driven-onboarding/data-driven-onboarding.tsx:258
msgid "justfix.ddoHpaCovidMessage"
msgstr "<0>Los Tribunales de Vivienda en la ciudad de Nueva York están cerrados debido a la pandemia Covid-19. Todavía puedes crear los formularios para llevar al dueño de tu edificio la corte, pero no podrás presentarlos hasta que los tribunales vuelvan a abrir. </0><1>Si te estás enfrentando a una emergencia como falta de calefacción y/o agua caliente, llama a la línea telefónica de Housing Court Answers <2>(212) 962-4795</2> para obtener asistencia de lunes a viernes de 9: 00 a 17: 00. La asistencia está disponible en Inglés y Español.</1>"

#: frontend/lib/data-driven-onboarding/data-driven-onboarding.tsx:235
msgid "justfix.ddoLocCovidMessage"
msgstr "¿El dueño de tu edificio no contesta? ¡Puedes tomar acción gratis para pedir arreglos! Debido a la crisis de salud por el Covid-19, te recomendamos que sólo pidas arreglos en caso de emergencia, para que puedas mantener la salud limitando cuántas personas entran a tu hogar."

#: frontend/lib/ui/legal-disclaimer.tsx:4
msgid "justfix.legalDisclaimer"
msgstr "Aviso: La información en {website} no constituye asesoramiento jurídico y no debe ser utilizado como sustituto del asesoramiento de un abogado cualificado para asesorar sobre cuestiones jurídicas relativas a la vivienda. Si lo necesitas, podemos ayudar a dirigirte a servicios legales gratuitos."

#: frontend/lib/ui/privacy-info-modal.tsx:30
msgid "justfix.privacyInfoModalText"
msgstr "¡<0>Tu privacidad es muy importante para nosotros! Estas son algunas de las cosas más importantes a saber:</0><1><2>Tu información personal está segura. </2><3>No usaremos tu información personal para beneficiarnos ni la venderemos a terceros. </3><4>Utilizaremos tu dirección postal para encontrar datos sobre tu edificio y su dueño. </4></1><5>Nuestra Política de Privacidad permite compartir datos anónimos sólo con organizaciones de defensa de inquilinos autorizadas exclusivamente para ayudar a promover la misión de proteger los derechos de inquilinos. La Política de Privacidad contiene información sobre qué datos recopilamos, cómo la utilizamos y las opciones que tiene respecto a su información personal. Si quieres leer más, por favor revisa nuestra <6/> completa y nuestros <7/>.</5>"

#: frontend/lib/rh/rental-history.tsx:57
msgid "justfix.rhExplanation"
msgstr "Este documento te ayuda a averiguar si tu apartamento es de <0>renta estabilizada</0> y si te están <1>cobrando de más</1>. Te muestra la cantidad de renta registrada que se pagó en tu apartamento desde el año 1984."

#: frontend/lib/rh/rental-history.tsx:183
msgid "justfix.rhNoRsUnits"
msgstr "De acuerdo con los registros de documentación fiscal, tu edificio no ha reportado ninguna unidad de renta estabilizada en los últimos años. Aunque sea posible que tu apartamento sea de renta estabilizada, parece improbable."

#: frontend/lib/rh/rental-history.tsx:191
msgid "justfix.rhNoRsUnitsMeansNoRentHistory"
msgstr "Aún así puedes enviar una solicitud al DHCR para asegurarte, pero es posible que no tengan ningún historial de alquiler en sus registros que enviarte. En este caso, <0>no recibirías un historial de alquiler</0> por correo."

#: frontend/lib/rh/email-to-dhcr.tsx:22
msgid "justfix.rhRequestToDhcr"
msgstr "<0>Querido administrador del DHCR,</0><1> Yo, {0}, vivo actualmente en {1} en el apartamento {2}, y quisiera solicitar el Historial de Renta completo de este apartamento desde el año 1984. </1><2>Gracias,<3/>{3}</2>"

#: frontend/lib/rh/rental-history.tsx:172
msgid "justfix.rhRsUnitsAreGoodSign"
msgstr "Aunque estos datos no garantizan que tu apartamento sea de renta estabilizada, es un buen indicio de si el DHCR tiene un historial de alquiler en sus archivo que enviarte."

#: frontend/lib/rh/rental-history.tsx:294
msgid "justfix.rhWarningAboutNotReceiving"
msgstr "<0>Si tu apartamento nunca ha sido de renta estabilizada:</0> no recibirás un historial de alquiler por correo. El DHCR sólo tiene historiales de alquiler para aquellos apartamentos que hayan sido en algún momento de renta estabilizada."

#: frontend/lib/rh/rental-history.tsx:271
msgid "justfix.rhWhatHappensNext"
msgstr "<0>Si tu apartamento es actualmente de renta estabilizada, o lo ha sido en cualquier momento en el pasado:</0> deberías recibir tu historial de alquiler por correo en aproximadamente una semana. Tu historial de alquiler es un documento importante que muestra los alquileres registrados en tu apartamento desde 1984. Puedes aprender más sobre ello y cómo puede ayudarte a averiguar si estás pagando de más en el <1>la guía de alquiler de recargos de estabilidad de Met Council on Housing</1> o consultando nuestro artículo del <2>Centro de Aprendizaje a cerca de Sobrecargos</2>."

#: frontend/lib/norent/data/faqs-content.tsx:215
msgid "norent.additionalInstructionsForConnectingWithOrganizers"
msgstr "<0/><1>También puedes contactar a tus vecinos y organizar a todos en tu edificio para emprender acciones colectivas y reclamar. Lee más sobre cómo formar sindicatos de inquilinos y comenzar una huelga de renta en <2/>.</1>"

#: frontend/lib/norent/letter-builder/confirmation.tsx:155
msgid "norent.callToActionForCancelRentCampaign"
msgstr "<0>Están en juego nuestros hogares, salud, seguridad colectiva y futuros. Millones de nosotros no sabemos cómo vamos a pagar la renta, hipoteca, o utilidades el 1 de junio. Sin embargo, los propietarios y los bancos esperan que paguemos como de costumbre. </0><1>¡Únete a millones de nosotros para luchar por un futuro libre de deuda y ganar una suspensión nacional en los pagos de renta, hipoteca y utilidades!</1>"

#: frontend/lib/norent/data/faqs-content.tsx:265
msgid "norent.definitionOfEvictionMoratorium"
msgstr "<0>Una \"moratoria de desalojo\" puede significar algo diferente en cada jurisdicción, pero en resumen, una moratoria detiene temporalmente ciertos tipos de desalojo.</0><1>El mecanismo exacto por medio del cual se aplica esta suspensión y los tipos de casos que se suspenden, varía de una ciudad a otra. Dependiendo de la jurisdicción, la corte puede simplemente estar cerrados o no tramitar las demandas de desalojo, los alguaciles pueden no hacer cumplir las órdenes de desalojo o puede haber alguna combinación de estos y otros métodos para suspender los desalojos.</1><2>NoRent.org te ayudará orientándote para entender las diferentes reglas. También puedes leer más sobre las protecciones de los inquilinos en tu jurisdicción en el Proyecto de Mapeo Contra los Desalojos COVID-19 Emergency Tenant Protections & Rent Strikes Map <3/>.</2>"

#: frontend/lib/norent/letter-builder/landlord-name-and-contact-types.tsx:15
msgid "norent.detailsAboutNYCLandlordInfo"
msgstr "<0>Esta es la información del dueño de tu edificio según los registros del <1>Departamento de Preservación de la Vivienda (HPD por sus siglas en inglés)</1>. Puede que sea distinta de donde envías tu cheque de renta.</0><2>Utilizaremos esta dirección para asegurarnos de que el dueño de tu edificio reciba tu carta.</2>"

#: frontend/lib/norent/letter-email-to-user.tsx:74
msgid "norent.doINeedToSendAB3088LetterEveryMonth"
msgstr "Sí. Sigue estas instrucciones incluso si has enviado una carta al dueño o manager de tu edificio por cada mes que no hayas pagado la renta. Y envía una nueva declaración para cada mes siguiente (hasta enero)."

#: frontend/lib/norent/letter-email-to-user.tsx:84
msgid "norent.doIStillHaveToPayMyRentAB3088"
msgstr "Para evitar que el/la dueñe le desaloje por la renta de septiembre de 2020 a enero de 2021, también debe pagar el 25% por cada uno de esos meses. Puede pagarlo mes a mes o puede esperar hasta el 30 de enero de 2021 para pagar el 5 x 25% a la vez. Resultado: Si, después de consultar con un abogado de StayHousedLA, determina que no quiere estar en la corte de desalojo, pague el 25%. Los inquilinos con malas condiciones severas o que viven en unidades ilegales deben hablar con un abogado de StayHousedLA antes de decidir si pagar."

#: frontend/lib/norent/components/social-icons.tsx:18
msgid "norent.emailBodyTemplateForSharingNoRent"
msgstr "Usé www.norent.org para decirle al dueño de mi edificio de que no puedo pagar la renta este mes. Esta herramienta gratuita te ayuda a construir y enviar una carta al dueño de tu edificio, citando las protecciones legales en tu estado, y te conecta con otras personas de tu comunidad que participan en la campaña de #cancelrent"

#: frontend/lib/norent/letter-content.tsx:68
msgid "norent.emailToLandlordBody_v2"
msgstr "<0>Por favor vea la carta adjunta de <1/>. </0><2>Para documentar las comunicaciones y evitar malentendidos, por favor corresponda con <3/> por correo electrónico a <4>{0}</4> o por correo ordinario en lugar de una llamada telefónica o una visita en persona. </2>"

#: frontend/lib/norent/about.tsx:79
msgid "norent.explanationAboutWhyWeMadeThisSite"
msgstr "Los inquilinos de todo el país se ven afectados por el COVID-19 de manera que afecta su habilidad para pagar la renta. Hemos creado esta herramienta para que todos los inquilinos puedan ejercer sus derechos durante la pandemia."

#: frontend/lib/norent/homepage.tsx:128
msgid "norent.explanationOfPartnerships"
msgstr "Nuestro generador de cartas gratuitas fue construido con <0>abogados y organizaciones de derechos de inquilinos sin fines de lucro</0> en toda la nación para asegurarnos de que tu carta te ofrece las mayores protecciones disponibles según el estado en el que vives."

#: frontend/lib/norent/data/faqs-content.tsx:290
msgid "norent.explanationOfWhatHappensWhenEvictionMoratoriumEnds"
msgstr "<0>Una vez que se levante la moratoria, los procesos de desalojo en las cortes y la aplicación de la ley por parte de las autoridades locales del orden público pueden reanudarse.</0><1>Si no logramos reivindicaciones adicionales (como un congelamiento de la renta y la suspensión de los pagos de renta) antes de que estas \"moratorias de desalojo\" terminen, volverán a empezar los procesos, los desalojos continuarán y se presentarán nuevas demandas judiciales.</1><2>Estamos trabajando arduamente pidiendo la congelación y suspensión inmediatas del alquiler, entre otras solicitudes. ¡Este es el momento de organizarse! Participa en <3/>.</2>"

#: frontend/lib/norent/data/faqs-content.tsx:227
msgid "norent.explanationOfWhatToolDoes"
msgstr "<0>NoRent.org te guía en el proceso de cómo notificar al dueño de tu edificio que no puedes pagar la renta debido a un problema relacionado con el COVID-19. También te ayudaremos a obtener más información sobre los derechos que protegen a los inquilinos en tu estado y te daremos información sobre recursos para tomar medidas legales u organizativas.</0>"

#: frontend/lib/norent/data/faqs-content.tsx:311
msgid "norent.explanationOfWithholdingRent"
msgstr "<0>Hay una diferencia entre una \"huelga de renta\" o retener la renta, y no pagar la renta. Esta carta le notifica al dueño de tu edificio que no estás pagando la renta debido a los impactos financieros del COVID-19, que ahora es una forma de retrasar los pagos de renta.</0><1>Retener tu renta, o una huelga de renta, es declarar que no pagarás la renta, independientemente de si puedes hacerlo. Esto puede ponerte en riesgo de desalojo legal por no pagar la renta. Nunca debes ser el único que decide retener la renta, solo debes hacerlo cuando hayas obtenido el apoyo y la participación de todos en tu edificio.</1><2>Si bien es arriesgado, retener la renta puede ser una táctica importante para que los inquilinos impulsen un movimiento. Si tus vecinos están considerando una huelga de renta, sería conveniente que consultes los recursos a continuación sobre cómo organizarse y ponerse en contacto con las herramientas y recursos que las organizaciones han puesto a disposición.</2>"

#: frontend/lib/norent/letter-email-to-user.tsx:51
msgid "norent.howDoesLetterHelpWithAB3088"
msgstr "<0>El uso de esta declaración satisface todos los requisitos locales para notificar al propietario.</0><1><2>Proporciona una defensa en un caso de desalojo basado en la falta de pago de la renta; y </2><3>Convierte su alquiler en \"deuda civil.\" Esto significa que el dueño o manager de tu edificio puede presentar un caso de reclamos menores por el impago de renta. Si el dueño o manager de tu edificio obtiene un fallo por la renta no pagada en un tribunal de reclamos menores, el dueño o manager de tu edificio puede cobrar ese fallo embargando tu cheque de trabajo, o recaudando tu cuenta bancaria.</3></1>"

#: frontend/lib/norent/data/faqs-content.tsx:347
msgid "norent.howToConnectWithManufacturedHomeOwners"
msgstr "<0> Únete a algún movimiento de propietarios de viviendas prefabricadas que se haya formado para hacer que sus comunidades sean lugares asequibles, saludables, seguros y hermosos para vivir. Propietarios de viviendas móviles/prefabricadas: <1/> y exigir que las empresas propietarias de comunidades asuman su responsabilidad. </0>"

#: frontend/lib/norent/data/faqs-content.tsx:136
msgid "norent.infoAboutCollectiveOrganizing"
msgstr "<0>El lugar más importante para comenzar es en donde vives. Contáctate de manera segura con otros inquilinos de tu edificio o lugar donde vives y comienza organizando un sistema de comunicación entre ustedes para averiguar qué problemas y necesidades tienen en común.</0><1> Para obtener más recursos sobre cómo formar un sindicato de inquilinos, consulta <2/>. También puedes contactar a grupos locales que se estén organizando y que estén afiliados a la alianza nacional <3/>.</1>"

#: frontend/lib/norent/data/faqs-content.tsx:359
msgid "norent.instructionsForAfterSendingLetter"
msgstr "<0>Después de enviar esta carta, tu arrendador puede contactarte para pedirte más información o discutir un plan de pago. Asegúrate de que toda tu comunicación esté documentada mediante cartas, correos electrónicos o mensajes de texto. Negocia solo acuerdos en donde aceptes pagar una porción de tu renta que sea razonable y que tengas la seguridad de que vas a poder pagar sin poner en riesgo tu salud. No aceptes mudarte. Puedes encontrar ayuda legal adicional en <1/>.</0><2>Debes continuar recopilando documentación que demuestre que has sido afectado financieramente a causa del COVID-19.</2>"

#: frontend/lib/norent/data/faqs-content.tsx:128
msgid "norent.instructionsForConnectingWithOrganizers"
msgstr "<0> Ponte en contacto con organizadores del movimiento de la vivienda a través de <1/>, una alianza nacional de organizadores que construye el movimiento de inquilinos desde 2007. Puedes unirte a su convocatoria de inquilinos en todo el país para luchar por la condonación de la renta en <2/>.</0>"

#: frontend/lib/norent/data/faqs-content.tsx:404
msgid "norent.instructionsForStatesWithLimitedProtections_v2"
msgstr "<0><1/></0><2>También debes saber que no estás solo. En los estados sin moratoria de desalojo es importante protegerse legalmente y construir poder colectivo con otros inquilinos.</2><3> Primero, comienza asegurándote de que toda la comunicación con el dueño de tu edificio esté documentada por escrito. Comienza a recopilar toda la documentación de cualquier dificultad que hayas tenido relacionada con el COVID-19. Si te enfrentas a una emergencia, busca de inmediato ayuda legal en tu estado consultando en <4/>.</3><5> Luego, conéctate de manera segura con otros inquilinos en tu edificio o el lugar en donde vives. Comienza organizando un sistema de comunicación entre vosotros para averiguar qué problemas y necesidades tenéis en común. Para obtener más recursos sobre cómo formar un sindicato de inquilinos, consulta <6/>. También puedes contactar a grupos locales que se estén organizando y que estén afiliados a la alianza nacional <7/>.</5><8> Finalmente, únete a los millones de inquilinos que están trabajando arduamente y luchando por la protección nacional de los inquilinos, la congelación y suspensión inmediatas del alquiler. Súmate a <9/>.</8>"

#: frontend/lib/norent/letter-builder/welcome.tsx:24
msgid "norent.introductionToLetterBuilderSteps"
msgstr "Para que la ley estatal de California de AB3088 te ampare con las protecciones del COVID-19 de no poder pagar la renta, deberías notificar al dueño o manager de tu edificio. <0>En el caso de que intenten desalojarte, las cortes lo verán como un paso proactivo que ayude a establecer tu defensa.</0>"

#: frontend/lib/norent/letter-content.tsx:194
msgid "norent.letter.conclusion"
msgstr "<0>El Congreso aprobó la Ley CARES el 27 de marzo del 2020 (Ley Pública 116-136). Los inquilinos que viven en propiedades cubiertas por esta ley, también están protegidos del desalojo por impago o cualquier otra razón hasta el 23 de agosto de 2020. Por favor, hágame saber de inmediato si usted cree que esta vivienda no está cubierta por la ley CARES y explique por qué. </0><1>Para documentar nuestra comunicación y evitar malentendidos, por favor responda por correo electrónico o texto en lugar de una llamada o visita. </1><2>Gracias por su comprensión y cooperación.</2>"

#: frontend/lib/norent/letter-content.tsx:187
msgid "norent.letter.floridaAddition"
msgstr "He sufrido una pérdida de empleo, salarios o ingresos durante el estado de emergencia de Florida que afecta directamente mi capacidad de hacer pagos de alquiler."

#: frontend/lib/norent/letter-content.tsx:139
msgid "norent.letter.v1NonPayment"
msgstr "Esta carta es para notificarle que no podré pagar el alquiler a partir del <0/> y hasta nuevo aviso debido a la pérdida de ingresos, gastos adicionales, y/o otras circunstancias financieras relacionadas con el COVID-19."

#: frontend/lib/norent/letter-content.tsx:147
msgid "norent.letter.v1NonPayment_multipleDates"
msgstr "Esta carta es para notificarle que no podré pagar la renta durante los meses siguientes y hasta siguiente aviso debido a la pérdida de ingresos, gastos adicioonales, y/o otras circunstancias financieras relacionadas con el COVID-19:"

#: frontend/lib/norent/letter-content.tsx:168
msgid "norent.letter.v2Hardship"
msgstr "Esta carta es para notificarle que he tenido una pérdida de ingresos, gastos adicionales y/o otras circunstancias financieras relacionadas con la pandemia. Hasta nuevo aviso, la emergencia del COVID-19 puede afectar mi capacidad de pagar la renta. No renuncio a mi derecho a establecer otras defensas adicionales."

#: frontend/lib/norent/letter-content.tsx:178
msgid "norent.letter.v3FewProtections"
msgstr "Esta carta es para informarle de las protecciones para inquilinos existentes en {0}. No renuncio a mi derecho a establecer defensas adicionales."

#: frontend/lib/norent/letter-content.tsx:88
msgid "norent.letterBodyCaliforniaAB3088"
msgstr "<0>Esta carta de declaración se refiere al pago del alquiler durante los meses siguientes:</0><1/><2>Actualmente no puedo pagar mi alquiler u otras obligaciones financieras delineadas en el contrato de arrendamiento debido a uno o más de lo siguiente:</2><3><4>Pérdida de ingresos causada por la pandemia COVID-19. </4><5>Gastos adicionales directamente relacionados con la realización de trabajos esenciales durante el mandato COVID-19.</5><6>Gastos adicionales relacionados con impactos de la salud del pandemia COVID-19. </6><7>Satisfacción de responsabilidades de cuidado de niños, personas discapacitadas, o familiares enfermos directamente relacionadas con la pandemia COVID-19 que limita mi capacidad de obtener ingresos. </7><8>Aumento de los costos para el cuidado de los niños o para atender a un miembro de la familia con discapacidades o enfermo relacionado directamente con la pandemia COVID-19. </8><9>Otras circunstancias relacionadas con la pandemia COVID-19 que han reducido mis ingresos o aumentado mis gastos. </9><10>Cualquier asistencia pública, incluyendo seguro de desempleo, asistencia pandémica para el desempleo, seguro de discapacidad estatal (SDI), o permiso familiar pagado, que he recibido desde el inicio de la pandemia COVID-19 no compensa plenamente mi pérdida de ingresos y/o gastos adicionales. </10></3><11>Declaro bajo pena de perjurio en virtud de las leyes del Estado de California que lo declarado es verdadero y correcto.</11>"

#: frontend/lib/norent/data/faqs-content.tsx:47
msgid "norent.listOfSuggestedNonpaymentDocumentation"
msgstr "<0>Mientras esperas que el dueño de tu edificio te dé una respuesta, reúne toda la documentación que puedas. Algunos tipos de documentación que puedes recopilar incluyen:</0><1><2><3>Carta de tu jefe:</3>una carta de tu jefe o de un compañero de trabajo que mencione el virus COVID-19 y muestre la pérdida de trabajo o la reducción de horas como resultado del COVID-19.</2><4><5> Documentos de beneficios de desempleo</5>: son los documentos que demuestran que solicitaste o recibiste beneficios del Departamento de Desarrollo del Empleo.</4><6><7>Recibos de pago de salario</7>: pueden ser cheques de pagos anteriores a la fecha de terminación o despido. Si has tenido un cambio en el número de horas de trabajo, puedes retener tus cheques de pago anteriores y posteriores a ese cambio.</6><8><9>Gastos relacionados con el COVID-19</9>: pueden ser facturas que demuestren que tus gastos han aumentado por problemas derivados del COVID-19, incluidos los costos de cuidado de niños, gastos para cumplir con las directivas de salud pública u otros gastos relacionados.</8><10><11>Cierre de escuelas</11>: esta podría ser una notificación de la escuela de tus hijos diciendo que ha cerrado debido al COVID-19. También puedes incluir pruebas de que tus hijos están matriculados.</10><12><13> Estados financieros</13>: pueden ser presupuestos, estados de cuenta bancarios o archivos personales que demuestren que tus ingresos laborales o de negocio se han interrumpido debido a la crisis provocada por el COVID-19. Asegúrate de no enviar información financiera personal confidencial que no quieras que vea el dueño de tu edificio.</12><14><15>Registros médicos del COVID-19</15>: esto podría incluir gastos médicos extraordinarios que tengan relación con el diagnóstico, pruebas y/o tratamiento del COVID-19 que hayas efectuado con tu dinero propio para ti o algún miembro de tu familia. Debido a la confidencialidad de los archivos médicos, es posible que no desees enviarlos al dueño de tu edificio. Sin embargo, debes conservar estos recibos para tu archivo personal. Estos podrían ser utilizados como prueba en caso que debas presentarlos como evidencia en procedimientos judiciales.</14><16><17>Alguna otra prueba del impacto financiero relacionado con el COVID-19</17>: puede ser cualquier otra prueba que demuestre cómo el virus COVID-19 ha afectado tu capacidad de pagar la renta.</16></1>"

#: frontend/lib/norent/letter-builder/los-angeles-know-your-rights.tsx:32
msgid "norent.losAngelesKyr"
msgstr "Hemos trabajado con la organización sin fines de lucro <0>SAJE</0> para proporcionarte apoyo adicional una vez que hayas enviado tu carta. Puedes aprender más sobre cómo la ley AB3088 afecta a los residentes de Los Angeles en <1>Stay Housed LA</1>."

#: frontend/lib/norent/about.tsx:99
msgid "norent.madeByBlurb"
msgstr "NoRent.org fue creado por <0>JustFix.nyc</0>, una organización sin fines de lucro que co-diseña y construye herramientas para inquilinos, organizadores de viviendas y abogados que luchan contra el desplazamiento en la ciudad de Nueva York."

#: frontend/lib/norent/letter-builder/welcome.tsx:35
msgid "norent.outlineOfLetterBuilderSteps"
msgstr "<0>En los próximos pasos, construiremos tu carta utilizando la siguiente información. Si puedes, ten esta información a mano:</0><1><2><3>tu número de teléfono, dirección de correo electrónico y dirección postal</3></2><4><5>la dirección postal del dueño o manager de tu edificio y/o su dirección de correo electrónico</5></4></1>"

#: frontend/lib/norent/letter-email-to-user.tsx:120
msgid "norent.sajeBlockQuote"
msgstr "Desde 1996, SAJE ha sido una fuerza para la justicia económica en nuestra comunidad, centrándose en los derechos de los inquilinos, la vivienda saludable y el desarrollo equitativo. Creemos que el destino de los vecindarios de la ciudad debe ser decidido por quienes viven allí, y nos reunimos con otras organizaciones para garantizar que esto ocurra de manera justa, replicable y sostenible. La vivienda es un derecho humano."

#: frontend/lib/norent/letter-email-to-user.tsx:139
msgid "norent.sajeFacebookLive"
msgstr "<0>SAJE también ofrece todos los miércoles sesiones de preguntas y respuestas en Facebook Live:</0><1><2>Inglés 11am-12pm</2><3>Español 12:30pm-1:30pm</3></1>"

#: frontend/lib/norent/letter-email-to-user.tsx:133
msgid "norent.sajePhoneCalls"
msgstr "Acciones Estratégicas para una Economía Justa (SAJE) está disponible para llamadas telefónicas en el (213) 745-9961, de lunes a viernes de 10:00am-6:00pm."

#: frontend/lib/norent/homepage.tsx:251
msgid "norent.sampleNoRentLetter"
msgstr "<0>Le escribo para informarle de que he tenido una pérdida de ingresos, gastos adicionales y/o otras circunstancias financieras relacionadas con el COVID-19. Hasta nuevo aviso, la emergencia COVID-19 puede afectar mi capacidad de pagar la renta. </0><1/><2>Los inquilinos en Florida están protegidos del desalojo por falta de pago por orden ejecutiva 20-94, emitido por el gobernador Ron DeSantis el 2 de abril de 2020. </2><3/><4>Los inquilinos en propiedades cubiertas también están protegidos contra el desalojo, las tasas, las penalizaciones y otros cargos relacionados con el impago por la ley CARES (Título IV, Sec. 4024) promulgado por el Congreso el 27 de marzo de 2020. </4><5/><6>Junto con mis vecinos, estoy organizando, animando y/o participando en una organización de inquilinos para que podamos apoyar...</6>"

#: frontend/lib/norent/data/faqs-content.tsx:15
msgid "norent.sendCDCDeclarationBlurb"
msgstr "Puede que quieras <0>enviar una declaración</0> bajo la Orden emitida por los Centros para el Control y la Prevención de Enfermedades (CDC) para proporcionar protección a los inquilinos contra el desalojo. Obtén más información sobre la declaración del CDC antes de enviar un aviso al dueño o manager de tu edificio."

#: frontend/lib/norent/letter-email-to-user.tsx:156
msgid "norent.tenantsTogetherDescription"
msgstr "Puedes ponerte en contacto con Inquilinos Unidos, una coalición estatal de organizaciones locales de inquilinos dedicada a defender y promover el derecho de los inquilinos de California a una vivienda segura, digna y asequible."

#: frontend/lib/norent/components/social-icons.tsx:16
msgid "norent.tweetTemplateForSharingNoRent"
msgstr "¿No sabes cómo pagarás la renta este mes? Avisa al dueño de tu edificio con NoRent.org de @JustFixNYC. Esta herramienta gratuita envía una carta certificada informándole de tus derechos. Únete al movimiento #cancelrent en NoRent.org."

#: frontend/lib/norent/letter-email-to-user.tsx:97
msgid "norent.whatIfMyLandlordSendsMeANoticeAB3088"
msgstr "Si el propietario le envía un aviso para pagar el alquiler con una declaración, léalo. Si es el mismo, feche, fírmelo y envíelo exactamente como se indica en el aviso. Tenga en cuenta que a veces los propietarios cambian la dirección o la forma de pago. Siga las instrucciones del aviso para pagar el alquiler o renunciar (Notice to Pay or Quit) para saber dónde y cómo enviar el alquiler."

#: frontend/lib/norent/letter-email-to-user.tsx:28
msgid "norent.whatIsAB3088partOne"
msgstr "El 31 de agosto de 2020, el Estado de California aprobó protecciones para inquilinos en virtud del proyecto de ley AB3088 de la Asamblea. Estas protecciones impiden que los arrendadores desalojen inquilinos antes del 1 de febrero 2021 sin una razón válida o para cualquier renta no pagada entre el 4 de marzo - 31 de enero, 2021 por pérdida de ingresos o aumento de gastos asociados con COVID-19. Aunque esta ley le protege del desalojo por no pagar la renta, no cancela la renta."

#: frontend/lib/norent/letter-email-to-user.tsx:39
msgid "norent.whatIsAB3088partTwo"
msgstr "Si debes renta por cualquier mes desde marzo de 2020 a agosto de 2020, debes enviar un formulario de declaración a al dueño o manager de tu edificio por cualquier mes que no pudiste pagar la renta. Ahora que has usado el sitio web de NoRent para enviar la declaración al dueño o manager de tu edificio, tu propietario no te puede desalojar legalmente por no pagar la renta."

#: frontend/lib/norent/data/faqs-content.tsx:120
msgid "norent.whatToDoIfLandlordRetaliates"
msgstr "<0> Es normal sentirse ansioso o asustado si el propietario toma represalias. Si el dueño de tu edificio te acosa, se niega a hacer reparaciones o intenta desalojarte ilegalmente, solicita asistencia legal en <1/> y comunícate con los organizadores de inquilinos en <2/>.</0>"

#: frontend/lib/norent/data/faqs-content.tsx:239
msgid "norent.whoThisToolIsFor"
msgstr "<0>Si no puedes pagar la renta este mes debido a un problema relacionado con el COVID-19 (es decir, debido a cambios en el trabajo, pérdida de ingresos, gastos de salud o pérdida de cuidado de niños), esta herramienta es para ti. Aunque las reglas para ejercer tus derechos varían según el estado en el que vives, NoRent.org puede ayudarte a entender las complejidades y ponerte en contacto con los recursos necesarios.</0>"

#: frontend/lib/norent/start-account-or-login/ask-phone-number.tsx:39
msgid "norent.whyIsPhoneNumberNeeded"
msgstr "Utilizaremos esta información para: <0><1>Acceder a tu cuenta actual</1><2>Comprobar si coincide con una cuenta preexistente </2><3>Abrirte una cuenta nueva</3></0>"

#: frontend/lib/norent/data/faqs-content.tsx:252
msgid "norent.whyYouShouldNotifyAboutNotPayingRent"
msgstr "<0>En algunos estados, para beneficiarse de las protecciones de desalojo que los funcionarios electos han establecido, debes notificar a tu arrendador que tu falta de pago es por razones relacionadas con el COVID-19. En caso de que el dueño de tu edificio trate de desalojarte, la corte puede ver esta notificación como una medida proactiva que ayuda a establecer tu defensa.</0>"

#: frontend/lib/norent/data/faqs-content.tsx:378
msgid "norent.whyYouStillOweRentAfterSendingLetter"
msgstr "<0>Sí. Después de enviar la carta seguirás obligado a pagar la renta porque nuestros gobiernos estatales y federales no han adoptado una política de condonación de alquiler. Reclama la anulación de la renta en <1/></0>"

#: frontend/lib/norent/components/helmet.tsx:13
msgid "pay rent, rent, can't pay rent, june rent, june 1"
msgstr "pagar la renta, renta, no puedo pagar la renta, renta de junio, 1 de junio"

#. This is used to describe a link to another website that is only available in English.
#: frontend/lib/ui/localized-outbound-link.tsx:44
msgid "{0} (in English)"
msgstr "{0} (en inglés)"

#: frontend/lib/forms/chars-remaining.tsx:18
msgid "{remaining, plural, one {1 character remaining} other {# characters remaining}}"
msgstr "{remaining, plural, one {queda sólo 1 carácter} other {quedan # caracteres}}"

#: frontend/lib/norent/letter-builder/confirmation.tsx:102
msgid "{stateName} has specific documentation requirements to support your letter to your landlord."
msgstr "{stateName} requiere documentación específica para apoyar tu carta al dueño de tu edificio."
<|MERGE_RESOLUTION|>--- conflicted
+++ resolved
@@ -2094,13 +2094,10 @@
 msgid "Your apartment may be rent stabilized."
 msgstr "Tu apartamento es de renta estabilizada."
 
-<<<<<<< HEAD
-=======
 #: frontend/lib/rh/rental-history.tsx:165
 msgid "Your building had {0, plural, one {1 rent stabilized unit} other {# rent stabilized units}} in {1}, according to property tax documents."
 msgstr "Tu edificio tenía {0, plural, one {una unidad de renta estabilizada} other {# unidades de renta estabilizada}} en {1}."
 
->>>>>>> 5178309b
 #: frontend/lib/data-driven-onboarding/data-driven-onboarding.tsx:316
 msgid "Your building had {0, plural, one {one rent stabilized unit} other {# rent stabilized units}} in {1}."
 msgstr "Tu edificio tenía {0, plural, one {una unidad de alquiler estabilizado} other {# unidades de renta estabilizada}} en el {1}."
