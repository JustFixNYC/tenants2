--- conflicted
+++ resolved
@@ -2084,11 +2084,7 @@
 
 #: frontend/lib/laletterbuilder/homepage.tsx:7
 msgid "This is a test localization message for LA Letter Builder."
-<<<<<<< HEAD
 msgstr "This is a test localization message for LA Letter Builder."
-=======
-msgstr ""
->>>>>>> 1b144266
 
 #: frontend/lib/common-steps/landlord-email.tsx:20
 msgid "This is optional."
