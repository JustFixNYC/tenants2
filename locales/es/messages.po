--- conflicted
+++ resolved
@@ -120,12 +120,8 @@
 msgstr "Una herramienta nacional por <0>JustFix.nyc</0>, organización sin fines de lucro"
 
 #: frontend/lib/evictionfree/about.tsx:10
-<<<<<<< HEAD
-#: frontend/lib/evictionfree/site.tsx:53
-=======
 #: frontend/lib/evictionfree/about.tsx:15
 #: frontend/lib/evictionfree/site.tsx:52
->>>>>>> 606a46e6
 #: frontend/lib/norent/about.tsx:48
 #: frontend/lib/norent/about.tsx:53
 #: frontend/lib/norent/components/footer.tsx:40
@@ -691,15 +687,9 @@
 msgid "Fight to #CancelRent"
 msgstr "Lucha para #CancelarLaRenta"
 
-<<<<<<< HEAD
-#: frontend/lib/evictionfree/homepage.tsx:62
-#: frontend/lib/evictionfree/site.tsx:38
-#: frontend/lib/evictionfree/site.tsx:42
-=======
 #: frontend/lib/evictionfree/homepage.tsx:24
 #: frontend/lib/evictionfree/site.tsx:37
 #: frontend/lib/evictionfree/site.tsx:41
->>>>>>> 606a46e6
 msgid "Fill out my form"
 msgstr "Rellena mi formulario"
 
@@ -2427,12 +2417,8 @@
 msgid "You can send an additional letter for other months when you couldn't pay rent."
 msgstr "Puedes enviar otra carta para indicar los demás meses en que no hayas podido pagar la renta."
 
-<<<<<<< HEAD
 #: frontend/lib/evictionfree/components/helmet.tsx:12
 #: frontend/lib/evictionfree/homepage.tsx:54
-=======
-#: frontend/lib/evictionfree/homepage.tsx:75
->>>>>>> 606a46e6
 msgid "You can use this website to send a hardship declaration form to your landlord and local courts— putting your eviction case on hold until May 1st, 2021."
 msgstr "Puedes utilizar este sitio web para enviar un formulario de declaración de penurias al dueño de tu edificio y a los tribunales locales — deteniendo tu caso de desalojo hasta el 1 de mayo, 2021."
 
@@ -2617,17 +2603,14 @@
 msgid "and"
 msgstr "y"
 
-<<<<<<< HEAD
 #: frontend/lib/evictionfree/components/helmet.tsx:13
 msgid "eviction free nyc, eviction free ny, hardship, declaration, declare hardship, eviction, evicted"
 msgstr ""
 
 #: frontend/lib/evictionfree/about.tsx:14
 msgid "evictionfree.aboutPage1"
-=======
 #: frontend/lib/evictionfree/declaration-builder/confirmation.tsx:89
 msgid "email"
->>>>>>> 606a46e6
 msgstr ""
 
 #: frontend/lib/evictionfree/declaration-builder/confirmation.tsx:91
