msgid ""
msgstr ""
"POT-Creation-Date: 2020-05-05 12:34+0000\n"
"Mime-Version: 1.0\n"
"Content-Type: text/plain; charset=UTF-8\n"
"Content-Transfer-Encoding: 8bit\n"
"X-Generator: @lingui/cli\n"
"X-Crowdin-SourceKey: msgstr\n"
"Language: es\n"
"Project-Id-Version: tenants2\n"
"Report-Msgid-Bugs-To: \n"
"PO-Revision-Date: 2020-10-16 20:31\n"
"Last-Translator: \n"
"Language-Team: Spanish\n"
"Plural-Forms: nplurals=2; plural=(n != 1);\n"
"X-Crowdin-Project: tenants2\n"
"X-Crowdin-Project-ID: 402800\n"
"X-Crowdin-Language: es-ES\n"
"X-Crowdin-File: /master/locales/en/messages.po\n"
"X-Crowdin-File-ID: 40\n"

#. This is used when showing the translation of English content in the user's language. It should be localized to use the name of the language itself, e.g. 'Spanish translation'.
#: frontend/lib/ui/cross-language.tsx:8
msgid "(Name of your language) translation"
msgstr "Traducción en español"

#: frontend/lib/forms/email-attachment.tsx:16
#: frontend/lib/issues/issue-pages.tsx:54
#: frontend/lib/norent/letter-builder/letter-preview.tsx:97
msgid "(Note: the email will be sent in English)"
msgstr ""

#: frontend/lib/rh/rental-history.tsx:141
msgid "(Note: the request will be sent in English)"
msgstr ""

#: frontend/lib/norent/letter-builder/landlord-email.tsx:33
msgid "(optional)"
msgstr "(opcional)"

#: frontend/lib/rh/rental-history.tsx:37
msgid "*Division of Housing and Community Renewal"
msgstr "*División de Vivienda y Renovación de la Comunidad"

#: frontend/lib/norent/homepage.tsx:185
msgid "8 Minutes"
msgstr "8 minutos"

#: frontend/lib/pages/cross-site-terms-opt-in.tsx:31
msgid "<0/> makes use of a <1/> and <2/>, which you can review."
msgstr "<0/> usa una <1/> y unos <2/>, que puedes revisar."

#: frontend/lib/onboarding/onboarding-thanks.tsx:8
msgid "<0>An email to verify your account is on its way, from <1>no-reply@justfix.nyc</1>.</0><2>Don't see one? Check your spam folder.</2>"
msgstr ""
#: frontend/lib/norent/letter-content.tsx:15
msgid "<0>Declaration of COVID-19 Related Financial Distress</0><1/>Compliant with Section 20 of the COVID-19 Tenant Relief Act of 2020, AB 3088"
msgstr "<0>Declaración de Complicaciones Financieras Relacionadas con el COVID-19</0><1/>Conforme con la Sección 20 de la Ley de Alivio de Inquilinos COVID-19 de 2020, AB 3088"

#: frontend/lib/data-driven-onboarding/data-driven-onboarding.tsx:441
msgid "<0>Free tools for you to fight for a safe and healthy home</0><1>Enter your address to learn more.</1>"
msgstr "<0>Herramientas gratuitas para luchar por un hogar seguro y saludable</0><1>Introduce tu dirección para saber más.</1>"

#: frontend/lib/onboarding/onboarding-step-3.tsx:109
msgid "<0>If your building has more than 6 units and was built before 1974, your apartment is likely rent stabilized.</0><1>Check your lease to make sure.</1>"
msgstr ""
#: frontend/lib/norent/letter-email-to-user.tsx:234
msgid "<0>Hello {0},</0><1>You've sent your NoRent letter. Attached to this email is a PDF copy for your records.</1>"
msgstr "<0>Hola {0},</0><1>Has enviado tu carta de NoRent. Aquí tienes una copia PDF para tus archivos adjunta a este correo electrónico.</1>"

#: frontend/lib/norent/data/faqs-content.tsx:376
msgid "<0>If your landlord is trying to illegally evict you, reach out to legal assistance at <1/> immediately.</0>"
msgstr "<0>Si el dueño de tu edificio te está intentando desalojar de forma ilegal, contacta con asistencia legal en <1/> inmediatamente.</0>"

#: frontend/lib/norent/data/faqs-content.tsx:101
msgid "<0>If you’re facing an emergency, you can find further legal assistance in your state at <1/>.</0>"
msgstr "<0>Si te enfrentas a una emergencia, puede encontrar asistencia legal adicional en tu estado en <1/>.</0>"

#: frontend/lib/norent/data/faqs-content.tsx:179
#: frontend/lib/norent/data/faqs-content.tsx:187
msgid "<0>No, you can use this website to send a letter to your landlord via email or USPS mail. You do not have to pay for the letter to be mailed.</0>"
msgstr "<0>No, puedes utilizar este sitio web para enviar una carta al dueño de tu edificio por correo electrónico o correo postal vía USPS. No tienes que pagar para que la carta sea enviada por correo postal.</0>"

#: frontend/lib/norent/components/footer.tsx:51
msgid "<0>NoRent</0> <1>brought to you by JustFix.nyc</1>"
msgstr "<0>NoRent</0> <1>es proporcionado por JustFix.nyc</1>"

#: frontend/lib/norent/components/letter-counter.tsx:15
msgid "<0>NoRent</0> <1>letters sent by tenants across the USA</1><2>Since April 2020</2>"
msgstr "<0>NoRent</0> <1>cartas de enviadas por inquilinos en todo Estados Unidos (EEUU)</1><2>Desde Abril del 2020</2>"

#: frontend/lib/norent/letter-content.tsx:22
msgid "<0>Notice of COVID-19 impact on rent</0><1/>at <2/>"
msgstr "<0>Aviso de impacto del COVID-19 en la renta</0><1/>en <2/>"

#. heading of formal letter
#: frontend/lib/util/letter-content-util.tsx:40
msgid "<0>To</0><1/><2>From</2><3/>"
msgstr "<0>De</0><1/><2>Hasta</2><3/>"

#: frontend/lib/onboarding/onboarding-step-3.tsx:46
msgid "<0>Warning:</0> If you do not have a lease, taking action against your landlord could provoke retaliation and/or an eviction notice once the Eviction Moratorium is lifted."
msgstr ""

#: frontend/lib/onboarding/onboarding-step-3.tsx:76
msgid "<0>Warning:</0> Taking action against your landlord could provoke retaliation and/or an eviction notice once the Eviction Moratorium is lifted."
msgstr ""
#: frontend/lib/norent/letter-builder/rent-periods.tsx:39
msgid "<0>We aren't including months that you have already informed your landlord about in previous letters.</0>"
msgstr "<0>No incluimos meses en los que ya has informado al dueño de tu edificio anteriormente.</0>"

#: frontend/lib/norent/data/faqs-content.tsx:160
#: frontend/lib/norent/data/faqs-content.tsx:167
msgid "<0>Yes, this is a free website created by 501(c)3 non-profit organizations across the United States.</0>"
msgstr "<0>Sí, este es un sitio web gratuito creado por organizaciones sin fines de lucro, con exención tributaria 501(c)(3), en todo Estados Unidos (EEUU).</0>"

#: frontend/lib/norent/homepage.tsx:103
msgid "A national tool by non-profit <0>JustFix.nyc</0>"
msgstr "Una herramienta nacional por <0>JustFix.nyc</0>, organización sin fines de lucro"

#: frontend/lib/norent/about.tsx:48
#: frontend/lib/norent/about.tsx:53
#: frontend/lib/norent/components/footer.tsx:40
#: frontend/lib/norent/site.tsx:74
msgid "About"
msgstr "Acerca de"

#: frontend/lib/loc/letter-of-complaint-splash.tsx:166
msgid "About our nonprofit organization"
msgstr ""

#: frontend/lib/onboarding/onboarding-step-3.tsx:108
msgid "About rent stabilization"
msgstr ""

#: frontend/lib/loc/access-dates.tsx:31
msgid "Access dates"
msgstr ""

#: frontend/lib/data-driven-onboarding/data-driven-onboarding.tsx:404
msgid "Actions"
msgstr "Acciones"

#: frontend/lib/issues/issue-pages.tsx:113
msgid "Add issues"
msgstr ""

#: frontend/lib/issues/issue-pages.tsx:114
msgid "Add or remove issues"
msgstr ""

#: frontend/lib/forms/address-and-borough-form-field.tsx:9
#: frontend/lib/norent/letter-builder/ask-national-address.tsx:99
msgid "Address"
msgstr "Dirección"

#: frontend/lib/norent/data/faqs-content.tsx:10
msgid "After Sending Your Letter"
msgstr "Después de enviar tu carta"

#: frontend/lib/norent/homepage.tsx:293
msgid "After sending your letter, we can connect you to <0>local groups</0> to organize for greater demands with other tenants."
msgstr "Después de enviar tu carta, podemos conectarte con <0>grupos locales</0> para que te organizes con tus vecinos para hacer mayores demandas y ejercer tus derechos."

#: frontend/lib/loc/loc-confirmation.tsx:88
msgid "After the repair-worker leaves"
msgstr ""

#: frontend/lib/norent/letter-builder/letter-preview.tsx:20
msgid "After this step, you cannot go back to make changes. But don’t worry, we’ll explain what to do next."
msgstr "Después de este paso, no puedes volver a hacer cambios. Pero no te preocupes, te explicaremos qué hacer después de enviar la carta."

#: frontend/lib/norent/homepage.tsx:221
msgid "After you’ve reviewed your letter, we send it to your landlord on your behalf by email and by certified mail, depending on the contact information that you provide us."
msgstr "Después de que hayas revisado tu carta, la enviaremos a tu arrendador por correo electrónico y por correo certificado, según la información de contacto que nos hayas proporcionado."

#: common-data/us-state-choices.ts:66
msgid "Alabama"
msgstr "Alabama"

#: frontend/lib/pages/not-found.tsx:12
msgid "Alas."
msgstr "Mecachis."

#: common-data/us-state-choices.ts:65
msgid "Alaska"
msgstr "Alaska"

#: frontend/lib/norent/components/subscribe.tsx:34
msgid "All set! Thanks for subscribing!"
msgstr "¡Todo listo! ¡Gracias por suscribirte!"

#: frontend/lib/loc/letter-of-complaint-splash.tsx:62
msgid "Already have an account? <0>Sign in</0>"
msgstr ""

#: frontend/lib/norent/homepage.tsx:188
msgid "Answer a few questions about yourself and your landlord or management company. It'll take no more than 8 minutes."
msgstr "Contesta algunas preguntas sobre ti y sobre el dueño o manager de tu edificio. Tardarás menos de 8 minutos."

#: common-data/issue-choices.ts:156
msgid "Apartment Needs Painting"
msgstr "El apartamento necesita pintura"

#: frontend/lib/forms/apt-number-form-fields.tsx:13
#: frontend/lib/rh/rental-history.tsx:118
msgid "Apartment number"
msgstr "Número de apartamento"

#: frontend/lib/norent/log-out.tsx:11
msgid "Are you sure you want to log out?"
msgstr "¿Estás seguro de que quieres cerrar la sesión?"

#: frontend/lib/norent/letter-builder/ask-national-address.tsx:50
msgid "Are you sure you want to proceed with the following address?"
msgstr "¿Seguro que quieres continuar con la siguiente dirección?"

#: common-data/us-state-choices.ts:67
msgid "Arizona"
msgstr "Arizona"

#: common-data/us-state-choices.ts:68
msgid "Arkansas"
msgstr "Arkansas"

#: frontend/lib/onboarding/onboarding-step-3.tsx:63
msgid "As a rent stabilized tenant, you have additional rights that protect you from landlord retaliation, especially your right to a renewal lease every one or two years."
msgstr ""

#: frontend/lib/loc/letter-content.tsx:54
msgid "Available access dates"
msgstr ""

#: frontend/lib/issues/issue-pages.tsx:248
#: frontend/lib/ui/buttons.tsx:38
msgid "Back"
msgstr "Atrás"

#: frontend/lib/norent/faqs.tsx:111
msgid "Back to top"
msgstr "Volver al inicio de esta sección"

#: frontend/lib/norent/homepage.tsx:71
msgid "Banning evictions"
msgstr "Prohibir desalojos"

#: common-data/issue-choices.ts:172
#: common-data/issue-choices.ts:187
#: common-data/issue-choices.ts:213
#: common-data/issue-choices.ts:228
msgid "Baseboards Defective"
msgstr "Zócalo defectuoso"

#: common-data/issue-area-choices.ts:23
msgid "Bathrooms"
msgstr ""

#: common-data/issue-choices.ts:247
msgid "Bathtub: Cracked Tub"
msgstr "Bañera: Agrietada"

#: common-data/issue-choices.ts:252
msgid "Bathtub: Drain Stoppage"
msgstr "Bañera: Desagüe atascado"

#: common-data/issue-choices.ts:249
msgid "Bathtub: Faucets not installed"
msgstr "Bañera: No hay grifo"

#: common-data/issue-choices.ts:250
msgid "Bathtub: Faucets not working"
msgstr "Bañera: Grifo no funciona"

#: common-data/issue-choices.ts:248
msgid "Bathtub: Leaky Faucet"
msgstr "Bañera: Grifo con fugas"

#: common-data/issue-choices.ts:251
msgid "Bathtub: Pipes Leaking"
msgstr "Bañera: Tuberías con fugas"

#: common-data/issue-area-choices.ts:20
msgid "Bedrooms"
msgstr ""

#: frontend/lib/loc/loc-confirmation.tsx:49
msgid "Before the repair-worker arrives"
msgstr ""

#: frontend/lib/norent/letter-builder/letter-preview.tsx:63
#: frontend/lib/norent/letter-builder/letter-preview.tsx:57
msgid "Before you send your letter, let's review what will be sent to make sure all the information is correct."
msgstr "Antes de enviar tu carta, revisémosla para asegurarnos de que toda la información es correcta."

#: frontend/lib/norent/the-letter.tsx:56
msgid "Benefit from the eviction protections that local elected officials have put in place, by notifying your landlord of your inability to pay rent for reasons related to COVID-19"
msgstr "Aprovecha las protecciones de desalojo en tu estado notificando al dueño de tu edificio de que no puedes pagar la renta por razones relacionadas con el COVID-19"

#: common-data/issue-choices.ts:272
msgid "Broken/no smoke/Co2 detector"
msgstr "Sin detector de Co2 o humo"

#: frontend/lib/norent/faqs.tsx:89
msgid "Browse the FAQs"
msgstr "Explora las preguntas más frecuentes"

#: common-data/issue-choices.ts:269
msgid "Bug Infestation"
msgstr "Infestación de insectos"

#: frontend/lib/norent/homepage.tsx:39
msgid "Build a letter using our free letter builder"
msgstr "Crea una carta con nuestro generador de cartas gratis"

#: frontend/lib/norent/components/footer.tsx:31
#: frontend/lib/norent/site.tsx:65
msgid "Build my Letter"
msgstr "Crear mi carta"

#: frontend/lib/norent/homepage.tsx:29
msgid "Build my letter"
msgstr "Crear mi carta"

#: frontend/lib/norent/letter-builder/confirmation.tsx:150
msgid "Build power in numbers"
msgstr "Construye poder común"

#: frontend/lib/norent/letter-builder/welcome.tsx:16
msgid "Build your letter"
msgstr "Crea tu carta"

#: frontend/lib/data-driven-onboarding/data-driven-onboarding.tsx:216
msgid "Buildings in your landlord's portfolio are located in {0, plural, one {one zip code.} other {# zip codes.}}"
msgstr "Los edificios en el portafolio del dueño de tu edificio se encuentran en {0, plural, one {un código postal.} other {# código postales.}}"

#: common-data/issue-choices.ts:164
msgid "Buzzer Broken"
msgstr "Timbre Roto"

#: common-data/issue-choices.ts:163
msgid "Buzzer Defective"
msgstr "Timbre Defectuoso"

#: frontend/lib/norent/data/faqs-content.tsx:28
msgid "COVID-19 Emergency Tenant Protections & Rent Strikes Map"
msgstr "Mapa de huelgas de renta y protección para inquilinos ante la emergencia generada por el COVID-19"

#: common-data/us-state-choices.ts:69
msgid "California"
msgstr "California"

#: frontend/lib/norent/components/helmet.tsx:55
#: frontend/lib/norent/homepage.tsx:89
msgid "Can't pay rent?"
msgstr "¿No puedes pagar la renta?"

#: frontend/lib/forms/clear-session-button.tsx:9
#: frontend/lib/onboarding/onboarding-step-1.tsx:105
msgid "Cancel"
msgstr "Cancelar"

#: frontend/lib/norent/data/state-localized-resources.tsx:24
msgid "Cancel Rent Campaign"
msgstr "Campaña para la Anulación de la Renta"

#: frontend/lib/issues/issue-pages.tsx:62
msgid "Cancel and go back"
msgstr ""

#: frontend/lib/rh/rental-history.tsx:118
#: frontend/lib/rh/rental-history.tsx:126
msgid "Cancel request"
msgstr "Cancelar solicitud"

#: frontend/lib/norent/homepage.tsx:70
msgid "Cancelling rent"
msgstr "Cancelar la renta"

#: common-data/issue-choices.ts:177
#: common-data/issue-choices.ts:192
#: common-data/issue-choices.ts:218
#: common-data/issue-choices.ts:233
msgid "Ceiling Falling/Fell"
msgstr "Techo Colapsado/Se Colapsa"

#: common-data/issue-choices.ts:178
#: common-data/issue-choices.ts:193
#: common-data/issue-choices.ts:219
#: common-data/issue-choices.ts:234
msgid "Ceiling Leaking"
msgstr "Techo Gotea"

#: frontend/lib/norent/letter-builder/know-your-rights.tsx:29
msgid "Check out these valuable resources for your state:"
msgstr "Explora otros recursos específicos para tu estado:"

#: frontend/lib/norent/letter-builder/confirmation.tsx:61
msgid "Check your email for additional important information on next steps."
msgstr ""

#: frontend/lib/norent/homepage.tsx:42
msgid "Cite up-to-date legal ordinances in your letter"
msgstr "Cita ordenanzas legales actuales en tu carta"

#: frontend/lib/loc/landlord-details.tsx:79
#: frontend/lib/norent/letter-builder/landlord-mailing-address.tsx:38
msgid "City"
msgstr "Ciudad"

#: frontend/lib/forms/city-and-state-form-field.tsx:15
msgid "City/township/borough"
msgstr "Ciudad/pueblo/municipalidad"

#: frontend/lib/loc/letter-content.tsx:121
msgid "Civil penalties"
msgstr ""

#: frontend/lib/norent/data/faqs-content.tsx:31
msgid "Click here to join MHAction’s movement"
msgstr "Haz clic aquí para unirte al movimiento de MH Action"

#: frontend/lib/norent/letter-builder/confirmation.tsx:173
msgid "Click here to join MHAction’s movement to hold corporate community owners accountable."
msgstr "Haga clic aquí para unirte al movimiento de MH Action y hacer que los propietarios de la comunidad corporativa rindan cuentas."

#: frontend/lib/norent/start-account-or-login/ask-phone-number.tsx:54
msgid "Click here to learn more about our privacy policy."
msgstr "Haga clic aquí para obtener más información sobre nuestra política de privacidad."

#: common-data/issue-choices.ts:148
msgid "Cockroaches"
msgstr "Cucarachas"

#: frontend/lib/norent/homepage.tsx:301
msgid "Collective action is a powerful tool for:"
msgstr "La acción colectiva es una herramienta poderosa para:"

#: common-data/us-state-choices.ts:70
msgid "Colorado"
msgstr "Colorado"

#: frontend/lib/norent/letter-builder/more-letters.tsx:15
msgid "Come back next month to send another letter if you still can't pay rent."
msgstr "Vuelve el mes que viene para enviar otra carta si todavía no puedes pagar la renta."

#: frontend/lib/norent/about.tsx:11
msgid "Community Justice Project"
msgstr "Community Justice Project"

#: frontend/lib/loc/letter-request.tsx:37
msgid "Confirm"
msgstr ""

#: frontend/lib/norent/letter-builder/create-account.tsx:35
msgid "Confirm password"
msgstr "Confirma la contraseña"

#: frontend/lib/norent/start-account-or-login/set-password.tsx:22
msgid "Confirm your new password"
msgstr "Confirma tu nueva contraseña"

#: frontend/lib/norent/letter-builder/ask-national-address.tsx:37
#: frontend/lib/norent/letter-builder/ask-nyc-address.tsx:25
msgid "Confirming the address"
msgstr "Confirmando la dirección"

#: frontend/lib/norent/letter-builder/ask-city-state.tsx:21
msgid "Confirming the city"
msgstr "Confirmando la ciudad"

#: common-data/us-state-choices.ts:71
msgid "Connecticut"
msgstr "Connecticut"

#: frontend/lib/norent/data/faqs-content.tsx:9
msgid "Connecting With Others"
msgstr "Poniéndose en contacto con otros"

#: frontend/lib/norent/letter-builder/confirmation.tsx:128
msgid "Contact a lawyer if your landlord retaliates"
msgstr "Ponte en contacto con un abogado si el dueño de tu edificio toma represalias"

#: frontend/lib/norent/letter-builder/error-pages.tsx:28
#: frontend/lib/norent/letter-builder/error-pages.tsx:40
#: frontend/lib/onboarding/onboarding-step-3.tsx:30
#: frontend/lib/onboarding/onboarding-step-4.tsx:48
#: frontend/lib/onboarding/onboarding-thanks.tsx:18
#: frontend/lib/norent/letter-builder/error-pages.tsx:32
#: frontend/lib/norent/letter-builder/error-pages.tsx:44
msgid "Continue"
msgstr "Continuar"

#: frontend/lib/norent/letter-builder/error-pages.tsx:25
msgid "Continue to the confirmation page for information about the last letter you sent and next steps you can take."
msgstr "Sigue a la página de confirmación para obtener información sobre la última carta que enviaste y los siguientes pasos que puedes tomar."

#: common-data/issue-choices.ts:201
msgid "Cracked Sink"
msgstr "Lavabo Agrietado"

#: common-data/issue-choices.ts:168
#: common-data/issue-choices.ts:185
#: common-data/issue-choices.ts:211
#: common-data/issue-choices.ts:226
msgid "Cracked walls"
msgstr "Paredes Agrietadas"

#: frontend/lib/onboarding/onboarding-step-4.tsx:37
msgid "Create a password"
msgstr ""

#: frontend/lib/onboarding/onboarding-routes.tsx:40
msgid "Create an Account"
msgstr ""

#: frontend/lib/onboarding/onboarding-step-1.tsx:92
msgid "Create an account to get started with your {actionLabel}!"
msgstr ""

#: frontend/lib/issues/issue-pages.tsx:54
msgid "Custom issue #"
msgstr ""

#. salutation of formal letter
#: frontend/lib/util/letter-content-util.tsx:48
msgid "Dear <0/>,"
msgstr "Estimado/a <0/>,"

#: frontend/lib/norent/homepage.tsx:248
msgid "Dear Landlord/Management."
msgstr "Estimado dueño/manager del edificio."

#: common-data/us-state-choices.ts:72
msgid "Delaware"
msgstr "Delaware"

#: frontend/lib/norent/letter-builder/confirmation.tsx:68
msgid "Details about your latest letter"
msgstr "Detalles sobre tu última carta"

#: frontend/lib/ui/footer.tsx:12
msgid "Developed with <0>Law Help Interactive</0>"
msgstr "Desarrollado con <0>Law Help Interactive</0>"

#: common-data/us-state-choices.ts:73
msgid "District of Columbia"
msgstr "Distrito de Columbia"

#: frontend/lib/norent/data/faqs-content.tsx:175
msgid "Do I have to go to the post office to mail my letter?"
msgstr "¿Tengo que ir a la oficina de correos para enviar mi carta?"

#: frontend/lib/norent/letter-email-to-user.tsx:72
msgid "Do I need to send this declaration every month?"
msgstr "¿Necesito enviar esta declaración cada mes?"

#: frontend/lib/norent/letter-email-to-user.tsx:82
msgid "Do I still have to pay my rent?"
msgstr "¿Aún tengo que pagar la renta?"

#: frontend/lib/norent/letter-builder/ask-city-state.tsx:23
msgid "Do you live in {0}, {1}?"
msgstr "¿Vives en {0}, {1}?"

#: frontend/lib/onboarding/onboarding-step-3.tsx:163
msgid "Do you receive a housing voucher (Section 8, FEPS, Link, HASA, other)?"
msgstr ""

#: frontend/lib/norent/letter-builder/landlord-mailing-address.tsx:22
msgid "Do you still want to mail to:"
msgstr "¿Aún deseas continuar?"

#: frontend/lib/issues/issue-pages.tsx:44
msgid "Don't see your issues listed? You can add up to {MAX_CUSTOM_ISSUES_PER_AREA} additional issues below."
msgstr ""

#: frontend/lib/norent/log-out.tsx:14
msgid "Don’t worry, we’ll save your progress so you’ll be able to come back to your last step when you log back in."
msgstr "No te preocupes, guardaremos tus respuestas para que puedas empezar desde donde te quedaste cuando vuelvas a conectarte."

#: common-data/issue-choices.ts:175
#: common-data/issue-choices.ts:190
#: common-data/issue-choices.ts:216
#: common-data/issue-choices.ts:231
msgid "Door Broken"
msgstr "Puerta Rota"

#: common-data/issue-choices.ts:160
msgid "Door Lock Broken"
msgstr "Cerrojo Roto"

#: common-data/issue-choices.ts:159
msgid "Door Lock Defective"
msgstr "Cerrojo Defectuoso"

#: common-data/issue-choices.ts:162
msgid "Doorbell Broken"
msgstr "Timbre Roto"

#: common-data/issue-choices.ts:161
msgid "Doorbell Defective"
msgstr "Timbre Defectuoso"

#: frontend/lib/loc/loc-confirmation.tsx:125
msgid "Download letter"
msgstr ""

#: common-data/issue-choices.ts:207
msgid "Drain Stoppage"
msgstr "Desagüe Atascado"

#: frontend/lib/norent/components/subscribe.tsx:55
msgid "ENTER YOUR EMAIL"
msgstr "INTRODUCE TU CORREO ELECTRÓNICO"

#: common-data/issue-choices.ts:180
#: common-data/issue-choices.ts:195
#: common-data/issue-choices.ts:221
#: common-data/issue-choices.ts:236
#: common-data/issue-choices.ts:267
msgid "Electric wiring exposed"
msgstr "Alambrado Eléctrico Expuesto"

#: common-data/issue-choices.ts:179
#: common-data/issue-choices.ts:194
#: common-data/issue-choices.ts:220
#: common-data/issue-choices.ts:235
msgid "Electricity defective"
msgstr "Electricidad Defectuosa"

#: frontend/lib/norent/components/subscribe.tsx:53
msgid "Email"
msgstr "Correo electrónico"

#: frontend/lib/loc/loc-confirmation.tsx:282
msgid "Email a copy of your letter to yourself, someone you trust, or your landlord."
msgstr ""

#: frontend/lib/norent/letter-builder/ask-email.tsx:30
#: frontend/lib/onboarding/onboarding-step-4.tsx:34
msgid "Email address"
msgstr "Dirección de correo electrónico"

#: frontend/lib/norent/letter-builder/landlord-name-and-contact-types.tsx:74
msgid "Email address <0>(recommended)</0>"
msgstr "Dirección de correo electrónico <0>(recomendado)</0>"

#: frontend/lib/forms/email-attachment.tsx:15
msgid "Email address for recipient #{0}"
msgstr ""

#: common-data/signup-intent-choices.ts:19
msgid "Emergency HP Action"
msgstr ""

#: frontend/lib/norent/letter-builder/letter-preview.tsx:79
#: frontend/lib/norent/letter-builder/letter-preview.tsx:73
msgid "English version"
msgstr "Versión en inglés"

#: frontend/lib/data-driven-onboarding/data-driven-onboarding.tsx:450
msgid "Enter your address to see some recommended actions."
msgstr "Introduce tu dirección para ver algunas acciones recomendadas."

#: common-data/issue-area-choices.ts:19
msgid "Entire home and hallways"
msgstr ""

#: frontend/lib/norent/the-letter.tsx:66
msgid "Establish your defense"
msgstr "Establece tu defensa"

#: frontend/lib/norent/data/state-localized-resources.tsx:17
msgid "Eviction Moratorium updates"
msgstr "Actualizaciones de la Moratoria de Desalojo"

#: frontend/lib/norent/the-letter.tsx:53
msgid "Exercise your rights"
msgstr "Ejercita tus derechos"

#: frontend/lib/rh/rental-history.tsx:215
msgid "Explore our other tools"
msgstr "Explora nuestras otras herramientas"

#: frontend/lib/norent/homepage.tsx:114
msgid "Explore the tool"
msgstr "Explora la herramienta"

#: frontend/lib/norent/faqs.tsx:71
msgid "FAQs"
msgstr "Preguntas Frecuentes"

#: frontend/lib/norent/components/footer.tsx:37
#: frontend/lib/norent/site.tsx:71
msgid "Faqs"
msgstr "Preguntas más frecuentes"

#: common-data/issue-choices.ts:203
msgid "Faucets not installed"
msgstr "Grifos No Instalados"

#: common-data/issue-choices.ts:204
msgid "Faucets not working"
msgstr "Grifos No Funcionan"

#: frontend/lib/data-driven-onboarding/data-driven-onboarding.tsx:343
msgid "Fight an eviction"
msgstr "Lucha contra un desalojo"

#: frontend/lib/norent/letter-builder/confirmation.tsx:104
msgid "Find out more"
msgstr "Más información"

#: frontend/lib/loc/access-dates.tsx:47
msgid "First access date (at least {MIN_DAYS} days from today)"
msgstr ""

#: frontend/lib/norent/letter-builder/ask-name.tsx:26
#: frontend/lib/onboarding/onboarding-step-1.tsx:65
#: frontend/lib/rh/rental-history.tsx:103
#: frontend/lib/rh/rental-history.tsx:111
msgid "First name"
msgstr "Nombre"

#: frontend/lib/loc/letter-of-complaint.tsx:44
msgid "First, conduct a <0>self-inspection of your home</0> to document all the issues that need repair."
msgstr ""

#: common-data/issue-choices.ts:155
msgid "Floor Sags"
msgstr "Piso Hundido"

#: common-data/us-state-choices.ts:74
msgid "Florida"
msgstr "Florida"

#: frontend/lib/norent/homepage.tsx:218
msgid "Free Certified Mail"
msgstr "Correo certificado gratuito"

#: frontend/lib/norent/faqs.tsx:76
msgid "Frequently Asked Questions"
msgstr "Preguntas Más Frecuentes"

#: common-data/issue-choices.ts:158
msgid "Front Door Broken"
msgstr "Puerta Principal Rota"

#: common-data/issue-choices.ts:157
msgid "Front Door Defective"
msgstr "Puerta Principal Defectuosa"

#: common-data/issue-choices.ts:271
msgid "Fumes/smoke entering apartment"
msgstr "Vapores/Humo Entrando en Casa"

#: frontend/lib/norent/letter-builder/confirmation.tsx:88
msgid "Gather documentation"
msgstr "Recopila documentación"

#: common-data/us-state-choices.ts:75
msgid "Georgia"
msgstr "Georgia"

#: frontend/lib/norent/letter-builder/confirmation.tsx:196
msgid "Give feedback"
msgstr "Comparte tu opinión"

#: frontend/lib/norent/letter-builder/confirmation.tsx:185
msgid "Give us feedback"
msgstr "Comparte tu opinión"

#: frontend/lib/norent/start-account-or-login/verify-password.tsx:39
msgid "Go back"
msgstr "Atrás"

#: frontend/lib/loc/letter-request.tsx:76
msgid "Go back and edit"
msgstr ""

#: frontend/lib/norent/letter-builder/confirmation.tsx:156
#: frontend/lib/norent/letter-builder/confirmation.tsx:180
msgid "Go to website"
msgstr "Ir al sitio web"

#: frontend/lib/norent/homepage.tsx:69
msgid "Going on rent strike"
msgstr "Hacer huelga de renta"

#: frontend/lib/onboarding/onboarding-step-3.tsx:40
#: frontend/lib/ui/privacy-info-modal.tsx:59
msgid "Got it!"
msgstr "¡Entendido!"

#: frontend/lib/forms/email-attachment.tsx:33
msgid "Got it! We're sending your {noun} to"
msgstr ""

#: frontend/lib/pages/redirect-to-english-page.tsx:15
msgid "Got it, take me there"
msgstr "Entendido, llévame"

#: frontend/lib/onboarding/onboarding-step-3.tsx:61
msgid "Great news!"
msgstr ""

#: common-data/signup-intent-choices.ts:18
msgid "HP Action"
msgstr ""

#: frontend/lib/ui/covid-banners.tsx:77
msgid "Have you been given an eviction notice? <0>This is illegal.</0> An Eviction Moratorium is currently in place across New York State."
msgstr ""

#: frontend/lib/loc/relief-attempts.tsx:27
msgid "Have you previously called 311 with no results?"
msgstr ""

#: common-data/us-state-choices.ts:76
msgid "Hawaii"
msgstr "Hawaii"

#: frontend/lib/loc/letter-of-complaint-splash.tsx:118
msgid "Hear from tenants who have used JustFix.nyc"
msgstr ""

#: frontend/lib/tests/i18n-lingui.test.tsx:19
#: frontend/lib/tests/i18n-lingui.test.tsx:25
#: frontend/lib/tests/i18n-lingui.test.tsx:32
#: frontend/lib/ui/tests/localized-outbound-link.test.tsx:18
#: frontend/lib/ui/tests/localized-outbound-link.test.tsx:25
msgid "Hello world"
msgstr "Hola mundo"

#: frontend/lib/justfix-navbar.tsx:29
msgid "Help"
msgstr "Ayuda"

#: frontend/lib/norent/data/faqs-content.tsx:374
msgid "Help! My landlord is already trying to evict me."
msgstr "¡Ayuda! El dueño de mi edificio ya intenta desalojarme."

#: frontend/lib/norent/the-letter.tsx:44
msgid "Here are a few benefits to sending a letter to your landlord:"
msgstr "Éstos son algunos de los beneficios de enviar una carta al dueño de tu edificio:"

#: frontend/lib/loc/loc-confirmation.tsx:220
msgid "Here is a link to a PDF of your saved letter:"
msgstr ""

#: frontend/lib/loc/letter-request.tsx:57
msgid "Here is a preview of the letter for you to review. It includes the repair issues you selected from the issue checklist."
msgstr ""

#: frontend/lib/rh/rental-history.tsx:125
#: frontend/lib/rh/rental-history.tsx:133
msgid "Here is a preview of the request for your Rent History. It includes your address and apartment number so that the DHCR can mail you."
msgstr "Aquí tienes una vista previa de la solicitud de tu Historial de Renta. Incluye tu dirección y número de apartamento para que el DHCR pueda enviarte el carta con tu historial."

#: frontend/lib/norent/letter-builder/letter-preview.tsx:64
msgid "Here's a preview of the letter that will be attached in an email to your landlord:"
msgstr "Esta es una vista previa de la carta que se adjuntará en un correo electrónico al dueño de tu edificio:"

#: frontend/lib/norent/letter-builder/letter-preview.tsx:67
msgid "Here's a preview of the letter:"
msgstr "Esta es una vista previa de la carta:"

#: frontend/lib/norent/letter-builder/letter-preview.tsx:92
msgid "Here’s a preview of the email that will be sent on your behalf:"
msgstr "Esta es una vista previa del correo electrónico que se enviará en tu nombre:"

#: frontend/lib/norent/homepage.tsx:241
msgid "Here’s a preview of what the letter looks like:"
msgstr "Esta es una vista previa de la carta:"

#: frontend/lib/norent/the-letter.tsx:89
msgid "Here’s what the letter will look like:"
msgstr "Así será la carta:"

#: frontend/lib/norent/homepage.tsx:48
msgid "Here’s what you can do with <0>NoRent</0>"
msgstr "Esto es lo que puedes hacer con <0>NoRent</0>"

<<<<<<< HEAD
#: frontend/lib/loc/letter-of-complaint.tsx:30
msgid "Hi {firstName}, welcome to JustFix.nyc! Let's start your Letter of Complaint."
msgstr ""

#: frontend/lib/loc/loc-confirmation.tsx:115
msgid "Hide sanitation guidelines"
msgstr ""

#: frontend/lib/issues/issue-pages.tsx:223
#: frontend/lib/issues/issue-pages.tsx:226
msgid "Home self-inspection"
msgstr ""

#: frontend/lib/justfix-navbar.tsx:13
=======
#: frontend/lib/justfix-navbar.tsx:14
>>>>>>> ec602a52
#: frontend/lib/norent/site.tsx:87
msgid "Homepage"
msgstr "Página Principal"

#: frontend/lib/rh/rental-history.tsx:176
msgid "Housing Court Answers"
msgstr "Respuestas de la Corte de Vivienda"

#: frontend/lib/norent/about.tsx:36
msgid "Housing Justice for All"
msgstr "Housing Justice for All"

#: frontend/lib/loc/letter-of-complaint-splash.tsx:78
msgid "How It Works"
msgstr ""

#: frontend/lib/norent/data/faqs-content.tsx:435
msgid "How can I build collective power with other tenants?"
msgstr "¿Cómo puedo construir poder colectivo con otros inquilinos?"

#: frontend/lib/norent/data/faqs-content.tsx:327
#: frontend/lib/norent/data/faqs-content.tsx:430
msgid "How can I connect with a lawyer?"
msgstr "¿Cómo puedo ponerme en contacto con un abogado?"

#: frontend/lib/norent/data/faqs-content.tsx:425
msgid "How can I document my hardships related to COVID-19?"
msgstr "¿Cómo puedo documentar mis dificultades relacionadas con el COVID-19?"

#: frontend/lib/norent/data/faqs-content.tsx:322
msgid "How do I organize with other tenants in my building, block, or neighborhood?"
msgstr "¿Cómo me organizo con otros inquilinos de mi edificio, cuadra o vecindario?"

#: frontend/lib/norent/letter-email-to-user.tsx:50
msgid "How does sending this declaration help me?"
msgstr "¿Por qué me sirve de ayuda enviar esta declaración?"

#: frontend/lib/norent/homepage.tsx:167
msgid "How it works"
msgstr "Cómo funciona"

#: frontend/lib/pages/cross-site-terms-opt-in.tsx:43
msgid "I agree to the <0/> terms and conditions."
msgstr "Acepto los términos y condiciones de <0/>."

#: frontend/lib/onboarding/onboarding-step-4.tsx:40
msgid "I agree to the <0>JustFix.nyc terms and conditions</0>."
msgstr ""

#: frontend/lib/norent/letter-builder/create-account.tsx:43
msgid "I agree to the <0>NoRent.org terms and conditions</0>."
msgstr "Acepto los <0>términos y condiciones de NoRent.org</0>."

#: common-data/lease-choices.ts:22
msgid "I don't have a lease"
msgstr ""

#: frontend/lib/norent/start-account-or-login/verify-password.tsx:64
msgid "I forgot my password"
msgstr "He perdido mi contraseña"

#: frontend/lib/forms/apt-number-form-fields.tsx:15
msgid "I have no apartment number"
msgstr "No tengo ningún número de apartamento"

#: frontend/lib/norent/components/social-icons.tsx:17
msgid "I just used JustFix.nyc's new free tool to tell my landlord I can't pay rent"
msgstr "Acabo de usar la nueva herramienta gratuita de JustFix.nyc para decirle a mi arrendador que no puedo pagar la renta"

#: frontend/lib/loc/letter-content.tsx:30
msgid "I need the following repairs in my home referenced below and/or in the common areas of the building:"
msgstr ""

#: frontend/lib/issues/issue-pages.tsx:200
#: frontend/lib/onboarding/onboarding-step-3.tsx:29
msgid "I understand the risk"
msgstr ""

#: frontend/lib/loc/letter-request.tsx:77
msgid "I want to mail this myself."
msgstr ""

#: frontend/lib/norent/data/faqs-content.tsx:147
msgid "I'm scared. What happens if my landlord retaliates?"
msgstr "Tengo miedo. ¿Qué sucede si el dueño de mi edificio toma represalias?"

#: common-data/us-state-choices.ts:77
msgid "Idaho"
msgstr "Idaho"

#: frontend/lib/norent/start-account-or-login/verify-phone-number.tsx:25
msgid "If you didn't receive a code, try checking your email. If it's not in there either, please email <0/>."
msgstr "Si no recibiste un código, comprueba tu correo electrónico. Si no lo encuentras, por favor envía un correo electrónico a <0/>."

#: frontend/lib/rh/rental-history.tsx:209
msgid "If you have more questions, please email us at <0/>."
msgstr "Si tienes más preguntas, por favor envíanos un correo electrónico a <0/>."

#: frontend/lib/onboarding/onboarding-step-3.tsx:123
msgid "If you live in a newer building and your rent is over $2700 a month, you probably have a market rate lease."
msgstr ""

#: frontend/lib/norent/letter-builder/error-pages.tsx:33
#: frontend/lib/norent/letter-email-to-user.tsx:163
msgid "If you have questions about your rights as a tenant, please <0>connect with Tenants Together</0> or find an attorney at <1>Law Help California</1>."
msgstr "Si tiene preguntas sobre tus derechos como inquilino/a, por favor <0>contacta a Tenants Together</0> o busca un abogado en <1>Law Help California</1>."

#: frontend/lib/norent/letter-email-to-user.tsx:214
msgid "If you have received a Notice to Pay Rent or Quit or any other type of eviction notice, sign up for a workshop and/or get legal help at <0>StayHousedLA.org</0>."
msgstr "Si has recibido un Aviso de Pago de Renta (Notice to Pay Rent en inglés) o un Aviso de Desalojo (Notice to Quit en inglés) o cualquier otro tipo de aviso, inscríbete a un taller y/o consigue ayuda legal en <0>StayHousedLA.org</0>."

#: frontend/lib/norent/letter-builder/error-pages.tsx:37
msgid "If you need to make changes to your name or contact information, please contact <0/>."
msgstr "Si necesitas cambiar tu nombre o tu información de contacto, ponte en contacto con <0/>."

#: frontend/lib/norent/letter-builder/landlord-name-and-contact-types.tsx:59
msgid "If you write checks or transfer money through your bank to pay your rent, use that name here."
msgstr "Usa el nombre al que pagas la renta."

#: frontend/lib/norent/letter-builder/know-your-rights.tsx:59
msgid "If you’d still like to create an account, we can send you updates in the future."
msgstr "Si aún así quieres crear una cuenta, podemos enviarte noticias en el futuro."

#: common-data/us-state-choices.ts:78
msgid "Illinois"
msgstr "Illinois"

#: frontend/lib/loc/loc-confirmation.tsx:30
msgid "In order to follow social distancing guidelines and to limit your exposure, please follow these steps to stay as safe as possible."
msgstr ""

#: frontend/lib/norent/the-letter.tsx:69
msgid "In the event that your landlord tries to evict you, the courts will see this as a proactive step that helps establish your defense."
msgstr "Si el dueño de tu edificio intenta desalojarte, las cortes lo verán como un paso proactivo que ayudará a establecer tu defensa."

#: frontend/lib/norent/letter-builder/confirmation.tsx:108
msgid "In {stateName}, you have <0>{numDaysToSend} days </0>to send documentation to your landlord proving you can’t pay rent."
msgstr "En {stateName}, tienes <0>{numDaysToSend} días </0>para enviar documentación al dueño de tu edificio para demostrar que no puedes pagar la renta."

#: frontend/lib/norent/letter-builder/confirmation.tsx:115
msgid "In {stateName}, you have to send documentation to your landlord proving you can’t pay rent."
msgstr "En {stateName}, tienes que enviar documentación al dueño de tu edificio para probar que no puedes pagar la renta."

#: common-data/issue-choices.ts:274
msgid "Inadequate / no super service"
msgstr "Servicio de Súper Inadecuado"

#: common-data/issue-choices.ts:205
msgid "Inadequate Water pressure"
msgstr "Presión de Agua Inadecuada"

#: common-data/issue-choices.ts:265
msgid "Inadequate water pressure"
msgstr "Presión de Agua Inadecuada"

#: common-data/us-state-choices.ts:79
msgid "Indiana"
msgstr "Indiana"

#: common-data/us-state-choices.ts:80
msgid "Iowa"
msgstr "Iowa"

#: frontend/lib/norent/data/faqs-content.tsx:296
msgid "Is not paying my rent because of COVID-19 considered a “rent strike”?"
msgstr "¿Se considera una \"huelga de renta\" el no pagar mi renta a causa del COVID-19?"

#: frontend/lib/norent/data/faqs-content.tsx:196
msgid "Is there someone I can connect with after this to get help?"
msgstr "¿Hay alguien a quien pueda contactar después de esto para obtener ayuda?"

#: frontend/lib/norent/data/faqs-content.tsx:156
msgid "Is this free?"
msgstr "¿Es gratis?"

#: frontend/lib/norent/data/faqs-content.tsx:224
msgid "Is this tool right for me?"
msgstr "¿Es esta herramienta adecuada para mí?"

#: frontend/lib/ui/address-confirmation.tsx:18
msgid "Is this your address?"
msgstr ""

#: frontend/lib/loc/letter-of-complaint-splash.tsx:46
msgid "Is your landlord not responding? Take action today!"
msgstr ""

#: frontend/lib/onboarding/onboarding-step-3.tsx:121
msgid "Is your lease Market Rate?"
msgstr ""

#: frontend/lib/issues/issue-pages.tsx:82
msgid "Issue checklist"
msgstr ""

#: frontend/lib/data-driven-onboarding/data-driven-onboarding.tsx:182
msgid "It doesn't seem like this property is required to register with HPD. You can learn about the City's registration requirements on <0>HPD's Property Management page</0>."
msgstr "Parece que esta propiedad no tiene que estar registrada con el HPD. Puedes aprender los requisitos de registro de la ciudad en la página <0>Gestión de Propiedad de HPD</0>."

#: frontend/lib/onboarding/onboarding-step-3.tsx:135
msgid "It's important that you have a lease. If you are a month-to-month tenant, you don't have as many rights."
msgstr ""

#: frontend/lib/norent/letter-builder/confirmation.tsx:112
#: frontend/lib/norent/letter-builder/rent-periods.tsx:28
msgid "It's important to notify your landlord of all months when you couldn't pay rent."
msgstr "Es importante notificar al dueño de todos los meses cuando no pudiste pagar el alquiler."

#: frontend/lib/norent/letter-builder/confirmation.tsx:131
msgid "It’s possible that your landlord will retaliate once they’ve received your letter. This is illegal. Contact <0>your local legal aid provider</0> for assistance."
msgstr "Puede ser que el dueño de tu edificio tome represalias tras recibir tu carta. Esto es ilegal. Póngase en contacto con <0>un proveedor local de asistencia legal</0> para obtener ayuda."

#: frontend/lib/norent/letter-builder/ask-name.tsx:11
msgid "It’s your first time here!"
msgstr "¡Es la primera vez que estás aquí!"

#: frontend/lib/norent/components/footer.tsx:19
msgid "Join our <0/>mailing list"
msgstr "¡Únete a nuestra <0/>lista de distribución!"

#: frontend/lib/norent/letter-content.tsx:80
msgid "JustFix.nyc <0/>sent on behalf of <1/>"
msgstr "JustFix.nyc <0/>enviado en nombre de <1/>"

#: frontend/lib/ui/footer.tsx:26
msgid "JustFix.nyc is a registered 501(c)(3) nonprofit organization."
msgstr "JustFix.nyc es una organización registrada 501(c)(3) sin fines de lucro."

#: frontend/lib/loc/letter-request.tsx:21
msgid "JustFix.nyc will send this letter via USPS Certified Mail<0>®</0> to your landlord:"
msgstr ""

#: frontend/lib/loc/loc-confirmation.tsx:256
#: frontend/lib/rh/rental-history.tsx:169
#: frontend/lib/rh/rental-history.tsx:182
msgid "JustFix.nyc's Learning Center"
msgstr "Centro de Aprendizaje de JustFix.nyc"

#: common-data/us-state-choices.ts:81
msgid "Kansas"
msgstr "Kansas"

#: common-data/us-state-choices.ts:82
msgid "Kentucky"
msgstr "Kentucky"

#: common-data/issue-area-choices.ts:21
msgid "Kitchen"
msgstr ""

#: frontend/lib/norent/letter-builder/know-your-rights.tsx:101
#: frontend/lib/norent/letter-builder/know-your-rights.tsx:102
msgid "Know your rights"
msgstr "Conoce tus derechos"

#: frontend/lib/loc/landlord-details.tsx:51
#: frontend/lib/norent/letter-builder/landlord-name-and-contact-types.tsx:33
msgid "Landlord address"
msgstr "Dirección de correo del dueño de tu edificio"

#: frontend/lib/loc/landlord-details.tsx:69
#: frontend/lib/loc/landlord-details.tsx:72
msgid "Landlord information"
msgstr ""

#: frontend/lib/loc/landlord-details.tsx:44
#: frontend/lib/norent/letter-builder/landlord-name-and-contact-types.tsx:26
msgid "Landlord name"
msgstr "Nombre del dueño de tu edificio"

#: frontend/lib/loc/landlord-details.tsx:77
msgid "Landlord's name"
msgstr ""

#: frontend/lib/norent/letter-builder/landlord-email.tsx:31
msgid "Landlord/management company's email"
msgstr "Dirección de correo electrónico del dueño o manager de tu edificio"

#: frontend/lib/norent/letter-builder/landlord-name-and-contact-types.tsx:57
msgid "Landlord/management company's name"
msgstr "Nombre del dueño o manager de tu edificio"

<<<<<<< HEAD
#: frontend/lib/loc/access-dates.tsx:34
msgid "Landlord/super access dates"
msgstr ""

#: frontend/lib/norent/components/language-toggle.tsx:34
=======
#: frontend/lib/ui/language-toggle.tsx:34
>>>>>>> ec602a52
msgid "Language:"
msgstr "Idioma:"

#: frontend/lib/norent/letter-builder/ask-name.tsx:27
#: frontend/lib/onboarding/onboarding-step-1.tsx:68
#: frontend/lib/rh/rental-history.tsx:106
#: frontend/lib/rh/rental-history.tsx:114
msgid "Last name"
msgstr "Apellido"

#: common-data/issue-choices.ts:165
msgid "Lead-based Paint"
msgstr "Pintura a Base de Plomo"

#: common-data/issue-choices.ts:202
msgid "Leaky Faucet"
msgstr "Grifo Con Fugas"

#: frontend/lib/norent/about.tsx:57
msgid "Learn about why we made this tool, who we are, and who our partners are."
msgstr "Aprenda por qué hemos construido esta herramienta, quiénes somos, y quiénes son nuestros aliados."

#: frontend/lib/data-driven-onboarding/data-driven-onboarding.tsx:310
msgid "Learn about your rent"
msgstr "Aprende Sobre Tu Alquiler"

#: frontend/lib/data-driven-onboarding/data-driven-onboarding.tsx:352
#: frontend/lib/norent/about.tsx:66
#: frontend/lib/norent/letter-builder/post-signup-no-protections.tsx:21
#: frontend/lib/norent/the-letter.tsx:29
#: frontend/lib/ui/covid-banners.tsx:83
msgid "Learn more"
msgstr "Aprender más"

#: frontend/lib/norent/about.tsx:111
msgid "Learn more about our mission on our website"
msgstr "Obtén más información a cerca de nuestra misión en nuestro sitio web (sólo en inglés)"

#: frontend/lib/onboarding/onboarding-step-3.tsx:154
msgid "Learn more about {label} leases"
msgstr ""

#: frontend/lib/norent/letter-builder/know-your-rights.tsx:42
msgid "Learn more."
msgstr "Aprender más."

#: frontend/lib/onboarding/onboarding-step-3.tsx:162
msgid "Lease type"
msgstr ""

#: frontend/lib/norent/homepage.tsx:202
msgid "Legal Protections"
msgstr "Protecciones jurídicas"

#: frontend/lib/norent/homepage.tsx:125
msgid "Legally vetted"
msgstr "Verificado legalmente"

#: frontend/lib/norent/letter-builder/ask-name.tsx:14
msgid "Let's get to know you."
msgstr "Conozcámonos."

#: frontend/lib/norent/start-account-or-login/set-password.tsx:15
msgid "Let's set you up with a new password, so you can easily login again."
msgstr "Configuremos una nueva contraseña, para que puedas volver fácilmente."

#: frontend/lib/norent/letter-builder/create-account.tsx:26
msgid "Let's set you up with an account. This will enable you to save your information, and receive updates."
msgstr "Configuremos tu cuenta. Esto te permitirá guardar tu información y recibir noticias."

#: frontend/lib/loc/letter-of-complaint.tsx:27
msgid "Let's start your letter!"
msgstr ""

#: frontend/lib/norent/data/faqs-content.tsx:7
msgid "Letter Builder"
msgstr "Generador de cartas"

#: common-data/signup-intent-choices.ts:17
#: frontend/lib/loc/letter-of-complaint-splash.tsx:38
#: frontend/lib/loc/letter-of-complaint.tsx:68
msgid "Letter of Complaint"
msgstr ""

#: frontend/lib/norent/letter-builder/create-account.tsx:21
msgid "Let’s set you up with an account. An account will enable you to save your information, download your letter, and more."
msgstr "Configuremos tu cuenta. Esto te permitirá guardar tu información, bajarte tu carta, y más."

#: common-data/issue-area-choices.ts:22
msgid "Living room"
msgstr ""

#: frontend/lib/norent/homepage.tsx:290
msgid "Locally supported"
msgstr "Con apoyo local"

#: frontend/lib/norent/letter-builder/error-pages.tsx:19
#: frontend/lib/norent/site.tsx:79
msgid "Log in"
msgstr "Iniciar sesión"

#: frontend/lib/norent/log-out.tsx:9
#: frontend/lib/norent/site.tsx:77
msgid "Log out"
msgstr "Cerrar sesión"

#: frontend/lib/norent/letter-builder/error-pages.tsx:35
msgid "Looks like you're already logged in"
msgstr "Parece ser que ya has iniciado tu sesión"

#: frontend/lib/norent/letter-builder/los-angeles-know-your-rights.tsx:25
msgid "Looks like you're in <0>Los Angeles County, California</0>"
msgstr "Parece que estás en <0>el Condado de Los Angeles, California</0>"

#: frontend/lib/norent/letter-builder/error-pages.tsx:13
msgid "Looks like you're not logged in"
msgstr "Parece que no has iniciado ninguna sesión"

#: frontend/lib/norent/letter-builder/welcome.tsx:18
msgid "Looks like you've been here before. Click \"Next\" to be taken to where you left off."
msgstr "Parece que ya estuviste aquí antes. Haz clic en \"Continuar\" para seguir desde donde te quedaste."

#: common-data/issue-choices.ts:171
#: common-data/issue-choices.ts:186
#: common-data/issue-choices.ts:212
#: common-data/issue-choices.ts:227
msgid "Loose Floor"
msgstr "Piso Suelto"

#: frontend/lib/norent/letter-builder/los-angeles-know-your-rights.tsx:23
msgid "Los Angeles County"
msgstr "El Condado de Los Angeles"

#: common-data/us-state-choices.ts:83
msgid "Louisiana"
msgstr "Luisiana"

#: frontend/lib/ui/footer.tsx:35
msgid "Made with NYC ♥ by the team at <0>JustFix.nyc</0>"
msgstr "Hecho en NYC con ♥ por el equipo de <0>JustFix.nyc</0>"

#: frontend/lib/loc/letter-request.tsx:73
msgid "Mail my letter"
msgstr ""

#: frontend/lib/norent/letter-builder/landlord-name-and-contact-types.tsx:80
msgid "Mailing address"
msgstr "Dirección postal"

#: common-data/us-state-choices.ts:84
msgid "Maine"
msgstr "Maine"

#: frontend/lib/norent/letter-builder/letter-preview.tsx:111
msgid "Make sure all the information above is correct."
msgstr "Asegúrate de que la información sea la correcta."

#: frontend/lib/norent/about.tsx:26
msgid "Manufactured Housing Action"
msgstr "Manufactured Housing Action"

#: common-data/lease-choices.ts:19
msgid "Market Rate"
msgstr ""

#: frontend/lib/onboarding/onboarding-step-3.tsx:74
msgid "Market Rate lease"
msgstr ""

#: common-data/us-state-choices.ts:85
msgid "Maryland"
msgstr "Maryland"

#: common-data/us-state-choices.ts:86
msgid "Massachusetts"
msgstr "Massachusetts"

#: frontend/lib/rh/rental-history.tsx:170
msgid "Met Council on Housing"
msgstr "Met Council on Housing"

#: common-data/issue-choices.ts:146
msgid "Mice"
msgstr "Ratones"

#: common-data/us-state-choices.ts:87
msgid "Michigan"
msgstr "Michigan"

#: frontend/lib/norent/components/helmet.tsx:12
msgid "Millions of Americans won’t be able to pay rent because of COVID‑19. Use our free tool to take action by writing a letter to your landlord. You're not alone."
msgstr "Millones de estadounidenses no podrán pagar la renta debido al COVID 19. Usa nuestra herramienta gratuita para escribirle una carta al dueño de tu edificio y tomar acción. No estás solo/a."

#: common-data/us-state-choices.ts:88
msgid "Minnesota"
msgstr "Minnesota"

#: common-data/us-state-choices.ts:89
msgid "Mississippi"
msgstr "Misisipi"

#: common-data/us-state-choices.ts:90
msgid "Missouri"
msgstr "Misuri"

#: frontend/lib/norent/letter-builder/confirmation.tsx:170
msgid "Mobile/Manufactured Home Residents"
msgstr "Residentes de Casas Prefabricadas o Móviles"

#: common-data/issue-choices.ts:169
msgid "Mold on Walls"
msgstr "Muros Con Moho"

#: common-data/issue-choices.ts:182
#: common-data/issue-choices.ts:208
#: common-data/issue-choices.ts:223
msgid "Mold on walls"
msgstr "Muros Con Moho"

#: common-data/us-state-choices.ts:91
msgid "Montana"
msgstr "Montana"

#: frontend/lib/onboarding/onboarding-step-3.tsx:133
msgid "Month-to-month tenants"
msgstr ""
#: frontend/lib/norent/letter-builder/rent-periods.tsx:37
msgid "Months of rent non-payment"
msgstr "Meses de impago de renta"

#: frontend/lib/norent/letter-builder/rent-periods.tsx:26
msgid "Months you're missing rent payments"
msgstr "Meses en the te faltan pagos de renta"

#: frontend/lib/data-driven-onboarding/data-driven-onboarding.tsx:403
msgid "More actions"
msgstr "Más acciones"

#: frontend/lib/norent/letter-builder/confirmation.tsx:147
msgid "More resources"
msgstr "Más información"

#: frontend/lib/norent/about.tsx:21
msgid "Movement Law Lab"
msgstr "Movement Law Lab"

#: common-data/lease-choices.ts:20
msgid "NYCHA Housing Development"
msgstr ""

#: common-data/us-state-choices.ts:92
msgid "Nebraska"
msgstr "Nebraska"

#: frontend/lib/norent/letter-builder/confirmation.tsx:142
msgid "Need to send another letter?"
msgstr "¿Necesitas enviar otra carta?"

#: common-data/issue-choices.ts:145
#: common-data/issue-choices.ts:260
msgid "Needs cleaning due to COVID-19"
msgstr "Necesita limpieza debido al COVID-19"

#: common-data/us-state-choices.ts:93
msgid "Nevada"
msgstr "Nevada"

#: common-data/us-state-choices.ts:94
msgid "New Hampshire"
msgstr "Nuevo Hampshire"

#: common-data/us-state-choices.ts:95
msgid "New Jersey"
msgstr "Nueva Jersey"

#: common-data/us-state-choices.ts:96
msgid "New Mexico"
msgstr "Nuevo México"

#: common-data/us-state-choices.ts:97
msgid "New York"
msgstr "Nueva York"

#: frontend/lib/norent/start-account-or-login/set-password.tsx:21
msgid "New password"
msgstr "Contraseña nueva"

#: frontend/lib/issues/issue-pages.tsx:138
#: frontend/lib/norent/letter-builder/welcome.tsx:56
#: frontend/lib/ui/buttons.tsx:30
#: frontend/lib/ui/buttons.tsx:48
msgid "Next"
msgstr "Continuar"

#: frontend/lib/forms/yes-no-radios-form-field.tsx:27
#: frontend/lib/norent/letter-builder/confirmation-modal.tsx:20
#: frontend/lib/norent/letter-builder/letter-preview.tsx:28
msgid "No"
msgstr "No"

#: common-data/issue-choices.ts:152
msgid "No Cold Water"
msgstr "Sin Agua Fría"

#: common-data/issue-choices.ts:149
msgid "No Gas"
msgstr "Sin Gas"

#: common-data/issue-choices.ts:150
#: common-data/issue-choices.ts:263
msgid "No Heat"
msgstr "Sin Calefacción"

#: common-data/issue-choices.ts:151
#: common-data/issue-choices.ts:264
msgid "No Hot Water"
msgstr "Sin Agua Caliente"

#: common-data/issue-choices.ts:153
msgid "No Smoke Detector"
msgstr "Sin Detector de Humo"

#: frontend/lib/issues/issue-pages.tsx:99
msgid "No issues reported"
msgstr ""

#: frontend/lib/onboarding/onboarding-step-3.tsx:99
msgid "No lease"
msgstr ""

#: frontend/lib/data-driven-onboarding/data-driven-onboarding.tsx:161
#: frontend/lib/data-driven-onboarding/data-driven-onboarding.tsx:180
msgid "No registration found."
msgstr "No hay fecha de registro."

#: common-data/signup-intent-choices.ts:20
msgid "No rent letter"
msgstr ""

#: common-data/issue-choices.ts:275
msgid "No rent receipts given"
msgstr "No se dan recibos de alquiler"

#: frontend/lib/ui/address-confirmation.tsx:27
msgid "No, go back."
msgstr ""

#: frontend/lib/norent/about.tsx:126
msgid "NoRent.org is a collaboration between JustFix.nyc and legal organizations and housing rights non-profits across the nation."
msgstr "NoRent.org es una colaboración entre JustFix.nyc, organizaciones legales y organizaciones sin fines de lucro en todo Estados Unidos (EEUU)."

#: common-data/us-state-choices.ts:98
msgid "North Carolina"
msgstr "Carolina del Norte"

#: common-data/us-state-choices.ts:99
msgid "North Dakota"
msgstr "Dakota del Norte"

#: frontend/lib/norent/the-letter.tsx:19
msgid "Not being able to pay rent due to COVID-19 is nothing to be ashamed of. Our letter builder makes it easy to send a letter to your landlord."
msgstr "No poder pagar la renta debido al COVID-19 no es nada de lo que avergonzarse. Nuestro generador de cartas hace que sea fácil enviarle una carta al dueño de tu edificio para avisarle."

#: frontend/lib/norent/letter-content.tsx:66
msgid "Notice of COVID-19 impact on Rent sent on behalf of {0}"
msgstr "Aviso de impacto del COVID-19 en la renta enviado en nombre de {0}"

#: frontend/lib/norent/start-account-or-login/verify-password.tsx:52
msgid "Now we just need your password. This is the same one you’ve used on JustFix.nyc."
msgstr "Ahora sólo necesitamos tu contraseña. Esta es la misma que usas en JustFix.nyc."

#: common-data/us-state-choices.ts:100
msgid "Ohio"
msgstr "Ohio"

#: common-data/us-state-choices.ts:101
msgid "Oklahoma"
msgstr "Oklahoma"

#: frontend/lib/loc/loc-confirmation.tsx:129
msgid "Once received, your landlord should contact you to schedule time to make repairs for the access dates you provided."
msgstr ""

#: frontend/lib/issues/issue-pages.tsx:101
msgid "One issue reported"
msgstr ""

#: frontend/lib/app.tsx:55
#: frontend/lib/norent/components/subscribe.tsx:41
#: frontend/lib/norent/components/subscribe.tsx:45
msgid "Oops! A network error occurred. Try again later."
msgstr "¡Vaya! Hubo un error en la red. Inténtalo más tarde."

#: frontend/lib/norent/components/subscribe.tsx:37
msgid "Oops! That email is invalid."
msgstr "¡Vaya! Ese correo electrónico no es válido."

#: frontend/lib/data-driven-onboarding/data-driven-onboarding.tsx:331
msgid "Order rent history"
msgstr "Pedir Historial de Renta"

#: common-data/us-state-choices.ts:102
msgid "Oregon"
msgstr "Oregón"

#: common-data/lease-choices.ts:21
#: frontend/lib/onboarding/onboarding-step-3.tsx:92
msgid "Other (Mitchell Lama, COOP/Condo, House, HUD, etc.)"
msgstr ""

#: frontend/lib/norent/about.tsx:122
msgid "Our Partners"
msgstr "Nuestros aliados"

#: frontend/lib/norent/homepage.tsx:205
msgid "Our letter cites the most up-to-date legal ordinances that protect tenant rights in your state."
msgstr "Nuestra carta cita las ordenanzas legales actuales que protegen los derechos de los inquilinos en tu estado."

#: frontend/lib/norent/letter-builder/ask-national-address.tsx:39
#: frontend/lib/norent/letter-builder/ask-nyc-address.tsx:27
msgid "Our records have shown us a similar address. Would you like to proceed with this address:"
msgstr "Nuestros registros han encontrado una dirección similar. ¿Quieres continuar con la dirección siguiente?"

#: frontend/lib/norent/letter-builder/ask-national-address.tsx:48
msgid "Our records tell us that this address is invalid."
msgstr "Nuestros registros indican que esta dirección no es válida."

#: frontend/lib/norent/letter-builder/landlord-mailing-address.tsx:20
msgid "Our records tell us that this address is undeliverable."
msgstr "Nuestros registros indican que no se puede enviar correo a esta dirección."

#: common-data/issue-choices.ts:181
#: common-data/issue-choices.ts:196
#: common-data/issue-choices.ts:222
#: common-data/issue-choices.ts:237
msgid "Outlets defective"
msgstr "Tomas de Corriente Defectuosas"

#: common-data/issue-choices.ts:261
msgid "Painting overdue (3 years)"
msgstr "Pintura Atrasada (cada 3 años)"

#: frontend/lib/norent/letter-builder/create-account.tsx:34
#: frontend/lib/norent/start-account-or-login/verify-password.tsx:61
msgid "Password"
msgstr "Contraseña"

#: common-data/issue-choices.ts:184
msgid "Peeling Paint"
msgstr "Pintura Se Descama"

#: common-data/issue-choices.ts:167
#: common-data/issue-choices.ts:210
#: common-data/issue-choices.ts:225
msgid "Peeling paint"
msgstr "Pintura Se Descama"

#: common-data/issue-choices.ts:262
msgid "Peeling/flaking paint"
msgstr "Pintura Escamada/Pelada"

#: common-data/us-state-choices.ts:103
msgid "Pennsylvania"
msgstr "Pensilvania"

#: frontend/lib/norent/start-account-or-login/ask-phone-number.tsx:36
#: frontend/lib/onboarding/onboarding-step-4.tsx:28
#: frontend/lib/rh/rental-history.tsx:111
#: frontend/lib/rh/rental-history.tsx:119
msgid "Phone number"
msgstr "Número de teléfono"

#: common-data/issue-choices.ts:206
msgid "Pipes Leaking"
msgstr "Tuberías Con Fugas"

#: frontend/lib/norent/letter-builder/know-your-rights.tsx:93
msgid "Please <0>go back and choose a state</0>."
msgstr "Por favor <0>vuelve y escoge un estado</0>."

#: frontend/lib/pages/cross-site-terms-opt-in.tsx:29
msgid "Please agree to our terms and conditions"
msgstr "Por favor, acepta nuestros términos y condiciones"

#: frontend/lib/issues/issue-pages.tsx:173
#: frontend/lib/loc/loc-confirmation.tsx:26
#: frontend/lib/ui/covid-banners.tsx:57
msgid "Please be aware that letting a repair-worker into your home to make repairs may increase exposure to the COVID-19 virus."
msgstr ""

#: frontend/lib/onboarding/onboarding-step-4.tsx:38
msgid "Please confirm your password"
msgstr ""

#: frontend/lib/loc/letter-content.tsx:155
msgid "Please contact me as soon as possible to arrange a time to have these repairs made at {0}."
msgstr ""

#: frontend/lib/norent/components/subscribe.tsx:19
msgid "Please enter an email address!"
msgstr "Por favor, ¡introduzca una dirección de correo electrónico!"

#: frontend/lib/loc/landlord-details.tsx:31
msgid "Please enter your landlord's name and contact information below. You can find this information on your lease and/or rent receipts."
msgstr ""

#: frontend/lib/issues/issue-pages.tsx:229
msgid "Please go room-by-room and select all of the issues that you are experiencing. {introContent} <0>Make sure to be thorough.</0>"
msgstr ""

#: frontend/lib/norent/letter-builder/letter-preview.tsx:117
msgid "Please note, the email will be sent in English."
msgstr "Tenga en cuenta que el correo electrónico se enviará en inglés."

#: frontend/lib/loc/landlord-details.tsx:61
#: frontend/lib/loc/landlord-details.tsx:82
msgid "Preview letter"
msgstr ""

#: frontend/lib/norent/letter-builder/letter-preview.tsx:82
#: frontend/lib/norent/letter-email-to-user.tsx:194
msgid "Please read the rest of this email carefully as it contains important information about your next steps."
msgstr "Por favor, lee atentamente el resto del correo electrónico ya que contiene información importante sobre tus próximos pasos."

#: frontend/lib/norent/letter-builder/letter-preview.tsx:76
#: frontend/lib/norent/the-letter.tsx:92
msgid "Preview of your NoRent.org letter"
msgstr "Vista previa de tu carta NoRent.org"

#: frontend/lib/loc/letter-request.tsx:50
msgid "Preview of your letter of complaint"
msgstr ""

#: frontend/lib/loc/letter-content.tsx:102
msgid "Previous Attempts for Relief"
msgstr ""

#: frontend/lib/loc/relief-attempts.tsx:11
msgid "Previous attempts to get official help"
msgstr ""

#: frontend/lib/loc/loc-confirmation.tsx:229
msgid "Print out your letter and <0>mail it via Certified Mail</0> - this allows you to prove that it was sent to your landlord."
msgstr ""

#: frontend/lib/ui/privacy-info-modal.tsx:25
msgid "Privacy Policy"
msgstr "Política de Privacidad"

#: common-data/issue-area-choices.ts:24
msgid "Public areas"
msgstr ""

#: common-data/us-state-choices.ts:104
msgid "Puerto Rico"
msgstr "Puerto Rico"

#: frontend/lib/loc/letter-content.tsx:124
msgid "Pursuant to NYC Admin Code § 27-2115 an order of civil penalties for all existing violations for which the time to correct has expired is as follows:"
msgstr ""

#: common-data/issue-choices.ts:176
#: common-data/issue-choices.ts:191
#: common-data/issue-choices.ts:217
#: common-data/issue-choices.ts:232
msgid "Radiators/Risers Defective"
msgstr "Radiadores Defectuosos"

#: common-data/issue-choices.ts:147
msgid "Rats"
msgstr "Ratas"

#: common-data/issue-choices.ts:270
msgid "Rats/Mice"
msgstr "Ratas/Ratones"

#: frontend/lib/data-driven-onboarding/data-driven-onboarding.tsx:396
msgid "Recommended actions"
msgstr "Acciones recomendadas"

#: common-data/issue-choices.ts:198
msgid "Refrigerator Broken"
msgstr "Frigorífico Roto"

#: common-data/issue-choices.ts:197
msgid "Refrigerator Defective"
msgstr "Frigorífico Defectuoso"

#. before signature in formal letter
#: frontend/lib/util/letter-content-util.tsx:57
msgid "Regards,"
msgstr "Atentamente,"

#: frontend/lib/rh/rental-history.tsx:225
msgid "Rent History"
msgstr "Historial de Renta"

#: common-data/lease-choices.ts:18
msgid "Rent Stabilized/Rent Controlled"
msgstr ""

#: frontend/lib/norent/data/faqs-content.tsx:25
msgid "Rent Strike 2020: A Resource List"
msgstr "Huelga de Renta 2020: Lista de recursos (en inglés)"

#: frontend/lib/norent/data/state-localized-resources.tsx:32
msgid "Rent Strike Organizing"
msgstr "Organizar Huelgas de Renta"

#: common-data/issue-choices.ts:276
msgid "Rent receipts incomplete"
msgstr "Recibos de Alquiler Incompletos"

#: frontend/lib/loc/letter-content.tsx:37
msgid "Repairs required"
msgstr ""

#: frontend/lib/rh/email-to-dhcr.tsx:20
msgid "Request for Rent History"
msgstr "Solicitud de Historial de Renta"

#: frontend/lib/loc/letter-content.tsx:20
msgid "Request for repairs"
msgstr ""

#: frontend/lib/data-driven-onboarding/data-driven-onboarding.tsx:243
msgid "Request repairs from your landlord"
msgstr "Solicitar arreglos del dueño de tu edificio"

#: frontend/lib/rh/rental-history.tsx:49
msgid "Request your <0>Rent History</0> from the NY State DHCR* in two simple steps!"
msgstr "¡Solicita tu <0>Historial de Renta</0> al DHCR del estado de Nueva York en dos pasos!"

#: frontend/lib/rh/rental-history.tsx:41
msgid "Request your Rent History"
msgstr "Solicita tu Historial de Renta"

#: frontend/lib/rh/rental-history.tsx:101
msgid "Request your apartment's Rent History from the DHCR"
msgstr "Solicita el Historial de Renta de tu apartamento al DHCR"

#: frontend/lib/loc/letter-content.tsx:73
msgid "Requirements"
msgstr ""

#: frontend/lib/data-driven-onboarding/data-driven-onboarding.tsx:208
msgid "Research your landlord"
msgstr "Investiga al dueño de tu edificio"

#: frontend/lib/norent/start-account-or-login/verify-password.tsx:27
msgid "Reset your password"
msgstr "Cambia tu contraseña"

#: frontend/lib/data-driven-onboarding/data-driven-onboarding.tsx:392
msgid "Results for {0}"
msgstr "Resultados para \"{0}\""

#: frontend/lib/loc/letter-request.tsx:52
#: frontend/lib/loc/letter-request.tsx:54
msgid "Review the Letter of Complaint"
msgstr ""

#: frontend/lib/loc/letter-of-complaint.tsx:50
msgid "Review your Letter of Complaint and we will send it to your landlord via USPS Certified Mail<0>®</0>."
msgstr ""

#: frontend/lib/rh/rental-history.tsx:123
#: frontend/lib/rh/rental-history.tsx:131
msgid "Review your request to the DHCR"
msgstr "Revisa tu solicitud al DHCR"

#: common-data/us-state-choices.ts:105
msgid "Rhode Island"
msgstr "Rhode Island"

#: frontend/lib/norent/about.tsx:16
msgid "Right to the City"
msgstr "Right to the City"

#: frontend/lib/norent/letter-builder/know-your-rights.tsx:117
msgid "Right to the City Alliance can contact me to provide additional support."
msgstr "Permito que Right to the City se ponga en contacto conmigo para proporcionarme apoyo adicional."

#: common-data/issue-choices.ts:266
msgid "Rusty water"
msgstr "Agua Oxidada"

#: frontend/lib/norent/letter-content.tsx:244
msgid "Sample NoRent.org letter"
msgstr "Ejemplar de una carta de NoRent.org"

#: frontend/lib/issues/issue-pages.tsx:63
msgid "Save"
msgstr ""

#: frontend/lib/data-driven-onboarding/data-driven-onboarding.tsx:454
msgid "Search address"
msgstr "Dirección de búsqueda"

#: frontend/lib/loc/access-dates.tsx:48
msgid "Second access date (optional)"
msgstr ""

#: frontend/lib/norent/faqs.tsx:63
msgid "See more FAQs"
msgstr "Ver todas las preguntas más frecuentes"

#: frontend/lib/issues/issue-pages.tsx:41
msgid "Select your issues"
msgstr ""

#: frontend/lib/data-driven-onboarding/data-driven-onboarding.tsx:253
msgid "Send a letter of complaint"
msgstr "Enviar una carta de queja"

#: frontend/lib/norent/letter-builder/more-letters.tsx:36
msgid "Send another letter"
msgstr "Enviar otra carta"

#: frontend/lib/norent/start-account-or-login/verify-password.tsx:41
msgid "Send code"
msgstr "Enviar código"

#: frontend/lib/norent/homepage.tsx:41
msgid "Send your letter by certified mail for free"
msgstr "Envía tu carta por correo certificado gratis"

#: frontend/lib/norent/homepage.tsx:40
msgid "Send your letter by email"
msgstr "Envía tu carta por correo electrónico"

#: frontend/lib/norent/faqs.tsx:80
msgid "Sending a letter to your landlord is a big step. Check out our frequently asked questions from people who have used our tool:"
msgstr "Enviar una carta al dueño de tu edificio es un paso grande. Consulta las preguntas más frecuentes de las personas que han utilizado nuestra herramienta:"

#: frontend/lib/norent/faqs.tsx:50
msgid "Sending a letter to your landlord is a big step. Here are a few <0>frequently asked questions</0> from people who have used our tool:"
msgstr "Enviar una carta al dueño de tu edificio es un paso grande. Aquí tienes algunas <0>preguntas más frecuentes</0> de las personas que han utilizado nuestra herramienta:"

#: frontend/lib/norent/letter-builder/create-account.tsx:18
msgid "Set up an account"
msgstr "Configura tu cuenta"

#: frontend/lib/norent/start-account-or-login/set-password.tsx:10
msgid "Set your new password"
msgstr "Establece tu nueva contraseña"

#: frontend/lib/norent/start-account-or-login/set-password.tsx:12
msgid "Set your password"
msgstr "Establece tu contraseña"

#: frontend/lib/norent/letter-builder/letter-preview.tsx:18
msgid "Shall we send your letter?"
msgstr "¿Quieres que enviemos tu carta?"

#: frontend/lib/norent/letter-builder/confirmation.tsx:202
msgid "Share this tool"
msgstr "Compartir esta herramienta"

#: frontend/lib/loc/loc-confirmation.tsx:116
msgid "Show less"
msgstr ""

#: frontend/lib/loc/loc-confirmation.tsx:37
msgid "Show me sanitation guidelines"
msgstr ""

#: frontend/lib/loc/loc-confirmation.tsx:38
msgid "Show more"
msgstr ""

#: common-data/issue-choices.ts:259
msgid "Shower: Drain Stoppage"
msgstr "Ducha: Desagüe Atascado"

#: common-data/issue-choices.ts:258
msgid "Shower: Leaky shower head"
msgstr "Ducha: Alcachofa de Ducha Rota"

#: common-data/issue-choices.ts:257
msgid "Shower: Low Water pressure"
msgstr "Ducha: Baja Presión de Agua"

#: common-data/issue-choices.ts:253
msgid "Shower: Mold on walls"
msgstr "Ducha: Moho Sobre las Paredes"

#: common-data/issue-choices.ts:256
msgid "Shower: Not Working"
msgstr "Ducha: No Funciona"

#: common-data/issue-choices.ts:254
msgid "Shower: Wall tiles cracked"
msgstr "Ducha: Baldosas Agrietadas"

#: common-data/issue-choices.ts:255
msgid "Shower: Wall tiles missing"
msgstr "Ducha: Faltan Baldosas"

#: frontend/lib/justfix-navbar.tsx:26
msgid "Sign in"
msgstr "Iniciar sesión"

#: frontend/lib/justfix-navbar.tsx:24
msgid "Sign out"
msgstr "Cerrar sesión"

#: frontend/lib/norent/letter-builder/confirmation.tsx:166
msgid "Sign the petition"
msgstr "Firmar la petición"

#: frontend/lib/norent/letter-builder/error-pages.tsx:15
msgid "Sign up or log in to your account to access our tool."
msgstr "Regístrate o inicia una sesión en tu cuenta para acceder a nuestra herramienta."

#. before signature in formal letter
#: frontend/lib/util/letter-content-util.tsx:53
msgid "Signed,"
msgstr "Firmado,"

#: common-data/issue-choices.ts:240
msgid "Sink: Cracked Sink"
msgstr "Lavabo: Agrietado"

#: common-data/issue-choices.ts:246
msgid "Sink: Drain Stoppage"
msgstr "Lavabo: Desagüe Atascado"

#: common-data/issue-choices.ts:242
msgid "Sink: Faucets not installed"
msgstr "Lavabo: Sin Grifo"

#: common-data/issue-choices.ts:243
msgid "Sink: Faucets not working"
msgstr "Lavabo: Grifo No Funciona"

#: common-data/issue-choices.ts:241
msgid "Sink: Leaky Faucet"
msgstr "Lavabo: Grifo con Fugas"

#: common-data/issue-choices.ts:244
msgid "Sink: Low Water pressure"
msgstr "Lavabo: Baja Presión de Agua"

#: common-data/issue-choices.ts:245
msgid "Sink: Pipes Leaking"
msgstr "Lavabo: Tuberías con Fugas"

#: common-data/issue-choices.ts:154
msgid "Smoke Detector Defective"
msgstr "Detector de Humo Defectuoso"

#: frontend/lib/issues/issue-pages.tsx:188
msgid "Social distancing and repairs"
msgstr ""

#: frontend/lib/pages/not-found.tsx:15
msgid "Sorry, the page you are looking for doesn't seem to exist."
msgstr "Lo sentimos, la página que estás buscando no existe."

#: frontend/lib/data-driven-onboarding/data-driven-onboarding.tsx:420
msgid "Sorry, we don't recognize the address you entered."
msgstr "Lo sentimos, no reconocemos la dirección que has introducido."

#: common-data/us-state-choices.ts:106
msgid "South Carolina"
msgstr "Carolina del Sur"

#: common-data/us-state-choices.ts:107
msgid "South Dakota"
msgstr "Dakota del Sur"

#: frontend/lib/data-driven-onboarding/data-driven-onboarding.tsx:281
msgid "Start a legal case for repairs and/or harassment"
msgstr "Empieza un caso legal por arreglos y/o acoso"

#: frontend/lib/data-driven-onboarding/data-driven-onboarding.tsx:301
msgid "Start an emergency legal case for repairs"
msgstr "Empieza un caso legal de emergencia por arreglos"

#: frontend/lib/loc/letter-of-complaint-splash.tsx:59
#: frontend/lib/loc/letter-of-complaint-splash.tsx:107
#: frontend/lib/loc/letter-of-complaint.tsx:58
msgid "Start my free letter"
msgstr ""

#: frontend/lib/rh/rental-history.tsx:59
#: frontend/lib/rh/rental-history.tsx:65
msgid "Start my request"
msgstr "Iniciar mi solicitud"

#: frontend/lib/forms/mailing-address-fields.tsx:7
msgid "State"
msgstr "Estado"

#: frontend/lib/norent/data/faqs-content.tsx:11
msgid "States with Limited Protections"
msgstr "Estados con Protecciones Limitadas"

#: frontend/lib/progress/progress-bar.tsx:112
msgid "Step {currStep} of {numSteps}"
msgstr "Paso {currStep} de {numSteps}"

#: common-data/issue-choices.ts:200
msgid "Stove Broken"
msgstr "Estufa Rota"

#: common-data/issue-choices.ts:199
msgid "Stove Defective"
msgstr "Estufa Defectuosa"

#: frontend/lib/norent/about.tsx:31
msgid "Strategic Actions for a Just Economy"
msgstr "Strategic Actions for a Just Economy"

#: frontend/lib/loc/landlord-details.tsx:78
#: frontend/lib/norent/letter-builder/los-angeles-know-your-rights.tsx:57
msgid "Strategic Actions for a Just Economy (SAJE) can contact me to provide additional support."
msgstr "Acciones Estratégicas para una Economía Justa (SAJE) puede ponerse en contacto conmigo para proporcionarme apoyo adicional."

#: frontend/lib/norent/letter-builder/landlord-mailing-address.tsx:37
msgid "Street address"
msgstr "Dirección"

#: frontend/lib/norent/components/subscribe.tsx:58
#: frontend/lib/norent/components/subscribe.tsx:59
msgid "Submit email"
msgstr "Enviar email"

#: frontend/lib/rh/rental-history.tsx:163
msgid "Submit request"
msgstr "Enviar Solicitud"

#: frontend/lib/data-driven-onboarding/data-driven-onboarding.tsx:296
#: frontend/lib/data-driven-onboarding/data-driven-onboarding.tsx:304
msgid "Sue your landlord"
msgstr "Demanda al dueño de tu edificio"

#: frontend/lib/justfix-navbar.tsx:21
msgid "Take action"
msgstr "Toma acción"

#: frontend/lib/onboarding/onboarding-step-3.tsx:52
#: frontend/lib/onboarding/onboarding-step-3.tsx:82
msgid "Take caution and make sure that this service is right for you."
msgstr ""

#: frontend/lib/loc/loc-confirmation.tsx:52
msgid "Talk to anyone that you live with and let them know that a repair-worker is coming to perform the repairs that you requested."
msgstr ""

#: frontend/lib/norent/data/faqs-content.tsx:8
msgid "Tenant Rights"
msgstr "Derechos del Inquilino"

#: frontend/lib/norent/letter-content.tsx:35
msgid "Tenants adversely affected by the COVID-19 crisis are protected from eviction for nonpayment per emergency declaration(s) from:"
msgstr "Los inquilinos que se vean negativamente afectados por la crisis del COVID-19 están protegidos del desalojo por impago por la(s) declaración(es) de emergencia siguiente(s):"

#: frontend/lib/norent/letter-content.tsx:38
msgid "Tenants impacted by the COVID-19 crisis are protected from eviction for nonpayment per emergency declaration(s) from:"
msgstr "Los inquilinos afectados por la crisis del COVID-19 están protegidos del desalojo por impago por la(s) declaración(es) de emergencia siguiente(s):"

#: common-data/us-state-choices.ts:108
msgid "Tennessee"
msgstr "Tennessee"

#: frontend/lib/ui/privacy-info-modal.tsx:26
msgid "Terms of Use"
msgstr "Términos de Uso"

#: common-data/us-state-choices.ts:109
msgid "Texas"
msgstr "Tejas"

#: frontend/lib/onboarding/onboarding-thanks.tsx:7
msgid "Thanks for signing up!"
msgstr ""

#: frontend/lib/norent/components/footer.tsx:34
#: frontend/lib/norent/site.tsx:68
#: frontend/lib/norent/the-letter.tsx:10
#: frontend/lib/norent/the-letter.tsx:15
msgid "The Letter"
msgstr "La Carta"

#: frontend/lib/norent/letter-email-to-user.tsx:204
msgid "The above information is not a substitute for direct legal advice for your specific situation."
msgstr "Esta información no sustituye el asesoramiento legal directo sobre tu situación específica."

#: frontend/lib/data-driven-onboarding/data-driven-onboarding.tsx:220
msgid "The majority of your landlord's properties are concentrated in {0}."
msgstr "La mayoría de las propiedades del dueño de tu edificio se concentran en {0}."

#: frontend/lib/pages/redirect-to-english-page.tsx:11
msgid "The webpage that you want to access is only available in English."
msgstr "La página web a la que quieres acceder solo está disponible en inglés."

#: frontend/lib/data-driven-onboarding/data-driven-onboarding.tsx:120
msgid "There {0, plural, one {is one unit} other {are # units}} in your building."
msgstr "{0, plural, one {Hay una unidad} other {Hay # unidades}} en tu edificio."

#: frontend/lib/data-driven-onboarding/data-driven-onboarding.tsx:323
msgid "Think your apartment may be rent-stabilized? Request its official records."
msgstr "¿Crees que tu apartamento puede ser de renta estabilizada? Solicita el registro oficial."

#: frontend/lib/loc/access-dates.tsx:49
msgid "Third access date (optional)"
msgstr ""

#: frontend/lib/issues/issue-pages.tsx:219
msgid "This <0>issue checklist</0> will be sent to your landlord."
msgstr ""

#: frontend/lib/data-driven-onboarding/data-driven-onboarding.tsx:140
msgid "This building is owned by the <0>NYC Housing Authority (NYCHA)</0>."
msgstr "Este edificio es propiedad de la <0>NYC Housing Authority (NYCHA)</0>."

#: frontend/lib/loc/letter-request.tsx:65
msgid "This demo site <0>will not send</0> a real letter to your landlord."
msgstr ""

#: frontend/lib/loc/letter-of-complaint-splash.tsx:49
msgid "This is a free tool that notifies your landlord of repair issues via <0>USPS Certified Mail<1>®</1></0>. This service is free and secure."
msgstr ""

#: frontend/lib/norent/letter-builder/landlord-email.tsx:19
msgid "This is optional."
msgstr "Esto es opcional."

#: frontend/lib/loc/landlord-details.tsx:18
msgid "This is your landlord’s information as registered with the <0>NYC Department of Housing and Preservation (HPD)</0>. This may be different than where you send your rent checks."
msgstr ""

#: frontend/lib/rh/rental-history.tsx:56
#: frontend/lib/rh/rental-history.tsx:62
msgid "This service is free, secure, and confidential."
msgstr "Este servicio es gratuito, seguro y confidencial."

#: frontend/lib/norent/letter-builder/confirmation.tsx:188
msgid "This tool is provided by JustFix.nyc. We’re a non-profit that creates tools for tenants and the housing rights movement. We always want feedback to improve our tools."
msgstr "Esta herramienta te la trae JustFix.nyc. Somos una organización sin fines de lucro que crea herramientas para inquilinos y el movimiento de derechos de la vivienda. Siempre nos interesa tu opinión para mejorar nuestras herramientas."

#: frontend/lib/norent/start-account-or-login/verify-password.tsx:29
msgid "To begin the password reset process, we'll text you a verification code."
msgstr "Para restablecer tu contraseña, te enviaremos un código de verificación."

#: frontend/lib/norent/letter-email-to-user.tsx:250
msgid "To learn more about what to do next, check out our FAQ page: {faqURL}"
msgstr "Para saber más sobre qué hacer a continuación, consulta nuestra página de preguntas más frecuentes: {faqURL}"

#: frontend/lib/norent/letter-builder/letter-preview.tsx:101
msgid "To:"
msgstr "A:"

#: frontend/lib/rh/rental-history.tsx:146
msgid "To: New York Division of Housing and Community Renewal (DHCR)"
msgstr "Para: La División de Vivienda y Renovación de la Comunidad (DHCR)"

#: common-data/issue-choices.ts:239
msgid "Toilet leaking"
msgstr "Inodoro con Fugas"

#: common-data/issue-choices.ts:238
msgid "Toilet not working"
msgstr "Inodoro No Funciona"

#: frontend/lib/loc/letter-request.tsx:29
msgid "UNKNOWN ADDRESS"
msgstr ""

#: frontend/lib/loc/letter-request.tsx:27
msgid "UNKNOWN LANDLORD"
msgstr ""

#: frontend/lib/norent/letter-builder/confirmation.tsx:53
#: frontend/lib/norent/letter-builder/confirmation.tsx:77
msgid "USPS Tracking #:"
msgstr "Número de Seguimiento USPS:"

#: frontend/lib/norent/data/state-localized-resources.tsx:6
msgid "Understanding California’s COVID-19 Tenant Relief Act of 2020 (PDF)"
msgstr "Comprender la Ley de Alivio de Inquilinos COVID-19 de California de 2020 (PDF)"

#: frontend/lib/norent/letter-builder/know-your-rights.tsx:36
msgid "Unfortunately, we do not currently recommend sending a notice of non-payment to your landlord. Sending a notice could put you at risk of harassment."
msgstr "Desafortunadamente, en este momento no recomendamos enviar una carta de impago al dueño de tu edificio. Enviar la carta podría ponerte en riesgo de hostigamiento."

#: frontend/lib/norent/letter-builder/ask-national-address.tsx:100
msgid "Unit/apt/lot/suite number"
msgstr "Número de apartamento/unidad/lote/suite"

#: frontend/lib/data-driven-onboarding/data-driven-onboarding.tsx:418
msgid "Unrecognized address"
msgstr "Dirección no reconocida"

#: frontend/lib/forms/email-attachment.tsx:44
msgid "Using this form <0>will send</0> real e-mails."
msgstr ""

#: common-data/us-state-choices.ts:110
msgid "Utah"
msgstr "Utah"

#: common-data/issue-choices.ts:166
msgid "Vacate Order Issued"
msgstr "Orden de Vacío Emitida"

#: frontend/lib/norent/start-account-or-login/verify-phone-number.tsx:22
msgid "Verification code"
msgstr "Código de verificación"

#: frontend/lib/norent/start-account-or-login/verify-phone-number.tsx:11
msgid "Verify your phone number"
msgstr "Verifica tu número de teléfono"

#: common-data/us-state-choices.ts:111
msgid "Vermont"
msgstr "Vermont"

#: frontend/lib/norent/letter-builder/menu.tsx:35
msgid "View details about your last letter"
msgstr "Ver detalles sobre tu última carta"

#: frontend/lib/norent/letter-builder/letter-preview.tsx:79
msgid "View this letter as a PDF"
msgstr "Ver la carta como PDF"

#: common-data/us-state-choices.ts:112
msgid "Virginia"
msgstr "Virginia"

#: frontend/lib/data-driven-onboarding/data-driven-onboarding.tsx:230
msgid "Visit Who Owns What"
msgstr "Visita Quién Posee Qué"

#: frontend/lib/loc/loc-confirmation.tsx:289
#: frontend/lib/rh/rental-history.tsx:205
#: frontend/lib/rh/rental-history.tsx:218
msgid "Want to read more about your rights?"
msgstr "¿Quieres leer más sobre tus derechos?"

#: frontend/lib/issues/issue-pages.tsx:171
msgid "Warning:"
msgstr ""

#: common-data/us-state-choices.ts:113
msgid "Washington"
msgstr "Washington"

#: common-data/issue-choices.ts:170
msgid "Water Damage"
msgstr "Daño Por Agua"

#: common-data/issue-choices.ts:183
#: common-data/issue-choices.ts:209
#: common-data/issue-choices.ts:224
msgid "Water damage"
msgstr "Daño Por Agua"

#: frontend/lib/norent/homepage.tsx:170
msgid "We make it easy to notify your landlord by email or by certified mail for free."
msgstr "Te facilitamos notificar al dueño de tu edificio por correo electrónico o por correo certificado gratis."

#: frontend/lib/loc/loc-confirmation.tsx:159
msgid "We sent your letter of complaint {0} !"
msgstr ""

#: frontend/lib/norent/letter-builder/letter-preview.tsx:89
#: frontend/lib/norent/letter-builder/letter-preview.tsx:83
msgid "We will be mailing this letter on your behalf by USPS certified mail and will be providing a tracking number."
msgstr "Enviaremos la carta en tu nombre por correo certificado de USPS y te proporcionaremos un número de seguimiento."

#: frontend/lib/loc/landlord-details.tsx:25
msgid "We will use this address to ensure your landlord receives your letter."
msgstr ""

#: frontend/lib/norent/letter-builder/ask-national-address.tsx:87
#: frontend/lib/norent/letter-builder/ask-nyc-address.tsx:45
msgid "We'll include this information in the letter to your landlord."
msgstr "Incluiremos esta información en la carta al dueño de tu edificio."

#: frontend/lib/norent/letter-builder/ask-email.tsx:16
msgid "We'll use this information to email you a copy of your letter."
msgstr "Utilizaremos esta información para enviarte una copia de tu carta."

#: frontend/lib/norent/letter-builder/ask-email.tsx:20
msgid "We'll use this information to send you updates."
msgstr "Utilizaremos esta información para enviarte noticias."

#: frontend/lib/norent/letter-builder/landlord-email.tsx:17
#: frontend/lib/norent/letter-builder/landlord-mailing-address.tsx:32
#: frontend/lib/norent/letter-builder/landlord-name-and-contact-types.tsx:45
msgid "We'll use this information to send your letter."
msgstr "Utilizaremos esta información para enviar tu carta."

#: frontend/lib/loc/letter-of-complaint.tsx:36
msgid "We're going to help you create a customized Letter of Complaint that highlights the issues in your home that need repair. <0>This will take about 5 minutes.</0>"
msgstr ""

#: frontend/lib/norent/start-account-or-login/verify-phone-number.tsx:14
msgid "We've just sent you a text message containing a verification code. Please enter it below."
msgstr "Acabamos de enviarte un mensaje de texto que contiene un código de verificación. Por favor, introdúcelo abajo."

#: common-data/issue-choices.ts:268
msgid "Weak electrical current"
msgstr "Baja Corriente Eléctrica"

#: frontend/lib/norent/letter-builder/menu.tsx:26
#: frontend/lib/norent/letter-builder/welcome.tsx:15
msgid "Welcome back!"
msgstr "¡Hola de nuevo!"

#: common-data/us-state-choices.ts:114
msgid "West Virginia"
msgstr "Virginia Occidental"

#: frontend/lib/loc/loc-confirmation.tsx:204
msgid "We’ll mail your letter via <0>USPS Certified Mail<1>®</1></0> and provide a tracking number via text message."
msgstr ""

#: frontend/lib/norent/letter-builder/ask-city-state.tsx:36
msgid "We’ll use this information to pull the most up-to-date ordinances that protect your rights as a tenant in your letter."
msgstr "Utilizaremos esta información para obtener las ordenanzas actuales que protegen tus derechos como inquilino y así citarlas en tu carta."

#: frontend/lib/norent/letter-builder/ask-national-address.tsx:91
msgid "We’ll use this to reference the latest policies that protect your rights as a tenant."
msgstr "Utilizaremos esta información para citar las políticas actuales que protegen tus derechos como inquilino."

#: frontend/lib/norent/letter-builder/know-your-rights.tsx:79
msgid "We’ve partnered with <0/> to provide additional support once you’ve sent your letter."
msgstr "Nos hemos aliado con <0/> para proporcionar asistencia adicional una vez que hayas enviado tu carta."

#: frontend/lib/norent/letter-builder/know-your-rights.tsx:49
msgid "We’ve partnered with <0/> to provide additional support."
msgstr "Nos hemos aliado con <0/> para proporcionarte apoyo adicional."

#: frontend/lib/norent/letter-builder/landlord-name-and-contact-types.tsx:65
msgid "What contact information do you have for your landlord or building management? <0>Choose all that apply.</0>"
msgstr "¿Qué información de contacto tienes del dueño o manager de tu edificio? <0>Elige todas las opciones que apliquen.</0>"

#: frontend/lib/norent/data/faqs-content.tsx:250
msgid "What does an eviction moratorium mean?"
msgstr "¿Qué significa una moratoria del desalojo?"

#: frontend/lib/norent/data/faqs-content.tsx:212
msgid "What does this tool do?"
msgstr "¿Qué hace esta herramienta?"

#: frontend/lib/norent/data/faqs-content.tsx:344
msgid "What happens after I send this letter?"
msgstr "¿Qué ocurre después de enviar esta carta?"

#: frontend/lib/loc/loc-confirmation.tsx:179
#: frontend/lib/loc/loc-confirmation.tsx:199
#: frontend/lib/loc/loc-confirmation.tsx:224
#: frontend/lib/norent/letter-builder/confirmation.tsx:66
#: frontend/lib/rh/rental-history.tsx:181
#: frontend/lib/norent/letter-builder/confirmation.tsx:85
#: frontend/lib/rh/rental-history.tsx:194
msgid "What happens next?"
msgstr "¿Y ahora qué?"

#: frontend/lib/norent/data/faqs-content.tsx:275
msgid "What happens when the eviction moratorium ends?"
msgstr "¿Qué sucede cuando termine la moratoria de desalojo?"

#: frontend/lib/norent/letter-email-to-user.tsx:109
#: frontend/lib/norent/letter-email-to-user.tsx:152
msgid "What if I have more questions?"
msgstr "¿Qué pasa si tengo más preguntas?"

#: frontend/lib/norent/data/faqs-content.tsx:332
msgid "What if I live in a manufactured or mobile home?"
msgstr "¿Qué sucede si vivo en una casa prefabricada o móvil?"

#: frontend/lib/norent/data/faqs-content.tsx:389
msgid "What if I live in a state without an eviction moratorium?"
msgstr "¿Qué sucede si vivo en un estado en donde no existe la moratoria de desalojo?"

#: frontend/lib/norent/letter-email-to-user.tsx:95
msgid "What if my landlord sends me a notice?"
msgstr "¿Qué pasa si el dueño o manager de mi edificio me envía un aviso?"

#: frontend/lib/norent/letter-email-to-user.tsx:25
msgid "What is the new law AB3088?"
msgstr "¿Qué es la nueva ley AB3088?"

#: frontend/lib/forms/address-and-borough-form-field.tsx:19
msgid "What is your borough?"
msgstr "¿Cuál es tu municipalidad?"

#: frontend/lib/norent/data/faqs-content.tsx:384
msgid "What kind of documentation should I collect to prove I can’t pay rent?"
msgstr "¿Qué tipo de documentación debo recopilar para demostrar que no puedo pagar la renta?"

#: frontend/lib/onboarding/onboarding-step-3.tsx:176
msgid "What type of lease do you have?"
msgstr ""

#: frontend/lib/norent/letter-builder/landlord-name-and-contact-types.tsx:58
msgid "Where do I find this information?"
msgstr "¿Dónde encuentro esta información?"

#: frontend/lib/norent/letter-builder/ask-city-state.tsx:33
msgid "Where do you live?"
msgstr "¿Dónde vives?"

#: frontend/lib/norent/start-account-or-login/ask-phone-number.tsx:28
msgid "Whether it's your first time here, or you're a returning user, let's start with your number."
msgstr "Empecemos con tu número de teléfono, ya sea tu primera vez aquí, o estés de vuelta."

#: frontend/lib/loc/loc-confirmation.tsx:66
msgid "While the repair-worker is inside your home"
msgstr ""

#: frontend/lib/norent/letter-builder/confirmation.tsx:72
#: frontend/lib/norent/letter-builder/confirmation.tsx:91
msgid "While you wait for your landlord to respond, gather as much documentation as you can. This can include a letter from your employer, receipts, doctor’s notes etc."
msgstr "Mientras esperas a que el dueño de tu edificio conteste, recopila toda la documentación que puedas. Esto puede incluir una carta de tu jefe, recibos, notas de tu médico, etc."

#: frontend/lib/loc/loc-confirmation.tsx:137
msgid "While you wait, you should <0>document your issues with photos</0> and <1>call 311 to request an HPD inspection.</1>"
msgstr ""

#: frontend/lib/norent/about.tsx:94
msgid "Who we are"
msgstr "Quiénes somos"

#: frontend/lib/onboarding/onboarding-step-1.tsx:36
msgid "Why do you need my address?"
msgstr ""
#: frontend/lib/norent/letter-builder/rent-periods.tsx:38
msgid "Why aren't all months listed?"
msgstr "¿Por qué no puedo ver todos los meses?"

#: frontend/lib/norent/start-account-or-login/ask-phone-number.tsx:38
msgid "Why do you need this information?"
msgstr "¿Por qué necesitáis esta información?"

#: frontend/lib/loc/letter-of-complaint-splash.tsx:16
msgid "Why mail a Letter of Complaint?"
msgstr ""

#: frontend/lib/norent/the-letter.tsx:41
msgid "Why send a letter"
msgstr "Por qué enviar una carta"

#: frontend/lib/norent/data/faqs-content.tsx:237
msgid "Why should I notify my landlord if I can’t pay my rent?"
msgstr "¿Por qué debo avisar al dueño de mi edificio de que no puedo pagar la renta?"

#: frontend/lib/norent/about.tsx:75
msgid "Why we made this"
msgstr "Por qué hemos creado esta herramienta"

#: frontend/lib/norent/data/faqs-content.tsx:363
msgid "Will I still owe my rent after I send this letter?"
msgstr "¿Seguiré adeudando mi renta después de enviar esta carta?"

#: common-data/issue-choices.ts:174
#: common-data/issue-choices.ts:189
#: common-data/issue-choices.ts:215
#: common-data/issue-choices.ts:230
msgid "Window Frame Defective"
msgstr "Marco de Ventana Defectuoso"

#: common-data/issue-choices.ts:173
#: common-data/issue-choices.ts:188
#: common-data/issue-choices.ts:214
#: common-data/issue-choices.ts:229
msgid "Window Glass Broken"
msgstr "Cristal de Ventana Roto"

#: common-data/issue-choices.ts:273
msgid "Window guards missing"
msgstr "Faltan Protectores de Ventana"

#: common-data/us-state-choices.ts:115
msgid "Wisconsin"
msgstr "Wisconsin"

#: common-data/us-state-choices.ts:116
msgid "Wyoming"
msgstr "Wyoming"

#: frontend/lib/forms/yes-no-radios-form-field.tsx:26
#: frontend/lib/norent/letter-builder/confirmation-modal.tsx:20
#: frontend/lib/norent/letter-builder/letter-preview.tsx:30
msgid "Yes"
msgstr "Si"

#: frontend/lib/ui/address-confirmation.tsx:24
msgid "Yes!"
msgstr ""

#: frontend/lib/norent/letter-builder/create-account.tsx:37
#: frontend/lib/onboarding/onboarding-step-4.tsx:30
msgid "Yes, JustFix.nyc can text me to follow up about my housing issues."
msgstr "Sí, JustFix.nyc puede enviarme mensajes de texto para hacer un seguimiento de mis problemas de vivienda."

#: frontend/lib/norent/log-out.tsx:21
msgid "Yes, Sign Out"
msgstr "Sí, cerrar sesión"

#: frontend/lib/norent/start-account-or-login/verify-password.tsx:49
msgid "You already have an account"
msgstr "Ya tienes una cuenta"

#: frontend/lib/norent/homepage.tsx:59
msgid "You can"
msgstr "Puedes"

#: frontend/lib/forms/email-attachment.tsx:37
msgid "You can use the form below if you'd like us to email your {noun} to up to {maxRecipients} addresses."
msgstr ""

#: frontend/lib/norent/letter-builder/know-your-rights.tsx:103
#: frontend/lib/norent/letter-email-to-user.tsx:242
msgid "You can also track the delivery of your letter using USPS Tracking:"
msgstr "También puede seguir la entrega de su carta usando USPS Tracking:"

#: frontend/lib/norent/letter-email-to-user.tsx:113
msgid "You can contact Strategic Actions for a Just Economy (SAJE) - a 501c3 non-profit organization in South Los Angeles."
msgstr "Puedes contactar Acciones Estratégicas para una Economía Justa (SAJE) - una organización sin fines de lucro 501c3 en el sur de Los Angeles."

#: frontend/lib/norent/letter-builder/more-letters.tsx:29
msgid "You can send an additional letter for other months when you couldn't pay rent."
msgstr "Puedes enviar otra carta para indicar los demás meses en que no hayas podido pagar la renta."

#: frontend/lib/norent/letter-builder/error-pages.tsx:22
msgid "You can't send any more letters"
msgstr "No puedes enviar más cartas"

#: frontend/lib/norent/letter-builder/menu.tsx:28
msgid "You most recently sent a letter on {0}."
msgstr "Enviaste una carta en {0}."

#: frontend/lib/norent/letter-builder/know-your-rights.tsx:104
msgid "You're in <0>{stateName}</0>"
msgstr "Estás en <0>{stateName}</0>"

#: frontend/lib/norent/letter-builder/more-letters.tsx:9
msgid "You've already sent letters for all of the months since COVID-19 started."
msgstr "Ya has enviado cartas que corresponden a todos los meses desde que comenzó el COVID-19."

#: frontend/lib/norent/letter-builder/confirmation.tsx:35
#: frontend/lib/norent/letter-builder/confirmation.tsx:42
msgid "You've sent your letter"
msgstr "Has enviado tu carta"

#: frontend/lib/loc/loc-confirmation.tsx:169
msgid "Your <0>USPS Certified Mail<1>®</1></0> tracking number is <2>{trackingNumber}</2>."
msgstr ""

#: frontend/lib/loc/letter-request.tsx:19
#: frontend/lib/norent/letter-builder/letter-preview.tsx:61
msgid "Your Letter Is Ready To Send!"
msgstr "¡Tu carta está lista para enviar!"

#: frontend/lib/loc/letter-content.tsx:203
msgid "Your Letter of Complaint"
msgstr ""

#: frontend/lib/loc/loc-confirmation.tsx:274
msgid "Your Letter of Complaint has been created!"
msgstr ""

#: frontend/lib/loc/loc-confirmation.tsx:265
msgid "Your Letter of Complaint has been sent!"
msgstr ""

#: frontend/lib/loc/loc-confirmation.tsx:270
msgid "Your Letter of Complaint is being sent!"
msgstr ""

#: frontend/lib/norent/letter-content.tsx:165
#: frontend/lib/norent/letter-builder/letter-preview.tsx:55
msgid "Your Letter Is Ready To Send!"
msgstr "¡Tu carta está lista para enviar!"

#: frontend/lib/norent/letter-email-to-user.tsx:274
msgid "Your NoRent letter and important next steps"
msgstr "Tu carta de NoRent y pasos siguientes importantes"

#: frontend/lib/norent/letter-content.tsx:237
msgid "Your NoRent.org letter"
msgstr "Tu carta de NoRent.org"

#: frontend/lib/rh/rental-history.tsx:191
msgid "Your Rent History has been requested from the New York State DHCR!"
msgstr "¡Tu Historial de Alquiler ha sido solicitado al DHCR del estado de Nueva York!"

#: frontend/lib/norent/letter-builder/post-signup-no-protections.tsx:8
msgid "Your account is set up"
msgstr "¡Tu cuenta está lista!"

#: frontend/lib/data-driven-onboarding/data-driven-onboarding.tsx:316
msgid "Your apartment may be rent stabilized."
msgstr "Tu apartamento es de renta estabilizada."

#: frontend/lib/data-driven-onboarding/data-driven-onboarding.tsx:317
msgid "Your building had {0, plural, one {one rent stabilized unit} other {# rent stabilized units}} in {1}."
msgstr "Tu edificio tenía {0, plural, one {una unidad de alquiler estabilizado} other {# unidades de renta estabilizada}} en el {1}."

#: frontend/lib/data-driven-onboarding/data-driven-onboarding.tsx:127
msgid "Your building was built in {0} or earlier."
msgstr "Tu edificio fue construido en {0} o antes."

#: frontend/lib/onboarding/onboarding-step-4.tsx:52
msgid "Your contact information"
msgstr ""

#: frontend/lib/norent/letter-builder/ask-email.tsx:13
msgid "Your email address"
msgstr "Tu dirección de correo electrónico"

#: frontend/lib/data-driven-onboarding/data-driven-onboarding.tsx:212
msgid "Your landlord is associated with {buildings, plural, one {one building} other {# buildings}}."
msgstr "El proprietario de tu edificio está asociado con {buildings, plural, one {un edificio} other {# edificios}}."

#: frontend/lib/data-driven-onboarding/data-driven-onboarding.tsx:163
msgid "Your landlord may be breaking the law!"
msgstr "¡Puede que el proprietario de tu edificio esté violando la ley!"

#: frontend/lib/data-driven-onboarding/data-driven-onboarding.tsx:225
msgid "Your landlord might own other buildings, too."
msgstr "Puede que el propietario de tu edificio también posea otros edificios."

#: frontend/lib/norent/letter-builder/landlord-mailing-address.tsx:30
msgid "Your landlord or management company's address"
msgstr "La dirección del dueño o manager de tu edificio"

#: frontend/lib/norent/letter-builder/landlord-email.tsx:15
msgid "Your landlord or management company's email"
msgstr "La dirección de correo electrónico del dueño o manager de tu edificio"

#: frontend/lib/norent/letter-builder/landlord-name-and-contact-types.tsx:89
msgid "Your landlord or management company's information"
msgstr "Los datos del dueño o manager de tu edificio"

#: frontend/lib/data-driven-onboarding/data-driven-onboarding.tsx:148
msgid "Your landlord owns {0, plural, one {one building} other {# buildings}} and {1, plural, one {one unit.} other {# units.}}"
msgstr "El dueño de tu edificio posee {0, plural, one {un edificio} other {# edificios}} y {1, plural, one {una unidad.} other {# unidades.}}"

#: frontend/lib/norent/letter-builder/confirmation.tsx:48
msgid "Your letter has been mailed to your landlord via USPS Certified Mail. A copy of your letter has also been sent to your email."
msgstr "Tu carta ha sido enviada al dueño de tu edificio por correo certificado por USPS. También hemos enviado una copia de tu carta a tu dirección de correo electrónico."

#: frontend/lib/norent/letter-builder/confirmation.tsx:54
msgid "Your letter has been sent to your landlord via email. A copy of your letter has also been sent to your email."
msgstr "Tu carta ha sido enviada al dueño o manager de tu edificio por correo certificado de USPS. También hemos enviado una copia de tu carta a tu dirección de correo electrónico."

#: frontend/lib/norent/letter-builder/confirmation.tsx:71
msgid "Your letter was sent on {0}."
msgstr "Tu carta fue enviada el {0}."

#: frontend/lib/norent/start-account-or-login/ask-phone-number.tsx:25
msgid "Your phone number"
msgstr "Tu número de teléfono"

#: frontend/lib/ui/privacy-info-modal.tsx:28
msgid "Your privacy is very important to us!"
msgstr "¡Su privacidad es muy importante para nosotros!"

#: frontend/lib/norent/start-account-or-login/ask-phone-number.tsx:49
msgid "Your privacy is very important to us! Everything on JustFix.nyc is secure."
msgstr "¡Tu privacidad es muy importante para nosotros! Todo en JustFix.nyc es seguro."

#: frontend/lib/onboarding/onboarding-step-1.tsx:75
msgid "Your privacy is very important to us! Everything on JustFix.nyc is secure. <0>Click here to learn more<1> about our privacy policy</1></0>."
msgstr ""

#: frontend/lib/norent/letter-builder/ask-national-address.tsx:84
#: frontend/lib/norent/letter-builder/ask-nyc-address.tsx:42
msgid "Your residence"
msgstr "Tu hogar"

#: frontend/lib/onboarding/onboarding-step-3.tsx:179
msgid "Your rights vary depending on what type of lease you have."
msgstr ""

#: frontend/lib/norent/homepage.tsx:93
msgid "You’re not alone. Millions of Americans won’t be able to pay rent because of COVID‑19. Use our FREE tool to take action by writing a letter to your landlord."
msgstr "No estás solo. Millones de estadounidenses no podrán pagar la renta por culpa del COVID 19. Utiliza nuestra herramienta GRATIS para tomar acción mandando una carta al dueño de tu edificio."

#: frontend/lib/loc/landlord-details.tsx:81
#: frontend/lib/norent/letter-builder/ask-national-address.tsx:101
#: frontend/lib/norent/letter-builder/landlord-mailing-address.tsx:40
msgid "Zip code"
msgstr "Código postal"

#: frontend/lib/data-driven-onboarding/data-driven-onboarding.tsx:200
#: frontend/lib/norent/letter-builder/know-your-rights.tsx:71
msgid "and"
msgstr "y"

#: frontend/lib/issues/issue-pages.tsx:85
msgid "issues"
msgstr ""

#: frontend/lib/issues/issue-pages.tsx:179
#: frontend/lib/ui/covid-banners.tsx:63
msgid "justfix.CovidRecForEmergencyRepairsOnly"
msgstr ""

#: frontend/lib/data-driven-onboarding/data-driven-onboarding.tsx:165
msgid "justfix.DdoMayNeedHpdRegistration"
msgstr "Parece que este edificio deba estar registrado con el HPD. Los proprietarios que no registren sus propiedades correctamente incurren multas y no tienen el derecho de llevar a los inquilinos a la corte por no pagar el alquiler. Puedes encontrar más información en la página <0>Gestión de Propiedades de HPD</0>"

#: frontend/lib/loc/letter-of-complaint-splash.tsx:169
msgid "justfix.LocAboutOurNonprofitBlurb"
msgstr ""

#: frontend/lib/loc/access-dates.tsx:37
msgid "justfix.LocAccessDatesDescription"
msgstr ""

#: frontend/lib/loc/letter-content.tsx:131
msgid "justfix.LocBreakdownOfViolationTypes"
msgstr ""

#: frontend/lib/loc/letter-of-complaint-splash.tsx:181
msgid "justfix.LocDisclaimer"
msgstr ""

#: frontend/lib/loc/letter-content.tsx:148
msgid "justfix.LocFalseCertificationBlurb"
msgstr ""

#: frontend/lib/loc/loc-confirmation.tsx:91
msgid "justfix.LocGuidelinesAfterRepairWorkerLeaves"
msgstr ""

#: frontend/lib/loc/letter-of-complaint-splash.tsx:83
msgid "justfix.LocHowItWorksList"
msgstr ""

#: frontend/lib/loc/letter-content.tsx:105
msgid "justfix.LocLetterContentAlreadyCalled311"
msgstr ""

#: frontend/lib/loc/letter-content.tsx:57
msgid "justfix.LocLetterContentAvailableAccessDates"
msgstr ""

#: frontend/lib/loc/letter-content.tsx:91
msgid "justfix.LocLetterContentForHeatIssues"
msgstr ""

#: frontend/lib/loc/letter-content.tsx:75
msgid "justfix.LocLetterContentSafetyRequirements"
msgstr ""

#: frontend/lib/loc/loc-confirmation.tsx:147
msgid "justfix.LocNextStepHpAction"
msgstr ""

#: frontend/lib/loc/relief-attempts.tsx:14
msgid "justfix.LocReliefAttemptsBlurb"
msgstr ""

#: frontend/lib/loc/loc-confirmation.tsx:68
msgid "justfix.LocRepairWorkerGuidelines"
msgstr ""

#: frontend/lib/loc/loc-confirmation.tsx:99
msgid "justfix.LocSanitationLinksFromCdc"
msgstr ""

#: frontend/lib/loc/letter-of-complaint-splash.tsx:127
msgid "justfix.LocUserTestimonial1"
msgstr ""

#: frontend/lib/loc/letter-of-complaint-splash.tsx:147
msgid "justfix.LocUserTestimonial2"
msgstr ""

#: frontend/lib/loc/loc-confirmation.tsx:188
msgid "justfix.LocWeWillMailLetterBlurb"
msgstr ""

#: frontend/lib/loc/letter-of-complaint-splash.tsx:18
msgid "justfix.LocWhyMailALetterBlurb"
msgstr ""

#: frontend/lib/data-driven-onboarding/data-driven-onboarding.tsx:337
msgid "justfix.ddoEfnycCovidMessage"
msgstr "Una moratoria de desalojo está en vigor en el estado de Nueva York debido a la crisis de salud pública del Covid-19. Todos los tribunales que escuchan los casos de desalojo están cerrados, lo que significa que <0>no te pueden desahuciar por ninguna razón</0>."

#: frontend/lib/data-driven-onboarding/data-driven-onboarding.tsx:273
msgid "justfix.ddoEhpaCovidMessage"
msgstr "<0>Los Tribunales de Vivienda en la ciudad de Nueva York están cerrados debido a la pandemia Covid-19, y están priorizando los casos con problemas que amenazan la salud y seguridad de tu hogar, tales como: {issues}. </0>"

#: frontend/lib/data-driven-onboarding/data-driven-onboarding.tsx:259
msgid "justfix.ddoHpaCovidMessage"
msgstr "<0>Los Tribunales de Vivienda en la ciudad de Nueva York están cerrados debido a la pandemia Covid-19. Todavía puedes crear los formularios para llevar al dueño de tu edificio la corte, pero no podrás presentarlos hasta que los tribunales vuelvan a abrir. </0><1>Si te estás enfrentando a una emergencia como falta de calefacción y/o agua caliente, llama a la línea telefónica de Housing Court Answers <2>(212) 962-4795</2> para obtener asistencia de lunes a viernes de 9: 00 a 17: 00. La asistencia está disponible en Inglés y Español.</1>"

#: frontend/lib/data-driven-onboarding/data-driven-onboarding.tsx:236
msgid "justfix.ddoLocCovidMessage"
msgstr "¿El dueño de tu edificio no contesta? ¡Puedes tomar acción gratis para pedir arreglos! Debido a la crisis de salud por el Covid-19, te recomendamos que sólo pidas arreglos en caso de emergencia, para que puedas mantener la salud limitando cuántas personas entran a tu hogar."

#: frontend/lib/ui/legal-disclaimer.tsx:4
msgid "justfix.legalDisclaimer"
msgstr "Aviso: La información en {website} no constituye asesoramiento jurídico y no debe ser utilizado como sustituto del asesoramiento de un abogado cualificado para asesorar sobre cuestiones jurídicas relativas a la vivienda. Si lo necesitas, podemos ayudar a dirigirte a servicios legales gratuitos."

#: frontend/lib/ui/privacy-info-modal.tsx:30
msgid "justfix.privacyInfoModalText"
msgstr "¡<0>Tu privacidad es muy importante para nosotros! Estas son algunas de las cosas más importantes a saber:</0><1><2>Tu información personal está segura. </2><3>No usaremos tu información personal para beneficiarnos ni la venderemos a terceros. </3><4>Utilizaremos tu dirección postal para encontrar datos sobre tu edificio y su dueño. </4></1><5>Nuestra Política de Privacidad permite compartir datos anónimos sólo con organizaciones de defensa de inquilinos autorizadas exclusivamente para ayudar a promover la misión de proteger los derechos de inquilinos. La Política de Privacidad contiene información sobre qué datos recopilamos, cómo la utilizamos y las opciones que tiene respecto a su información personal. Si quieres leer más, por favor revisa nuestra <6/> completa y nuestros <7/>.</5>"

#: frontend/lib/rh/rental-history.tsx:55
msgid "justfix.rhExplanation"
msgstr "Este documento te ayuda a averiguar si tu apartamento es de <0>renta estabilizada</0> y si te están <1>cobrando de más</1>. Te muestra la cantidad de renta registrada que se pagó en tu apartamento desde el año 1984."

#: frontend/lib/rh/email-to-dhcr.tsx:22
msgid "justfix.rhRequestToDhcr"
msgstr "<0>Querido administrador del DHCR,</0><1> Yo, {0}, vivo actualmente en {1} en el apartamento {2}, y quisiera solicitar el Historial de Renta completo de este apartamento desde el año 1984. </1><2>Gracias,<3/>{3}</2>"

#: frontend/lib/rh/rental-history.tsx:197
msgid "justfix.rhWhatHappensNext"
msgstr "Deberías recibir tu Historial de Renta por correo en una semana aproximadamente. Tu Historial de Renta es un documento importante que muestra los alquileres registrados en tu apartamento desde el año 1984. Puedes aprender más sobre él y cómo puede ayudarte a averiguar si te están cobrando alquiler de más en la <0>Guía de sobrecargos de apartamentos de renta estabilizada del Met Council on Housing (en inglés)</0>."

#: frontend/lib/loc/loc-confirmation.tsx:287
msgid "letter"
msgstr ""

#: frontend/lib/norent/data/faqs-content.tsx:202
msgid "norent.additionalInstructionsForConnectingWithOrganizers"
msgstr "<0/><1>También puedes contactar a tus vecinos y organizar a todos en tu edificio para emprender acciones colectivas y reclamar. Lee más sobre cómo formar sindicatos de inquilinos y comenzar una huelga de renta en <2/>.</1>"

#: frontend/lib/norent/letter-builder/confirmation.tsx:152
msgid "norent.callToActionForCancelRentCampaign"
msgstr "<0>Están en juego nuestros hogares, salud, seguridad colectiva y futuros. Millones de nosotros no sabemos cómo vamos a pagar la renta, hipoteca, o utilidades el 1 de junio. Sin embargo, los propietarios y los bancos esperan que paguemos como de costumbre. </0><1>¡Únete a millones de nosotros para luchar por un futuro libre de deuda y ganar una suspensión nacional en los pagos de renta, hipoteca y utilidades!</1>"

#: frontend/lib/norent/data/faqs-content.tsx:252
msgid "norent.definitionOfEvictionMoratorium"
msgstr "<0>Una \"moratoria de desalojo\" puede significar algo diferente en cada jurisdicción, pero en resumen, una moratoria detiene temporalmente ciertos tipos de desalojo.</0><1>El mecanismo exacto por medio del cual se aplica esta suspensión y los tipos de casos que se suspenden, varía de una ciudad a otra. Dependiendo de la jurisdicción, la corte puede simplemente estar cerrados o no tramitar las demandas de desalojo, los alguaciles pueden no hacer cumplir las órdenes de desalojo o puede haber alguna combinación de estos y otros métodos para suspender los desalojos.</1><2>NoRent.org te ayudará orientándote para entender las diferentes reglas. También puedes leer más sobre las protecciones de los inquilinos en tu jurisdicción en el Proyecto de Mapeo Contra los Desalojos COVID-19 Emergency Tenant Protections & Rent Strikes Map <3/>.</2>"

#: frontend/lib/norent/letter-builder/landlord-name-and-contact-types.tsx:15
msgid "norent.detailsAboutNYCLandlordInfo"
msgstr "<0>Esta es la información del dueño de tu edificio según los registros del <1>Departamento de Preservación de la Vivienda (HPD por sus siglas en inglés)</1>. Puede que sea distinta de donde envías tu cheque de renta.</0><2>Utilizaremos esta dirección para asegurarnos de que el dueño de tu edificio reciba tu carta.</2>"

#: frontend/lib/norent/letter-email-to-user.tsx:74
msgid "norent.doINeedToSendAB3088LetterEveryMonth"
msgstr "Sí. Sigue estas instrucciones incluso si has enviado una carta al dueño o manager de tu edificio por cada mes que no hayas pagado la renta. Y envía una nueva declaración para cada mes siguiente (hasta enero)."

#: frontend/lib/norent/letter-email-to-user.tsx:84
msgid "norent.doIStillHaveToPayMyRentAB3088"
msgstr "Para evitar que el/la dueñe le desaloje por la renta de septiembre de 2020 a enero de 2021, también debe pagar el 25% por cada uno de esos meses. Puede pagarlo mes a mes o puede esperar hasta el 30 de enero de 2021 para pagar el 5 x 25% a la vez. Resultado: Si, después de consultar con un abogado de StayHousedLA, determina que no quiere estar en la corte de desalojo, pague el 25%. Los inquilinos con malas condiciones severas o que viven en unidades ilegales deben hablar con un abogado de StayHousedLA antes de decidir si pagar."

#: frontend/lib/norent/components/social-icons.tsx:18
msgid "norent.emailBodyTemplateForSharingNoRent"
msgstr "Usé www.norent.org para decirle al dueño de mi edificio de que no puedo pagar la renta este mes. Esta herramienta gratuita te ayuda a construir y enviar una carta al dueño de tu edificio, citando las protecciones legales en tu estado, y te conecta con otras personas de tu comunidad que participan en la campaña de #cancelrent"

#: frontend/lib/norent/letter-content.tsx:68
msgid "norent.emailToLandlordBody"
msgstr "<0>Por favor, vea la carta adjunta de <1/>. </0><2>Para documentar las comunicaciones y evitar malentendidos, por favor póngase en contacto con <3/> por correo electrónico o por mensaje de texto, en lugar de una llamada telefónica o una visita en persona.</2>"

#: frontend/lib/norent/about.tsx:79
msgid "norent.explanationAboutWhyWeMadeThisSite"
msgstr "Los inquilinos de todo el país se ven afectados por el COVID-19 de manera que afecta su habilidad para pagar la renta. Hemos creado esta herramienta para que todos los inquilinos puedan ejercer sus derechos durante la pandemia."

#: frontend/lib/norent/homepage.tsx:128
msgid "norent.explanationOfPartnerships"
msgstr "Nuestro generador de cartas gratuitas fue construido con <0>abogados y organizaciones de derechos de inquilinos sin fines de lucro</0> en toda la nación para asegurarnos de que tu carta te ofrece las mayores protecciones disponibles según el estado en el que vives."

#: frontend/lib/norent/data/faqs-content.tsx:277
msgid "norent.explanationOfWhatHappensWhenEvictionMoratoriumEnds"
msgstr "<0>Una vez que se levante la moratoria, los procesos de desalojo en las cortes y la aplicación de la ley por parte de las autoridades locales del orden público pueden reanudarse.</0><1>Si no logramos reivindicaciones adicionales (como un congelamiento de la renta y la suspensión de los pagos de renta) antes de que estas \"moratorias de desalojo\" terminen, volverán a empezar los procesos, los desalojos continuarán y se presentarán nuevas demandas judiciales.</1><2>Estamos trabajando arduamente pidiendo la congelación y suspensión inmediatas del alquiler, entre otras solicitudes. ¡Este es el momento de organizarse! Participa en <3/>.</2>"

#: frontend/lib/norent/data/faqs-content.tsx:214
msgid "norent.explanationOfWhatToolDoes"
msgstr "<0>NoRent.org te guía en el proceso de cómo notificar al dueño de tu edificio que no puedes pagar la renta debido a un problema relacionado con el COVID-19. También te ayudaremos a obtener más información sobre los derechos que protegen a los inquilinos en tu estado y te daremos información sobre recursos para tomar medidas legales u organizativas.</0>"

#: frontend/lib/norent/data/faqs-content.tsx:298
msgid "norent.explanationOfWithholdingRent"
msgstr "<0>Hay una diferencia entre una \"huelga de renta\" o retener la renta, y no pagar la renta. Esta carta le notifica al dueño de tu edificio que no estás pagando la renta debido a los impactos financieros del COVID-19, que ahora es una forma de retrasar los pagos de renta.</0><1>Retener tu renta, o una huelga de renta, es declarar que no pagarás la renta, independientemente de si puedes hacerlo. Esto puede ponerte en riesgo de desalojo legal por no pagar la renta. Nunca debes ser el único que decide retener la renta, solo debes hacerlo cuando hayas obtenido el apoyo y la participación de todos en tu edificio.</1><2>Si bien es arriesgado, retener la renta puede ser una táctica importante para que los inquilinos impulsen un movimiento. Si tus vecinos están considerando una huelga de renta, sería conveniente que consultes los recursos a continuación sobre cómo organizarse y ponerse en contacto con las herramientas y recursos que las organizaciones han puesto a disposición.</2>"

#: frontend/lib/norent/letter-email-to-user.tsx:51
msgid "norent.howDoesLetterHelpWithAB3088"
msgstr "<0>El uso de esta declaración satisface todos los requisitos locales para notificar al propietario.</0><1><2>Proporciona una defensa en un caso de desalojo basado en la falta de pago de la renta; y </2><3>Convierte su alquiler en \"deuda civil.\" Esto significa que el dueño o manager de tu edificio puede presentar un caso de reclamos menores por el impago de renta. Si el dueño o manager de tu edificio obtiene un fallo por la renta no pagada en un tribunal de reclamos menores, el dueño o manager de tu edificio puede cobrar ese fallo embargando tu cheque de trabajo, o recaudando tu cuenta bancaria.</3></1>"

#: frontend/lib/norent/data/faqs-content.tsx:334
msgid "norent.howToConnectWithManufacturedHomeOwners"
msgstr "<0> Únete a algún movimiento de propietarios de viviendas prefabricadas que se haya formado para hacer que sus comunidades sean lugares asequibles, saludables, seguros y hermosos para vivir. Propietarios de viviendas móviles/prefabricadas: <1/> y exigir que las empresas propietarias de comunidades asuman su responsabilidad. </0>"

#: frontend/lib/norent/data/faqs-content.tsx:123
msgid "norent.infoAboutCollectiveOrganizing"
msgstr "<0>El lugar más importante para comenzar es en donde vives. Contáctate de manera segura con otros inquilinos de tu edificio o lugar donde vives y comienza organizando un sistema de comunicación entre ustedes para averiguar qué problemas y necesidades tienen en común.</0><1> Para obtener más recursos sobre cómo formar un sindicato de inquilinos, consulta <2/>. También puedes contactar a grupos locales que se estén organizando y que estén afiliados a la alianza nacional <3/>.</1>"

#: frontend/lib/norent/data/faqs-content.tsx:346
msgid "norent.instructionsForAfterSendingLetter"
msgstr "<0>Después de enviar esta carta, tu arrendador puede contactarte para pedirte más información o discutir un plan de pago. Asegúrate de que toda tu comunicación esté documentada mediante cartas, correos electrónicos o mensajes de texto. Negocia solo acuerdos en donde aceptes pagar una porción de tu renta que sea razonable y que tengas la seguridad de que vas a poder pagar sin poner en riesgo tu salud. No aceptes mudarte. Puedes encontrar ayuda legal adicional en <1/>.</0><2>Debes continuar recopilando documentación que demuestre que has sido afectado financieramente a causa del COVID-19.</2>"

#: frontend/lib/norent/data/faqs-content.tsx:115
msgid "norent.instructionsForConnectingWithOrganizers"
msgstr "<0> Ponte en contacto con organizadores del movimiento de la vivienda a través de <1/>, una alianza nacional de organizadores que construye el movimiento de inquilinos desde 2007. Puedes unirte a su convocatoria de inquilinos en todo el país para luchar por la condonación de la renta en <2/>.</0>"

#: frontend/lib/norent/letter-builder/post-signup-no-protections.tsx:9
msgid "norent.instructionsForNewAccountsCreatedInUnprotectedStates"
msgstr "<0>Ahora que tienes una cuenta con nosotros, podemos informarte en el caso de que se produzcan cambios importantes en tu estado. </0><1>Mientras tanto, puedes leer sobre lo que puedes hacer a continuación, desde cómo documentar tu situación hasta conectarte con otros inquilinos y el movimiento de derechos de la vivienda.</1>"

#: frontend/lib/norent/data/faqs-content.tsx:391
msgid "norent.instructionsForStatesWithLimitedProtections"
msgstr "<0>El Congreso aprobó a nivel nacional la Ley CARES (Ley 116-136), el 27 de marzo de 2020. Los inquilinos en propiedades cubiertas están protegidos contra el desalojo por falta de pago o por cualquier otro motivo hasta el 23 de agosto de 2020.</0><1>También debes saber que no estás solo. En los estados sin moratoria de desalojo es importante protegerse legalmente y construir poder colectivo con otros inquilinos.</1><2> Primero, comienza asegurándote de que toda la comunicación con el dueño de tu edificio esté documentada por escrito. Comienza a recopilar toda la documentación de cualquier dificultad que hayas tenido relacionada con el COVID-19. Si te enfrentas a una emergencia, busca de inmediato ayuda legal en tu estado consultando en <3/>.</2><4> Luego, conéctate de manera segura con otros inquilinos en tu edificio o el lugar en donde vives. Comienza organizando un sistema de comunicación entre vosotros para averiguar qué problemas y necesidades tenéis en común. Para obtener más recursos sobre cómo formar un sindicato de inquilinos, consulta <5/>. También puedes contactar a grupos locales que se estén organizando y que estén afiliados a la alianza nacional <6/>.</4><7> Finalmente, únete a los millones de inquilinos que están trabajando arduamente y luchando por la protección nacional de los inquilinos, la congelación y suspensión inmediatas del alquiler. Súmate a <8/>.</7>"

#: frontend/lib/norent/letter-builder/welcome.tsx:24
msgid "norent.introductionToLetterBuilderSteps"
msgstr "Con tal de sacar provecho a las protecciones de desalojo en tu estado, deberías notificar al dueño de tu edificio de que no puedes pagar la renta por razones relacionadas con el COVID-19. <0>En el caso de que el dueño de tu edificio intente desalojarte, las cortes lo verán como un paso proactivo que ayude a establecer tu defensa.</0>"

#: frontend/lib/norent/letter-content.tsx:193
msgid "norent.letter.conclusion"
msgstr "<0>El Congreso aprobó la Ley CARES el 27 de marzo del 2020 (Ley Pública 116-136). Los inquilinos que viven en propiedades cubiertas por esta ley, también están protegidos del desalojo por impago o cualquier otra razón hasta el 23 de agosto de 2020. Por favor, hágame saber de inmediato si usted cree que esta vivienda no está cubierta por la ley CARES y explique por qué. </0><1>Para documentar nuestra comunicación y evitar malentendidos, por favor responda por correo electrónico o texto en lugar de una llamada o visita. </1><2>Gracias por su comprensión y cooperación.</2>"

#: frontend/lib/norent/letter-content.tsx:186
msgid "norent.letter.floridaAddition"
msgstr "He sufrido una pérdida de empleo, salarios o ingresos durante el estado de emergencia de Florida que afecta directamente mi capacidad de hacer pagos de alquiler."

#: frontend/lib/norent/letter-content.tsx:138
msgid "norent.letter.v1NonPayment"
msgstr "Esta carta es para notificarle que no podré pagar el alquiler a partir del <0/> y hasta nuevo aviso debido a la pérdida de ingresos, gastos adicionales, y/o otras circunstancias financieras relacionadas con el COVID-19."

#: frontend/lib/norent/letter-content.tsx:146
msgid "norent.letter.v1NonPayment_multipleDates"
msgstr "Esta carta es para notificarle que no podré pagar la renta durante los meses siguientes y hasta siguiente aviso debido a la pérdida de ingresos, gastos adicioonales, y/o otras circunstancias financieras relacionadas con el COVID-19:"

#: frontend/lib/norent/letter-content.tsx:167
msgid "norent.letter.v2Hardship"
msgstr "Esta carta es para notificarle que he tenido una pérdida de ingresos, gastos adicionales y/o otras circunstancias financieras relacionadas con la pandemia. Hasta nuevo aviso, la emergencia del COVID-19 puede afectar mi capacidad de pagar la renta. No renuncio a mi derecho a establecer otras defensas adicionales."

#: frontend/lib/norent/letter-content.tsx:177
msgid "norent.letter.v3FewProtections"
msgstr "Esta carta es para informarle de las protecciones para inquilinos existentes en {0}. No renuncio a mi derecho a establecer defensas adicionales."

#: frontend/lib/norent/letter-content.tsx:87
msgid "norent.letterBodyCaliforniaAB3088"
msgstr "<0>Esta carta de declaración se refiere al pago del alquiler durante los meses siguientes:</0><1/><2>Actualmente no puedo pagar mi alquiler u otras obligaciones financieras delineadas en el contrato de arrendamiento debido a uno o más de lo siguiente:</2><3><4>Pérdida de ingresos causada por la pandemia COVID-19. </4><5>Gastos adicionales directamente relacionados con la realización de trabajos esenciales durante el mandato COVID-19.</5><6>Gastos adicionales relacionados con impactos de la salud del pandemia COVID-19. </6><7>Satisfacción de responsabilidades de cuidado de niños, personas discapacitadas, o familiares enfermos directamente relacionadas con la pandemia COVID-19 que limita mi capacidad de obtener ingresos. </7><8>Aumento de los costos para el cuidado de los niños o para atender a un miembro de la familia con discapacidades o enfermo relacionado directamente con la pandemia COVID-19. </8><9>Otras circunstancias relacionadas con la pandemia COVID-19 que han reducido mis ingresos o aumentado mis gastos. </9><10>Cualquier asistencia pública, incluyendo seguro de desempleo, asistencia pandémica para el desempleo, seguro de discapacidad estatal (SDI), o permiso familiar pagado, que he recibido desde el inicio de la pandemia COVID-19 no compensa plenamente mi pérdida de ingresos y/o gastos adicionales. </10></3><11>Declaro bajo pena de perjurio en virtud de las leyes del Estado de California que lo declarado es verdadero y correcto.</11>"

#: frontend/lib/norent/data/faqs-content.tsx:34
msgid "norent.listOfSuggestedNonpaymentDocumentation"
msgstr "<0>Mientras esperas que el dueño de tu edificio te dé una respuesta, reúne toda la documentación que puedas. Algunos tipos de documentación que puedes recopilar incluyen:</0><1><2><3>Carta de tu jefe:</3>una carta de tu jefe o de un compañero de trabajo que mencione el virus COVID-19 y muestre la pérdida de trabajo o la reducción de horas como resultado del COVID-19.</2><4><5> Documentos de beneficios de desempleo</5>: son los documentos que demuestran que solicitaste o recibiste beneficios del Departamento de Desarrollo del Empleo.</4><6><7>Recibos de pago de salario</7>: pueden ser cheques de pagos anteriores a la fecha de terminación o despido. Si has tenido un cambio en el número de horas de trabajo, puedes retener tus cheques de pago anteriores y posteriores a ese cambio.</6><8><9>Gastos relacionados con el COVID-19</9>: pueden ser facturas que demuestren que tus gastos han aumentado por problemas derivados del COVID-19, incluidos los costos de cuidado de niños, gastos para cumplir con las directivas de salud pública u otros gastos relacionados.</8><10><11>Cierre de escuelas</11>: esta podría ser una notificación de la escuela de tus hijos diciendo que ha cerrado debido al COVID-19. También puedes incluir pruebas de que tus hijos están matriculados.</10><12><13> Estados financieros</13>: pueden ser presupuestos, estados de cuenta bancarios o archivos personales que demuestren que tus ingresos laborales o de negocio se han interrumpido debido a la crisis provocada por el COVID-19. Asegúrate de no enviar información financiera personal confidencial que no quieras que vea el dueño de tu edificio.</12><14><15>Registros médicos del COVID-19</15>: esto podría incluir gastos médicos extraordinarios que tengan relación con el diagnóstico, pruebas y/o tratamiento del COVID-19 que hayas efectuado con tu dinero propio para ti o algún miembro de tu familia. Debido a la confidencialidad de los archivos médicos, es posible que no desees enviarlos al dueño de tu edificio. Sin embargo, debes conservar estos recibos para tu archivo personal. Estos podrían ser utilizados como prueba en caso que debas presentarlos como evidencia en procedimientos judiciales.</14><16><17>Alguna otra prueba del impacto financiero relacionado con el COVID-19</17>: puede ser cualquier otra prueba que demuestre cómo el virus COVID-19 ha afectado tu capacidad de pagar la renta.</16></1>"

#: frontend/lib/norent/letter-builder/los-angeles-know-your-rights.tsx:32
msgid "norent.losAngelesKyr"
msgstr "Hemos trabajado con la organización sin fines de lucro <0>SAJE</0> para proporcionarte apoyo adicional una vez que hayas enviado tu carta. Puedes aprender más sobre cómo la ley AB3088 afecta a los residentes de Los Angeles en <1>Stay Housed LA</1>."

#: frontend/lib/norent/about.tsx:99
msgid "norent.madeByBlurb"
msgstr "NoRent.org fue creado por <0>JustFix.nyc</0>, una organización sin fines de lucro que co-diseña y construye herramientas para inquilinos, organizadores de viviendas y abogados que luchan contra el desplazamiento en la ciudad de Nueva York."

#: frontend/lib/norent/letter-builder/welcome.tsx:35
msgid "norent.outlineOfLetterBuilderSteps"
msgstr "<0>En los próximos pasos, construiremos tu carta utilizando la siguiente información. Si puedes, ten esta información a mano:</0><1><2><3>tu número de teléfono, dirección de correo electrónico y dirección postal</3></2><4><5>la dirección postal del dueño o manager de tu edificio y/o su dirección de correo electrónico</5></4></1>"

#: frontend/lib/norent/letter-email-to-user.tsx:120
msgid "norent.sajeBlockQuote"
msgstr "Desde 1996, SAJE ha sido una fuerza para la justicia económica en nuestra comunidad, centrándose en los derechos de los inquilinos, la vivienda saludable y el desarrollo equitativo. Creemos que el destino de los vecindarios de la ciudad debe ser decidido por quienes viven allí, y nos reunimos con otras organizaciones para garantizar que esto ocurra de manera justa, replicable y sostenible. La vivienda es un derecho humano."

#: frontend/lib/norent/letter-email-to-user.tsx:139
msgid "norent.sajeFacebookLive"
msgstr "<0>SAJE también ofrece todos los miércoles sesiones de preguntas y respuestas en Facebook Live:</0><1><2>Inglés 11am-12pm</2><3>Español 12:30pm-1:30pm</3></1>"

#: frontend/lib/norent/letter-email-to-user.tsx:133
msgid "norent.sajePhoneCalls"
msgstr "Acciones Estratégicas para una Economía Justa (SAJE) está disponible para llamadas telefónicas en el (213) 745-9961, de lunes a viernes de 10:00am-6:00pm."

#: frontend/lib/norent/homepage.tsx:251
msgid "norent.sampleNoRentLetter"
msgstr "<0>Le escribo para informarle de que he tenido una pérdida de ingresos, gastos adicionales y/o otras circunstancias financieras relacionadas con el COVID-19. Hasta nuevo aviso, la emergencia COVID-19 puede afectar mi capacidad de pagar la renta. </0><1/><2>Los inquilinos en Florida están protegidos del desalojo por falta de pago por orden ejecutiva 20-94, emitido por el gobernador Ron DeSantis el 2 de abril de 2020. </2><3/><4>Los inquilinos en propiedades cubiertas también están protegidos contra el desalojo, las tasas, las penalizaciones y otros cargos relacionados con el impago por la ley CARES (Título IV, Sec. 4024) promulgado por el Congreso el 27 de marzo de 2020. </4><5/><6>Junto con mis vecinos, estoy organizando, animando y/o participando en una organización de inquilinos para que podamos apoyar...</6>"

#: frontend/lib/norent/letter-email-to-user.tsx:156
msgid "norent.tenantsTogetherDescription"
msgstr "Puedes ponerte en contacto con Inquilinos Unidos, una coalición estatal de organizaciones locales de inquilinos dedicada a defender y promover el derecho de los inquilinos de California a una vivienda segura, digna y asequible."

#: frontend/lib/norent/components/social-icons.tsx:16
msgid "norent.tweetTemplateForSharingNoRent"
msgstr "¿No sabes cómo pagarás la renta este mes? Avisa al dueño de tu edificio con NoRent.org de @JustFixNYC. Esta herramienta gratuita envía una carta certificada informándole de tus derechos. Únete al movimiento #cancelrent en NoRent.org."

#: frontend/lib/norent/letter-email-to-user.tsx:97
msgid "norent.whatIfMyLandlordSendsMeANoticeAB3088"
msgstr "Si el propietario le envía un aviso para pagar el alquiler con una declaración, léalo. Si es el mismo, feche, fírmelo y envíelo exactamente como se indica en el aviso. Tenga en cuenta que a veces los propietarios cambian la dirección o la forma de pago. Siga las instrucciones del aviso para pagar el alquiler o renunciar (Notice to Pay or Quit) para saber dónde y cómo enviar el alquiler."

#: frontend/lib/norent/letter-email-to-user.tsx:28
msgid "norent.whatIsAB3088partOne"
msgstr "El 31 de agosto de 2020, el Estado de California aprobó protecciones para inquilinos en virtud del proyecto de ley AB3088 de la Asamblea. Estas protecciones impiden que los arrendadores desalojen inquilinos antes del 1 de febrero 2021 sin una razón válida o para cualquier renta no pagada entre el 4 de marzo - 31 de enero, 2021 por pérdida de ingresos o aumento de gastos asociados con COVID-19. Aunque esta ley le protege del desalojo por no pagar la renta, no cancela la renta."

#: frontend/lib/norent/letter-email-to-user.tsx:39
msgid "norent.whatIsAB3088partTwo"
msgstr "Si debes renta por cualquier mes desde marzo de 2020 a agosto de 2020, debes enviar un formulario de declaración a al dueño o manager de tu edificio por cualquier mes que no pudiste pagar la renta. Ahora que has usado el sitio web de NoRent para enviar la declaración al dueño o manager de tu edificio, tu propietario no te puede desalojar legalmente por no pagar la renta."

#: frontend/lib/norent/data/faqs-content.tsx:107
msgid "norent.whatToDoIfLandlordRetaliates"
msgstr "<0> Es normal sentirse ansioso o asustado si el propietario toma represalias. Si el dueño de tu edificio te acosa, se niega a hacer reparaciones o intenta desalojarte ilegalmente, solicita asistencia legal en <1/> y comunícate con los organizadores de inquilinos en <2/>.</0>"

#: frontend/lib/norent/data/faqs-content.tsx:226
msgid "norent.whoThisToolIsFor"
msgstr "<0>Si no puedes pagar la renta este mes debido a un problema relacionado con el COVID-19 (es decir, debido a cambios en el trabajo, pérdida de ingresos, gastos de salud o pérdida de cuidado de niños), esta herramienta es para ti. Aunque las reglas para ejercer tus derechos varían según el estado en el que vives, NoRent.org puede ayudarte a entender las complejidades y ponerte en contacto con los recursos necesarios.</0>"

#: frontend/lib/norent/start-account-or-login/ask-phone-number.tsx:39
msgid "norent.whyIsPhoneNumberNeeded"
msgstr "Utilizaremos esta información para: <0><1>Acceder a tu cuenta actual</1><2>Comprobar si coincide con una cuenta preexistente </2><3>Abrirte una cuenta nueva</3></0>"

#: frontend/lib/norent/data/faqs-content.tsx:239
msgid "norent.whyYouShouldNotifyAboutNotPayingRent"
msgstr "<0>En algunos estados, para beneficiarse de las protecciones de desalojo que los funcionarios electos han establecido, debes notificar a tu arrendador que tu falta de pago es por razones relacionadas con el COVID-19. En caso de que el dueño de tu edificio trate de desalojarte, la corte puede ver esta notificación como una medida proactiva que ayuda a establecer tu defensa.</0>"

#: frontend/lib/norent/data/faqs-content.tsx:365
msgid "norent.whyYouStillOweRentAfterSendingLetter"
msgstr "<0>Sí. Después de enviar la carta seguirás obligado a pagar la renta porque nuestros gobiernos estatales y federales no han adoptado una política de condonación de alquiler. Reclama la anulación de la renta en <1/></0>"

#: frontend/lib/norent/components/helmet.tsx:13
msgid "pay rent, rent, can't pay rent, june rent, june 1"
msgstr "pagar la renta, renta, no puedo pagar la renta, renta de junio, 1 de junio"

#. This is used to describe a link to another website that is only available in English.
#: frontend/lib/ui/localized-outbound-link.tsx:44
msgid "{0} (in English)"
msgstr "{0} (en inglés)"

#: frontend/lib/issues/issue-pages.tsx:102
msgid "{count} issues reported"
msgstr ""

#: frontend/lib/forms/chars-remaining.tsx:18
msgid "{remaining, plural, one {1 character remaining} other {# characters remaining}}"
msgstr "{remaining, plural, one {queda sólo 1 carácter} other {quedan # caracteres}}"

#: frontend/lib/norent/letter-builder/confirmation.tsx:99
msgid "{stateName} has specific documentation requirements to support your letter to your landlord."
msgstr "{stateName} requiere documentación específica para apoyar tu carta al dueño de tu edificio."<|MERGE_RESOLUTION|>--- conflicted
+++ resolved
@@ -881,7 +881,6 @@
 msgid "Here’s what you can do with <0>NoRent</0>"
 msgstr "Esto es lo que puedes hacer con <0>NoRent</0>"
 
-<<<<<<< HEAD
 #: frontend/lib/loc/letter-of-complaint.tsx:30
 msgid "Hi {firstName}, welcome to JustFix.nyc! Let's start your Letter of Complaint."
 msgstr ""
@@ -896,9 +895,6 @@
 msgstr ""
 
 #: frontend/lib/justfix-navbar.tsx:13
-=======
-#: frontend/lib/justfix-navbar.tsx:14
->>>>>>> ec602a52
 #: frontend/lib/norent/site.tsx:87
 msgid "Homepage"
 msgstr "Página Principal"
@@ -1181,15 +1177,11 @@
 msgid "Landlord/management company's name"
 msgstr "Nombre del dueño o manager de tu edificio"
 
-<<<<<<< HEAD
 #: frontend/lib/loc/access-dates.tsx:34
 msgid "Landlord/super access dates"
 msgstr ""
 
 #: frontend/lib/norent/components/language-toggle.tsx:34
-=======
-#: frontend/lib/ui/language-toggle.tsx:34
->>>>>>> ec602a52
 msgid "Language:"
 msgstr "Idioma:"
 
