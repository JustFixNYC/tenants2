--- conflicted
+++ resolved
@@ -230,11 +230,7 @@
 
 #: frontend/lib/evictionfree/declaration-builder/preview.tsx:34
 msgid "Before you send your hardship declaration form, let's review what will be sent to make sure all the information is correct."
-<<<<<<< HEAD
-msgstr ""
-=======
 msgstr "Before you send your hardship declaration form, let's review what will be sent to make sure all the information is correct."
->>>>>>> b401c409
 
 #: frontend/lib/norent/letter-builder/letter-preview.tsx:61
 msgid "Before you send your letter, let's review what will be sent to make sure all the information is correct."
@@ -295,11 +291,7 @@
 
 #: frontend/lib/evictionfree/declaration-builder/confirmation.tsx:47
 msgid "Call the Housing Court Answers hotline at <0>212-962-4795</0>."
-<<<<<<< HEAD
-msgstr ""
-=======
 msgstr "Call the Housing Court Answers hotline at <0>212-962-4795</0>."
->>>>>>> b401c409
 
 #: frontend/lib/norent/components/helmet.tsx:55
 #: frontend/lib/norent/homepage.tsx:89
@@ -338,11 +330,7 @@
 
 #: frontend/lib/evictionfree/declaration-builder/covid-impact.tsx:72
 msgid "Check any or all that apply. Note: You <0>must select at least one box</0> in order to qualify for the State's eviction protections."
-<<<<<<< HEAD
-msgstr ""
-=======
 msgstr "Check any or all that apply. Note: You <0>must select at least one box</0> in order to qualify for the State's eviction protections."
->>>>>>> b401c409
 
 #: frontend/lib/norent/letter-builder/know-your-rights.tsx:30
 msgid "Check out these valuable resources for your state:"
@@ -398,11 +386,7 @@
 
 #: frontend/lib/evictionfree/declaration-builder/preview.tsx:26
 msgid "Confirm"
-<<<<<<< HEAD
-msgstr ""
-=======
 msgstr "Confirm"
->>>>>>> b401c409
 
 #: frontend/lib/evictionfree/declaration-builder/create-account.tsx:28
 #: frontend/lib/norent/letter-builder/create-account.tsx:35
@@ -475,11 +459,7 @@
 
 #: frontend/lib/evictionfree/declaration-builder/confirmation.tsx:108
 msgid "Details about your declaration"
-<<<<<<< HEAD
-msgstr ""
-=======
 msgstr "Details about your declaration"
->>>>>>> b401c409
 
 #: frontend/lib/norent/letter-builder/confirmation.tsx:71
 msgid "Details about your latest letter"
@@ -507,11 +487,7 @@
 
 #: frontend/lib/evictionfree/declaration-builder/index-number.tsx:13
 msgid "Do you have a current eviction court case?"
-<<<<<<< HEAD
-msgstr ""
-=======
 msgstr "Do you have a current eviction court case?"
->>>>>>> b401c409
 
 #: frontend/lib/common-steps/ask-city-state.tsx:18
 msgid "Do you live in {0}, {1}?"
@@ -542,11 +518,7 @@
 
 #: frontend/lib/evictionfree/declaration-builder/confirmation.tsx:122
 msgid "Download completed declaration"
-<<<<<<< HEAD
-msgstr ""
-=======
 msgstr "Download completed declaration"
->>>>>>> b401c409
 
 #: common-data/issue-choices.ts:197
 msgid "Drain stoppage"
@@ -558,11 +530,7 @@
 
 #: frontend/lib/evictionfree/declaration-builder/confirmation.tsx:81
 msgid "Due to the COVID-19 pandemic, some offices are closed and may not answer phones."
-<<<<<<< HEAD
-msgstr ""
-=======
 msgstr "Due to the COVID-19 pandemic, some offices are closed and may not answer phones."
->>>>>>> b401c409
 
 #: frontend/lib/norent/components/subscribe.tsx:55
 msgid "ENTER YOUR EMAIL"
@@ -773,11 +741,7 @@
 
 #: frontend/lib/evictionfree/declaration-builder/confirmation.tsx:56
 msgid "Hours of operation: Monday to Friday, 9am - 5pm. Available in English and Spanish."
-<<<<<<< HEAD
-msgstr ""
-=======
 msgstr "Hours of operation: Monday to Friday, 9am - 5pm. Available in English and Spanish."
->>>>>>> b401c409
 
 #: frontend/lib/rh/routes.tsx:250
 msgid "Housing Court Answers"
@@ -818,11 +782,7 @@
 
 #: frontend/lib/evictionfree/declaration-builder/create-account.tsx:37
 msgid "I agree to the <0>Eviction Free NY terms and conditions</0>."
-<<<<<<< HEAD
-msgstr ""
-=======
 msgstr "I agree to the <0>Eviction Free NY terms and conditions</0>."
->>>>>>> b401c409
 
 #: frontend/lib/norent/letter-builder/create-account.tsx:43
 msgid "I agree to the <0>NoRent.org terms and conditions</0>."
@@ -830,11 +790,7 @@
 
 #: frontend/lib/evictionfree/declaration-builder/covid-impact.tsx:87
 msgid "I am experiencing financial hardship due to COVID-19."
-<<<<<<< HEAD
-msgstr ""
-=======
 msgstr "I am experiencing financial hardship due to COVID-19."
->>>>>>> b401c409
 
 #: frontend/lib/start-account-or-login/verify-password.tsx:64
 msgid "I forgot my password"
@@ -850,13 +806,6 @@
 
 #: frontend/lib/evictionfree/declaration-builder/preview.tsx:71
 msgid "I understand I am signing and submitting this form under penalty of law. I know it is against the law to make a statement on this form that I know is false."
-<<<<<<< HEAD
-msgstr ""
-
-#: frontend/lib/evictionfree/declaration-builder/preview.tsx:48
-msgid "I understand that I must comply with all other lawful terms under my tenancy, lease agreement or similar contract."
-msgstr ""
-=======
 msgstr "Entiendo que estoy firmando y enviando este formulario bajo pena de ley. Sé que\n"
 "es ilegal hacer a sabiendas una declaración falsa en este formulario."
 
@@ -864,7 +813,6 @@
 msgid "I understand that I must comply with all other lawful terms under my tenancy, lease agreement or similar contract."
 msgstr "Entiendo que debo cumplir con todos los demás términos legales de mi contrato\n"
 "de alquiler y tenencia o contrato semejante."
->>>>>>> b401c409
 
 #: frontend/lib/norent/data/faqs-content.tsx:160
 msgid "I'm scared. What happens if my landlord retaliates?"
@@ -880,11 +828,7 @@
 
 #: frontend/lib/common-steps/landlord-name-and-contact-types.tsx:29
 msgid "If you feel strongly that this information is incorrect or incomplete, however, you can <0>provide your own details</0>."
-<<<<<<< HEAD
-msgstr ""
-=======
 msgstr "If you feel strongly that this information is incorrect or incomplete, however, you can <0>provide your own details</0>."
->>>>>>> b401c409
 
 #: frontend/lib/rh/routes.tsx:305
 msgid "If you have more questions, please email us at <0/>."
@@ -991,11 +935,7 @@
 
 #: frontend/lib/evictionfree/declaration-builder/confirmation.tsx:65
 msgid "Join the fight to cancel rent"
-<<<<<<< HEAD
-msgstr ""
-=======
 msgstr "Join the fight to cancel rent"
->>>>>>> b401c409
 
 #: frontend/lib/ui/footer.tsx:26
 msgid "JustFix.nyc is a registered 501(c)(3) nonprofit organization."
@@ -1019,19 +959,11 @@
 
 #: frontend/lib/ui/landlord.tsx:36
 msgid "Landlord address"
-<<<<<<< HEAD
-msgstr ""
-
-#: frontend/lib/ui/landlord.tsx:36
-msgid "Landlord name"
-msgstr ""
-=======
 msgstr "Landlord address"
 
 #: frontend/lib/ui/landlord.tsx:36
 msgid "Landlord name"
 msgstr "Landlord name"
->>>>>>> b401c409
 
 #: frontend/lib/common-steps/landlord-email.tsx:37
 msgid "Landlord/management company's email"
@@ -1106,11 +1038,7 @@
 
 #: frontend/lib/evictionfree/declaration-builder/create-account.tsx:19
 msgid "Let’s set you up with an account. An account will enable you to save your information, download your declaration, and more."
-<<<<<<< HEAD
-msgstr ""
-=======
 msgstr "Let’s set you up with an account. An account will enable you to save your information, download your declaration, and more."
->>>>>>> b401c409
 
 #: frontend/lib/norent/letter-builder/create-account.tsx:21
 msgid "Let’s set you up with an account. An account will enable you to save your information, download your letter, and more."
@@ -1264,11 +1192,7 @@
 
 #: frontend/lib/evictionfree/declaration-builder/confirmation.tsx:44
 msgid "Need additional support?"
-<<<<<<< HEAD
-msgstr ""
-=======
 msgstr "Need additional support?"
->>>>>>> b401c409
 
 #: frontend/lib/norent/letter-builder/confirmation.tsx:145
 msgid "Need to send another letter?"
@@ -1480,11 +1404,7 @@
 
 #: frontend/lib/ui/landlord.tsx:67
 msgid "Please enter your landlord's name and contact information below. You can find this information on your lease and/or rent receipts."
-<<<<<<< HEAD
-msgstr ""
-=======
 msgstr "Please enter your landlord's name and contact information below. You can find this information on your lease and/or rent receipts."
->>>>>>> b401c409
 
 #: frontend/lib/norent/letter-builder/letter-preview.tsx:68
 msgid "Please note that your declaration letter will be structured as follows to meet the requirements of California's AB3088 law:"
@@ -1496,11 +1416,7 @@
 
 #: frontend/lib/evictionfree/declaration-builder/preview.tsx:39
 msgid "Preview my declaration"
-<<<<<<< HEAD
-msgstr ""
-=======
 msgstr "Preview my declaration"
->>>>>>> b401c409
 
 #: frontend/lib/norent/letter-builder/letter-preview.tsx:102
 #: frontend/lib/norent/the-letter.tsx:92
@@ -1513,11 +1429,7 @@
 
 #: frontend/lib/evictionfree/declaration-builder/welcome.tsx:9
 msgid "Protect yourself from eviction"
-<<<<<<< HEAD
-msgstr ""
-=======
 msgstr "Protect yourself from eviction"
->>>>>>> b401c409
 
 #: common-data/us-state-choices.ts:104
 msgid "Puerto Rico"
@@ -1629,11 +1541,7 @@
 
 #: frontend/lib/evictionfree/declaration-builder/preview.tsx:77
 msgid "Send"
-<<<<<<< HEAD
-msgstr ""
-=======
 msgstr "Send"
->>>>>>> b401c409
 
 #: frontend/lib/data-driven-onboarding/data-driven-onboarding.tsx:253
 msgid "Send a letter of complaint"
@@ -1682,11 +1590,7 @@
 
 #: frontend/lib/evictionfree/declaration-builder/preview.tsx:14
 msgid "Shall we send your declaration?"
-<<<<<<< HEAD
-msgstr ""
-=======
 msgstr "Shall we send your declaration?"
->>>>>>> b401c409
 
 #: frontend/lib/norent/letter-builder/letter-preview.tsx:18
 msgid "Shall we send your letter?"
@@ -1904,11 +1808,7 @@
 
 #: frontend/lib/evictionfree/declaration-builder/preview.tsx:41
 msgid "These last questions make sure that you understand the limits of the protection granted by this form, and that you answered the previous questions truthfully:"
-<<<<<<< HEAD
-msgstr ""
-=======
 msgstr "These last questions make sure that you understand the limits of the protection granted by this form, and that you answered the previous questions truthfully:"
->>>>>>> b401c409
 
 #: frontend/lib/data-driven-onboarding/data-driven-onboarding.tsx:323
 msgid "Think your apartment may be rent-stabilized? Request its official records."
@@ -1970,11 +1870,7 @@
 
 #: frontend/lib/evictionfree/declaration-builder/routes.tsx:83
 msgid "Unfortunately, this tool is currently only available to individuals who live in the state of New York."
-<<<<<<< HEAD
-msgstr ""
-=======
 msgstr "Unfortunately, this tool is currently only available to individuals who live in the state of New York."
->>>>>>> b401c409
 
 #: frontend/lib/norent/letter-builder/know-your-rights.tsx:38
 msgid "Unfortunately, we do not currently recommend sending a notice of non-payment to your landlord. Sending a notice could put you at risk of harassment."
@@ -2002,11 +1898,7 @@
 
 #: frontend/lib/evictionfree/declaration-builder/covid-impact.tsx:92
 msgid "Vacating the premises and moving into new permanent housing would pose a significant health risk due to COVID-19."
-<<<<<<< HEAD
-msgstr ""
-=======
 msgstr "Vacating the premises and moving into new permanent housing would pose a significant health risk due to COVID-19."
->>>>>>> b401c409
 
 #: frontend/lib/start-account-or-login/verify-phone-number.tsx:22
 msgid "Verification code"
@@ -2026,11 +1918,7 @@
 
 #: frontend/lib/evictionfree/declaration-builder/confirmation.tsx:76
 msgid "View list of organizations"
-<<<<<<< HEAD
-msgstr ""
-=======
 msgstr "View list of organizations"
->>>>>>> b401c409
 
 #: frontend/lib/norent/letter-builder/letter-preview.tsx:105
 msgid "View this letter as a PDF"
@@ -2082,17 +1970,6 @@
 
 #: frontend/lib/evictionfree/declaration-builder/routes.tsx:28
 msgid "We'll include this information in your hardship declaration form."
-<<<<<<< HEAD
-msgstr ""
-
-#: frontend/lib/evictionfree/declaration-builder/index-number.tsx:33
-msgid "We'll need to add your case's index number to your declaration."
-msgstr ""
-
-#: frontend/lib/evictionfree/declaration-builder/routes.tsx:51
-msgid "We'll use this information to email you a copy of your hardship declaration form."
-msgstr ""
-=======
 msgstr "We'll include this information in your hardship declaration form."
 
 #: frontend/lib/evictionfree/declaration-builder/index-number.tsx:33
@@ -2102,7 +1979,6 @@
 #: frontend/lib/evictionfree/declaration-builder/routes.tsx:51
 msgid "We'll use this information to email you a copy of your hardship declaration form."
 msgstr "We'll use this information to email you a copy of your hardship declaration form."
->>>>>>> b401c409
 
 #: frontend/lib/norent/letter-builder/ask-email.tsx:10
 msgid "We'll use this information to email you a copy of your letter."
@@ -2114,20 +1990,12 @@
 
 #: frontend/lib/evictionfree/declaration-builder/routes.tsx:75
 msgid "We'll use this information to send your hardship declaration form via certified mail for free."
-<<<<<<< HEAD
-msgstr ""
-=======
 msgstr "We'll use this information to send your hardship declaration form via certified mail for free."
->>>>>>> b401c409
 
 #: frontend/lib/evictionfree/declaration-builder/routes.tsx:65
 #: frontend/lib/evictionfree/declaration-builder/routes.tsx:70
 msgid "We'll use this information to send your hardship declaration form."
-<<<<<<< HEAD
-msgstr ""
-=======
 msgstr "We'll use this information to send your hardship declaration form."
->>>>>>> b401c409
 
 #: frontend/lib/norent/letter-builder/landlord-email.tsx:5
 #: frontend/lib/norent/letter-builder/landlord-mailing-address.tsx:8
@@ -2182,19 +2050,11 @@
 
 #: frontend/lib/evictionfree/declaration-builder/covid-impact.tsx:11
 msgid "What does “financial hardship” mean?"
-<<<<<<< HEAD
-msgstr ""
-
-#: frontend/lib/evictionfree/declaration-builder/covid-impact.tsx:58
-msgid "What does “significant health risk” mean?"
-msgstr ""
-=======
 msgstr "What does “financial hardship” mean?"
 
 #: frontend/lib/evictionfree/declaration-builder/covid-impact.tsx:58
 msgid "What does “significant health risk” mean?"
 msgstr "What does “significant health risk” mean?"
->>>>>>> b401c409
 
 #: frontend/lib/norent/data/faqs-content.tsx:357
 msgid "What happens after I send this letter?"
@@ -2252,11 +2112,7 @@
 
 #: frontend/lib/evictionfree/declaration-builder/covid-impact.tsx:70
 msgid "Which hardship situation applies to you?"
-<<<<<<< HEAD
-msgstr ""
-=======
 msgstr "Which hardship situation applies to you?"
->>>>>>> b401c409
 
 #: frontend/lib/norent/letter-builder/confirmation.tsx:94
 msgid "While you wait for your landlord to respond, gather as much documentation as you can. This can include a letter from your employer, receipts, doctor’s notes etc."
@@ -2328,11 +2184,7 @@
 
 #: frontend/lib/evictionfree/declaration-builder/create-account.tsx:30
 msgid "Yes, JustFix.nyc, Right to Counsel NYC Coalition, and Housing Justice for All can text me to follow up about my housing issues."
-<<<<<<< HEAD
-msgstr ""
-=======
 msgstr "Yes, JustFix.nyc, Right to Counsel NYC Coalition, and Housing Justice for All can text me to follow up about my housing issues."
->>>>>>> b401c409
 
 #: frontend/lib/pages/logout-alt-page.tsx:25
 msgid "Yes, Sign Out"
@@ -2364,19 +2216,11 @@
 
 #: frontend/lib/evictionfree/declaration-builder/routes.tsx:81
 msgid "You don't live in New York"
-<<<<<<< HEAD
-msgstr ""
-
-#: frontend/lib/ui/landlord.tsx:81
-msgid "You have chosen to overwrite the landlord recommended by JustFix.nyc. Please provide your own details below, or <0>use the recommended landlord \"{0}\"</0>."
-msgstr ""
-=======
 msgstr "You don't live in New York"
 
 #: frontend/lib/ui/landlord.tsx:81
 msgid "You have chosen to overwrite the landlord recommended by JustFix.nyc. Please provide your own details below, or <0>use the recommended landlord \"{0}\"</0>."
 msgstr "You have chosen to overwrite the landlord recommended by JustFix.nyc. Please provide your own details below, or <0>use the recommended landlord \"{0}\"</0>."
->>>>>>> b401c409
 
 #: frontend/lib/norent/letter-builder/menu.tsx:28
 msgid "You most recently sent a letter on {0}."
@@ -2392,11 +2236,7 @@
 
 #: frontend/lib/evictionfree/declaration-builder/confirmation.tsx:94
 msgid "You've sent your hardship declaration"
-<<<<<<< HEAD
-msgstr ""
-=======
 msgstr "You've sent your hardship declaration"
->>>>>>> b401c409
 
 #: frontend/lib/norent/letter-builder/confirmation.tsx:38
 #: frontend/lib/norent/letter-builder/confirmation.tsx:45
@@ -2441,19 +2281,11 @@
 
 #: frontend/lib/evictionfree/declaration-builder/index-number.tsx:38
 msgid "Your case's index number"
-<<<<<<< HEAD
-msgstr ""
-
-#: frontend/lib/evictionfree/declaration-builder/preview.tsx:32
-msgid "Your declaration is ready to send!"
-msgstr ""
-=======
 msgstr "Your case's index number"
 
 #: frontend/lib/evictionfree/declaration-builder/preview.tsx:32
 msgid "Your declaration is ready to send!"
 msgstr "Your declaration is ready to send!"
->>>>>>> b401c409
 
 #: frontend/lib/common-steps/ask-email.tsx:10
 msgid "Your email address"
@@ -2533,45 +2365,6 @@
 
 #: frontend/lib/evictionfree/declaration-builder/confirmation.tsx:95
 msgid "evictionfree.declarationHasBeenSent"
-<<<<<<< HEAD
-msgstr ""
-
-#: frontend/lib/evictionfree/declaration-builder/covid-impact.tsx:13
-msgid "evictionfree.financialHardshipExplainer1"
-msgstr ""
-
-#: frontend/lib/evictionfree/declaration-builder/covid-impact.tsx:20
-msgid "evictionfree.financialHardshipExplainer2"
-msgstr ""
-
-#: frontend/lib/evictionfree/declaration-builder/confirmation.tsx:68
-msgid "evictionfree.getInvolvedWithCBO"
-msgstr ""
-
-#: frontend/lib/evictionfree/declaration-builder/welcome.tsx:12
-msgid "evictionfree.introductionToDeclarationFormSteps"
-msgstr ""
-
-#: frontend/lib/evictionfree/declaration-builder/confirmation.tsx:30
-msgid "evictionfree.landlordRetaliationWarning"
-msgstr ""
-
-#: frontend/lib/evictionfree/declaration-builder/preview.tsx:54
-msgid "evictionfree.legalAgreementCheckboxOnFees"
-msgstr ""
-
-#: frontend/lib/evictionfree/declaration-builder/preview.tsx:63
-msgid "evictionfree.legalAgreementCheckboxOnNewProtections"
-msgstr ""
-
-#: frontend/lib/evictionfree/declaration-builder/welcome.tsx:23
-msgid "evictionfree.outlineOfDeclarationFormSteps"
-msgstr ""
-
-#: frontend/lib/evictionfree/declaration-builder/covid-impact.tsx:60
-msgid "evictionfree.significantHealthRiskExplainer"
-msgstr ""
-=======
 msgstr "<0>Your hardship declaration form has been sent to your landlord via {deliveryMethodToLandlord}. A copy of the declaration has also been sent to your local court via email in order to ensure they have it on record if your landlord attempts to initiate an eviction case.</0><1>Check your email for a message containing a copy of your declaration and additional important information on next steps.</1>"
 
 #: frontend/lib/evictionfree/declaration-builder/covid-impact.tsx:13
@@ -2609,7 +2402,6 @@
 #: frontend/lib/evictionfree/declaration-builder/covid-impact.tsx:60
 msgid "evictionfree.significantHealthRiskExplainer"
 msgstr "This means you or one or more members of your household have an increased risk for severe illness or death from COVID-19 due to being over the age of sixty-five, having a disability or having an underlying medical condition, which may include but is not limited to being immunocompromised."
->>>>>>> b401c409
 
 #: frontend/lib/data-driven-onboarding/data-driven-onboarding.tsx:165
 msgid "justfix.DdoMayNeedHpdRegistration"
