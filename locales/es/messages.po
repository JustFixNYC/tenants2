--- conflicted
+++ resolved
@@ -1492,15 +1492,11 @@
 msgid "JustFix can text me to follow up about my housing issues."
 msgstr ""
 
-<<<<<<< HEAD
 #: frontend/lib/ui/footer.tsx:27
 msgid "JustFix is a registered 501(c)(3) nonprofit organization."
 msgstr ""
 
 #: frontend/lib/laletterbuilder/letter-builder/my-letters.tsx:110
-=======
-#: frontend/lib/laletterbuilder/letter-builder/my-letters.tsx:113
->>>>>>> 0b2ba56e
 msgid "JustFix is preparing your letter"
 msgstr ""
 
