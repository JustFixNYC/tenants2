--- conflicted
+++ resolved
@@ -140,11 +140,7 @@
 
 #: frontend/lib/evictionfree/homepage.tsx:224
 msgid "After sending your hardship declaration form, connect with local organizing groups to get involved in the fight to make New York eviction free, cancel rent, and more!"
-<<<<<<< HEAD
 msgstr "Después de enviar tu formulario de declaración de penuria, ¡conecta con grupos de organizadores locales para involucrarte en la lucha para que el estado de Nueva York sea libre de desalojos, cancelar alquiler, y mucho más!"
-=======
-msgstr ""
->>>>>>> 9a725f9c
 
 #: frontend/lib/norent/homepage.tsx:293
 msgid "After sending your letter, we can connect you to <0>local groups</0> to organize for greater demands with other tenants."
@@ -210,11 +206,7 @@
 
 #: frontend/lib/evictionfree/homepage.tsx:50
 msgid "Automatically fill in your landlord's information based on your address if you live in New York City"
-<<<<<<< HEAD
 msgstr "Rellena automáticamente la información del dueño de tu edificio en base a tu dirección si vives en la ciudad de Nueva York"
-=======
-msgstr ""
->>>>>>> 9a725f9c
 
 #: frontend/lib/ui/buttons.tsx:38
 msgid "Back"
@@ -668,29 +660,17 @@
 
 #: frontend/lib/evictionfree/homepage.tsx:221
 msgid "Fight to #CancelRent"
-<<<<<<< HEAD
 msgstr "Lucha para #CancelarLaRenta"
-=======
-msgstr ""
->>>>>>> 9a725f9c
 
 #: frontend/lib/evictionfree/homepage.tsx:24
 #: frontend/lib/evictionfree/site.tsx:37
 #: frontend/lib/evictionfree/site.tsx:41
 msgid "Fill out my form"
-<<<<<<< HEAD
 msgstr "Rellena mi formulario"
 
 #: frontend/lib/evictionfree/homepage.tsx:47
 msgid "Fill out your hardship declaration form online."
 msgstr "Rellena en línea tu formulario de declaración de penuria."
-=======
-msgstr ""
-
-#: frontend/lib/evictionfree/homepage.tsx:47
-msgid "Fill out your hardship declaration form online."
-msgstr ""
->>>>>>> 9a725f9c
 
 #: frontend/lib/norent/letter-builder/confirmation.tsx:107
 msgid "Find out more"
@@ -711,19 +691,11 @@
 
 #: frontend/lib/evictionfree/homepage.tsx:153
 msgid "For New York State tenants"
-<<<<<<< HEAD
 msgstr "Para los inquilinos del estado de Nueva York"
 
 #: frontend/lib/evictionfree/homepage.tsx:185
 msgid "For tenants by tenants"
 msgstr "Para inquilinos por inquilinos"
-=======
-msgstr ""
-
-#: frontend/lib/evictionfree/homepage.tsx:185
-msgid "For tenants by tenants"
-msgstr ""
->>>>>>> 9a725f9c
 
 #: frontend/lib/norent/homepage.tsx:218
 msgid "Free Certified Mail"
@@ -1208,11 +1180,7 @@
 
 #: frontend/lib/evictionfree/homepage.tsx:86
 msgid "Made by non-profits <0>Right to Counsel NYC Coalition</0>, <1>Housing Justice for All</1>, and <2>JustFix.nyc</2>"
-<<<<<<< HEAD
 msgstr "Fabricado por las organizaciones sin fines de lucro <0>Right to Counsel NYC Coalition</0>, <1>Housing Justice for All</1>, y <2>JustFix.nyc</2>"
-=======
-msgstr ""
->>>>>>> 9a725f9c
 
 #: frontend/lib/ui/footer.tsx:35
 msgid "Made with NYC ♥ by the team at <0>JustFix.nyc</0>"
@@ -1315,11 +1283,7 @@
 
 #: frontend/lib/evictionfree/faqs.tsx:19
 msgid "Navigating these laws is confusing. Here are a few <0>frequently asked questions</0> from people who have used our tool:"
-<<<<<<< HEAD
 msgstr "Comprender estas leyes es difícil. Aquí hay algunas <0>preguntas más frecuentes</0> de personas que han utilizado nuestra herramienta:"
-=======
-msgstr ""
->>>>>>> 9a725f9c
 
 #: common-data/us-state-choices.ts:92
 msgid "Nebraska"
@@ -1715,19 +1679,11 @@
 
 #: frontend/lib/evictionfree/homepage.tsx:59
 msgid "Send your form by USPS Certified Mail for free to your landlord"
-<<<<<<< HEAD
 msgstr "Envía tu declaración por correo certificado \"USPS Certified Mail\" de forma gratuita al dueño de tu edificio"
 
 #: frontend/lib/evictionfree/homepage.tsx:56
 msgid "Send your form by email to your landlord and the courts"
 msgstr "Envía tu declaración por correo electrónico al dueño de tu edificio y a los tribunales"
-=======
-msgstr ""
-
-#: frontend/lib/evictionfree/homepage.tsx:56
-msgid "Send your form by email to your landlord and the courts"
-msgstr ""
->>>>>>> 9a725f9c
 
 #: frontend/lib/norent/homepage.tsx:41
 msgid "Send your letter by certified mail for free"
@@ -1978,11 +1934,7 @@
 
 #: frontend/lib/evictionfree/homepage.tsx:167
 msgid "The protections outlined by NY state law apply to you regardless of immigration status."
-<<<<<<< HEAD
 msgstr "Las protecciones que la ley del estado de Nueva York te proporcionan te aplican independientemente de tu estado migratorio."
-=======
-msgstr ""
->>>>>>> 9a725f9c
 
 #: frontend/lib/pages/redirect-to-english-page.tsx:11
 msgid "The webpage that you want to access is only available in English."
@@ -2006,11 +1958,7 @@
 
 #: frontend/lib/common-steps/landlord-name-and-contact-types.tsx:28
 msgid "This information seems wrong. Can I change it?"
-<<<<<<< HEAD
 msgstr "Esta información parece incorrecta. ¿Puedo cambiarla?"
-=======
-msgstr ""
->>>>>>> 9a725f9c
 
 #: frontend/lib/common-steps/landlord-email.tsx:19
 msgid "This is optional."
@@ -2312,13 +2260,6 @@
 msgid "Where do I find my case's index number?"
 msgstr "¿Dónde encuentro el número de índice de mi caso?"
 
-<<<<<<< HEAD
-=======
-#: frontend/lib/evictionfree/declaration-builder/index-number.tsx:42
-msgid "Where do I find my case's index number?"
-msgstr ""
-
->>>>>>> 9a725f9c
 #: frontend/lib/common-steps/landlord-name-and-contact-types.tsx:53
 msgid "Where do I find this information?"
 msgstr "¿Dónde encuentro esta información?"
@@ -2392,11 +2333,7 @@
 
 #: frontend/lib/evictionfree/homepage.tsx:42
 msgid "With this free tool, you can"
-<<<<<<< HEAD
 msgstr "Con esta herramienta gratuita, puedes"
-=======
-msgstr ""
->>>>>>> 9a725f9c
 
 #: common-data/us-state-choices.ts:116
 msgid "Wyoming"
@@ -2450,11 +2387,7 @@
 
 #: frontend/lib/evictionfree/homepage.tsx:75
 msgid "You can use this website to send a hardship declaration form to your landlord and local courts— putting your eviction case on hold until May 1st, 2021."
-<<<<<<< HEAD
 msgstr "Puedes utilizar este sitio web para enviar un formulario de declaración de penurias al dueño de tu edificio y a los tribunales locales — deteniendo tu caso de desalojo hasta el 1 de mayo, 2021."
-=======
-msgstr ""
->>>>>>> 9a725f9c
 
 #: frontend/lib/norent/letter-builder/error-pages.tsx:10
 msgid "You can't send any more letters"
@@ -2539,11 +2472,7 @@
 
 #: frontend/lib/evictionfree/declaration-builder/index-number.tsx:43
 msgid "Your index number can be found at the top of Postcard or Notice of Petition from housing court. <0>They look like this:</0>"
-<<<<<<< HEAD
 msgstr "El número de índice de tu caso lo encuentras en la parte superior de la tarjeta de Postal o Aviso de Petition de la corte de viviendas. <0>Se ven así:</0>"
-=======
-msgstr ""
->>>>>>> 9a725f9c
 
 #: frontend/lib/data-driven-onboarding/data-driven-onboarding.tsx:212
 msgid "Your landlord is associated with {buildings, plural, one {one building} other {# buildings}}."
@@ -2619,19 +2548,11 @@
 
 #: frontend/lib/evictionfree/about.tsx:19
 msgid "evictionfree.aboutPage1"
-<<<<<<< HEAD
 msgstr "Una nueva ley estatal, aprobada a finales de 2020, permite a la mayoría de los inquilinos detener su caso de desalojo hasta el 1 de mayo, 2021, si cumplimentan un formulario de “Declaración de Penuria”. Sin embargo, esta ley carga la responsabilidad de averiguar cómo hacerlo a los inquilinos y no facilita el acceso al ejercicio de sus derechos."
 
 #: frontend/lib/evictionfree/about.tsx:29
 msgid "evictionfree.aboutPage2"
 msgstr "Nuestro sitio web ayuda a los inquilinos a presentar este formulario de declaración de dificultades con total tranquilidad: enviándolo por correo certificado de USPS y por correo electrónico gratuito a todas las entidades necesarias (el dueño de tu edificio y los tribunales) para garantizar la protección. Y dado que la ley no va lo suficientemente lejos para proteger a la gente más allá del 1 de mayo, nuestra herramienta conecta a los inquilinos con el movimiento de inquilinos más grande para que podamos #CancelRent."
-=======
-msgstr ""
-
-#: frontend/lib/evictionfree/about.tsx:29
-msgid "evictionfree.aboutPage2"
-msgstr ""
->>>>>>> 9a725f9c
 
 #: frontend/lib/evictionfree/data/faqs-content.tsx:171
 msgid "evictionfree.deadlineFaq"
@@ -2755,11 +2676,7 @@
 
 #: frontend/lib/common-steps/landlord-name-and-contact-types.tsx:29
 msgid "justfix.commonWarningAboutChangingLandlordDetails"
-<<<<<<< HEAD
 msgstr "Si recibes documentos relacionados con el alquiler desde una dirección diferente, o si el dueño de tu edificio te ha dado instrucciones de usar una dirección diferente para vuestra correspondencia, puedes <0>proporcionar tus propios datos.</0> Sin embargo, sólo debes usar una dirección distinta a la que te sugerimos si tienes la certeza absoluta de que es correcta — es más seguro usar la dirección oficial que el dueño de tu edificio ha registrado con la ciudad."
-=======
-msgstr ""
->>>>>>> 9a725f9c
 
 #: frontend/lib/data-driven-onboarding/data-driven-onboarding.tsx:337
 msgid "justfix.ddoEfnycCovidMessage"
