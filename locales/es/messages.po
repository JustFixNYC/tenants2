msgid ""
msgstr ""
"POT-Creation-Date: 2020-05-05 12:34+0000\n"
"Mime-Version: 1.0\n"
"Content-Type: text/plain; charset=UTF-8\n"
"Content-Transfer-Encoding: 8bit\n"
"X-Generator: @lingui/cli\n"
"X-Crowdin-SourceKey: msgstr\n"
"Language: es\n"
"Project-Id-Version: tenants2\n"
"Report-Msgid-Bugs-To: \n"
"PO-Revision-Date: 2021-10-06 17:47\n"
"Last-Translator: \n"
"Language-Team: Spanish\n"
"Plural-Forms: nplurals=2; plural=(n != 1);\n"
"X-Crowdin-Project: tenants2\n"
"X-Crowdin-Project-ID: 402800\n"
"X-Crowdin-Language: es-ES\n"
"X-Crowdin-File: /master/locales/en/messages.po\n"
"X-Crowdin-File-ID: 40\n"

#. This is used when showing the translation of English content in the user's language. It should be localized to use the name of the language itself, e.g. 'Spanish translation'.
#: frontend/lib/ui/cross-language.tsx:8
msgid "(Name of your language) translation"
msgstr "Traducción en español"

#: frontend/lib/norent/letter-builder/letter-preview.tsx:123
msgid "(Note: the email will be sent in English)"
msgstr "(Nota: tenga en cuenta que el correo electrónico se enviará en inglés)"

#: frontend/lib/rh/routes.tsx:223
msgid "(Note: the request will be sent in English)"
msgstr "(Nota: tenga en cuenta que la solicitud se enviará en inglés)"

#: frontend/lib/norent/letter-builder/rent-periods.tsx:23
msgid "(only for City of Los Angeles residents)"
<<<<<<< HEAD
msgstr "(solo para residentes de la ciudad de Los Angeles)"
=======
msgstr ""
>>>>>>> 3844d9d5

#: frontend/lib/forms/optionalize-label.ts:7
msgid "(optional)"
msgstr "(opcional)"

#: frontend/lib/rh/routes.tsx:39
msgid "*Division of Housing and Community Renewal"
msgstr "*División de Vivienda y Renovación de la Comunidad"

#: frontend/lib/norent/homepage.tsx:185
msgid "8 Minutes"
msgstr "8 minutos"

#: frontend/lib/pages/cross-site-terms-opt-in.tsx:33
msgid "<0/> makes use of a <1/> and <2/>, which you can review."
msgstr "<0/> usa una <1/> y unos <2/>, que puedes revisar."

#: frontend/lib/norent/letter-content.tsx:15
msgid "<0>Declaration of COVID-19 Related Financial Distress</0><1/>Compliant with Code of Civil Procedure Section 1179.02, AB832, COVID-19 Tenant Relief Act"
msgstr "<0>Declaración de Complicaciones Financieras Relacionadas con el COVID-19</0><1/>Conforme con la Sección 1179.02, AB832, de la Ley de Alivio de Inquilinos COVID-19"

#: frontend/lib/data-driven-onboarding/data-driven-onboarding.tsx:405
msgid "<0>Free tools for you to fight for a safe and healthy home</0><1>Enter your address to learn more.</1>"
msgstr "<0>Herramientas gratuitas para luchar por un hogar seguro y saludable</0><1>Introduce tu dirección para saber más.</1>"

#: frontend/lib/norent/letter-email-to-user.tsx:255
msgid "<0>Hello {0},</0><1>You've sent your NoRent letter. Attached to this email is a PDF copy for your records.</1>"
msgstr "<0>Hola {0},</0><1>Has enviado tu carta de NoRent. Aquí tienes una copia PDF para tus archivos adjunta a este correo electrónico.</1>"

#: frontend/lib/norent/data/faqs-content.tsx:389
msgid "<0>If your landlord is trying to illegally evict you, reach out to legal assistance at <1/> immediately.</0>"
msgstr "<0>Si el dueño de tu edificio te está intentando desalojar de forma ilegal, contacta con asistencia legal en <1/> inmediatamente.</0>"

#: frontend/lib/norent/data/faqs-content.tsx:114
msgid "<0>If you’re facing an emergency, you can find further legal assistance in your state at <1/>.</0>"
msgstr "<0>Si te enfrentas a una emergencia, puede encontrar asistencia legal adicional en tu estado en <1/>.</0>"

#: frontend/lib/norent/data/faqs-content.tsx:192
#: frontend/lib/norent/data/faqs-content.tsx:200
msgid "<0>No, you can use this website to send a letter to your landlord via email or USPS mail. You do not have to pay for the letter to be mailed.</0>"
msgstr "<0>No, puedes utilizar este sitio web para enviar una carta al dueño de tu edificio por correo electrónico o correo postal vía USPS. No tienes que pagar para que la carta sea enviada por correo postal.</0>"

#: frontend/lib/norent/components/footer.tsx:51
msgid "<0>NoRent</0> <1>brought to you by JustFix.nyc</1>"
msgstr "<0>NoRent</0> <1>es proporcionado por JustFix.nyc</1>"

#: frontend/lib/norent/components/letter-counter.tsx:15
msgid "<0>NoRent</0> <1>letters sent by tenants across the USA</1><2>Since April 2020</2>"
msgstr "<0>NoRent</0> <1>cartas de enviadas por inquilinos en todo Estados Unidos (EEUU)</1><2>Desde Abril del 2020</2>"

#: frontend/lib/norent/letter-content.tsx:22
msgid "<0>Notice of COVID-19 impact on rent</0><1/>at <2/>"
msgstr "<0>Aviso de impacto del COVID-19 en la renta</0><1/>en <2/>"

#. heading of formal letter
#: frontend/lib/util/letter-content-util.tsx:40
msgid "<0>To</0><1/><2>From</2><3/>"
msgstr "<0>De</0><1/><2>Hasta</2><3/>"

#: frontend/lib/norent/letter-builder/rent-periods.tsx:48
msgid "<0>We aren't including months that you have already informed your landlord about in previous letters.</0>"
msgstr "<0>No incluimos meses en los que ya has informado al dueño de tu edificio anteriormente.</0>"

#: frontend/lib/norent/data/faqs-content.tsx:173
#: frontend/lib/norent/data/faqs-content.tsx:180
msgid "<0>Yes, this is a free website created by 501(c)3 non-profit organizations across the United States.</0>"
msgstr "<0>Sí, este es un sitio web gratuito creado por organizaciones sin fines de lucro, con exención tributaria 501(c)(3), en todo Estados Unidos (EEUU).</0>"

#: frontend/lib/norent/letter-builder/post-signup-no-protections.tsx:8
msgid "<0>Your account is set up.</0><1>We do not currently recommend sending this notice of non-payment to your landlord. <2/></1>"
msgstr "<0>Tu cuenta está configurada.</0><1>Actualmente, no recomendamos enviar esta notificación de falta de pago al dueño o manager de tu edificio. <2/></1>"

#: frontend/lib/evictionfree/declaration-email-to-user.tsx:40
msgid "A PDF of your form is attached to this email. Please save a copy for your records."
msgstr "Adjunto a este correo electrónico encontrarás un PDF de tu formulario. Conserva una copia para tus archivos."

#: frontend/lib/evictionfree/declaration-builder/confirmation.tsx:189
msgid "A copy of the declaration has also been sent to your local court via email in order to ensure they have it on record if your landlord attempts to initiate an eviction case."
msgstr "También se ha enviado una copia de la declaración al tribunal de tu localidad por correo electrónico con el fin de asegurarse de que conste en acta si tu propietario intenta iniciar un caso de desalojo."

#: frontend/lib/evictionfree/declaration-email-to-user.tsx:30
msgid "A hard copy of your form has also been mailed to your landlord via USPS mail. You can also track the delivery of your hard copy form using USPS Tracking:"
msgstr "También se le envió una copia impresa de tu formulario al dueño de tu edificio por correo de USPS. También puedes dar seguimiento a la entrega de tu formulario impreso utilizando el seguimiento de correspondencia de USPS:"

#: frontend/lib/norent/homepage.tsx:103
msgid "A national tool by non-profit <0>JustFix.nyc</0>"
msgstr "Una herramienta nacional por <0>JustFix.nyc</0>, organización sin fines de lucro"

#: frontend/lib/evictionfree/about.tsx:36
#: frontend/lib/evictionfree/about.tsx:41
#: frontend/lib/evictionfree/site.tsx:74
#: frontend/lib/norent/about.tsx:48
#: frontend/lib/norent/about.tsx:53
#: frontend/lib/norent/components/footer.tsx:40
#: frontend/lib/norent/site.tsx:37
msgid "About"
msgstr "Acerca de"

#: frontend/lib/data-driven-onboarding/data-driven-onboarding.tsx:361
msgid "Actions"
msgstr "Acciones"

#: frontend/lib/common-steps/ask-national-address.tsx:101
#: frontend/lib/forms/address-and-borough-form-field.tsx:9
msgid "Address"
msgstr "Dirección"

#: frontend/lib/evictionfree/data/faqs-content.tsx:18
#: frontend/lib/evictionfree/data/faqs-content.tsx:32
#: frontend/lib/evictionfree/data/faqs-content.tsx:46
#: frontend/lib/evictionfree/data/faqs-content.tsx:60
#: frontend/lib/evictionfree/data/faqs-content.tsx:75
msgid "Address:"
msgstr "Dirección:"

#: frontend/lib/norent/data/faqs-content.tsx:11
msgid "After Sending Your Letter"
msgstr "Después de enviar tu carta"

#: frontend/lib/evictionfree/homepage.tsx:274
msgid "After sending your hardship declaration form, connect with local organizing groups to get involved in the fight to make New York eviction free!"
msgstr "Después de enviar tu formulario de declaración de penuria, ¡conecta con grupos de organizadores locales para involucrarte en la lucha para que el estado de Nueva York sea libre de desalojos!"

#: frontend/lib/norent/homepage.tsx:296
msgid "After sending your letter, we can connect you to <0>local groups</0> to organize for greater demands with other tenants."
msgstr "Después de enviar tu carta, podemos conectarte con <0>grupos locales</0> para que te organizes con tus vecinos para hacer mayores demandas y ejercer tus derechos."

#: frontend/lib/evictionfree/declaration-builder/preview.tsx:23
#: frontend/lib/norent/letter-builder/letter-preview.tsx:20
msgid "After this step, you cannot go back to make changes. But don’t worry, we’ll explain what to do next."
msgstr "Después de este paso, no puedes volver a hacer cambios. Pero no te preocupes, te explicaremos qué hacer después de enviar la carta."

#: frontend/lib/norent/homepage.tsx:221
msgid "After you’ve reviewed your letter, we send it to your landlord on your behalf by email and by certified mail, depending on the contact information that you provide us."
msgstr "Después de que hayas revisado tu carta, la enviaremos a tu arrendador por correo electrónico y por correo certificado, según la información de contacto que nos hayas proporcionado."

#: frontend/lib/evictionfree/declaration-builder/agree-to-legal-terms.tsx:11
msgid "Agree to the state’s legal terms"
msgstr "Aceptar los términos legales del estado"

#: common-data/us-state-choices.ts:66
msgid "Alabama"
msgstr "Alabama"

#: frontend/lib/pages/not-found.tsx:12
msgid "Alas."
msgstr "Mecachis."

#: common-data/us-state-choices.ts:65
msgid "Alaska"
msgstr "Alaska"

#: frontend/lib/norent/components/subscribe.tsx:34
msgid "All set! Thanks for subscribing!"
msgstr "¡Todo listo! ¡Gracias por suscribirte!"

#: frontend/lib/norent/homepage.tsx:188
msgid "Answer a few questions about yourself and your landlord or management company. It'll take no more than 8 minutes."
msgstr "Contesta algunas preguntas sobre ti y sobre el dueño o manager de tu edificio. Tardarás menos de 8 minutos."

#: frontend/lib/evictionfree/faqs.tsx:21
msgid "Any questions?"
msgstr "Tienes preguntas?"

#: common-data/issue-choices.ts:151
msgid "Apartment needs painting"
msgstr "El apartamento necesita pintura"

#: frontend/lib/forms/apt-number-form-fields.tsx:13
#: frontend/lib/rh/routes.tsx:127
msgid "Apartment number"
msgstr "Número de apartamento"

#: frontend/lib/evictionfree/declaration-builder/confirmation.tsx:104
msgid "Apply for ERAP Online"
msgstr "Solicitar ERAP en línea"

#: frontend/lib/norent/data/state-localized-resources.tsx:6
msgid "Apply for Rental Assistance. Qualifying renters are eligible for 100% of rent and utilities owed."
msgstr "Aplique para asistencia de renta. Los inquilinos que califiquen ahora son elegibles para recibir el 100% de la renta y los servicios públicos adeudados."

#: frontend/lib/pages/logout-alt-page.tsx:16
msgid "Are you sure you want to log out?"
msgstr "¿Estás seguro de que quieres cerrar la sesión?"

#: frontend/lib/common-steps/ask-national-address.tsx:46
msgid "Are you sure you want to proceed with the following address?"
msgstr "¿Seguro que quieres continuar con la siguiente dirección?"

#: common-data/us-state-choices.ts:67
msgid "Arizona"
msgstr "Arizona"

#: common-data/us-state-choices.ts:68
msgid "Arkansas"
msgstr "Arkansas"

#: frontend/lib/evictionfree/homepage.tsx:78
msgid "Automatically fill in your landlord's information based on your address if you live in New York City"
msgstr "Rellena automáticamente la información del dueño de tu edificio en base a tu dirección si vives en la ciudad de Nueva York"

#: frontend/lib/evictionfree/about.tsx:31
#: frontend/lib/evictionfree/declaration-builder/confirmation.tsx:70
msgid "Available in English and Spanish."
msgstr "Disponible en Inglés y Español."

#: frontend/lib/ui/buttons.tsx:38
msgid "Back"
msgstr "Atrás"

#: frontend/lib/norent/faqs.tsx:96
msgid "Back to top"
msgstr "Volver al inicio de esta sección"

#: frontend/lib/norent/homepage.tsx:71
msgid "Banning evictions"
msgstr "Prohibir desalojos"

#: common-data/issue-choices.ts:164
#: common-data/issue-choices.ts:179
#: common-data/issue-choices.ts:203
#: common-data/issue-choices.ts:218
msgid "Baseboards defective"
msgstr "Zócalo defectuoso"

#: common-data/issue-choices.ts:237
msgid "Bathtub: cracked tub"
msgstr "Bañera: agrietada"

#: common-data/issue-choices.ts:242
msgid "Bathtub: drain stoppage"
msgstr "Bañera: desagüe atascado"

#: common-data/issue-choices.ts:239
msgid "Bathtub: faucets not installed"
msgstr "Bañera: no hay grifo"

#: common-data/issue-choices.ts:240
msgid "Bathtub: faucets not working"
msgstr "Bañera: grifo no funciona"

#: common-data/issue-choices.ts:238
msgid "Bathtub: leaky faucet"
msgstr "Bañera: grifo con fugas"

#: common-data/issue-choices.ts:241
msgid "Bathtub: pipes leaking"
msgstr "Bañera: tuberías con fugas"

#: frontend/lib/evictionfree/declaration-builder/preview.tsx:41
msgid "Before you send your hardship declaration form, let's review what will be sent to make sure all the information is correct."
msgstr "Antes de enviar tu formulario de declaración de penuria, revisemos lo que se enviará para asegurarnos de que toda la información es correcta."

#: frontend/lib/norent/letter-builder/letter-preview.tsx:61
msgid "Before you send your letter, let's review what will be sent to make sure all the information is correct."
msgstr "Antes de enviar tu carta, revisémosla para asegurarnos de que toda la información es correcta."

#: frontend/lib/norent/the-letter.tsx:56
msgid "Benefit from the eviction protections that local elected officials have put in place, by notifying your landlord of your inability to pay rent for reasons related to COVID-19"
msgstr "Aprovecha las protecciones de desalojo en tu estado notificando al dueño de tu edificio de que no puedes pagar la renta por razones relacionadas con el COVID-19"

#: common-data/issue-choices.ts:262
msgid "Broken/no smoke/Co2 detector"
msgstr "Sin detector de Co2 o humo"

#: frontend/lib/evictionfree/data/faqs-content.tsx:28
msgid "Bronx Housing Court:"
msgstr "Corte de vivienda de Bronx:"

#: frontend/lib/evictionfree/data/faqs-content.tsx:42
msgid "Brooklyn Housing Court:"
msgstr "Corte de vivienda de Brooklyn:"

#: frontend/lib/norent/faqs.tsx:74
msgid "Browse the FAQs"
msgstr "Explora las preguntas frecuentes"

#: common-data/issue-choices.ts:259
msgid "Bug infestation"
msgstr "Infestación de insectos"

#: frontend/lib/evictionfree/homepage.tsx:271
msgid "Build Tenant Power"
msgstr "Construir el poder del inquilino"

#: frontend/lib/norent/homepage.tsx:39
msgid "Build a letter using our free letter builder"
msgstr "Crea una carta con nuestro generador de cartas gratis"

#: frontend/lib/norent/components/footer.tsx:31
#: frontend/lib/norent/site.tsx:28
msgid "Build my Letter"
msgstr "Crear mi carta"

#: frontend/lib/norent/homepage.tsx:29
msgid "Build my letter"
msgstr "Crear mi carta"

#: frontend/lib/norent/letter-builder/confirmation.tsx:162
msgid "Build power in numbers"
msgstr "Construye poder común"

#: frontend/lib/norent/letter-builder/welcome.tsx:9
msgid "Build your letter"
msgstr "Crea tu carta"

#: frontend/lib/data-driven-onboarding/data-driven-onboarding.tsx:212
msgid "Buildings in your landlord's portfolio are located in {0, plural, one {one zip code.} other {# zip codes.}}"
msgstr "Los edificios en el portafolio del dueño de tu edificio se encuentran en {0, plural, one {un código postal.} other {# código postales.}}"

#: common-data/issue-choices.ts:155
msgid "Buzzer not working"
msgstr "El timbre del edificio no funciona"

#: frontend/lib/norent/data/faqs-content.tsx:41
msgid "COVID-19 Emergency Tenant Protections & Rent Strikes Map"
msgstr "Mapa de huelgas de renta y protección para inquilinos ante la emergencia generada por el COVID-19"

#: common-data/us-state-choices.ts:69
msgid "California"
msgstr "California"

#: frontend/lib/evictionfree/about.tsx:19
#: frontend/lib/evictionfree/declaration-builder/confirmation.tsx:60
msgid "Call the Housing Court Answers hotline at <0>212-962-4795</0>."
msgstr "Llame a la línea directa de Housing Court Answers en el <0>212-962-4795</0>."

#: frontend/lib/evictionfree/data/faqs-content.tsx:202
msgid "Can I see what forms I’m sending before I fill them out?"
msgstr "¿Puedo ver qué formularios voy a enviar antes de llenarlos?"

#: frontend/lib/evictionfree/data/faqs-content.tsx:155
msgid "Can my landlord challenge my hardship declaration?"
msgstr "¿Es verdad que mi casero puede impugnar la validez de mi declaración de penuria?"

#: frontend/lib/evictionfree/declaration-builder/confirmation.tsx:90
#: frontend/lib/norent/components/helmet.tsx:55
#: frontend/lib/norent/homepage.tsx:89
msgid "Can't pay rent?"
msgstr "¿No puedes pagar la renta?"

#: frontend/lib/forms/clear-anonymous-session-button.tsx:9
msgid "Cancel"
msgstr "Cancelar"

#: frontend/lib/norent/data/state-localized-resources.tsx:25
msgid "Cancel Rent Campaign"
msgstr "Campaña para la Anulación de la Renta"

#: frontend/lib/rh/routes.tsx:135
msgid "Cancel request"
msgstr "Cancelar solicitud"

#: frontend/lib/norent/homepage.tsx:70
msgid "Cancelling rent"
msgstr "Cancelar la renta"

#: common-data/issue-choices.ts:169
#: common-data/issue-choices.ts:184
#: common-data/issue-choices.ts:208
#: common-data/issue-choices.ts:223
msgid "Ceiling falling/fell"
msgstr "Techo colapsado/se colapsa"

#: common-data/issue-choices.ts:170
#: common-data/issue-choices.ts:185
#: common-data/issue-choices.ts:209
#: common-data/issue-choices.ts:224
msgid "Ceiling leaking"
msgstr "Techo gotea"

#: frontend/lib/common-steps/ask-national-address.tsx:91
msgid "Change"
msgstr "Cambiar"

#: frontend/lib/common-steps/ask-national-address.tsx:90
msgid "Change city and state from {cityAndState}"
msgstr "Cambiar ciudad y estado de {cityAndState}"

#: frontend/lib/evictionfree/declaration-builder/covid-impact.tsx:72
msgid "Check any or all that apply. Note: You <0>must select at least one box</0> in order to qualify for the State's eviction protections."
msgstr "Marque cualquiera o todas las casillas que apliquen. Nota: Para calificar para las protecciones de desalojo del Estado <0>debes seleccionar al menos una casilla</0>."

#: frontend/lib/norent/letter-builder/know-your-rights.tsx:33
msgid "Check out these valuable resources for your state:"
msgstr "Explora otros recursos específicos para tu estado:"

#: frontend/lib/evictionfree/declaration-builder/confirmation.tsx:201
msgid "Check your email for a message containing a copy of your declaration and additional important information on next steps."
msgstr "Revisa tu correo electrónico para encontrar un mensaje que contiene una copia de tu declaración e información adicional importante sobre los siguientes pasos."

#: frontend/lib/norent/letter-builder/confirmation.tsx:73
msgid "Check your email for additional important information on next steps."
msgstr "Revisa tu correo electrónico para información importante adicional y siguientes pasos."

#: frontend/lib/norent/homepage.tsx:42
msgid "Cite up-to-date legal ordinances in your letter"
msgstr "Cita ordenanzas legales actuales en tu carta"

#: frontend/lib/common-steps/landlord-mailing-address.tsx:39
msgid "City"
msgstr "Ciudad"

#: frontend/lib/common-steps/ask-national-address.tsx:85
msgid "City and state"
msgstr "Ciudad y estado"

#: frontend/lib/forms/city-and-state-form-field.tsx:15
msgid "City/township/borough"
msgstr "Ciudad/pueblo/municipalidad"

#: frontend/lib/norent/data/faqs-content.tsx:44
msgid "Click here to join MHAction’s movement"
msgstr "Haz clic aquí para unirte al movimiento de MH Action"

#: frontend/lib/norent/letter-builder/confirmation.tsx:185
msgid "Click here to join MHAction’s movement to hold corporate community owners accountable."
msgstr "Haga clic aquí para unirte al movimiento de MH Action y hacer que los propietarios de la comunidad corporativa rindan cuentas."

#: frontend/lib/start-account-or-login/ask-phone-number.tsx:59
msgid "Click here to learn more about our privacy policy."
msgstr "Haga clic aquí para obtener más información sobre nuestra política de privacidad."

#: common-data/issue-choices.ts:143
msgid "Cockroaches"
msgstr "Cucarachas"

#: frontend/lib/norent/homepage.tsx:304
msgid "Collective action is a powerful tool for:"
msgstr "La acción colectiva es una herramienta poderosa para:"

#: common-data/us-state-choices.ts:70
msgid "Colorado"
msgstr "Colorado"

#: frontend/lib/norent/letter-builder/more-letters.tsx:15
msgid "Come back next month to send another letter if you still can't pay rent."
msgstr "Vuelve el mes que viene para enviar otra carta si todavía no puedes pagar la renta."

#: frontend/lib/norent/about.tsx:11
msgid "Community Justice Project"
msgstr "Community Justice Project"

#: frontend/lib/evictionfree/declaration-builder/preview.tsx:33
msgid "Confirm"
msgstr "Confirmar"

#: frontend/lib/start-account-or-login/set-password.tsx:22
msgid "Confirm your new password"
msgstr "Confirma tu nueva contraseña"

#: frontend/lib/common-steps/ask-national-address.tsx:33
#: frontend/lib/common-steps/ask-nyc-address.tsx:23
msgid "Confirming the address"
msgstr "Confirmando la dirección"

#: frontend/lib/common-steps/ask-city-state.tsx:16
msgid "Confirming the city"
msgstr "Confirmando la ciudad"

#: common-data/us-state-choices.ts:71
msgid "Connecticut"
msgstr "Connecticut"

#: frontend/lib/norent/data/faqs-content.tsx:10
msgid "Connecting With Others"
msgstr "Poniéndose en contacto con otros"

#: frontend/lib/evictionfree/declaration-builder/confirmation.tsx:40
#: frontend/lib/norent/letter-builder/confirmation.tsx:140
msgid "Contact a lawyer if your landlord retaliates"
msgstr "Ponte en contacto con un abogado si el dueño de tu edificio toma represalias"

#: frontend/lib/common-steps/error-pages.tsx:19
#: frontend/lib/evictionfree/declaration-builder/error-pages.tsx:18
#: frontend/lib/norent/letter-builder/error-pages.tsx:20
#: frontend/lib/rh/routes.tsx:208
msgid "Continue"
msgstr "Continuar"

#: frontend/lib/rh/routes.tsx:208
msgid "Continue anyway"
msgstr "Aún así continuar"

#: frontend/lib/evictionfree/declaration-builder/error-pages.tsx:11
msgid "Continue to the confirmation page for information about the declaration you sent and next steps you can take."
msgstr "Continúa a la página de confirmación para obtener información sobre la declaración que has enviado y los siguientes pasos que puedes tomar."

#: frontend/lib/norent/letter-builder/error-pages.tsx:13
msgid "Continue to the confirmation page for information about the last letter you sent and next steps you can take."
msgstr "Sigue a la página de confirmación para obtener información sobre la última carta que enviaste y los siguientes pasos que puedes tomar."

#: common-data/issue-choices.ts:191
msgid "Cracked sink"
msgstr "Lavabo agrietado"

#: common-data/issue-choices.ts:160
#: common-data/issue-choices.ts:177
#: common-data/issue-choices.ts:201
#: common-data/issue-choices.ts:216
msgid "Cracked walls"
msgstr "Paredes Agrietadas"

#: frontend/lib/common-steps/create-password.tsx:10
msgid "Create a password"
msgstr "Crea una contraseña"

#. salutation of formal letter
#: frontend/lib/util/letter-content-util.tsx:48
msgid "Dear <0/>,"
msgstr "Estimado/a <0/>,"

#: frontend/lib/norent/homepage.tsx:251
msgid "Dear Landlord/Management."
msgstr "Estimado dueño/manager del edificio."

#: common-data/us-state-choices.ts:72
msgid "Delaware"
msgstr "Delaware"

#: frontend/lib/evictionfree/declaration-builder/confirmation.tsx:208
msgid "Details about your declaration"
msgstr "Detalles sobre tu declaración"

#: frontend/lib/norent/letter-builder/confirmation.tsx:80
msgid "Details about your latest letter"
msgstr "Detalles sobre tu última carta"

#: frontend/lib/ui/footer.tsx:13
msgid "Developed with <0>Law Help Interactive</0>"
msgstr "Desarrollado con <0>Law Help Interactive</0>"

#: common-data/us-state-choices.ts:73
msgid "District of Columbia"
msgstr "Distrito de Columbia"

#: frontend/lib/evictionfree/data/faqs-content.tsx:105
msgid "Do I have to go to the post office to mail my declaration?"
msgstr "¿Tengo que ir a la oficina de correos para enviar mi declaración?"

#: frontend/lib/norent/data/faqs-content.tsx:188
msgid "Do I have to go to the post office to mail my letter?"
msgstr "¿Tengo que ir a la oficina de correos para enviar mi carta?"

#: frontend/lib/norent/letter-email-to-user.tsx:93
msgid "Do I need to send this declaration every month?"
msgstr "¿Necesito enviar esta declaración cada mes?"

#: frontend/lib/norent/letter-email-to-user.tsx:103
msgid "Do I still have to pay my rent?"
msgstr "¿Aún tengo que pagar la renta?"

#: frontend/lib/evictionfree/declaration-builder/index-number.tsx:17
msgid "Do you have a current eviction court case?"
msgstr "¿Tiene usted un caso de desalojo en curso?"

#: frontend/lib/common-steps/ask-city-state.tsx:18
msgid "Do you live in {0}, {1}?"
msgstr "¿Vives en {0}, {1}?"

#: frontend/lib/common-steps/landlord-mailing-address.tsx:20
msgid "Do you still want to mail to:"
msgstr "¿Aún deseas continuar?"

#: frontend/lib/pages/logout-alt-page.tsx:19
msgid "Don’t worry, we’ll save your progress so you’ll be able to come back to your last step when you log back in."
msgstr "No te preocupes, guardaremos tus respuestas para que puedas empezar desde donde te quedaste cuando vuelvas a conectarte."

#: common-data/issue-choices.ts:153
msgid "Door lock not working"
msgstr "Cerradura de la puerta no funciona"

#: common-data/issue-choices.ts:167
#: common-data/issue-choices.ts:182
#: common-data/issue-choices.ts:206
#: common-data/issue-choices.ts:221
msgid "Door not working"
msgstr "Puerta no funciona"

#: common-data/issue-choices.ts:154
msgid "Doorbell not working"
msgstr "El timbre de la casa no funciona"

#: frontend/lib/evictionfree/declaration-builder/confirmation.tsx:223
msgid "Download completed declaration"
msgstr "Descargar declaración completada"

#: common-data/issue-choices.ts:197
msgid "Drain stoppage"
msgstr "Desagüe atascado"

#: common-data/issue-choices.ts:265
msgid "Dryer not working"
msgstr "Secadora no funciona"

#: frontend/lib/evictionfree/declaration-builder/confirmation.tsx:149
msgid "Due to the COVID-19 pandemic, some offices are closed and may not answer phones."
msgstr "Debido a la pandemia del COVID-19, algunas oficinas están cerradas y pueden no contestar a los teléfonos."

#: frontend/lib/norent/components/subscribe.tsx:61
msgid "ENTER YOUR EMAIL"
msgstr "INTRODUCE TU CORREO ELECTRÓNICO"

#: common-data/issue-choices.ts:172
#: common-data/issue-choices.ts:187
#: common-data/issue-choices.ts:211
#: common-data/issue-choices.ts:226
#: common-data/issue-choices.ts:257
msgid "Electric wiring exposed"
msgstr "Alambrado Eléctrico Expuesto"

#: common-data/issue-choices.ts:171
#: common-data/issue-choices.ts:186
#: common-data/issue-choices.ts:210
#: common-data/issue-choices.ts:225
msgid "Electricity not working"
msgstr "La electricidad no funciona"

#: frontend/lib/norent/components/subscribe.tsx:59
msgid "Email"
msgstr "Correo electrónico"

#: frontend/lib/account-settings/contact-settings.tsx:41
#: frontend/lib/common-steps/ask-email.tsx:13
#: frontend/lib/common-steps/landlord-name-and-contact-types.tsx:68
msgid "Email address"
msgstr "Dirección de correo electrónico"

#: frontend/lib/evictionfree/data/faqs-content.tsx:21
#: frontend/lib/evictionfree/data/faqs-content.tsx:35
#: frontend/lib/evictionfree/data/faqs-content.tsx:49
#: frontend/lib/evictionfree/data/faqs-content.tsx:64
#: frontend/lib/evictionfree/data/faqs-content.tsx:79
msgid "Email:"
msgstr "Correo electrónico:"

#: frontend/lib/norent/letter-builder/letter-preview.tsx:99
msgid "English version"
msgstr "Versión en inglés"

#: frontend/lib/data-driven-onboarding/data-driven-onboarding.tsx:414
msgid "Enter your address to see some recommended actions."
msgstr "Introduce tu dirección para ver algunas acciones recomendadas."

#: frontend/lib/norent/the-letter.tsx:66
msgid "Establish your defense"
msgstr "Establece tu defensa"

#: frontend/lib/evictionfree/homepage.tsx:100
msgid "Eviction Free NY has been suspended"
msgstr "Eviction Free NY ha sido suspendido"

#: frontend/lib/norent/data/state-localized-resources.tsx:18
msgid "Eviction Moratorium updates"
msgstr "Actualizaciones de la Moratoria de Desalojo"

#: frontend/lib/norent/the-letter.tsx:53
msgid "Exercise your rights"
msgstr "Ejercita tus derechos"

#: frontend/lib/rh/routes.tsx:318
msgid "Explore our other tools"
msgstr "Explora nuestras otras herramientas"

#: frontend/lib/norent/homepage.tsx:114
msgid "Explore the tool"
msgstr "Explora la herramienta"

#: frontend/lib/evictionfree/faqs.tsx:45
#: frontend/lib/norent/faqs.tsx:56
msgid "FAQs"
msgstr "Preguntas Frecuentes"

#: frontend/lib/evictionfree/site.tsx:71
#: frontend/lib/norent/components/footer.tsx:37
#: frontend/lib/norent/site.tsx:34
msgid "Faqs"
msgstr "Preguntas frecuentes"

#: common-data/issue-choices.ts:193
msgid "Faucets not installed"
msgstr "Grifos No Instalados"

#: common-data/issue-choices.ts:194
msgid "Faucets not working"
msgstr "Grifos No Funcionan"

#: frontend/lib/evictionfree/homepage.tsx:52
#: frontend/lib/evictionfree/site.tsx:57
#: frontend/lib/evictionfree/site.tsx:61
msgid "Fill out my form"
msgstr "Rellena mi formulario"

#: frontend/lib/evictionfree/homepage.tsx:75
msgid "Fill out your hardship declaration form online"
msgstr "Rellena en línea tu formulario de declaración de penuria"

#: frontend/lib/norent/letter-builder/confirmation.tsx:116
msgid "Find out more"
msgstr "Más información"

#: frontend/lib/rh/routes.tsx:120
msgid "First name"
msgstr "Nombre"

#: common-data/issue-choices.ts:150
msgid "Floor sags"
msgstr "Piso hundido"

#: common-data/us-state-choices.ts:74
msgid "Florida"
msgstr "Florida"

#: frontend/lib/evictionfree/homepage.tsx:206
msgid "For New York State tenants"
msgstr "Para los inquilinos del estado de Nueva York"

#: frontend/lib/evictionfree/declaration-email-to-user.tsx:54
msgid "For more information about New York’s eviction protections and your rights as a tenant, check out our FAQ on the <0>Right to Counsel website</0>."
msgstr "Para obtener más información sobre las protecciones de desalojo de Nueva York y tus derechos como inquilino, consulta nuestras preguntas frecuentes en <0>el sitio web de Right to Counsel</0>."

#: frontend/lib/evictionfree/homepage.tsx:237
msgid "For tenants by tenants"
msgstr "Para inquilinos por inquilinos"

#: frontend/lib/norent/homepage.tsx:218
msgid "Free Certified Mail"
msgstr "Correo certificado gratuito"

#: frontend/lib/evictionfree/faqs.tsx:50
#: frontend/lib/norent/faqs.tsx:61
msgid "Frequently Asked Questions"
msgstr "Preguntas Frecuentes"

#: common-data/issue-choices.ts:152
msgid "Front door not working"
msgstr "Puerta principal no funciona"

#: common-data/issue-choices.ts:261
msgid "Fumes/smoke entering apartment"
msgstr "Vapores/Humo Entrando en Casa"

#: frontend/lib/norent/letter-builder/confirmation.tsx:100
msgid "Gather documentation"
msgstr "Recopila documentación"

#: common-data/us-state-choices.ts:75
msgid "Georgia"
msgstr "Georgia"

#: frontend/lib/norent/letter-builder/confirmation.tsx:208
msgid "Give feedback"
msgstr "Comparte tu opinión"

#: frontend/lib/norent/letter-builder/confirmation.tsx:197
msgid "Give us feedback"
msgstr "Comparte tu opinión"

#: frontend/lib/start-account-or-login/verify-password.tsx:44
msgid "Go back"
msgstr "Atrás"

#: frontend/lib/norent/letter-builder/confirmation.tsx:192
msgid "Go to website"
msgstr "Ir al sitio web"

#: frontend/lib/norent/homepage.tsx:69
msgid "Going on rent strike"
msgstr "Hacer huelga de renta"

#: frontend/lib/rh/routes.tsx:167
msgid "Good news!"
msgstr "¡Buenas noticias!"

#: frontend/lib/ui/privacy-info-modal.tsx:61
msgid "Got it!"
msgstr "¡Entendido!"

#: frontend/lib/pages/redirect-to-english-page.tsx:15
msgid "Got it, take me there"
msgstr "Entendido, llévame"

#: common-data/us-state-choices.ts:76
msgid "Hawaii"
msgstr "Hawaii"

#: frontend/lib/tests/i18n-lingui.test.tsx:19
#: frontend/lib/tests/i18n-lingui.test.tsx:25
#: frontend/lib/tests/i18n-lingui.test.tsx:32
#: frontend/lib/ui/tests/localized-outbound-link.test.tsx:18
#: frontend/lib/ui/tests/localized-outbound-link.test.tsx:25
msgid "Hello world"
msgstr "Hola mundo"

#: frontend/lib/evictionfree/declaration-email-to-user.tsx:19
msgid "Hello {0},"
msgstr "Hola {0},"

#: frontend/lib/justfix-navbar.tsx:27
msgid "Help"
msgstr "Ayuda"

#: frontend/lib/norent/data/faqs-content.tsx:387
msgid "Help! My landlord is already trying to evict me."
msgstr "¡Ayuda! El dueño de mi edificio ya intenta desalojarme."

#: frontend/lib/norent/the-letter.tsx:44
msgid "Here are a few benefits to sending a letter to your landlord:"
msgstr "Éstos son algunos de los beneficios de enviar una carta al dueño de tu edificio:"

#: frontend/lib/rh/routes.tsx:215
msgid "Here is a preview of the request for your Rent History. It includes your address and apartment number so that the DHCR can mail you."
msgstr "Aquí tienes una vista previa de la solicitud de tu Historial de Renta. Incluye tu dirección y número de apartamento para que el DHCR pueda enviarte el carta con tu historial."

#: frontend/lib/norent/letter-builder/letter-preview.tsx:90
msgid "Here's a preview of the letter that will be attached in an email to your landlord:"
msgstr "Esta es una vista previa de la carta que se adjuntará en un correo electrónico al dueño de tu edificio:"

#: frontend/lib/norent/letter-builder/letter-preview.tsx:93
msgid "Here's a preview of the letter:"
msgstr "Esta es una vista previa de la carta:"

#: frontend/lib/norent/letter-builder/letter-preview.tsx:118
msgid "Here’s a preview of the email that will be sent on your behalf:"
msgstr "Esta es una vista previa del correo electrónico que se enviará en tu nombre:"

#: frontend/lib/norent/homepage.tsx:241
msgid "Here’s a preview of what the letter looks like:"
msgstr "Esta es una vista previa de la carta:"

#: frontend/lib/norent/the-letter.tsx:89
msgid "Here’s what the letter will look like:"
msgstr "Así será la carta:"

#: frontend/lib/norent/homepage.tsx:48
msgid "Here’s what you can do with <0>NoRent</0>"
msgstr "Esto es lo que puedes hacer con <0>NoRent</0>"

#: frontend/lib/evictionfree/declaration-builder/routes.tsx:57
msgid "Highly recommended."
msgstr "Altamente recomendable."

#: frontend/lib/justfix-navbar.tsx:14
#: frontend/lib/norent/site.tsx:50
msgid "Homepage"
msgstr "Página Principal"

#: frontend/lib/evictionfree/about.tsx:28
#: frontend/lib/evictionfree/declaration-builder/confirmation.tsx:69
msgid "Hours of operation: Monday to Friday, 9am - 5pm."
msgstr "Horario: Lunes a Viernes, 9am - 17pm."

#: frontend/lib/rh/routes.tsx:257
msgid "Housing Court Answers"
msgstr "Respuestas de la Corte de Vivienda"

#: frontend/lib/norent/about.tsx:36
msgid "Housing Justice for All"
msgstr "Housing Justice for All"

#: frontend/lib/norent/data/faqs-content.tsx:446
msgid "How can I build collective power with other tenants?"
msgstr "¿Cómo puedo construir poder colectivo con otros inquilinos?"

#: frontend/lib/norent/data/faqs-content.tsx:340
#: frontend/lib/norent/data/faqs-content.tsx:441
msgid "How can I connect with a lawyer?"
msgstr "¿Cómo puedo ponerme en contacto con un abogado?"

#: frontend/lib/norent/data/faqs-content.tsx:436
msgid "How can I document my hardships related to COVID-19?"
msgstr "¿Cómo puedo documentar mis dificultades relacionadas con el COVID-19?"

#: frontend/lib/norent/data/faqs-content.tsx:335
msgid "How do I organize with other tenants in my building, block, or neighborhood?"
msgstr "¿Cómo me organizo con otros inquilinos de mi edificio, cuadra o vecindario?"

#: frontend/lib/norent/letter-email-to-user.tsx:71
msgid "How does sending this declaration help me?"
msgstr "¿Por qué me sirve de ayuda enviar esta declaración?"

#: frontend/lib/norent/homepage.tsx:167
msgid "How it works"
msgstr "Cómo funciona"

#: frontend/lib/pages/cross-site-terms-opt-in.tsx:45
msgid "I agree to the <0/> terms and conditions."
msgstr "Acepto los términos y condiciones de <0/>."

#: frontend/lib/evictionfree/declaration-builder/create-account.tsx:37
msgid "I agree to the <0>Eviction Free NY terms and conditions</0>."
msgstr "Acepto los <0>términos y condiciones de Eviction Free NY</0>."

#: frontend/lib/norent/letter-builder/create-account.tsx:43
msgid "I agree to the <0>NoRent.org terms and conditions</0>."
msgstr "Acepto los <0>términos y condiciones de NoRent.org</0>."

#: frontend/lib/evictionfree/declaration-builder/covid-impact.tsx:93
msgid "I am experiencing financial hardship due to COVID-19."
msgstr "Estoy experimentando dificultades financieras debido al COVID-19."

#: frontend/lib/start-account-or-login/verify-password.tsx:75
msgid "I forgot my password"
msgstr "He perdido mi contraseña"

#: frontend/lib/evictionfree/data/faqs-content.tsx:117
msgid "I have a current eviction case in NYC. How do I connect with a lawyer?"
msgstr "Tengo un caso en curso de desalojo en Nueva York. ¿Cómo puedo conectarme con un abogado?"

#: frontend/lib/forms/apt-number-form-fields.tsx:15
msgid "I have no apartment number"
msgstr "No tengo ningún número de apartamento"

#: frontend/lib/norent/letter-builder/confirmation.tsx:24
msgid "I just used JustFix.nyc's new free tool to tell my landlord I can't pay rent"
msgstr "Acabo de usar la nueva herramienta gratuita de JustFix.nyc para decirle a mi arrendador que no puedo pagar la renta"

#: frontend/lib/evictionfree/data/faqs-content.tsx:267
msgid "I live in another state that isn’t New York. Is this tool for me?"
msgstr "No vivo en el estado de Nueva York. ¿Puedo igual usar esta herramienta?"

#: frontend/lib/evictionfree/declaration-builder/preview.tsx:63
msgid "I understand I am signing and submitting this form under penalty of law. I know it is against the law to make a statement on this form that I know is false."
msgstr "Entiendo que estoy firmando y enviando este formulario bajo pena de ley. Sé que es ilegal hacer a sabiendas una declaración falsa en este formulario."

#: frontend/lib/evictionfree/declaration-builder/agree-to-legal-terms.tsx:22
msgid "I understand that I must comply with all other lawful terms under my tenancy, lease agreement or similar contract."
msgstr "Entiendo que debo cumplir con todos los demás términos legales de mi contrato de alquiler y tenencia o contrato semejante."

#: frontend/lib/norent/data/faqs-content.tsx:160
msgid "I'm scared. What happens if my landlord retaliates?"
msgstr "Tengo miedo. ¿Qué sucede si el dueño de mi edificio toma represalias?"

#: common-data/us-state-choices.ts:77
msgid "Idaho"
msgstr "Idaho"

#: frontend/lib/start-account-or-login/verify-phone-number.tsx:25
msgid "If you didn't receive a code, try checking your email. If it's not in there either, please email <0/>."
msgstr "Si no recibiste un código, comprueba tu correo electrónico. Si no lo encuentras, por favor envía un correo electrónico a <0/>."

#: frontend/lib/rh/routes.tsx:312
msgid "If you have more questions, please email us at <0/>."
msgstr "Si tienes más preguntas, por favor envíanos un correo electrónico a <0/>."

#: frontend/lib/norent/letter-email-to-user.tsx:184
msgid "If you have questions about your rights as a tenant, please <0>connect with Tenants Together</0> or find an attorney at <1>Law Help California</1>."
msgstr "Si tiene preguntas sobre tus derechos como inquilino/a, por favor <0>contacta a Tenants Together</0> o busca un abogado en <1>Law Help California</1>."

#: frontend/lib/norent/letter-email-to-user.tsx:235
msgid "If you have received a Notice to Pay Rent or Quit or any other type of eviction notice, sign up for a workshop and/or get legal help at <0>StayHousedLA.org</0>."
msgstr "Si has recibido un Aviso de Pago de Renta (Notice to Pay Rent en inglés) o un Aviso de Desalojo (Notice to Quit en inglés) o cualquier otro tipo de aviso, inscríbete a un taller y/o consigue ayuda legal en <0>StayHousedLA.org</0>."

#: frontend/lib/evictionfree/declaration-builder/index-number.tsx:61
msgid "If you know the court name your case is associated with, please provide it below. Otherwise, leave this blank."
msgstr "Si conoces el nombre de la corte con el que tu caso está asociado, por favor indícalo a continuación. Si no, déjalo en blanco."

#: frontend/lib/common-steps/error-pages.tsx:12
msgid "If you need to make changes to your name or contact information, please contact <0/>."
msgstr "Si necesitas cambiar tu nombre o tu información de contacto, ponte en contacto con <0/>."

#: frontend/lib/common-steps/landlord-name-and-contact-types.tsx:53
msgid "If you write checks or transfer money through your bank to pay your rent, use that name here."
msgstr "Usa el nombre al que pagas la renta."

#: frontend/lib/norent/letter-builder/know-your-rights.tsx:70
msgid "If you’d still like to create an account, we can send you updates in the future."
msgstr "Si aún así quieres crear una cuenta, podemos enviarte noticias en el futuro."

#: common-data/us-state-choices.ts:78
msgid "Illinois"
msgstr "Illinois"

#: frontend/lib/norent/the-letter.tsx:69
msgid "In the event that your landlord tries to evict you, the courts will see this as a proactive step that helps establish your defense."
msgstr "Si el dueño de tu edificio intenta desalojarte, las cortes lo verán como un paso proactivo que ayudará a establecer tu defensa."

#: frontend/lib/norent/letter-builder/confirmation.tsx:120
msgid "In {stateName}, you have <0>{numDaysToSend} days </0>to send documentation to your landlord proving you can’t pay rent."
msgstr "En {stateName}, tienes <0>{numDaysToSend} días </0>para enviar documentación al dueño de tu edificio para demostrar que no puedes pagar la renta."

#: frontend/lib/norent/letter-builder/confirmation.tsx:127
msgid "In {stateName}, you have to send documentation to your landlord proving you can’t pay rent."
msgstr "En {stateName}, tienes que enviar documentación al dueño de tu edificio para probar que no puedes pagar la renta."

#: common-data/issue-choices.ts:195
#: common-data/issue-choices.ts:255
msgid "Inadequate water pressure"
msgstr "Presión de Agua Inadecuada"

#: common-data/issue-choices.ts:266
msgid "Inadequate/no super service"
msgstr "Servicio de súper inadecuado"

#: common-data/us-state-choices.ts:79
msgid "Indiana"
msgstr "Indiana"

#: common-data/us-state-choices.ts:80
msgid "Iowa"
msgstr "Iowa"

#: frontend/lib/norent/data/faqs-content.tsx:309
msgid "Is not paying my rent because of COVID-19 considered a “rent strike”?"
msgstr "¿Se considera una \"huelga de renta\" el no pagar mi renta a causa del COVID-19?"

#: frontend/lib/evictionfree/data/faqs-content.tsx:212
msgid "Is the online tool the only way to submit this form?"
msgstr "¿Es la herramienta en línea la única forma de enviar este formulario?"

#: frontend/lib/evictionfree/data/faqs-content.tsx:255
msgid "Is there a way to resend the declaration if the landlord claims they never received it?"
msgstr "¿Hay alguna manera de volver a enviar la declaración si el dueño del edificio afirma que nunca la recibió?"

#: frontend/lib/norent/data/faqs-content.tsx:209
msgid "Is there someone I can connect with after this to get help?"
msgstr "¿Hay alguien a quien pueda contactar después de esto para obtener ayuda?"

#: frontend/lib/evictionfree/data/faqs-content.tsx:95
#: frontend/lib/norent/data/faqs-content.tsx:169
msgid "Is this free?"
msgstr "¿Es gratis?"

#: frontend/lib/norent/data/faqs-content.tsx:237
msgid "Is this tool right for me?"
msgstr "¿Es esta herramienta adecuada para mí?"

#: frontend/lib/data-driven-onboarding/data-driven-onboarding.tsx:183
msgid "It doesn't seem like this property is required to register with HPD. You can learn about the City's registration requirements on <0>HPD's Property Management page</0>."
msgstr "Parece que esta propiedad no tiene que estar registrada con el HPD. Puedes aprender los requisitos de registro de la ciudad en la página <0>Gestión de Propiedad de HPD</0>."

#: frontend/lib/rh/routes.tsx:162
#: frontend/lib/rh/routes.tsx:169
msgid "It looks like your apartment may be rent stabilized"
msgstr "Parece que tu apartamento es de renta estabilizada"

#: frontend/lib/norent/letter-builder/rent-periods.tsx:37
msgid "It's important to notify your landlord of all months when you couldn't pay rent in full."
msgstr "Es importante notificar al dueño o manager de tu edificio de todos los meses cuando no pudiste pagar el alquiler completo."

#: frontend/lib/norent/letter-builder/confirmation.tsx:143
msgid "It’s possible that your landlord will retaliate once they’ve received your letter. This is illegal. Contact <0>your local legal aid provider</0> for assistance."
msgstr "Puede ser que el dueño de tu edificio tome represalias tras recibir tu carta. Esto es ilegal. Póngase en contacto con <0>un proveedor local de asistencia legal</0> para obtener ayuda."

#: frontend/lib/rh/routes.tsx:163
#: frontend/lib/rh/routes.tsx:187
msgid "It’s unlikely that your apartment is rent stabilized"
msgstr "Es poco probable que tu apartamento sea de renta estabilizada"

#: frontend/lib/common-steps/ask-name.tsx:11
msgid "It’s your first time here!"
msgstr "¡Es la primera vez que estás aquí!"

#: frontend/lib/evictionfree/data/faqs-content.tsx:145
msgid "I’m undocumented. Can I use this tool?"
msgstr "Soy indocumentado. ¿Puedo usar esta herramienta?"

#: frontend/lib/evictionfree/homepage.tsx:31
msgid "January 15"
msgstr "15 de enero"

#: frontend/lib/evictionfree/homepage.tsx:31
msgid "January 15, 2022"
msgstr "15 de enero de 2022"

#: frontend/lib/norent/components/footer.tsx:19
msgid "Join our <0/>mailing list"
msgstr "¡Únete a nuestra <0/>lista de distribución!"

#: frontend/lib/evictionfree/declaration-builder/confirmation.tsx:134
msgid "Join the tenant movement"
msgstr "Únete al movimiento de los inquilinos"

#: frontend/lib/ui/footer.tsx:27
msgid "JustFix.nyc is a registered 501(c)(3) nonprofit organization."
msgstr "JustFix.nyc es una organización registrada 501(c)(3) sin fines de lucro."

#: frontend/lib/rh/routes.tsx:263
msgid "JustFix.nyc's Learning Center"
msgstr "Centro de Aprendizaje de JustFix.nyc"

#: common-data/us-state-choices.ts:81
msgid "Kansas"
msgstr "Kansas"

#: common-data/us-state-choices.ts:82
msgid "Kentucky"
msgstr "Kentucky"

#: frontend/lib/norent/letter-builder/know-your-rights.tsx:113
msgid "Know your rights"
msgstr "Conoce tus derechos"

#: frontend/lib/ui/landlord.tsx:36
msgid "Landlord address"
msgstr "Dirección de correo del dueño de tu edificio"

#: frontend/lib/ui/landlord.tsx:36
msgid "Landlord name"
msgstr "Nombre del dueño de tu edificio"

#: frontend/lib/common-steps/landlord-email.tsx:38
msgid "Landlord/management company's email"
msgstr "Dirección de correo electrónico del dueño o manager de tu edificio"

#: frontend/lib/common-steps/landlord-name-and-contact-types.tsx:51
msgid "Landlord/management company's name"
msgstr "Nombre del dueño o manager de tu edificio"

#: frontend/lib/evictionfree/components/footer.tsx:13
#: frontend/lib/ui/language-toggle.tsx:34
msgid "Language:"
msgstr "Idioma:"

#: frontend/lib/rh/routes.tsx:123
msgid "Last name"
msgstr "Apellido"

#: common-data/issue-choices.ts:156
msgid "Lead-based paint"
msgstr "Pintura a base de plomo"

#: common-data/issue-choices.ts:192
msgid "Leaky faucet"
msgstr "Grifo con fugas"

#: frontend/lib/norent/about.tsx:57
msgid "Learn about why we made this tool, who we are, and who our partners are."
msgstr "Aprenda por qué hemos construido esta herramienta, quiénes somos, y quiénes son nuestros aliados."

#: frontend/lib/data-driven-onboarding/data-driven-onboarding.tsx:268
msgid "Learn about your rent"
msgstr "Aprende Sobre Tu Alquiler"

#: frontend/lib/data-driven-onboarding/data-driven-onboarding.tsx:309
#: frontend/lib/evictionfree/homepage.tsx:116
#: frontend/lib/norent/about.tsx:66
#: frontend/lib/norent/the-letter.tsx:29
msgid "Learn more"
msgstr "Aprender más"

#: frontend/lib/norent/about.tsx:111
msgid "Learn more about our mission on our website"
msgstr "Obtén más información a cerca de nuestra misión en nuestro sitio web (sólo en inglés)"

#: frontend/lib/evictionfree/declaration-builder/confirmation.tsx:126
msgid "Learn more on <0/>."
msgstr "Más información en la <0/>."

#: frontend/lib/norent/letter-builder/know-your-rights.tsx:47
msgid "Learn more."
msgstr "Aprender más."

#: frontend/lib/norent/homepage.tsx:202
msgid "Legal Protections"
msgstr "Protecciones jurídicas"

#: frontend/lib/account-settings/about-you-settings.tsx:43
#: frontend/lib/common-steps/ask-name.tsx:29
#: frontend/lib/onboarding/onboarding-step-1.tsx:89
msgid "Legal first name"
msgstr "Primer nombre legal"

#: frontend/lib/account-settings/about-you-settings.tsx:44
#: frontend/lib/common-steps/ask-name.tsx:30
#: frontend/lib/onboarding/onboarding-step-1.tsx:92
msgid "Legal last name"
msgstr "Apellido legal"

#: frontend/lib/norent/homepage.tsx:125
msgid "Legally vetted"
msgstr "Verificado legalmente"

#: frontend/lib/common-steps/ask-name.tsx:14
msgid "Let's get to know you."
msgstr "Conozcámonos."

#: frontend/lib/start-account-or-login/set-password.tsx:15
msgid "Let's set you up with a new password, so you can easily login again."
msgstr "Configuremos una nueva contraseña, para que puedas volver fácilmente."

#: frontend/lib/norent/letter-builder/create-account.tsx:27
msgid "Let's set you up with an account. This will enable you to save your information, and receive updates."
msgstr "Configuremos tu cuenta. Esto te permitirá guardar tu información y recibir noticias."

#: frontend/lib/norent/data/faqs-content.tsx:8
msgid "Letter Builder"
msgstr "Generador de cartas"

#: frontend/lib/evictionfree/declaration-builder/create-account.tsx:20
msgid "Let’s set you up with an account. An account will enable you to save your information, download your declaration, and more."
msgstr "Configuremos tu cuenta. Esto te permitirá guardar tu información, bajarte tu declaración, y más."

#: frontend/lib/norent/letter-builder/create-account.tsx:22
msgid "Let’s set you up with an account. An account will enable you to save your information, download your letter, and more."
msgstr "Configuremos tu cuenta. Esto te permitirá guardar tu información, bajarte tu carta, y más."

#: frontend/lib/evictionfree/declaration-builder/confirmation.tsx:114
msgid "List of groups who can help you apply for ERAP"
msgstr "Lista de grupos que pueden ayudarte a solicitar el ERAP"

#: frontend/lib/norent/homepage.tsx:293
msgid "Locally supported"
msgstr "Con apoyo local"

#: frontend/lib/common-steps/error-pages.tsx:28
#: frontend/lib/evictionfree/site.tsx:80
#: frontend/lib/norent/site.tsx:42
msgid "Log in"
msgstr "Iniciar sesión"

#: frontend/lib/evictionfree/site.tsx:78
#: frontend/lib/norent/site.tsx:40
#: frontend/lib/pages/logout-alt-page.tsx:14
msgid "Log out"
msgstr "Cerrar sesión"

#: frontend/lib/common-steps/error-pages.tsx:10
msgid "Looks like you're already logged in"
msgstr "Parece ser que ya has iniciado tu sesión"

#: frontend/lib/norent/letter-builder/los-angeles-know-your-rights.tsx:28
msgid "Looks like you're in <0>Los Angeles County, California</0>"
msgstr "Parece que estás en <0>el Condado de Los Angeles, California</0>"

#: frontend/lib/common-steps/error-pages.tsx:22
msgid "Looks like you're not logged in"
msgstr "Parece que no has iniciado ninguna sesión"

#: frontend/lib/common-steps/welcome.tsx:37
msgid "Looks like you've been here before. Click \"Next\" to be taken to where you left off."
msgstr "Parece que ya estuviste aquí antes. Haz clic en \"Continuar\" para seguir desde donde te quedaste."

#: common-data/issue-choices.ts:163
#: common-data/issue-choices.ts:178
#: common-data/issue-choices.ts:202
#: common-data/issue-choices.ts:217
msgid "Loose floor"
msgstr "Piso suelto"

#: frontend/lib/norent/letter-builder/los-angeles-know-your-rights.tsx:26
msgid "Los Angeles County"
msgstr "El Condado de Los Angeles"

#: common-data/us-state-choices.ts:83
msgid "Louisiana"
msgstr "Luisiana"

#: frontend/lib/evictionfree/homepage.tsx:141
msgid "Made by non-profits <0>Right to Counsel NYC Coalition</0>, <1>Housing Justice for All</1>, and <2>JustFix.nyc</2>"
msgstr "Fabricado por las organizaciones sin fines de lucro <0>Right to Counsel NYC Coalition</0>, <1>Housing Justice for All</1>, y <2>JustFix.nyc</2>"

#: frontend/lib/ui/footer.tsx:36
msgid "Made with NYC ♥ by the team at <0>JustFix.nyc</0>"
msgstr "Hecho en NYC con ♥ por el equipo de <0>JustFix.nyc</0>"

#: frontend/lib/common-steps/landlord-name-and-contact-types.tsx:71
msgid "Mailing address"
msgstr "Dirección postal"

#: common-data/us-state-choices.ts:84
msgid "Maine"
msgstr "Maine"

#: frontend/lib/norent/letter-builder/letter-preview.tsx:137
msgid "Make sure all the information above is correct."
msgstr "Asegúrate de que la información sea la correcta."

#: frontend/lib/evictionfree/data/faqs-content.tsx:14
msgid "Manhattan Housing Court:"
msgstr "Corte de vivienda de Manhattan:"

#: frontend/lib/norent/about.tsx:26
msgid "Manufactured Housing Action"
msgstr "Manufactured Housing Action"

#: common-data/us-state-choices.ts:85
msgid "Maryland"
msgstr "Maryland"

#: common-data/us-state-choices.ts:86
msgid "Massachusetts"
msgstr "Massachusetts"

#: frontend/lib/rh/routes.tsx:251
msgid "Met Council on Housing"
msgstr "Met Council on Housing"

#: common-data/issue-choices.ts:141
msgid "Mice"
msgstr "Ratones"

#: common-data/us-state-choices.ts:87
msgid "Michigan"
msgstr "Michigan"

#: frontend/lib/norent/components/helmet.tsx:12
msgid "Millions of Americans won’t be able to pay rent because of COVID‑19. Use our free tool to take action by writing a letter to your landlord. You're not alone."
msgstr "Millones de estadounidenses no podrán pagar la renta debido al COVID 19. Usa nuestra herramienta gratuita para escribirle una carta al dueño de tu edificio y tomar acción. No estás solo/a."

#: common-data/us-state-choices.ts:88
msgid "Minnesota"
msgstr "Minnesota"

#: common-data/us-state-choices.ts:89
msgid "Mississippi"
msgstr "Misisipi"

#: common-data/us-state-choices.ts:90
msgid "Missouri"
msgstr "Misuri"

#: frontend/lib/norent/letter-builder/confirmation.tsx:182
msgid "Mobile/Manufactured Home Residents"
msgstr "Residentes de Casas Prefabricadas o Móviles"

#: common-data/issue-choices.ts:158
msgid "Mold"
msgstr "Moho"

#: common-data/issue-choices.ts:161
#: common-data/issue-choices.ts:174
#: common-data/issue-choices.ts:198
#: common-data/issue-choices.ts:213
msgid "Mold on walls"
msgstr "Muros Con Moho"

#: common-data/us-state-choices.ts:91
msgid "Montana"
msgstr "Montana"

#: frontend/lib/norent/letter-builder/rent-periods.tsx:46
msgid "Months of rent non-payment"
msgstr "Meses de impago de renta"

#: frontend/lib/norent/letter-builder/rent-periods.tsx:35
msgid "Months you're missing rent payments"
msgstr "Meses en the te faltan pagos de renta"

#: frontend/lib/data-driven-onboarding/data-driven-onboarding.tsx:360
msgid "More actions"
msgstr "Más acciones"

#: frontend/lib/norent/letter-builder/confirmation.tsx:159
msgid "More resources"
msgstr "Más información"

#: frontend/lib/norent/about.tsx:21
msgid "Movement Law Lab"
msgstr "Movement Law Lab"

#: frontend/lib/common-steps/create-password.tsx:6
msgid "Must be at least 8 characters. Can't be all numbers."
msgstr "Debe tener por lo menos 8 letras. No se puede usar solo números."

#: frontend/lib/evictionfree/faqs.tsx:24
msgid "Navigating these laws is confusing. Here are a few <0>frequently asked questions</0> from people who have used our tool:"
msgstr "Comprender estas leyes es difícil. Aquí hay algunas <0>preguntas frecuentes</0> de personas que han utilizado nuestra herramienta:"

#: common-data/us-state-choices.ts:92
msgid "Nebraska"
msgstr "Nebraska"

#: frontend/lib/evictionfree/about.tsx:15
#: frontend/lib/evictionfree/declaration-builder/confirmation.tsx:57
msgid "Need additional support?"
msgstr "¿Necesitas apoyo adicional?"

#: frontend/lib/norent/letter-builder/confirmation.tsx:154
msgid "Need to send another letter?"
msgstr "¿Necesitas enviar otra carta?"

#: common-data/issue-choices.ts:250
msgid "Needs cleaning due to COVID-19"
msgstr "Necesita limpieza debido al COVID-19"

#: common-data/us-state-choices.ts:93
msgid "Nevada"
msgstr "Nevada"

#: common-data/us-state-choices.ts:94
msgid "New Hampshire"
msgstr "Nuevo Hampshire"

#: common-data/us-state-choices.ts:95
msgid "New Jersey"
msgstr "Nueva Jersey"

#: common-data/us-state-choices.ts:96
msgid "New Mexico"
msgstr "Nuevo México"

#: common-data/us-state-choices.ts:97
msgid "New York"
msgstr "Nueva York"

#: frontend/lib/start-account-or-login/set-password.tsx:21
msgid "New password"
msgstr "Contraseña nueva"

#: frontend/lib/common-steps/welcome.tsx:45
#: frontend/lib/ui/buttons.tsx:30
#: frontend/lib/ui/buttons.tsx:48
msgid "Next"
msgstr "Continuar"

#: frontend/lib/evictionfree/declaration-builder/preview.tsx:31
#: frontend/lib/forms/yes-no-radios-form-field.tsx:28
#: frontend/lib/forms/yes-no-radios-form-field.tsx:47
#: frontend/lib/norent/letter-builder/letter-preview.tsx:28
#: frontend/lib/ui/confirmation-modal.tsx:20
msgid "No"
msgstr "No"

#: common-data/issue-choices.ts:147
msgid "No cold water"
msgstr "Sin agua fría"

#: common-data/issue-choices.ts:144
msgid "No gas"
msgstr "Sin gas"

#: common-data/issue-choices.ts:145
#: common-data/issue-choices.ts:253
msgid "No heat"
msgstr "Sin calefacción"

#: common-data/issue-choices.ts:146
#: common-data/issue-choices.ts:254
msgid "No hot water"
msgstr "Sin agua caliente"

#: frontend/lib/data-driven-onboarding/data-driven-onboarding.tsx:162
#: frontend/lib/data-driven-onboarding/data-driven-onboarding.tsx:181
msgid "No registration found."
msgstr "No hay fecha de registro."

#: common-data/issue-choices.ts:267
msgid "No rent receipts given"
msgstr "No se dan recibos de alquiler"

#: common-data/issue-choices.ts:148
msgid "No smoke detector"
msgstr "Sin detector de humo"

#: frontend/lib/evictionfree/data/faqs-content.tsx:269
msgid "No. Unfortunately, these protections only apply to residents of New York State."
msgstr "No. Desafortunadamente, estas protecciones solo se aplican a los residentes del estado de Nueva York."

#: frontend/lib/norent/letter-content.tsx:81
msgid "NoRent.org <0/>sent on behalf of <1/>"
msgstr "NoRent.org <0/>enviado en nombre de <1/>"

#: frontend/lib/norent/about.tsx:126
msgid "NoRent.org is a collaboration between JustFix.nyc and legal organizations and housing rights non-profits across the nation."
msgstr "NoRent.org es una colaboración entre JustFix.nyc, organizaciones legales y organizaciones sin fines de lucro en todo Estados Unidos (EEUU)."

#: common-data/us-state-choices.ts:98
msgid "North Carolina"
msgstr "Carolina del Norte"

#: common-data/us-state-choices.ts:99
msgid "North Dakota"
msgstr "Dakota del Norte"

#: frontend/lib/norent/the-letter.tsx:19
msgid "Not being able to pay rent due to COVID-19 is nothing to be ashamed of. Our letter builder makes it easy to send a letter to your landlord."
msgstr "No poder pagar la renta debido al COVID-19 no es nada de lo que avergonzarse. Nuestro generador de cartas hace que sea fácil enviarle una carta al dueño de tu edificio para avisarle."

#: frontend/lib/norent/letter-content.tsx:66
msgid "Notice of COVID-19 impact on Rent sent on behalf of {0}"
msgstr "Aviso de impacto del COVID-19 en la renta enviado en nombre de {0}"

#: frontend/lib/start-account-or-login/verify-password.tsx:59
msgid "Now we just need your password. This is the same one you’ve used on JustFix.nyc."
msgstr "Ahora sólo necesitamos tu contraseña. Esta es la misma que usas en JustFix.nyc."

#: common-data/us-state-choices.ts:100
msgid "Ohio"
msgstr "Ohio"

#: common-data/us-state-choices.ts:101
msgid "Oklahoma"
msgstr "Oklahoma"

#: frontend/lib/norent/letter-builder/letter-preview.tsx:75
msgid "One letter for the months between March and August when you couldn't pay rent in full."
msgstr "Una carta para los meses entre marzo y agosto cuando no pudiste pagar la renta en su totalidad."

#: frontend/lib/app.tsx:57
#: frontend/lib/norent/components/subscribe.tsx:47
#: frontend/lib/norent/components/subscribe.tsx:51
msgid "Oops! A network error occurred. Try again later."
msgstr "¡Vaya! Hubo un error en la red. Inténtalo más tarde."

#: frontend/lib/norent/components/subscribe.tsx:37
msgid "Oops! That email is invalid."
msgstr "¡Vaya! Ese correo electrónico no es válido."

#: frontend/lib/data-driven-onboarding/data-driven-onboarding.tsx:289
msgid "Order rent history"
msgstr "Pedir Historial de Renta"

#: common-data/us-state-choices.ts:102
msgid "Oregon"
msgstr "Oregón"

#: frontend/lib/evictionfree/declaration-builder/confirmation.tsx:109
msgid "Other important resources:"
msgstr "Otros recursos importantes:"

#: frontend/lib/norent/about.tsx:122
msgid "Our Partners"
msgstr "Nuestros aliados"

#: frontend/lib/norent/homepage.tsx:205
msgid "Our letter cites the most up-to-date legal ordinances that protect tenant rights in your state."
msgstr "Nuestra carta cita las ordenanzas legales actuales que protegen los derechos de los inquilinos en tu estado."

#: frontend/lib/common-steps/ask-national-address.tsx:35
#: frontend/lib/common-steps/ask-nyc-address.tsx:25
msgid "Our records have shown us a similar address. Would you like to proceed with this address:"
msgstr "Nuestros registros han encontrado una dirección similar. ¿Quieres continuar con la dirección siguiente?"

#: frontend/lib/common-steps/ask-national-address.tsx:44
msgid "Our records tell us that this address is invalid."
msgstr "Nuestros registros indican que esta dirección no es válida."

#: frontend/lib/common-steps/landlord-mailing-address.tsx:18
msgid "Our records tell us that this address is undeliverable."
msgstr "Nuestros registros indican que no se puede enviar correo a esta dirección."

#: common-data/issue-choices.ts:173
#: common-data/issue-choices.ts:188
#: common-data/issue-choices.ts:212
#: common-data/issue-choices.ts:227
msgid "Outlets not working"
msgstr "Tomas de corriente no funcionan"

#: common-data/issue-choices.ts:251
msgid "Painting overdue (3 years)"
msgstr "Pintura Atrasada (cada 3 años)"

#: frontend/lib/start-account-or-login/verify-password.tsx:72
msgid "Password"
msgstr "Contraseña"

#: common-data/issue-choices.ts:159
#: common-data/issue-choices.ts:176
#: common-data/issue-choices.ts:200
#: common-data/issue-choices.ts:215
msgid "Peeling paint"
msgstr "Pintura Se Descama"

#: common-data/issue-choices.ts:252
msgid "Peeling/flaking paint"
msgstr "Pintura Escamada/Pelada"

#: common-data/us-state-choices.ts:103
msgid "Pennsylvania"
msgstr "Pensilvania"

#: frontend/lib/account-settings/contact-settings.tsx:24
#: frontend/lib/rh/routes.tsx:128
#: frontend/lib/start-account-or-login/ask-phone-number.tsx:36
#: frontend/lib/start-account-or-login/verify-password.tsx:40
#: frontend/lib/start-account-or-login/verify-password.tsx:69
msgid "Phone number"
msgstr "Número de teléfono"

#: frontend/lib/evictionfree/components/footer.tsx:32
msgid "Photo credits:"
msgstr "Acreditación de imágenes:"

#: common-data/issue-choices.ts:196
msgid "Pipes leaking"
msgstr "Tuberías con fugas"

#: frontend/lib/norent/letter-builder/know-your-rights.tsx:104
msgid "Please <0>go back and choose a state</0>."
msgstr "Por favor <0>vuelve y escoge un estado</0>."

#: frontend/lib/pages/cross-site-terms-opt-in.tsx:31
msgid "Please agree to our terms and conditions"
msgstr "Por favor, acepta nuestros términos y condiciones"

#: frontend/lib/common-steps/create-password.tsx:11
msgid "Please confirm your password"
msgstr "Por favor confirma tu contraseña"

#: frontend/lib/norent/components/subscribe.tsx:19
msgid "Please enter an email address!"
msgstr "Por favor, ¡introduzca una dirección de correo electrónico!"

#: frontend/lib/ui/landlord.tsx:67
msgid "Please enter your landlord's name and contact information below. You can find this information on your lease and/or rent receipts."
msgstr "Por favor, proporciona el nombre del dueño de tu edificio así como su información de contacto. Puedes encontrar esta información en tu contrato de arrendamiento y/o tus recibos de alquiler."

#: frontend/lib/norent/letter-builder/letter-preview.tsx:68
msgid "Please note that your declaration letter will be structured as follows to meet the requirements of California's AB832 law:"
msgstr "Tenga en cuenta que su carta de declaración tendrá la siguiente estructura para cumplir con los requisitos de la ley AB832 de California:"

#: frontend/lib/norent/letter-email-to-user.tsx:215
msgid "Please read the rest of this email carefully as it contains important information about your next steps."
msgstr "Por favor, lee atentamente el resto del correo electrónico ya que contiene información importante sobre tus próximos pasos."

#: frontend/lib/account-settings/about-you-settings.tsx:24
#: frontend/lib/common-steps/ask-name.tsx:31
#: frontend/lib/onboarding/onboarding-step-1.tsx:95
msgid "Preferred first name"
msgstr "Nombre de preferencia"

#: frontend/lib/norent/letter-builder/letter-preview.tsx:102
#: frontend/lib/norent/the-letter.tsx:92
msgid "Preview of your NoRent.org letter"
msgstr "Vista previa de tu carta NoRent.org"

#: frontend/lib/evictionfree/declaration-builder/preview.tsx:56
msgid "Preview this declaration as a PDF"
msgstr "Vista previa de esta declaración como PDF"

#: frontend/lib/ui/privacy-info-modal.tsx:27
msgid "Privacy Policy"
msgstr "Política de Privacidad"

#: frontend/lib/data-driven-onboarding/data-driven-onboarding.tsx:300
#: frontend/lib/evictionfree/declaration-builder/welcome.tsx:10
msgid "Protect yourself from eviction"
msgstr "Protéjete del desalojo"

#: frontend/lib/evictionfree/declaration-builder/confirmation.tsx:78
#: frontend/lib/evictionfree/homepage.tsx:47
#: frontend/lib/evictionfree/homepage.tsx:126
#: frontend/lib/evictionfree/homepage.tsx:166
msgid "Protect yourself from eviction in New York State"
msgstr "Protéjete del desalojo en el estado de Nueva York"

#: common-data/us-state-choices.ts:104
msgid "Puerto Rico"
msgstr "Puerto Rico"

#: frontend/lib/evictionfree/data/faqs-content.tsx:56
msgid "Queens Housing Court:"
msgstr "Corte de vivienda de Queens:"

#: common-data/issue-choices.ts:168
#: common-data/issue-choices.ts:183
#: common-data/issue-choices.ts:207
#: common-data/issue-choices.ts:222
msgid "Radiators/risers not working"
msgstr "Radiadores/tubos de subida no funcionan"

#: common-data/issue-choices.ts:142
msgid "Rats"
msgstr "Ratas"

#: common-data/issue-choices.ts:260
msgid "Rats/mice"
msgstr "Ratas/ratones"

#: frontend/lib/data-driven-onboarding/data-driven-onboarding.tsx:353
msgid "Recommended actions"
msgstr "Acciones recomendadas"

#: common-data/issue-choices.ts:189
msgid "Refrigerator not working"
msgstr "Refrigerador no funciona"

#. before signature in formal letter
#: frontend/lib/util/letter-content-util.tsx:57
msgid "Regards,"
msgstr "Atentamente,"

#: frontend/lib/rh/routes.tsx:328
msgid "Rent History"
msgstr "Historial de Renta"

#: frontend/lib/norent/data/faqs-content.tsx:38
msgid "Rent Strike 2020: A Resource List"
msgstr "Huelga de Renta 2020: Lista de recursos (en inglés)"

#: frontend/lib/norent/data/state-localized-resources.tsx:33
msgid "Rent Strike Organizing"
msgstr "Organizar Huelgas de Renta"

#: common-data/issue-choices.ts:268
msgid "Rent receipts incomplete"
msgstr "Recibos de Alquiler Incompletos"

#: frontend/lib/evictionfree/declaration-builder/confirmation.tsx:118
msgid "Rental Assistance Application Hotline:"
msgstr "Línea telefónica de ayuda/solicitud con la asistencia de renta:"

#: frontend/lib/rh/email-to-dhcr.tsx:22
msgid "Request for Rent History"
msgstr "Solicitud de Historial de Renta"

#: frontend/lib/data-driven-onboarding/data-driven-onboarding.tsx:239
msgid "Request repairs from your landlord"
msgstr "Solicitar arreglos del dueño de tu edificio"

#: frontend/lib/rh/routes.tsx:43
msgid "Request your Rent History"
msgstr "Solicita tu Historial de Renta"

#: frontend/lib/rh/routes.tsx:110
msgid "Request your apartment's Rent History from the DHCR"
msgstr "Solicita el Historial de Renta de tu apartamento al DHCR"

#: frontend/lib/data-driven-onboarding/data-driven-onboarding.tsx:204
msgid "Research your landlord"
msgstr "Investiga al dueño de tu edificio"

#: frontend/lib/start-account-or-login/verify-password.tsx:28
msgid "Reset your password"
msgstr "Cambia tu contraseña"

#: frontend/lib/data-driven-onboarding/data-driven-onboarding.tsx:349
msgid "Results for {0}"
msgstr "Resultados para \"{0}\""

#: frontend/lib/rh/routes.tsx:213
msgid "Review your request to the DHCR"
msgstr "Revisa tu solicitud al DHCR"

#: common-data/us-state-choices.ts:105
msgid "Rhode Island"
msgstr "Rhode Island"

#: frontend/lib/evictionfree/data/faqs-content.tsx:8
msgid "Right to Counsel's FAQ page"
msgstr "Página de Preguntas Frecuentes del Right to Counsel"

#: frontend/lib/norent/about.tsx:16
msgid "Right to the City"
msgstr "Right to the City"

#: frontend/lib/norent/letter-builder/know-your-rights.tsx:128
msgid "Right to the City Alliance can contact me to provide additional support."
msgstr "Permito que Right to the City se ponga en contacto conmigo para proporcionarme apoyo adicional."

#: common-data/issue-choices.ts:256
msgid "Rusty water"
msgstr "Agua Oxidada"

#: frontend/lib/norent/letter-content.tsx:274
msgid "Sample NoRent.org letter"
msgstr "Ejemplar de una carta de NoRent.org"

#: frontend/lib/data-driven-onboarding/data-driven-onboarding.tsx:418
msgid "Search address"
msgstr "Dirección de búsqueda"

#: frontend/lib/evictionfree/faqs.tsx:37
#: frontend/lib/norent/faqs.tsx:48
msgid "See more FAQs"
msgstr "Ver todas las preguntas frecuentes"

#: frontend/lib/evictionfree/declaration-builder/preview.tsx:69
msgid "Send"
msgstr "Enviar"

#: frontend/lib/data-driven-onboarding/data-driven-onboarding.tsx:249
msgid "Send a letter of complaint"
msgstr "Enviar una carta de queja"

#: frontend/lib/norent/letter-builder/more-letters.tsx:36
msgid "Send another letter"
msgstr "Enviar otra carta"

#: frontend/lib/start-account-or-login/verify-password.tsx:46
msgid "Send code"
msgstr "Enviar código"

#: frontend/lib/evictionfree/homepage.tsx:87
msgid "Send your form by USPS Certified Mail for free to your landlord"
msgstr "Envía tu declaración por correo certificado \"USPS Certified Mail\" de forma gratuita al dueño de tu edificio"

#: frontend/lib/evictionfree/homepage.tsx:84
msgid "Send your form by email to your landlord and the courts"
msgstr "Envía tu declaración por correo electrónico al dueño de tu edificio y a los tribunales"

#: frontend/lib/norent/homepage.tsx:41
msgid "Send your letter by certified mail for free"
msgstr "Envía tu carta por correo certificado gratis"

#: frontend/lib/norent/homepage.tsx:40
msgid "Send your letter by email"
msgstr "Envía tu carta por correo electrónico"

#: frontend/lib/norent/faqs.tsx:65
msgid "Sending a letter to your landlord is a big step. Check out our frequently asked questions from people who have used our tool:"
msgstr "Enviar una carta al dueño de tu edificio es un paso grande. Consulta las preguntas frecuentes de las personas que han utilizado nuestra herramienta:"

#: frontend/lib/norent/faqs.tsx:35
msgid "Sending a letter to your landlord is a big step. Here are a few <0>frequently asked questions</0> from people who have used our tool:"
msgstr "Enviar una carta al dueño de tu edificio es un paso grande. Aquí tienes algunas <0>preguntas frecuentes</0> de las personas que han utilizado nuestra herramienta:"

#: frontend/lib/norent/letter-builder/letter-preview.tsx:81
msgid "Separate letters for each month starting in September when you couldn't pay rent in full."
msgstr "Cartas separadas para cada mes a partir de septiembre, cuando no pudiste pagar la renta en su totalidad."

#: frontend/lib/evictionfree/declaration-builder/create-account.tsx:17
#: frontend/lib/norent/letter-builder/create-account.tsx:19
msgid "Set up an account"
msgstr "Configura tu cuenta"

#: frontend/lib/start-account-or-login/set-password.tsx:10
msgid "Set your new password"
msgstr "Establece tu nueva contraseña"

#: frontend/lib/start-account-or-login/set-password.tsx:12
msgid "Set your password"
msgstr "Establece tu contraseña"

#: frontend/lib/evictionfree/declaration-builder/preview.tsx:21
msgid "Shall we send your declaration?"
msgstr "¿Enviamos tu declaración?"

#: frontend/lib/norent/letter-builder/letter-preview.tsx:18
msgid "Shall we send your letter?"
msgstr "¿Quieres que enviemos tu carta?"

#: frontend/lib/evictionfree/declaration-builder/confirmation.tsx:84
#: frontend/lib/evictionfree/homepage.tsx:298
#: frontend/lib/norent/letter-builder/confirmation.tsx:214
msgid "Share this tool"
msgstr "Compartir esta herramienta"

#: common-data/issue-choices.ts:249
msgid "Shower: drain stoppage"
msgstr "Ducha: desagüe atascado"

#: common-data/issue-choices.ts:248
msgid "Shower: leaky shower head"
msgstr "Ducha: alcachofa de ducha rota"

#: common-data/issue-choices.ts:247
msgid "Shower: low water pressure"
msgstr "Ducha: baja presión de agua"

#: common-data/issue-choices.ts:243
msgid "Shower: mold on walls"
msgstr "Ducha: moho sobre las paredes"

#: common-data/issue-choices.ts:246
msgid "Shower: not working"
msgstr "Ducha: no funciona"

#: common-data/issue-choices.ts:244
msgid "Shower: wall tiles cracked"
msgstr "Ducha: baldosas agrietadas"

#: common-data/issue-choices.ts:245
msgid "Shower: wall tiles missing"
msgstr "Ducha: faltan baldosas"

#: frontend/lib/justfix-navbar.tsx:24
msgid "Sign in"
msgstr "Iniciar sesión"

#: frontend/lib/justfix-navbar.tsx:38
msgid "Sign out"
msgstr "Cerrar sesión"

#: frontend/lib/norent/letter-builder/confirmation.tsx:178
msgid "Sign the petition"
msgstr "Firmar la petición"

#: frontend/lib/common-steps/error-pages.tsx:24
msgid "Sign up or log in to your account to access our tool."
msgstr "Regístrate o inicia una sesión en tu cuenta para acceder a nuestra herramienta."

#. before signature in formal letter
#: frontend/lib/util/letter-content-util.tsx:53
msgid "Signed,"
msgstr "Firmado,"

#: common-data/issue-choices.ts:230
msgid "Sink: cracked sink"
msgstr "Lavabo: agrietado"

#: common-data/issue-choices.ts:236
msgid "Sink: drain stoppage"
msgstr "Lavabo: desagüe atascado"

#: common-data/issue-choices.ts:232
msgid "Sink: faucets not installed"
msgstr "Lavabo: sin grifo"

#: common-data/issue-choices.ts:233
msgid "Sink: faucets not working"
msgstr "Lavabo: grifo no funciona"

#: common-data/issue-choices.ts:231
msgid "Sink: leaky faucet"
msgstr "Lavabo: grifo con fugas"

#: common-data/issue-choices.ts:234
msgid "Sink: low water pressure"
msgstr "Lavabo: baja presión de agua"

#: common-data/issue-choices.ts:235
msgid "Sink: pipes leaking"
msgstr "Lavabo: tuberías con fugas"

#: common-data/issue-choices.ts:149
msgid "Smoke detector not working"
msgstr "Detector de humo no funciona"

#: frontend/lib/pages/not-found.tsx:15
msgid "Sorry, the page you are looking for doesn't seem to exist."
msgstr "Lo sentimos, la página que estás buscando no existe."

#: frontend/lib/data-driven-onboarding/data-driven-onboarding.tsx:377
msgid "Sorry, we don't recognize the address you entered."
msgstr "Lo sentimos, no reconocemos la dirección que has introducido."

#: common-data/us-state-choices.ts:106
msgid "South Carolina"
msgstr "Carolina del Sur"

#: common-data/us-state-choices.ts:107
msgid "South Dakota"
msgstr "Dakota del Sur"

#: frontend/lib/common-steps/welcome.tsx:45
msgid "Start"
msgstr "Iniciar"

#: frontend/lib/data-driven-onboarding/data-driven-onboarding.tsx:258
msgid "Start a legal case for repairs and/or harassment"
msgstr "Empieza un caso legal por arreglos y/o acoso"

#: frontend/lib/rh/routes.tsx:68
msgid "Start my request"
msgstr "Iniciar mi solicitud"

#: frontend/lib/forms/mailing-address-fields.tsx:7
msgid "State"
msgstr "Estado"

#: frontend/lib/evictionfree/data/faqs-content.tsx:71
msgid "Staten Island Housing Court:"
msgstr "Corte de vivienda de Staten Island:"

#: frontend/lib/norent/data/faqs-content.tsx:12
msgid "States with Limited Protections"
msgstr "Estados con Protecciones Limitadas"

#: frontend/lib/progress/progress-bar.tsx:112
msgid "Step {currStep} of {numSteps}"
msgstr "Paso {currStep} de {numSteps}"

#: common-data/issue-choices.ts:190
msgid "Stove not working"
msgstr "Estufa no funciona"

#: frontend/lib/norent/about.tsx:31
msgid "Strategic Actions for a Just Economy"
msgstr "Strategic Actions for a Just Economy"

#: frontend/lib/norent/letter-builder/los-angeles-know-your-rights.tsx:60
msgid "Strategic Actions for a Just Economy (SAJE) can contact me to provide additional support."
msgstr "Acciones Estratégicas para una Economía Justa (SAJE) puede ponerse en contacto conmigo para proporcionarme apoyo adicional."

#: frontend/lib/common-steps/landlord-mailing-address.tsx:38
msgid "Street address (include unit/suite/floor/apt #)"
msgstr "Dirección (incluye unidad/suite/piso/apt #)"

#: frontend/lib/norent/components/subscribe.tsx:64
#: frontend/lib/norent/components/subscribe.tsx:65
msgid "Submit email"
msgstr "Enviar email"

#: frontend/lib/rh/routes.tsx:245
msgid "Submit request"
msgstr "Enviar Solicitud"

#: frontend/lib/evictionfree/homepage.tsx:121
#: frontend/lib/justfix-navbar.tsx:21
msgid "Take action"
msgstr "Toma acción"

#: frontend/lib/norent/data/faqs-content.tsx:9
msgid "Tenant Rights"
msgstr "Derechos del Inquilino"

#: frontend/lib/norent/letter-content.tsx:35
msgid "Tenants adversely affected by the COVID-19 crisis are protected from eviction for nonpayment per emergency declaration(s) from:"
msgstr "Los inquilinos que se vean negativamente afectados por la crisis del COVID-19 están protegidos del desalojo por impago por la(s) declaración(es) de emergencia siguiente(s):"

#: frontend/lib/norent/letter-content.tsx:38
msgid "Tenants impacted by the COVID-19 crisis are protected from eviction for nonpayment per emergency declaration(s) from:"
msgstr "Los inquilinos afectados por la crisis del COVID-19 están protegidos del desalojo por impago por la(s) declaración(es) de emergencia siguiente(s):"

#: common-data/us-state-choices.ts:108
msgid "Tennessee"
msgstr "Tennessee"

#: frontend/lib/ui/privacy-info-modal.tsx:28
msgid "Terms of Use"
msgstr "Términos de Uso"

#: common-data/us-state-choices.ts:109
msgid "Texas"
msgstr "Tejas"

#: frontend/lib/norent/components/footer.tsx:34
#: frontend/lib/norent/site.tsx:31
#: frontend/lib/norent/the-letter.tsx:10
#: frontend/lib/norent/the-letter.tsx:15
msgid "The Letter"
msgstr "La Carta"

#: frontend/lib/norent/letter-email-to-user.tsx:225
msgid "The above information is not a substitute for direct legal advice for your specific situation."
msgstr "Esta información no sustituye el asesoramiento legal directo sobre tu situación específica."

#: frontend/lib/data-driven-onboarding/data-driven-onboarding.tsx:216
msgid "The majority of your landlord's properties are concentrated in {0}."
msgstr "La mayoría de las propiedades del dueño de tu edificio se concentran en {0}."

#: frontend/lib/evictionfree/homepage.tsx:219
msgid "The protections outlined by NY state law apply to you regardless of immigration status."
msgstr "Las protecciones que la ley del estado de Nueva York te proporcionan te aplican independientemente de tu estado migratorio."

#: frontend/lib/pages/redirect-to-english-page.tsx:11
msgid "The webpage that you want to access is only available in English."
msgstr "La página web a la que quieres acceder solo está disponible en inglés."

#: frontend/lib/data-driven-onboarding/data-driven-onboarding.tsx:121
msgid "There {0, plural, one {is one unit} other {are # units}} in your building."
msgstr "Hay {0, plural, one {una unidad} other {# unidades}} en tu edificio."

#: frontend/lib/data-driven-onboarding/data-driven-onboarding.tsx:281
msgid "Think your apartment may be rent-stabilized? Request its official records."
msgstr "¿Crees que tu apartamento puede ser de renta estabilizada? Solicita el registro oficial."

#: frontend/lib/data-driven-onboarding/data-driven-onboarding.tsx:141
msgid "This building is owned by the <0>NYC Housing Authority (NYCHA)</0>."
msgstr "Este edificio es propiedad de la <0>NYC Housing Authority (NYCHA)</0>."

#: frontend/lib/common-steps/landlord-name-and-contact-types.tsx:28
msgid "This information seems wrong. Can I change it?"
msgstr "Esta información parece incorrecta. ¿Puedo cambiarla?"

#: frontend/lib/common-steps/landlord-email.tsx:20
msgid "This is optional."
msgstr "Esto es opcional."

#: frontend/lib/common-steps/landlord-name-and-contact-types.tsx:20
#: frontend/lib/ui/landlord.tsx:30
msgid "This is your landlord’s information as registered with the <0>NYC Department of Housing and Preservation (HPD)</0>. This may be different than where you send your rent checks."
msgstr "Esta es la información del dueño de tu edificio según los registros del <0>Departamento de Preservación de la Vivienda (HPD por sus siglas en inglés)</0>. Puede que sea distinta de donde envías tu cheque de renta."

#: frontend/lib/rh/routes.tsx:65
msgid "This service is free, secure, and confidential."
msgstr "Este servicio es gratuito, seguro y confidencial."

#: frontend/lib/evictionfree/homepage.tsx:36
msgid "This tool has been suspended"
msgstr "Esta herramienta ha sido suspendida"

#: frontend/lib/norent/letter-builder/confirmation.tsx:200
msgid "This tool is provided by JustFix.nyc. We’re a non-profit that creates tools for tenants and the housing rights movement. We always want feedback to improve our tools."
msgstr "Esta herramienta te la trae JustFix.nyc. Somos una organización sin fines de lucro que crea herramientas para inquilinos y el movimiento de derechos de la vivienda. Siempre nos interesa tu opinión para mejorar nuestras herramientas."

#: frontend/lib/start-account-or-login/verify-password.tsx:30
msgid "To begin the password reset process, we'll text you a verification code."
msgstr "Para restablecer tu contraseña, te enviaremos un código de verificación."

#: frontend/lib/evictionfree/declaration-email-to-user.tsx:64
msgid "To get involved in organizing and the fight to #StopEvictions and #CancelRent, follow us on Twitter at <0>@RTCNYC</0> and <1>@housing4allNY</1>."
msgstr "Para participar en la organización y en la lucha para #StopEvictions (parar los desalojos) y #CancelRent (cancelar la renta), síguenos en Twitter: <0>@RTCNYC</0> y @ <1>housing4allNY</1>."

#: frontend/lib/norent/letter-email-to-user.tsx:271
msgid "To learn more about what to do next, check out our FAQ page: {faqURL}"
msgstr "Para saber más sobre qué hacer a continuación, consulta nuestra página de preguntas frecuentes: {faqURL}"

#: frontend/lib/norent/letter-builder/letter-preview.tsx:127
msgid "To:"
msgstr "A:"

#: frontend/lib/rh/routes.tsx:228
msgid "To: New York Division of Housing and Community Renewal (DHCR)"
msgstr "Para: La División de Vivienda y Renovación de la Comunidad (DHCR)"

#: common-data/issue-choices.ts:229
msgid "Toilet leaking"
msgstr "Inodoro con Fugas"

#: common-data/issue-choices.ts:228
msgid "Toilet not working"
msgstr "Inodoro No Funciona"

#: frontend/lib/evictionfree/declaration-builder/confirmation.tsx:157
msgid "USPS Certified Mail"
msgstr "Correo Certificado de USPS"

#: frontend/lib/evictionfree/declaration-builder/confirmation.tsx:215
#: frontend/lib/norent/letter-builder/confirmation.tsx:89
msgid "USPS Tracking #:"
msgstr "Número de Seguimiento USPS:"

#: frontend/lib/evictionfree/declaration-builder/routes.tsx:92
msgid "Unfortunately, this tool is currently only available to individuals who live in the state of New York."
msgstr "Desafortunadamente, esta herramienta sólo está disponible actualmente para personas que viven en el estado de Nueva York."

#: frontend/lib/norent/letter-builder/know-your-rights.tsx:41
msgid "Unfortunately, we do not currently recommend sending a notice of non-payment to your landlord. Sending a notice could put you at risk of harassment."
msgstr "Desafortunadamente, en este momento no recomendamos enviar una carta de impago al dueño de tu edificio. Enviar la carta podría ponerte en riesgo de hostigamiento."

#: frontend/lib/norent/letter-builder/know-your-rights.tsx:53
msgid "Unfortunately, we do not currently recommend sending this notice of non-payment to your landlord. <0/>"
msgstr "Desafortunadamente, actualmente no recomendamos enviar esta notificación de falta de pago al dueño o manager de tu edificio. <0/>"

#: frontend/lib/common-steps/ask-national-address.tsx:102
msgid "Unit/apt/lot/suite number"
msgstr "Número de apartamento/unidad/lote/suite"

#: frontend/lib/data-driven-onboarding/data-driven-onboarding.tsx:375
msgid "Unrecognized address"
msgstr "Dirección no reconocida"

#: common-data/us-state-choices.ts:110
msgid "Utah"
msgstr "Utah"

#: common-data/issue-choices.ts:157
msgid "Vacate order issued"
msgstr "Orden de vacío emitida"

#: frontend/lib/evictionfree/declaration-builder/covid-impact.tsx:87
msgid "Vacating the premises and moving into new permanent housing would pose a significant health risk due to COVID-19."
msgstr "Desocupar la instalación y mudarme a una nueva vivienda permanente presentaría un grave riesgo a mi salud o a la salud de un integrante del hogar a enfermedad grave o muerte por COVID-19 debido a ser mayor de 65 años, una discapacidad o afecciones subyacentes, que puede incluir, entre otros, estar inmunodeprimido."

#: frontend/lib/start-account-or-login/verify-phone-number.tsx:22
msgid "Verification code"
msgstr "Código de verificación"

#: frontend/lib/start-account-or-login/verify-phone-number.tsx:11
msgid "Verify your phone number"
msgstr "Verifica tu número de teléfono"

#: common-data/us-state-choices.ts:111
msgid "Vermont"
msgstr "Vermont"

#: frontend/lib/norent/letter-builder/menu.tsx:35
msgid "View details about your last letter"
msgstr "Ver detalles sobre tu última carta"

#: frontend/lib/evictionfree/declaration-builder/confirmation.tsx:144
msgid "View list of organizations"
msgstr "Ver lista de organizaciones"

#: frontend/lib/norent/letter-builder/letter-preview.tsx:105
msgid "View this letter as a PDF"
msgstr "Ver la carta como PDF"

#: common-data/us-state-choices.ts:112
msgid "Virginia"
msgstr "Virginia"

#: frontend/lib/data-driven-onboarding/data-driven-onboarding.tsx:226
msgid "Visit Who Owns What"
msgstr "Visita Quién Es El Dueño"

#: frontend/lib/rh/routes.tsx:51
msgid "Want to know if your apartment's rent stabilized? Request your <0>Rent History</0> from the NY State DHCR*!"
msgstr "¿Quieres saber si tu apartamento es de renta estabilizada? ¡Solicita tu <0>Historial de alquiler</0> en el DHCR* del estado de NY!"

#: frontend/lib/rh/routes.tsx:321
msgid "Want to read more about your rights?"
msgstr "¿Quieres leer más sobre tus derechos?"

#: common-data/issue-choices.ts:264
msgid "Washing machine not working"
msgstr "Lavadora no funciona"

#: common-data/us-state-choices.ts:113
msgid "Washington"
msgstr "Washington"

#: common-data/issue-choices.ts:162
#: common-data/issue-choices.ts:175
#: common-data/issue-choices.ts:199
#: common-data/issue-choices.ts:214
msgid "Water damage"
msgstr "Daño Por Agua"

#: frontend/lib/norent/homepage.tsx:170
msgid "We make it easy to notify your landlord by email or by certified mail for free."
msgstr "Te facilitamos notificar al dueño de tu edificio por correo electrónico o por correo certificado gratis."

#: frontend/lib/norent/letter-builder/letter-preview.tsx:109
msgid "We will be mailing this letter on your behalf by USPS certified mail and will be providing a tracking number."
msgstr "Enviaremos la carta en tu nombre por correo certificado de USPS y te proporcionaremos un número de seguimiento."

#: frontend/lib/norent/letter-builder/ask-national-address.tsx:11
#: frontend/lib/norent/letter-builder/ask-nyc-address.tsx:9
msgid "We'll include this information in the letter to your landlord."
msgstr "Incluiremos esta información en la carta al dueño de tu edificio."

#: frontend/lib/evictionfree/declaration-builder/routes.tsx:33
msgid "We'll include this information in your hardship declaration form."
msgstr "Incluiremos esta información en tu formulario de declaración de penuria."

#: frontend/lib/evictionfree/declaration-builder/index-number.tsx:41
msgid "We'll need to add your case's index number to your declaration."
msgstr "Tendremos que añadir el número de índice de tu caso a tu declaración."

#: frontend/lib/norent/letter-builder/ask-email.tsx:10
msgid "We'll use this information to email you a copy of your letter."
msgstr "Utilizaremos esta información para enviarte una copia de tu carta."

#: frontend/lib/norent/letter-builder/ask-email.tsx:14
msgid "We'll use this information to send you updates."
msgstr "Utilizaremos esta información para enviarte noticias."

#: frontend/lib/evictionfree/declaration-builder/routes.tsx:84
msgid "We'll use this information to send your hardship declaration form via certified mail for free."
msgstr "Utilizaremos esta información para enviar su formulario de declaración de penuria por correo certificado de forma gratuita."

#: frontend/lib/evictionfree/declaration-builder/routes.tsx:74
#: frontend/lib/evictionfree/declaration-builder/routes.tsx:79
msgid "We'll use this information to send your hardship declaration form."
msgstr "Utilizaremos esta información para enviar tu declaración de penuria."

#: frontend/lib/norent/letter-builder/landlord-email.tsx:5
#: frontend/lib/norent/letter-builder/landlord-mailing-address.tsx:8
#: frontend/lib/norent/letter-builder/landlord-name-and-contact-types.tsx:7
msgid "We'll use this information to send your letter."
msgstr "Utilizaremos esta información para enviar tu carta."

#: frontend/lib/start-account-or-login/verify-phone-number.tsx:14
msgid "We've just sent you a text message containing a verification code. Please enter it below."
msgstr "Acabamos de enviarte un mensaje de texto que contiene un código de verificación. Por favor, introdúcelo abajo."

#: common-data/issue-choices.ts:258
msgid "Weak electrical current"
msgstr "Baja Corriente Eléctrica"

#: frontend/lib/common-steps/welcome.tsx:24
#: frontend/lib/norent/letter-builder/menu.tsx:26
msgid "Welcome back!"
msgstr "¡Hola de nuevo!"

#: common-data/us-state-choices.ts:114
msgid "West Virginia"
msgstr "Virginia Occidental"

#: frontend/lib/norent/letter-builder/ask-city-state.tsx:8
msgid "We’ll use this information to pull the most up-to-date ordinances that protect your rights as a tenant in your letter."
msgstr "Utilizaremos esta información para obtener las ordenanzas actuales que protegen tus derechos como inquilino y así citarlas en tu carta."

#: frontend/lib/norent/letter-builder/ask-national-address.tsx:15
msgid "We’ll use this to reference the latest policies that protect your rights as a tenant."
msgstr "Utilizaremos esta información para citar las políticas actuales que protegen tus derechos como inquilino."

#: frontend/lib/norent/letter-builder/know-your-rights.tsx:90
msgid "We’ve partnered with <0/> to provide additional support once you’ve sent your letter."
msgstr "Nos hemos aliado con <0/> para proporcionar asistencia adicional una vez que hayas enviado tu carta."

#: frontend/lib/norent/letter-builder/know-your-rights.tsx:60
msgid "We’ve partnered with <0/> to provide additional support."
msgstr "Nos hemos aliado con <0/> para proporcionarte apoyo adicional."

#: frontend/lib/common-steps/landlord-name-and-contact-types.tsx:59
msgid "What contact information do you have for your landlord or building management? <0>We recommend choosing both if you have them.</0>"
msgstr "¿Qué información de contacto tienes del dueño o manager de tu edificio? <0>Sugerimos que elijas las dos opciones si las tienes.</0>"

#: frontend/lib/norent/data/faqs-content.tsx:263
msgid "What does an eviction moratorium mean?"
msgstr "¿Qué significa una moratoria del desalojo?"

#: frontend/lib/norent/data/faqs-content.tsx:225
msgid "What does this tool do?"
msgstr "¿Qué hace esta herramienta?"

#: frontend/lib/evictionfree/declaration-builder/covid-impact.tsx:11
msgid "What does “financial hardship” mean?"
msgstr "¿Qué significa “penuria financiera”?"

#: frontend/lib/evictionfree/declaration-builder/covid-impact.tsx:58
msgid "What does “significant health risk” mean?"
msgstr "¿Qué significa “riesgo sanitario significativo”?"

#: frontend/lib/norent/data/faqs-content.tsx:357
msgid "What happens after I send this letter?"
msgstr "¿Qué ocurre después de enviar esta carta?"

#: frontend/lib/norent/letter-builder/confirmation.tsx:97
#: frontend/lib/rh/routes.tsx:276
msgid "What happens next?"
msgstr "¿Y ahora qué?"

#: frontend/lib/norent/data/faqs-content.tsx:288
msgid "What happens when the eviction moratorium ends?"
msgstr "¿Qué sucede cuando termine la moratoria de desalojo?"

#: frontend/lib/norent/letter-email-to-user.tsx:130
#: frontend/lib/norent/letter-email-to-user.tsx:173
msgid "What if I have more questions?"
msgstr "¿Qué pasa si tengo más preguntas?"

#: frontend/lib/norent/data/faqs-content.tsx:345
msgid "What if I live in a manufactured or mobile home?"
msgstr "¿Qué sucede si vivo en una casa prefabricada o móvil?"

#: frontend/lib/norent/data/faqs-content.tsx:402
msgid "What if I live in a state without an eviction moratorium?"
msgstr "¿Qué sucede si vivo en un estado en donde no existe la moratoria de desalojo?"

#: frontend/lib/norent/letter-email-to-user.tsx:116
msgid "What if my landlord sends me a notice?"
msgstr "¿Qué pasa si el dueño o manager de mi edificio me envía un aviso?"

#: frontend/lib/evictionfree/data/faqs-content.tsx:242
msgid "What is the deadline for filling out the declaration?"
msgstr "¿Cuál es el plazo para completar el formulario de declaración?"

#: frontend/lib/norent/letter-email-to-user.tsx:25
msgid "What is the new law AB832?"
msgstr "¿Qué es la nueva ley AB832?"

#: frontend/lib/evictionfree/data/faqs-content.tsx:232
msgid "What is the time lag between me filling this out and when it gets sent?"
msgstr "¿Cuánto tiempo tarda en ser enviado el formulario luego de haberlo llenado?"

#: frontend/lib/forms/address-and-borough-form-field.tsx:19
msgid "What is your borough?"
msgstr "¿Cuál es tu municipalidad?"

#: frontend/lib/norent/data/faqs-content.tsx:397
msgid "What kind of documentation should I collect to prove I can’t pay rent?"
msgstr "¿Qué tipo de documentación debo recopilar para demostrar que no puedo pagar la renta?"

#: frontend/lib/evictionfree/data/faqs-content.tsx:204
msgid "When you use our tool, you will be able to preview your filled out form before sending it. You can also view a blank copy of the Hardship Declaration form."
msgstr "Cuando utilices nuestra herramienta, podrás obtener una vista previa de tu formulario completo antes de enviarlo. También puedes ver una copia en blanco del formulario de Declaración de Dificultades."

#: frontend/lib/evictionfree/declaration-builder/index-number.tsx:47
msgid "Where do I find my case's index number?"
msgstr "¿Dónde encuentro el número de índice de mi caso?"

#: frontend/lib/common-steps/landlord-name-and-contact-types.tsx:52
msgid "Where do I find this information?"
msgstr "¿Dónde encuentro esta información?"

#: frontend/lib/common-steps/ask-city-state.tsx:25
msgid "Where do you live?"
msgstr "¿Dónde vives?"

#: frontend/lib/start-account-or-login/ask-phone-number.tsx:28
msgid "Whether it's your first time here, or you're a returning user, let's start with your number."
msgstr "Empecemos con tu número de teléfono, ya sea tu primera vez aquí, o estés de vuelta."

#: frontend/lib/evictionfree/declaration-builder/covid-impact.tsx:70
msgid "Which hardship situation applies to you?"
msgstr "¿Qué situación de penuria te aplica?"

#: frontend/lib/norent/letter-builder/confirmation.tsx:103
msgid "While you wait for your landlord to respond, gather as much documentation as you can. This can include a letter from your employer, receipts, doctor’s notes etc."
msgstr "Mientras esperas a que el dueño de tu edificio conteste, recopila toda la documentación que puedas. Esto puede incluir una carta de tu jefe, recibos, notas de tu médico, etc."

#: frontend/lib/evictionfree/data/faqs-content.tsx:186
msgid "Who is not protected by NY's COVID-19 Tenant Protection Laws?"
msgstr "¿Quién no está protegido por las leyes de protección de inquilinos COVID-19 de Nueva York?"

#: frontend/lib/evictionfree/about.tsx:76
#: frontend/lib/norent/about.tsx:94
msgid "Who we are"
msgstr "Quiénes somos"

#: frontend/lib/norent/letter-builder/rent-periods.tsx:47
msgid "Why aren't all months listed?"
msgstr "¿Por qué no puedo ver todos los meses?"

#: frontend/lib/start-account-or-login/ask-phone-number.tsx:38
msgid "Why do you need this information?"
msgstr "¿Por qué necesitáis esta información?"

#: frontend/lib/norent/the-letter.tsx:41
msgid "Why send a letter"
msgstr "Por qué enviar una carta"

#: frontend/lib/norent/data/faqs-content.tsx:250
msgid "Why should I notify my landlord if I can’t pay my rent?"
msgstr "¿Por qué debo avisar al dueño de mi edificio de que no puedo pagar la renta?"

#: frontend/lib/norent/about.tsx:75
msgid "Why we made this"
msgstr "Por qué hemos creado esta herramienta"

#: frontend/lib/norent/data/faqs-content.tsx:376
msgid "Will I still owe my rent after I send this letter?"
msgstr "¿Seguiré adeudando mi renta después de enviar esta carta?"

#: common-data/issue-choices.ts:166
#: common-data/issue-choices.ts:181
#: common-data/issue-choices.ts:205
#: common-data/issue-choices.ts:220
msgid "Window frame defective"
msgstr "Marco de ventana defectuoso"

#: common-data/issue-choices.ts:165
#: common-data/issue-choices.ts:180
#: common-data/issue-choices.ts:204
#: common-data/issue-choices.ts:219
msgid "Window glass broken"
msgstr "Cristal de ventana roto"

#: common-data/issue-choices.ts:263
msgid "Window guards missing"
msgstr "Faltan Protectores de Ventana"

#: common-data/us-state-choices.ts:115
msgid "Wisconsin"
msgstr "Wisconsin"

#: frontend/lib/evictionfree/homepage.tsx:70
msgid "With this free tool, you can"
msgstr "Con esta herramienta gratuita, puedes"

#: common-data/us-state-choices.ts:116
msgid "Wyoming"
msgstr "Wyoming"

#: frontend/lib/forms/yes-no-radios-form-field.tsx:28
#: frontend/lib/forms/yes-no-radios-form-field.tsx:46
#: frontend/lib/norent/letter-builder/letter-preview.tsx:30
#: frontend/lib/ui/confirmation-modal.tsx:20
msgid "Yes"
msgstr "Si"

#: frontend/lib/norent/letter-builder/create-account.tsx:37
msgid "Yes, JustFix.nyc can text me to follow up about my housing issues."
msgstr "Sí, JustFix.nyc puede enviarme mensajes de texto para hacer un seguimiento de mis problemas de vivienda."

#: frontend/lib/evictionfree/declaration-builder/create-account.tsx:30
msgid "Yes, Right to Counsel NYC Coalition, Housing Justice for All, and JustFix.nyc can text me to follow up about my housing issues."
msgstr "Sí, Right to Counsel NYC Coalition, Housing Justice for All, y JustFix.nyc pueden enviarme un mensaje de texto para hacer un seguimiento de mis asuntos de vivienda."

#: frontend/lib/pages/logout-alt-page.tsx:26
msgid "Yes, Sign Out"
msgstr "Sí, cerrar sesión"

#: frontend/lib/evictionfree/data/faqs-content.tsx:148
msgid "Yes, the protections outlined by New York State law apply to you regardless of immigration status."
msgstr "Sí, las protecciones descritas por la ley del estado de Nueva York te protegen independientemente de tu estado migratorio."

#: frontend/lib/evictionfree/data/faqs-content.tsx:98
msgid "Yes, this is a free website created by 501(c)3 non-profit organizations."
msgstr "Sí, este es un sitio web gratuito creado por organizaciones sin fines de lucro reconocidas con la categoría de exención tributaria 501(c)3."

#: frontend/lib/start-account-or-login/verify-password.tsx:56
msgid "You already have an account"
msgstr "Ya tienes una cuenta"

#: frontend/lib/norent/homepage.tsx:59
msgid "You can"
msgstr "Puedes"

#: frontend/lib/norent/letter-email-to-user.tsx:263
msgid "You can also track the delivery of your letter using USPS Tracking:"
msgstr "También puede seguir la entrega de su carta usando USPS Tracking:"

#: frontend/lib/norent/letter-email-to-user.tsx:134
msgid "You can contact Strategic Actions for a Just Economy (SAJE) - a 501c3 non-profit organization in South Los Angeles."
msgstr "Puedes contactar Acciones Estratégicas para una Economía Justa (SAJE) - una organización sin fines de lucro 501c3 en el sur de Los Angeles."

#: frontend/lib/norent/letter-builder/more-letters.tsx:29
msgid "You can send an additional letter for other months when you couldn't pay rent."
msgstr "Puedes enviar otra carta para indicar los demás meses en que no hayas podido pagar la renta."

#: frontend/lib/evictionfree/homepage.tsx:129
msgid "You can use this website to send a hardship declaration form to your landlord and local courts—putting your eviction case on hold until {0}"
msgstr "Puedes utilizar este sitio web para enviar un formulario de declaración de penurias al dueño de tu edificio y a los tribunales locales — deteniendo tu caso de desalojo hasta el {0}"

#: frontend/lib/evictionfree/components/helmet.tsx:12
msgid "You can use this website to send a hardship declaration form to your landlord and local courts—putting your eviction case on hold until {0}."
msgstr "Puedes utilizar este sitio web para enviar un formulario de declaración de penurias al dueño de tu edificio y a los tribunales locales — deteniendo tu caso de desalojo hasta el {0}."

#: frontend/lib/norent/letter-builder/error-pages.tsx:10
msgid "You can't send any more letters"
msgstr "No puedes enviar más cartas"

#: frontend/lib/evictionfree/declaration-builder/routes.tsx:90
msgid "You don't live in New York"
msgstr "No vives en Nueva York"

#: frontend/lib/ui/landlord.tsx:81
msgid "You have chosen to overwrite the landlord recommended by JustFix.nyc. Please provide your own details below, or <0>use the recommended landlord \"{0}\"</0>."
msgstr "Has elegido sustituir la información recomendada por JustFix.nyc sobre el dueño de tu edificio. Por favor proporciona tu propia información a continuación, o <0>usa el dueño recomendado\"{0}\"</0>."

#: frontend/lib/evictionfree/declaration-builder/preview.tsx:48
msgid "You haven't completed previous steps. Please <0>go back</0>."
msgstr "No has completado los pasos anteriores. Por favor <0>vuelve atrás</0>."

#: frontend/lib/norent/letter-builder/menu.tsx:28
msgid "You most recently sent a letter on {0}."
msgstr "Enviaste una carta en {0}."

#: frontend/lib/norent/letter-builder/know-your-rights.tsx:115
msgid "You're in <0>{stateName}</0>"
msgstr "Estás en <0>{stateName}</0>"

#: frontend/lib/norent/letter-builder/more-letters.tsx:9
msgid "You've already sent letters for all of the months since COVID-19 started."
msgstr "Ya has enviado cartas que corresponden a todos los meses desde que comenzó el COVID-19."

#: frontend/lib/evictionfree/declaration-builder/error-pages.tsx:9
msgid "You've already sent your hardship declaration"
msgstr "Ya has enviado tu declaración de penuria"

#: frontend/lib/evictionfree/declaration-builder/confirmation.tsx:183
msgid "You've sent your hardship declaration"
msgstr "Has enviado tu declaración de penuria"

#: frontend/lib/norent/letter-builder/confirmation.tsx:47
#: frontend/lib/norent/letter-builder/confirmation.tsx:54
msgid "You've sent your letter"
msgstr "Has enviado tu carta"

#: frontend/lib/evictionfree/declaration-email-to-user.tsx:23
msgid "Your Hardship Declaration form has been emailed to:"
msgstr "Tu formulario de Declaración de Dificultades ha sido enviado por correo electrónico a:"

#: frontend/lib/norent/letter-builder/letter-preview.tsx:59
msgid "Your Letter Is Ready To Send!"
msgstr "¡Tu carta está lista para enviar!"

#: frontend/lib/norent/letter-email-to-user.tsx:295
msgid "Your NoRent letter and important next steps"
msgstr "Tu carta de NoRent y pasos siguientes importantes"

#: frontend/lib/norent/letter-content.tsx:267
msgid "Your NoRent.org letter"
msgstr "Tu carta de NoRent.org"

#: frontend/lib/rh/routes.tsx:273
msgid "Your Rent History has been requested from the New York State DHCR!"
msgstr "¡Tu Historial de Alquiler ha sido solicitado al DHCR del estado de Nueva York!"

#: frontend/lib/norent/letter-builder/post-signup-no-protections.tsx:7
msgid "Your account is set up"
msgstr "¡Tu cuenta está lista!"

#: frontend/lib/data-driven-onboarding/data-driven-onboarding.tsx:274
msgid "Your apartment may be rent stabilized."
msgstr "Tu apartamento es de renta estabilizada."

#: frontend/lib/rh/routes.tsx:172
msgid "Your building had {0, plural, one {1 rent stabilized unit} other {# rent stabilized units}} in {1}, according to property tax documents."
msgstr "Tu edificio tenía {0, plural, one {una unidad de renta estabilizada} other {# unidades de renta estabilizada}} en {1}."

#: frontend/lib/data-driven-onboarding/data-driven-onboarding.tsx:275
msgid "Your building had {0, plural, one {one rent stabilized unit} other {# rent stabilized units}} in {1}."
msgstr "Tu edificio tenía {0, plural, one {una unidad de alquiler estabilizado} other {# unidades de renta estabilizada}} en el {1}."

#: frontend/lib/data-driven-onboarding/data-driven-onboarding.tsx:128
msgid "Your building was built in {0} or earlier."
msgstr "Tu edificio fue construido en {0} o antes."

#: frontend/lib/evictionfree/declaration-builder/index-number.tsx:66
msgid "Your case's court name"
msgstr "Nombre de la corte de tu caso"

#: frontend/lib/evictionfree/declaration-builder/index-number.tsx:46
msgid "Your case's index number"
msgstr "Número de índice de tu caso"

#: frontend/lib/evictionfree/declaration-email-to-user.tsx:76
msgid "Your declaration form and important next steps"
msgstr "Tu formulario de declaración y los pasos importantes a seguir"

#: frontend/lib/evictionfree/declaration-builder/preview.tsx:39
msgid "Your declaration is ready to send!"
msgstr "¡Tu declaración está lista para enviar!"

#: frontend/lib/common-steps/ask-email.tsx:18
msgid "Your email address"
msgstr "Tu dirección de correo electrónico"

#: frontend/lib/evictionfree/declaration-builder/confirmation.tsx:185
msgid "Your hardship declaration form has been sent to your landlord via {0}."
msgstr "Tu formulario de declaración de penuria ha sido enviado a tu propietario a través de {0}."

#: frontend/lib/evictionfree/declaration-builder/index-number.tsx:48
msgid "Your index number can be found at the top of Postcard or Notice of Petition that you received from housing court. <0>They look like this:</0>"
msgstr "Tu número de índice se encuentra en la parte superior de la Postal o Aviso de Petición (\"Postcard or Notice of Petition\" en inglés) que recibiste de la corte de vivienda. <0>Son así:</0>"

#: frontend/lib/evictionfree/declaration-email-to-user.tsx:15
msgid "Your landlord"
msgstr "el dueño de tu edificio"

#: frontend/lib/data-driven-onboarding/data-driven-onboarding.tsx:208
msgid "Your landlord is associated with {buildings, plural, one {one building} other {# buildings}}."
msgstr "El proprietario de tu edificio está asociado con {buildings, plural, one {un edificio} other {# edificios}}."

#: frontend/lib/data-driven-onboarding/data-driven-onboarding.tsx:164
msgid "Your landlord may be breaking the law!"
msgstr "¡Puede que el proprietario de tu edificio esté violando la ley!"

#: frontend/lib/data-driven-onboarding/data-driven-onboarding.tsx:221
msgid "Your landlord might own other buildings, too."
msgstr "Puede que el propietario de tu edificio también posea otros edificios."

#: frontend/lib/common-steps/landlord-mailing-address.tsx:27
msgid "Your landlord or management company's address"
msgstr "La dirección del dueño o manager de tu edificio"

#: frontend/lib/common-steps/landlord-email.tsx:16
msgid "Your landlord or management company's email"
msgstr "La dirección de correo electrónico del dueño o manager de tu edificio"

#: frontend/lib/common-steps/landlord-name-and-contact-types.tsx:93
msgid "Your landlord or management company's information"
msgstr "Los datos del dueño o manager de tu edificio"

#: frontend/lib/data-driven-onboarding/data-driven-onboarding.tsx:149
msgid "Your landlord owns {0, plural, one {one building} other {# buildings}} and {1, plural, one {one unit.} other {# units.}}"
msgstr "El dueño de tu edificio posee {0, plural, one {un edificio} other {# edificios}} y {1, plural, one {una unidad.} other {# unidades.}}"

#: frontend/lib/norent/letter-builder/confirmation.tsx:60
msgid "Your letter has been mailed to your landlord via USPS Certified Mail. A copy of your letter has also been sent to your email."
msgstr "Tu carta ha sido enviada al dueño de tu edificio por correo certificado por USPS. También hemos enviado una copia de tu carta a tu dirección de correo electrónico."

#: frontend/lib/norent/letter-builder/confirmation.tsx:66
msgid "Your letter has been sent to your landlord via email. A copy of your letter has also been sent to your email."
msgstr "Tu carta ha sido enviada al dueño o manager de tu edificio por correo certificado de USPS. También hemos enviado una copia de tu carta a tu dirección de correo electrónico."

#: frontend/lib/evictionfree/declaration-builder/confirmation.tsx:211
#: frontend/lib/norent/letter-builder/confirmation.tsx:83
msgid "Your letter was sent on {0}."
msgstr "Tu carta fue enviada el {0}."

#: frontend/lib/evictionfree/declaration-email-to-user.tsx:12
msgid "Your local housing court"
msgstr "la corte de vivienda local"

#: frontend/lib/start-account-or-login/ask-phone-number.tsx:25
msgid "Your phone number"
msgstr "Tu número de teléfono"

#: frontend/lib/ui/privacy-info-modal.tsx:30
msgid "Your privacy is very important to us!"
msgstr "¡Su privacidad es muy importante para nosotros!"

#: frontend/lib/start-account-or-login/ask-phone-number.tsx:54
msgid "Your privacy is very important to us! Everything on JustFix.nyc is secure."
msgstr "¡Tu privacidad es muy importante para nosotros! Todo en JustFix.nyc es seguro."

#: frontend/lib/common-steps/ask-national-address.tsx:97
#: frontend/lib/common-steps/ask-nyc-address.tsx:39
msgid "Your residence"
msgstr "Tu hogar"

#: frontend/lib/norent/homepage.tsx:93
msgid "You’re not alone. Millions of Americans won’t be able to pay rent because of COVID‑19. Use our FREE tool to take action by writing a letter to your landlord."
msgstr "No estás solo. Millones de estadounidenses no podrán pagar la renta por culpa del COVID 19. Utiliza nuestra herramienta GRATIS para tomar acción mandando una carta al dueño de tu edificio."

#: frontend/lib/common-steps/ask-national-address.tsx:104
#: frontend/lib/common-steps/landlord-mailing-address.tsx:41
msgid "Zip code"
msgstr "Código postal"

#: frontend/lib/norent/letter-builder/know-your-rights.tsx:82
msgid "and"
msgstr "y"

#: frontend/lib/evictionfree/declaration-builder/confirmation.tsx:156
msgid "email"
msgstr "correo electrónico"

#: frontend/lib/evictionfree/declaration-builder/confirmation.tsx:158
msgid "email and USPS Certified Mail"
msgstr "email y correo certificado por USPS"

#: frontend/lib/evictionfree/components/helmet.tsx:13
msgid "eviction free nyc, eviction free ny, hardship, declaration, declare hardship, eviction, evicted"
msgstr "eviction free nyc, eviction free ny, penuria, declaración, desalojo, desalojado"

#: frontend/lib/evictionfree/data/faqs-content.tsx:157
msgid "evictionFree.canLandlordChallengeDeclarationFaq"
msgstr ""
"<0>SI. ESTO ES NUEVO. Ahora, el casero tiene derecho a impugnar la validez de la declaración de dificultades de un inquilino. Para hacer esto, el casero puede presentar una moción ante la corte, declarando que no cree que el inquilino tenga las dificultades que reclamó en su Declaración de Dificultades. Si ocurre esto, la Corte concederá una audiencia para determinar la validez de la declaración de dificultades del inquilino y el inquilino deberá mostrar prueba de las dificultades que reclamó en su Declaración. En NYC, <1>inquilinos tienen el derecho a un abogado a través de Right to Counsel para estas audiencias</1>.</0><2>\n"
"Si la corte decide que el inquilino demostró su reclamo por dificultades, entonces su caso/desalojo permanecerá en pausa hasta al menos el {0}. La corte instruirá a las partes que soliciten ERAP si parece que el inquilino es elegible y aún no ha presentado esa solicitud.</2><3>Si la corte decide que el inquilino NO está experimentando dificultades, entonces su caso y desalojo pueden proceder.</3>"

#: frontend/lib/evictionfree/about.tsx:45
msgid "evictionfree.aboutPageText2"
msgstr "Una nueva ley estatal, aprobada a finales de 2020 y extendida en 2021, permite a la mayoría de los inquilinos detener su caso de desalojo hasta el {0}, si cumplimentan un formulario de “Declaración de Penuria”. Sin embargo, esta ley carga la responsabilidad de averiguar cómo hacerlo a los inquilinos y no facilita el acceso al ejercicio de sus derechos."

#: frontend/lib/evictionfree/about.tsx:56
msgid "evictionfree.aboutPageText3"
msgstr "Nuestro sitio web ayuda a los inquilinos a presentar este formulario de declaración de dificultades con total tranquilidad: enviándolo por correo certificado de USPS y por correo electrónico gratuito a todas las entidades necesarias (el dueño de tu edificio y los tribunales) para garantizar la protección. Y dado que la ley no va lo suficientemente lejos para proteger a la gente más allá del {0}, nuestra herramienta conecta a los inquilinos con el movimiento de inquilinos más grande para que podamos #CancelRent."

#: frontend/lib/evictionfree/declaration-builder/agree-to-legal-terms.tsx:13
msgid "evictionfree.agreeToStateTermsIntro"
msgstr "Estas últimas preguntas son para asegurarse de que entiendes los límites de la protección concedida por este formulario de declaración de penuria, y de que contestaste a las preguntas anteriores con veracidad:"

#: frontend/lib/evictionfree/declaration-builder/routes.tsx:59
msgid "evictionfree.askForEmail"
msgstr "Utilizaremos esta información para enviarte una copia de tu declaración. Si es posible, también te reenviaremos el correo electrónico de parte de la corte cuando hayan recibido tu formulario de declaración."

#: frontend/lib/evictionfree/declaration-builder/confirmation.tsx:193
msgid "evictionfree.confirmationNoEmailToCourtYet"
msgstr "Una copia de tu declaración también se mandará a tu corte local por correo electrónico—estamos determinando cual es la corte indicada para recibir su declaración. Te avisaremos cuando se haya mandado por mensaje de texto y en esta página."

#: frontend/lib/evictionfree/declaration-email-to-user.tsx:46
msgid "evictionfree.contactHcaBlurb"
msgstr "Si has recibido una ‘Notificación de desalojo por incumplimiento de pago de alquiler’ (\"Notice to Pay Rent or Quit\" en inglés) o cualquier otro tipo de aviso de desalojo, comunícate con Housing Court Answers (NYC) al 212-962-4795, de lunes a viernes, de 9:00 AM a 5:00 PM, o llama a la línea directa estatal al 833-503-0447, que funciona 24 horas al día, los siete días de la semana."

#: frontend/lib/evictionfree/data/faqs-content.tsx:244
msgid "evictionfree.deadlineFaq1"
msgstr "Puedes enviar tu formulario de declaración en cualquier momento, hasta el {0}. Luego de enviar tu formulario de declaración a través de esta herramienta, se lo enviaremos inmediatamente por correo postal y/o correo electrónico al dueño de tu edificio y a las cortes. Si estás enviando tu formulario SOLAMENTE por correo postal, envíalo lo antes posible y conserva cualquier prueba de envío y/o acuse de recibo para tus archivos."

#: frontend/lib/evictionfree/declaration-builder/confirmation.tsx:79
msgid "evictionfree.emailBodyTemplateForSharingFromConfirmation2"
msgstr "El 28 de diciembre de 2020, el estado de Nueva York aprobó la legislación que protege a los inquilinos del desalojo debido a la pérdida de ingresos o a los riesgos de salud del COVID-19. Para protegerte, debes rellenar una declaración de penuria y enviarla al dueño de tu edificio y/o a los tribunales. Acabo de utilizar este sitio web para enviar un formulario de declaración de penurias al dueño de mi edificio y a los tribunales locales—deteniendo cualquier caso de desalojo hasta el {date}. Míralo aquí: {url}"

#: frontend/lib/evictionfree/homepage.tsx:48
msgid "evictionfree.emailBodyTemplateForSharingFromHomepage1"
msgstr "El 28 de diciembre de 2020, el estado de Nueva York aprobó la legislación que protege a los inquilinos del desalojo debido a la pérdida de ingresos o a los riesgos de salud del COVID-19. Para protegerte, debes rellenar una declaración de penuria y enviarla al dueño de tu edificio y/o a los tribunales. Puedes utilizar este sitio web para enviar un formulario de declaración de penurias al dueño de tu edificio y a los tribunales locales — deteniendo tu caso de desalojo hasta el {0}. Míralo aquí: {1}"

#: frontend/lib/evictionfree/declaration-builder/confirmation.tsx:93
msgid "evictionfree.erapBlurbOnConfirmation"
msgstr "No estás solo. Hay más de un millón de neoyorquinos que no pueden pagar su renta. Ahora NYS tiene un programa de ayuda con la renta, el Programa de Emergencia de Asistencia de Renta (ERAP). Si usted solicitó ERAP, <0>su casero no puede iniciar un nuevo caso de desalojo</0> contra usted, y cualquier caso de desalojo actual se detendrá."

#: frontend/lib/evictionfree/data/faqs-content.tsx:119
msgid "evictionfree.faqListOfHowToConnectWithLawyer"
msgstr "<0><1>Llama al <2>718 557-1379</2> o al <3>212 962-4795</3> de Lunes - Viernes, 9 - 5pm</1><4>Llama al <5>311</5> y solicite la línea de ayuda para inquilinos</4><6>Envía un correo electrónico a OCJ (Office of Civil Justice en inglés) a <7>civiljustice@hra.nyc.gov</7>. Proporciona un nombre, número de teléfono y número de índice del caso del Tribunal de Vivienda para tu caso de desalojo (si lo conoces) en tu correo electrónico.</6></0>"

#: frontend/lib/evictionfree/faqs.tsx:54
msgid "evictionfree.faqsPageIntro"
msgstr "Comprender estas leyes es difícil. A continuación, echa un vistazo a nuestras preguntas frecuentes de personas que han usado nuestra herramienta. Si tienes preguntas sobre el estado de la corte de vivienda y el estatus actual de los casos de desalojo, consulte"

#: frontend/lib/evictionfree/declaration-builder/covid-impact.tsx:13
msgid "evictionfree.financialHardshipExplainer1"
msgstr "Esto significa que no puedes pagar tu alquiler u otras obligaciones financieras bajo el contrato de arrendamiento al completo u obtener una vivienda permanente, alterna, y adecuada debido a uno o más de las siguientes razones:"

#: frontend/lib/evictionfree/declaration-builder/covid-impact.tsx:20
msgid "evictionfree.financialHardshipExplainer2"
msgstr "<0>Perdida significativa de ingresos del hogar durante la pandemia COVID-19.</0><1>Aumento en gastos corrientes necesarios relacionados con la realización de trabajo esencial o relacionados con el impacto sobre la salud durante la pandemia COVID-19.</1><2>Las responsabilidades de cuidado diurno para menores o el cuidado de familiares ancianos, discapacitados o enfermos durante la pandemia COVID-19 han impactado negativamente sobre mi capacidad o la capacidad de otros integrantes del hogar de obtener empleo significativo, ganar ingresos, o han aumentado los gastos.</2><3>Es difícil mudarme debido a los gastos de mudanza y la dificultad en conseguir una vivienda alterna u otra residencia durante la pandemia COVID-19.</3><4>Otras circunstancias relacionadas con la pandemia COVID-19 han impactado negativamente mi capacidad de obtener empleo significativo o ganar ingresos o los ingresos del hogar han reducido significativamente o han aumentado significativamente mis gastos.</4><5>En la medida en que he perdido ingresos en el hogar o han aumentado los gastos, el ingreso recibido, sea por asistencia pública, incluso el seguro de desempleo, asistencia por desempleo por causa de la pandemia, el seguro por discapacidad o la licencia familiar pagada, que haya recibido desde el comienzo de la pandemia COVID-19 no compensa en su totalidad la pérdida de ingresos del hogar o el aumento de los gastos.</5>"

#: frontend/lib/evictionfree/declaration-builder/confirmation.tsx:137
msgid "evictionfree.getInvolvedWithCBO2"
msgstr "¡Involúcrate con la organización local de tu comunidad! ¡Únete a millones en la lucha por un futuro libre de desalojos!"

#: frontend/lib/evictionfree/about.tsx:102
msgid "evictionfree.hj4aBlurb"
msgstr "<0>Housing Justice for All</0> es una coalición de más de 100 organizaciones, desde Brooklyn a Buffalo, que representan a los inquilinos y aquellos que no tienen hogar en el estado de Nueva York. Estamos unidos en nuestra convicción de que la vivienda es un derecho humano; que ninguna persona debe vivir con miedo a un desalojo; y que podemos poner fin a la crisis de las personas sin hogar en nuestro Estado."

#: frontend/lib/evictionfree/homepage.tsx:173
msgid "evictionfree.introToLaw2"
msgstr "La legislación del estado de Nueva York protege temporalmente a los inquilinos del desalojo debido a la pérdida de ingresos o a los riesgos de salud del COVID-19. Para protegerte, debes rellenar una declaración de penuria y enviarla al dueño de tu edificio y/o a los tribunales. Porque los dueños atacaron, estas leyes han sido debilitadas. <0>Lee sobre todos sus derechos</0> y únete al movimiento para contra-atacar."

#: frontend/lib/evictionfree/declaration-builder/welcome.tsx:13
msgid "evictionfree.introductionToDeclarationFormSteps"
msgstr "Para beneficiarte de las protecciones de desalojo que han puesto en marcha los representantes gubernamentales locales, puedes notificar al dueño de tu edificio rellenando un formulario de declaración de penuria. <0>En el caso de que el dueño de tu edificio intente desalojarte, los tribunales lo verán como un paso proactivo que ayuda a establecer tu defensa.</0>"

#: frontend/lib/evictionfree/about.tsx:118
msgid "evictionfree.justfixBlurb1"
msgstr "<0>JustFix.nyc</0> codiseña y construye herramientas para inquilinos, organizadores del vivienda y abogados que luchan contra el desplazamiento en la ciudad de Nueva York. Nuestra misión es galvanizar un movimiento de inquilinos del siglo XXI que trabaje en favor de la vivienda para todos, y creemos que el poder de los datos y la tecnología debe ser accesible para quienes luchan en esta lucha."

#: frontend/lib/evictionfree/declaration-builder/confirmation.tsx:43
msgid "evictionfree.landlordRetaliationWarning"
msgstr "Puede que el dueño de tu edificio tome represalias una vez que haya recibido tu declaración. Esto es ilegal. Ponte en contacto con la Línea de Ayuda del Inquilino de la Ciudad (que puede proporcionar consejo gratuito y asesoramiento legal a los inquilinos) llamando al <0>311</0>"

#: frontend/lib/evictionfree/declaration-builder/agree-to-legal-terms.tsx:28
msgid "evictionfree.legalAgreementCheckboxOnFees"
msgstr "Además, entiendo que los honorarios, multas o intereses legales por impago total de alquiler o por no haber cumplido con otras obligaciones financieras según requerido por mi tenencia, contrato de alquiler o contrato semejante aún podrán cobrarse y resultar en un fallo monetario en mi contra."

#: frontend/lib/evictionfree/declaration-builder/agree-to-legal-terms.tsx:37
msgid "evictionfree.legalAgreementCheckboxOnLandlordChallenge"
msgstr ""
"Además, entiendo que mi casero puede solicitar una audiencia para retar el presente\n"
"certificado de penuria y tendré la oportunidad de participar en todo procedimiento\n"
"de tenencia inmobiliaria."

#: frontend/lib/evictionfree/declaration-builder/agree-to-legal-terms.tsx:45
msgid "evictionfree.legalAgreementCheckboxOnNewProtections4"
msgstr "Además, entiendo que mi casero puede solicitar el desalojo después del {0}, y que la ley puede proporcionarle, en ese momento, ciertas protecciones independientes disponibles a través de esta declaración."

#: frontend/lib/evictionfree/homepage.tsx:103
msgid "evictionfree.noticeOfSuddenMoratoriumSuspension"
msgstr "La ley estatal que retrasa los desalojos para los inquilinos que presentan una declaración de penuria ha sido suspendida. Conozca sus derechos y actúe hoy mismo para protegerlos y ampliarlos"

#: frontend/lib/evictionfree/declaration-builder/welcome.tsx:24
msgid "evictionfree.outlineOfDeclarationFormSteps"
msgstr "<0>En los próximos pasos, construiremos tu declaración. Si puedes, ten esta información a mano:</0><1><2><3>tu número de teléfono y dirección postal</3></2><4><5>la dirección postal del dueño de tu edificio y/o su dirección de correo electrónico</5></4></1>"

#: frontend/lib/evictionfree/data/faqs-content.tsx:108
msgid "evictionfree.postOfficeFaq"
msgstr "No, puedes utilizar este sitio web para enviar una carta al dueño de tu edificio por correo electrónico o correo postal de USPS. No tienes que pagar por el envío de la carta. Si optas por no utilizar esta herramienta, deberás enviar tu declaración por correo por tu propia cuenta."

#: frontend/lib/evictionfree/data/faqs-content.tsx:214
msgid "evictionfree.printOutFaq"
msgstr "<0>¡No, puedes imprimir el <1>formulario de declaración de dificultades</1>, llenarlo a mano y enviarlo por correo postal o correo electrónico al dueño de tu edificio y la corte de vivienda local.</0><2>Los residentes de la ciudad de Nueva York pueden enviar sus declaraciones a la corte de su condado:</2>"

#: frontend/lib/evictionfree/data/faqs-content.tsx:257
msgid "evictionfree.resendFaq"
msgstr "Actualmente no puedes utilizar esta herramienta para enviar más de un formulario de declaración. Sin embargo, una vez que utilices esta herramienta, podrás descargar una copia de tu formulario en PDF en la “Página de confirmación” y podrás optar por reenviar esta declaración por tu propia cuenta. Debes conservarla para tus archivos, en caso de que el dueño de tu edificio intente llevarte a juicio."

#: frontend/lib/evictionfree/about.tsx:83
msgid "evictionfree.rtcBlurb"
msgstr "La <0>Right to Counsel NYC Coalition</0> es una extensa coalición de inquilinos que se formó en el 2014 para quebrantar la Corte de Vivienda como centro de desplazamiento y detener la crisis de desalojo que ha amenazado a nuestras familias, nuestros vecinos y nuestras casas por demasiado tiempo. Consta de inquilinos, organizadores, abogados, organizaciones de servicios legales y más. Estamos construyendo campañas para un NYC sin desalojos y, en última instancia, para un derecho a la vivienda."

#: frontend/lib/evictionfree/declaration-builder/covid-impact.tsx:60
msgid "evictionfree.significantHealthRiskExplainer"
msgstr "Esto significa que usted o uno o más miembros de su familia tienen un mayor riesgo de enfermedad grave o muerte por el COVID-19 debido a ser mayor de sesenta y cinco años, tener una discapacidad o tener una afección médica subyacente, que puede incluir pero no se limita a ser inmunodeprimido/a."

#: frontend/lib/evictionfree/data/faqs-content.tsx:234
msgid "evictionfree.timeLagFaq"
msgstr "Una vez que completes tu formulario de declaración a través de esta herramienta, este será enviado inmediatamente por correo postal y/o correo electrónico al dueño de tu edificio y a las cortes. Una vez enviado, el correo postal suele entregar la correspondencia en aproximadamente una semana."

#: frontend/lib/evictionfree/declaration-builder/confirmation.tsx:77
msgid "evictionfree.tweetTemplateForSharingFromConfirmation2"
msgstr "Acabo de utilizar este sitio web para enviar un formulario de declaración de penurias al dueño de mi edificio y a los tribunales locales—deteniendo cualquier caso de desalojo hasta el {date}. Míralo aquí: {url} #EvictionFreeNY por @JustFixNYC @RTCNYC @housing4allNY"

#: frontend/lib/evictionfree/homepage.tsx:46
msgid "evictionfree.tweetTemplateForSharingFromHomepage1"
msgstr "Puedes utilizar este sitio web para enviar un formulario de declaración de penurias al dueño de tu edificio y a los tribunales locales — deteniendo tu caso de desalojo hasta el {0}. Míralo aquí: {1} #EvictionFreeNY por @JustFixNYC @RTCNYC @housing4allNY"

#: frontend/lib/evictionfree/homepage.tsx:240
msgid "evictionfree.whoBuildThisTool"
msgstr "Nuestra herramienta gratuita fue construida por la <0>Right to Counsel NYC Coalition</0>, <1>Housing Justice for All</1>, y <2>JustFix.nyc</2> como parte del movimiento de inquilinos en todo el estado."

#: frontend/lib/evictionfree/homepage.tsx:209
msgid "evictionfree.whoHasRightToSubmitForm"
msgstr "Todos los inquilinos del estado de Nueva York tienen derecho a rellenar este formulario de declaración de penuria. Especialmente si has recibido una notificación de desalojo o crees que corres el riesgo de ser desalojado, por favor considera utilizar este formulario para protegerte."

#: frontend/lib/evictionfree/data/faqs-content.tsx:188
msgid "evictionfree.whoIsNotProtectedFaq"
msgstr "Si un casero afirma que un inquilino es una molestia, es decir, afirma que el inquilino “se comporta persistentemente de una manera que infringe sustancialmente en el uso o disfrute de otros inquilinos O que causen riesgos sustanciales para la seguridad de otros,” o que un inquilino intencionalmente causó daños significativos al apartamento, entonces el inquilino no tiene la protección de esta ley. Recuerde, un casero tendría que demostrar esto en la corte. Si no lo puede demostrar y el inquilino llenó el formulario de declaración de dificultades, entonces se retrasa el desalojo al menos hasta el {0}."

#: frontend/lib/data-driven-onboarding/data-driven-onboarding.tsx:166
msgid "justfix.DdoMayNeedHpdRegistration"
msgstr "Parece que este edificio deba estar registrado con el HPD. Los proprietarios que no registren sus propiedades correctamente incurren multas y no tienen el derecho de llevar a los inquilinos a la corte por no pagar el alquiler. Puedes encontrar más información en la página <0>Gestión de Propiedades de HPD</0>"

#: frontend/lib/common-steps/landlord-name-and-contact-types.tsx:29
msgid "justfix.commonWarningAboutChangingLandlordDetails1"
msgstr "Si recibes documentos relacionados con el alquiler desde una dirección diferente, o si el dueño de tu edificio te ha dado instrucciones de usar una dirección diferente para vuestra correspondencia, puedes <0>proporcionar tus propios datos.</0> Sin embargo, sólo debes usar una dirección distinta a la que te sugerimos si tienes la certeza absoluta de que es correcta—es más seguro usar la dirección oficial que el dueño de tu edificio ha registrado con la ciudad."

#: frontend/lib/data-driven-onboarding/data-driven-onboarding.tsx:294
msgid "justfix.ddoEfnycCovidMessage1"
msgstr "Puedes enviar un formulario de declaración de penurias al dueño de tu edificio y a los tribunales locales — deteniendo tu caso de desalojo hasta el {0}."

#: frontend/lib/ui/covid-banners.tsx:91
msgid "justfix.ddoEhpaDeactivatedMessage"
msgstr "A partir de junio de 2021, La Corte de Vivienda ha impedido que los inquilinos demanden a sus dueños a través de la herramienta HP Action de JustFix.nyc. Para aprender cómo presentar una Acción de HP ahora, lee nuestra <0>artículo de Medium</0>. Para aprender más acera de Acciones de HP y encontrar una lista de proveedores legales, visita <1>Housing Court Answers</1>."

#: frontend/lib/data-driven-onboarding/data-driven-onboarding.tsx:232
msgid "justfix.ddoLocCovidMessage"
msgstr "¿El dueño de tu edificio no contesta? ¡Puedes tomar acción gratis para pedir arreglos! Debido a la crisis de salud por el Covid-19, te recomendamos que sólo pidas arreglos en caso de emergencia, para que puedas mantener la salud limitando cuántas personas entran a tu hogar."

#: frontend/lib/ui/legal-disclaimer.tsx:4
msgid "justfix.legalDisclaimer"
msgstr "Aviso: La información en {website} no constituye asesoramiento jurídico y no debe ser utilizado como sustituto del asesoramiento de un abogado cualificado para asesorar sobre cuestiones jurídicas relativas a la vivienda. Si lo necesitas, podemos ayudar a dirigirte a servicios legales gratuitos."

#: frontend/lib/ui/privacy-info-modal.tsx:32
msgid "justfix.privacyInfoModalText"
msgstr "¡<0>Tu privacidad es muy importante para nosotros! Estas son algunas de las cosas más importantes a saber:</0><1><2>Tu información personal está segura. </2><3>No usaremos tu información personal para beneficiarnos ni la venderemos a terceros. </3><4>Utilizaremos tu dirección postal para encontrar datos sobre tu edificio y su dueño. </4></1><5>Nuestra Política de Privacidad permite compartir datos anónimos sólo con organizaciones de defensa de inquilinos autorizadas exclusivamente para ayudar a promover la misión de proteger los derechos de inquilinos. La Política de Privacidad contiene información sobre qué datos recopilamos, cómo la utilizamos y las opciones que tiene respecto a su información personal. Si quieres leer más, por favor revisa nuestra <6/> completa y nuestros <7/>.</5>"

#: frontend/lib/rh/routes.tsx:58
msgid "justfix.rhExplanation"
msgstr "Este documento te ayuda a averiguar si tu apartamento es de <0>renta estabilizada</0> y si te están <1>cobrando de más</1>. Te muestra la cantidad de renta registrada que se pagó en tu apartamento desde el año 1984."

#: frontend/lib/rh/routes.tsx:190
msgid "justfix.rhNoRsUnits"
msgstr "De acuerdo con los registros de documentación fiscal, tu edificio no ha reportado ninguna unidad de renta estabilizada en los últimos años. Aunque sea posible que tu apartamento sea de renta estabilizada, parece improbable."

#: frontend/lib/rh/routes.tsx:198
msgid "justfix.rhNoRsUnitsMeansNoRentHistory"
msgstr "Aún así puedes enviar una solicitud al DHCR para asegurarte, pero es posible que no tengan ningún historial de alquiler en sus registros que enviarte. En este caso, <0>no recibirías un historial de alquiler</0> por correo."

#: frontend/lib/rh/email-to-dhcr.tsx:24
msgid "justfix.rhRequestToDhcr"
msgstr "<0>Querido administrador del DHCR,</0><1> Yo, {0}, vivo actualmente en {1} en el apartamento {2}, y quisiera solicitar el Historial de Renta completo de este apartamento desde el año 1984. </1><2>Gracias,<3/>{3}</2>"

#: frontend/lib/rh/routes.tsx:179
msgid "justfix.rhRsUnitsAreGoodSign"
msgstr "Aunque estos datos no garantizan que tu apartamento sea de renta estabilizada, es un buen indicio de si el DHCR tiene un historial de alquiler en sus archivo que enviarte."

#: frontend/lib/rh/routes.tsx:302
msgid "justfix.rhWarningAboutNotReceiving"
msgstr "<0>Si tu apartamento nunca ha sido de renta estabilizada:</0> no recibirás un historial de alquiler por correo. El DHCR sólo tiene historiales de alquiler para aquellos apartamentos que hayan sido en algún momento de renta estabilizada."

#: frontend/lib/rh/routes.tsx:279
msgid "justfix.rhWhatHappensNext"
msgstr "<0>Si tu apartamento es actualmente de renta estabilizada, o lo ha sido en cualquier momento en el pasado:</0> deberías recibir tu historial de alquiler por correo en aproximadamente una semana. Tu historial de alquiler es un documento importante que muestra los alquileres registrados en tu apartamento desde 1984. Puedes aprender más sobre ello y cómo puede ayudarte a averiguar si estás pagando de más en el <1>la guía de alquiler de recargos de estabilidad de Met Council on Housing</1> o consultando nuestro artículo del <2>Centro de Aprendizaje a cerca de Sobrecargos</2>."

#: frontend/lib/start-account-or-login/ask-phone-number.tsx:39
msgid "justfix.whyIsPhoneNumberNeeded"
msgstr "Utilizaremos esta información para:<0><1>Acceder a tu cuenta actual</1><2>Comprobar si coincide con una cuenta preexistente </2><3>Abrirte una cuenta nueva.</3></0><4/>Una cuenta te permitirá volver a nuestras herramientas en cualquier punto del proceso sin tener que empezar desde el principio, descargar cualquier documentos que hayas completado, y recibir notificaciones sobre cambios relevantes a políticas que te afecten."

#: frontend/lib/norent/data/faqs-content.tsx:215
msgid "norent.additionalInstructionsForConnectingWithOrganizers"
msgstr "<0/><1>También puedes contactar a tus vecinos y organizar a todos en tu edificio para emprender acciones colectivas y reclamar. Lee más sobre cómo formar sindicatos de inquilinos y comenzar una huelga de renta en <2/>.</1>"

#: frontend/lib/norent/letter-builder/confirmation.tsx:164
msgid "norent.callToActionForCancelRentCampaign"
msgstr "<0>Están en juego nuestros hogares, salud, seguridad colectiva y futuros. Millones de nosotros no sabemos cómo vamos a pagar la renta, hipoteca, o utilidades el 1 de junio. Sin embargo, los propietarios y los bancos esperan que paguemos como de costumbre. </0><1>¡Únete a millones de nosotros para luchar por un futuro libre de deuda y ganar una suspensión nacional en los pagos de renta, hipoteca y utilidades!</1>"

#: frontend/lib/norent/data/faqs-content.tsx:265
msgid "norent.definitionOfEvictionMoratorium"
msgstr "<0>Una \"moratoria de desalojo\" puede significar algo diferente en cada jurisdicción, pero en resumen, una moratoria detiene temporalmente ciertos tipos de desalojo.</0><1>El mecanismo exacto por medio del cual se aplica esta suspensión y los tipos de casos que se suspenden, varía de una ciudad a otra. Dependiendo de la jurisdicción, la corte puede simplemente estar cerrados o no tramitar las demandas de desalojo, los alguaciles pueden no hacer cumplir las órdenes de desalojo o puede haber alguna combinación de estos y otros métodos para suspender los desalojos.</1><2>NoRent.org te ayudará orientándote para entender las diferentes reglas. También puedes leer más sobre las protecciones de los inquilinos en tu jurisdicción en el Proyecto de Mapeo Contra los Desalojos COVID-19 Emergency Tenant Protections & Rent Strikes Map <3/>.</2>"

#: frontend/lib/norent/letter-email-to-user.tsx:95
msgid "norent.doINeedToSendAB832LetterEveryMonth"
msgstr "Si. Siga estas instrucciones incluso si ha enviado una carta a su propietario cada mes que no ha pagado renta. Y envíe una nueva declaración por cada mes en el futuro (hasta septiembre de 2021)."

#: frontend/lib/norent/letter-email-to-user.tsx:105
msgid "norent.doIStillHaveToPayMyRentAB832"
msgstr "El 30 de septiembre o antes, debe decidir si va pagar el 25% de la renta por cada mes desde septiembre de 2020 hasta septiembre de 2021. Sería un total de 13 meses multiplicado por 25%. Si después de consultar con un abogado, determina que no quiere estar en la corte de desalojo, pague el 25%. Los inquilinos con condiciones de vivienda muy malas o que viven en unidades ilegales deben hablar con un abogado antes de decidir si pagar o no pagar."

#: frontend/lib/norent/letter-builder/confirmation.tsx:25
msgid "norent.emailBodyTemplateForSharingNoRent"
msgstr "Usé www.norent.org para decirle al dueño de mi edificio de que no puedo pagar la renta este mes. Esta herramienta gratuita te ayuda a construir y enviar una carta al dueño de tu edificio, citando las protecciones legales en tu estado, y te conecta con otras personas de tu comunidad que participan en la campaña de #cancelrent"

#: frontend/lib/norent/letter-content.tsx:68
msgid "norent.emailToLandlordBody_v2"
msgstr "<0>Por favor vea la carta adjunta de <1/>. </0><2>Para documentar las comunicaciones y evitar malentendidos, por favor corresponda con <3/> por correo electrónico a <4>{0}</4> o por correo ordinario en lugar de una llamada telefónica o una visita en persona. </2>"

#: frontend/lib/norent/about.tsx:79
msgid "norent.explanationAboutWhyWeMadeThisSite"
msgstr "Los inquilinos de todo el país se ven afectados por el COVID-19 de manera que afecta su habilidad para pagar la renta. Hemos creado esta herramienta para que todos los inquilinos puedan ejercer sus derechos durante la pandemia."

#: frontend/lib/norent/homepage.tsx:128
msgid "norent.explanationOfPartnerships"
msgstr "Nuestro generador de cartas gratuitas fue construido con <0>abogados y organizaciones de derechos de inquilinos sin fines de lucro</0> en toda la nación para asegurarnos de que tu carta te ofrece las mayores protecciones disponibles según el estado en el que vives."

#: frontend/lib/norent/data/faqs-content.tsx:290
msgid "norent.explanationOfWhatHappensWhenEvictionMoratoriumEnds"
msgstr "<0>Una vez que se levante la moratoria, los procesos de desalojo en las cortes y la aplicación de la ley por parte de las autoridades locales del orden público pueden reanudarse.</0><1>Si no logramos reivindicaciones adicionales (como un congelamiento de la renta y la suspensión de los pagos de renta) antes de que estas \"moratorias de desalojo\" terminen, volverán a empezar los procesos, los desalojos continuarán y se presentarán nuevas demandas judiciales.</1><2>Estamos trabajando arduamente pidiendo la congelación y suspensión inmediatas del alquiler, entre otras solicitudes. ¡Este es el momento de organizarse! Participa en <3/>.</2>"

#: frontend/lib/norent/data/faqs-content.tsx:227
msgid "norent.explanationOfWhatToolDoes"
msgstr "<0>NoRent.org te guía en el proceso de cómo notificar al dueño de tu edificio que no puedes pagar la renta debido a un problema relacionado con el COVID-19. También te ayudaremos a obtener más información sobre los derechos que protegen a los inquilinos en tu estado y te daremos información sobre recursos para tomar medidas legales u organizativas.</0>"

#: frontend/lib/norent/data/faqs-content.tsx:311
msgid "norent.explanationOfWithholdingRent"
msgstr "<0>Hay una diferencia entre una \"huelga de renta\" o retener la renta, y no pagar la renta. Esta carta le notifica al dueño de tu edificio que no estás pagando la renta debido a los impactos financieros del COVID-19, que ahora es una forma de retrasar los pagos de renta.</0><1>Retener tu renta, o una huelga de renta, es declarar que no pagarás la renta, independientemente de si puedes hacerlo. Esto puede ponerte en riesgo de desalojo legal por no pagar la renta. Nunca debes ser el único que decide retener la renta, solo debes hacerlo cuando hayas obtenido el apoyo y la participación de todos en tu edificio.</1><2>Si bien es arriesgado, retener la renta puede ser una táctica importante para que los inquilinos impulsen un movimiento. Si tus vecinos están considerando una huelga de renta, sería conveniente que consultes los recursos a continuación sobre cómo organizarse y ponerse en contacto con las herramientas y recursos que las organizaciones han puesto a disposición.</2>"

#: frontend/lib/norent/letter-email-to-user.tsx:72
msgid "norent.howDoesLetterHelpWithAB3088"
msgstr "<0>El uso de esta declaración satisface todos los requisitos locales para notificar al propietario.</0><1><2>Proporciona una defensa en un caso de desalojo basado en la falta de pago de la renta; y </2><3>Convierte su alquiler en \"deuda civil.\" Esto significa que el dueño o manager de tu edificio puede presentar un caso de reclamos menores por el impago de renta. Si el dueño o manager de tu edificio obtiene un fallo por la renta no pagada en un tribunal de reclamos menores, el dueño o manager de tu edificio puede cobrar ese fallo embargando tu cheque de trabajo, o recaudando tu cuenta bancaria.</3></1>"

#: frontend/lib/norent/data/faqs-content.tsx:347
msgid "norent.howToConnectWithManufacturedHomeOwners"
msgstr "<0> Únete a algún movimiento de propietarios de viviendas prefabricadas que se haya formado para hacer que sus comunidades sean lugares asequibles, saludables, seguros y hermosos para vivir. Propietarios de viviendas móviles/prefabricadas: <1/> y exigir que las empresas propietarias de comunidades asuman su responsabilidad. </0>"

#: frontend/lib/norent/data/faqs-content.tsx:136
msgid "norent.infoAboutCollectiveOrganizing"
msgstr "<0>El lugar más importante para comenzar es en donde vives. Contáctate de manera segura con otros inquilinos de tu edificio o lugar donde vives y comienza organizando un sistema de comunicación entre ustedes para averiguar qué problemas y necesidades tienen en común.</0><1> Para obtener más recursos sobre cómo formar un sindicato de inquilinos, consulta <2/>. También puedes contactar a grupos locales que se estén organizando y que estén afiliados a la alianza nacional <3/>.</1>"

#: frontend/lib/norent/data/faqs-content.tsx:359
msgid "norent.instructionsForAfterSendingLetter"
msgstr "<0>Después de enviar esta carta, tu arrendador puede contactarte para pedirte más información o discutir un plan de pago. Asegúrate de que toda tu comunicación esté documentada mediante cartas, correos electrónicos o mensajes de texto. Negocia solo acuerdos en donde aceptes pagar una porción de tu renta que sea razonable y que tengas la seguridad de que vas a poder pagar sin poner en riesgo tu salud. No aceptes mudarte. Puedes encontrar ayuda legal adicional en <1/>.</0><2>Debes continuar recopilando documentación que demuestre que has sido afectado financieramente a causa del COVID-19.</2>"

#: frontend/lib/norent/data/faqs-content.tsx:128
msgid "norent.instructionsForConnectingWithOrganizers"
msgstr "<0> Ponte en contacto con organizadores del movimiento de la vivienda a través de <1/>, una alianza nacional de organizadores que construye el movimiento de inquilinos desde 2007. Puedes unirte a su convocatoria de inquilinos en todo el país para luchar por la condonación de la renta en <2/>.</0>"

#: frontend/lib/norent/data/faqs-content.tsx:404
msgid "norent.instructionsForStatesWithLimitedProtections_v2"
msgstr "<0><1/></0><2>También debes saber que no estás solo. En los estados sin moratoria de desalojo es importante protegerse legalmente y construir poder colectivo con otros inquilinos.</2><3> Primero, comienza asegurándote de que toda la comunicación con el dueño de tu edificio esté documentada por escrito. Comienza a recopilar toda la documentación de cualquier dificultad que hayas tenido relacionada con el COVID-19. Si te enfrentas a una emergencia, busca de inmediato ayuda legal en tu estado consultando en <4/>.</3><5> Luego, conéctate de manera segura con otros inquilinos en tu edificio o el lugar en donde vives. Comienza organizando un sistema de comunicación entre vosotros para averiguar qué problemas y necesidades tenéis en común. Para obtener más recursos sobre cómo formar un sindicato de inquilinos, consulta <6/>. También puedes contactar a grupos locales que se estén organizando y que estén afiliados a la alianza nacional <7/>.</5><8> Finalmente, únete a los millones de inquilinos que están trabajando arduamente y luchando por la protección nacional de los inquilinos, la congelación y suspensión inmediatas del alquiler. Súmate a <9/>.</8>"

#: frontend/lib/norent/letter-builder/welcome.tsx:12
msgid "norent.introductionToLetterBuilderSteps"
msgstr "Para que la ley estatal de California de AB3088 te ampare con las protecciones del COVID-19 de no poder pagar la renta, deberías notificar al dueño o manager de tu edificio. <0>En el caso de que intenten desalojarte, las cortes lo verán como un paso proactivo que ayude a establecer tu defensa.</0>"

#: frontend/lib/norent/letter-content.tsx:194
msgid "norent.letter.conclusion"
msgstr "<0>El Congreso aprobó la Ley CARES el 27 de marzo del 2020 (Ley Pública 116-136). Los inquilinos que viven en propiedades cubiertas por esta ley, también están protegidos del desalojo por impago o cualquier otra razón hasta el 23 de agosto de 2020. Por favor, hágame saber de inmediato si usted cree que esta vivienda no está cubierta por la ley CARES y explique por qué. </0><1>Para documentar nuestra comunicación y evitar malentendidos, por favor responda por correo electrónico o texto en lugar de una llamada o visita. </1><2>Gracias por su comprensión y cooperación.</2>"

#: frontend/lib/norent/letter-content.tsx:187
msgid "norent.letter.floridaAddition"
msgstr "He sufrido una pérdida de empleo, salarios o ingresos durante el estado de emergencia de Florida que afecta directamente mi capacidad de hacer pagos de alquiler."

#: frontend/lib/norent/letter-content.tsx:139
msgid "norent.letter.v1NonPayment"
msgstr "Esta carta es para notificarle que no podré pagar el alquiler a partir del <0/> y hasta nuevo aviso debido a la pérdida de ingresos, gastos adicionales, y/o otras circunstancias financieras relacionadas con el COVID-19."

#: frontend/lib/norent/letter-content.tsx:147
msgid "norent.letter.v1NonPayment_multipleDates"
msgstr "Esta carta es para notificarle que no podré pagar la renta durante los meses siguientes y hasta siguiente aviso debido a la pérdida de ingresos, gastos adicioonales, y/o otras circunstancias financieras relacionadas con el COVID-19:"

#: frontend/lib/norent/letter-content.tsx:168
msgid "norent.letter.v2Hardship"
msgstr "Esta carta es para notificarle que he tenido una pérdida de ingresos, gastos adicionales y/o otras circunstancias financieras relacionadas con la pandemia. Hasta nuevo aviso, la emergencia del COVID-19 puede afectar mi capacidad de pagar la renta. No renuncio a mi derecho a establecer otras defensas adicionales."

#: frontend/lib/norent/letter-content.tsx:178
msgid "norent.letter.v3FewProtections"
msgstr "Esta carta es para informarle de las protecciones para inquilinos existentes en {0}. No renuncio a mi derecho a establecer defensas adicionales."

#: frontend/lib/norent/letter-content.tsx:88
msgid "norent.letterBodyCaliforniaAB832"
msgstr "<0>Esta carta de declaración se refiere al pago del alquiler durante los meses siguientes:</0><1/><2>Actualmente no puedo pagar mi alquiler u otras obligaciones financieras delineadas en el contrato de arrendamiento debido a uno o más de lo siguiente:</2><3><4>Pérdida de ingresos causada por la pandemia COVID-19. </4><5>Gastos adicionales directamente relacionados con la realización de trabajos esenciales durante el mandato COVID-19.</5><6>Gastos adicionales relacionados con impactos de la salud del pandemia COVID-19. </6><7>Satisfacción de responsabilidades de cuidado de niños, personas discapacitadas, o familiares enfermos directamente relacionadas con la pandemia COVID-19 que limita mi capacidad de obtener ingresos. </7><8>Aumento de los costos para el cuidado de los niños o para atender a un miembro de la familia con discapacidades o enfermo relacionado directamente con la pandemia COVID-19. </8><9>Otras circunstancias relacionadas con la pandemia COVID-19 que han reducido mis ingresos o aumentado mis gastos. </9></3><10>Cualquier asistencia pública, incluyendo seguro de desempleo, asistencia pandémica para el desempleo, seguro de discapacidad estatal (SDI), o permiso familiar pagado, que he recibido desde el inicio de la pandemia COVID-19 no compensa plenamente mi pérdida de ingresos y/o gastos adicionales. </10><11>Declaro bajo pena de perjurio en virtud de las leyes del Estado de California que lo declarado es verdadero y correcto.</11>"

#: frontend/lib/norent/data/faqs-content.tsx:47
msgid "norent.listOfSuggestedNonpaymentDocumentation"
msgstr "<0>Mientras esperas que el dueño de tu edificio te dé una respuesta, reúne toda la documentación que puedas. Algunos tipos de documentación que puedes recopilar incluyen:</0><1><2><3>Carta de tu jefe:</3>una carta de tu jefe o de un compañero de trabajo que mencione el virus COVID-19 y muestre la pérdida de trabajo o la reducción de horas como resultado del COVID-19.</2><4><5> Documentos de beneficios de desempleo</5>: son los documentos que demuestran que solicitaste o recibiste beneficios del Departamento de Desarrollo del Empleo.</4><6><7>Recibos de pago de salario</7>: pueden ser cheques de pagos anteriores a la fecha de terminación o despido. Si has tenido un cambio en el número de horas de trabajo, puedes retener tus cheques de pago anteriores y posteriores a ese cambio.</6><8><9>Gastos relacionados con el COVID-19</9>: pueden ser facturas que demuestren que tus gastos han aumentado por problemas derivados del COVID-19, incluidos los costos de cuidado de niños, gastos para cumplir con las directivas de salud pública u otros gastos relacionados.</8><10><11>Cierre de escuelas</11>: esta podría ser una notificación de la escuela de tus hijos diciendo que ha cerrado debido al COVID-19. También puedes incluir pruebas de que tus hijos están matriculados.</10><12><13> Estados financieros</13>: pueden ser presupuestos, estados de cuenta bancarios o archivos personales que demuestren que tus ingresos laborales o de negocio se han interrumpido debido a la crisis provocada por el COVID-19. Asegúrate de no enviar información financiera personal confidencial que no quieras que vea el dueño de tu edificio.</12><14><15>Registros médicos del COVID-19</15>: esto podría incluir gastos médicos extraordinarios que tengan relación con el diagnóstico, pruebas y/o tratamiento del COVID-19 que hayas efectuado con tu dinero propio para ti o algún miembro de tu familia. Debido a la confidencialidad de los archivos médicos, es posible que no desees enviarlos al dueño de tu edificio. Sin embargo, debes conservar estos recibos para tu archivo personal. Estos podrían ser utilizados como prueba en caso que debas presentarlos como evidencia en procedimientos judiciales.</14><16><17>Alguna otra prueba del impacto financiero relacionado con el COVID-19</17>: puede ser cualquier otra prueba que demuestre cómo el virus COVID-19 ha afectado tu capacidad de pagar la renta.</16></1>"

#: frontend/lib/norent/letter-builder/los-angeles-know-your-rights.tsx:35
msgid "norent.losAngelesKyrAB832"
msgstr "Hemos trabajado con la organización sin fines de lucro <0>SAJE</0> para proporcionarte apoyo adicional una vez que hayas enviado tu carta. Puedes aprender más sobre cómo la ley AB832 afecta a los residentes de Los Angeles en <1>Stay Housed LA</1>."

#: frontend/lib/norent/about.tsx:99
msgid "norent.madeByBlurb"
msgstr "NoRent.org fue creado por <0>JustFix.nyc</0>, una organización sin fines de lucro que co-diseña y construye herramientas para inquilinos, organizadores de viviendas y abogados que luchan contra el desplazamiento en la ciudad de Nueva York."

#: frontend/lib/norent/letter-builder/welcome.tsx:23
msgid "norent.outlineOfLetterBuilderSteps"
msgstr "<0>En los próximos pasos, construiremos tu carta utilizando la siguiente información. Si puedes, ten esta información a mano:</0><1><2><3>tu número de teléfono, dirección de correo electrónico y dirección postal</3></2><4><5>la dirección postal del dueño o manager de tu edificio y/o su dirección de correo electrónico</5></4></1>"

#: frontend/lib/norent/letter-email-to-user.tsx:141
msgid "norent.sajeBlockQuote"
msgstr "Desde 1996, SAJE ha sido una fuerza para la justicia económica en nuestra comunidad, centrándose en los derechos de los inquilinos, la vivienda saludable y el desarrollo equitativo. Creemos que el destino de los vecindarios de la ciudad debe ser decidido por quienes viven allí, y nos reunimos con otras organizaciones para garantizar que esto ocurra de manera justa, replicable y sostenible. La vivienda es un derecho humano."

#: frontend/lib/norent/letter-email-to-user.tsx:160
msgid "norent.sajeFacebookLive"
msgstr "<0>SAJE también ofrece todos los miércoles sesiones de preguntas y respuestas en Facebook Live:</0><1><2>Inglés 11am-12pm</2><3>Español 12:30pm-1:30pm</3></1>"

#: frontend/lib/norent/letter-email-to-user.tsx:154
msgid "norent.sajePhoneCalls"
msgstr "Acciones Estratégicas para una Economía Justa (SAJE) está disponible para llamadas telefónicas en el (213) 745-9961, de lunes a viernes de 10:00am-6:00pm."

#: frontend/lib/norent/homepage.tsx:254
msgid "norent.sampleNoRentLetter"
msgstr "<0>Le escribo para informarle de que he tenido una pérdida de ingresos, gastos adicionales y/o otras circunstancias financieras relacionadas con el COVID-19. Hasta nuevo aviso, la emergencia COVID-19 puede afectar mi capacidad de pagar la renta. </0><1/><2>Los inquilinos en Florida están protegidos del desalojo por falta de pago por orden ejecutiva 20-94, emitido por el gobernador Ron DeSantis el 2 de abril de 2020. </2><3/><4>Los inquilinos en propiedades cubiertas también están protegidos contra el desalojo, las tasas, las penalizaciones y otros cargos relacionados con el impago por la ley CARES (Título IV, Sec. 4024) promulgado por el Congreso el 27 de marzo de 2020. </4><5/><6>Junto con mis vecinos, estoy organizando, animando y/o participando en una organización de inquilinos para que podamos apoyar...</6>"

#: frontend/lib/norent/data/faqs-content.tsx:15
msgid "norent.sendCDCDeclarationBlurb"
msgstr "Puede que quieras <0>enviar una declaración</0> bajo la Orden emitida por los Centros para el Control y la Prevención de Enfermedades (CDC) para proporcionar protección a los inquilinos contra el desalojo. Obtén más información sobre la declaración del CDC antes de enviar un aviso al dueño o manager de tu edificio."

#: frontend/lib/norent/letter-email-to-user.tsx:177
msgid "norent.tenantsTogetherDescription"
msgstr "Puedes ponerte en contacto con Inquilinos Unidos, una coalición estatal de organizaciones locales de inquilinos dedicada a defender y promover el derecho de los inquilinos de California a una vivienda segura, digna y asequible."

#: frontend/lib/norent/letter-builder/confirmation.tsx:23
msgid "norent.tweetTemplateForSharingNoRent"
msgstr "¿No sabes cómo pagarás la renta este mes? Avisa al dueño de tu edificio con NoRent.org de @JustFixNYC. Esta herramienta gratuita envía una carta certificada informándole de tus derechos. Únete al movimiento #cancelrent en NoRent.org."

#: frontend/lib/norent/letter-email-to-user.tsx:118
msgid "norent.whatIfMyLandlordSendsMeANoticeAB3088"
msgstr "Si el propietario le envía un aviso para pagar el alquiler con una declaración, léalo. Si es el mismo, feche, fírmelo y envíelo exactamente como se indica en el aviso. Tenga en cuenta que a veces los propietarios cambian la dirección o la forma de pago. Siga las instrucciones del aviso para pagar el alquiler o renunciar (Notice to Pay or Quit) para saber dónde y cómo enviar el alquiler."

#: frontend/lib/norent/letter-email-to-user.tsx:28
msgid "norent.whatIsAB832partOne"
msgstr "AB832 es ahora ley estatal y extiende la protección al inquilino hasta el 30 de septiembre de 2021. La ley extiende las protecciones para inquilinos incluidas en la Ley de Estabilización y Alivio para Inquilinos, Propietarios y Pequeños Propietarios de 2020 (AB3088) y SB91 al 30 de septiembre de 2021. Estas protecciones originalmente se expiraban el 30 de junio de 2021 según SB91. La Ley incluye las mismas reglas de elegibilidad y programa que antes, incluyendo:"

#: frontend/lib/norent/letter-email-to-user.tsx:37
msgid "norent.whatIsAB832partTwo"
msgstr "<0><1>Limitar la divulgación pública de casos de desalojo que involucren la falta de pago de renta durante el 4 de marzo de 2020 al 30 de septiembre de 2021.</1><2>Protege a inquilinos de bajos ingresos de que los propietarios cedan o vendan su deuda de renta a un tercero cobrador de deudas.</2><3>El período de aviso de “Pagar o Desalojar” por falta de pago de renta se extendió de 3 a 15 días.</3><4>Protege a inquilinos de ser desalojados por “causa justa” si se puede demostrar que el propietario realmente está desalojando al inquilino por falta de pago de renta relacionado con COVID-19.</4><5>El propietario no le puede cobrar cargos por pago atrasado o por falta de pago de renta durante el 1 de marzo de 2020 a 30 de septiembre de 2021 a inquilinos que han experimentando dificultades relacionadas con COVID-19.</5><6>Exigir a los propietarios que notifiquen a todos los inquilinos que adeudan renta atrasada sobre sus derechos y el programa de asistencia de renta a través de un aviso informativo antes del 28 de febrero de 2021.</6></0>"

#: frontend/lib/norent/data/faqs-content.tsx:120
msgid "norent.whatToDoIfLandlordRetaliates"
msgstr "<0> Es normal sentirse ansioso o asustado si el propietario toma represalias. Si el dueño de tu edificio te acosa, se niega a hacer reparaciones o intenta desalojarte ilegalmente, solicita asistencia legal en <1/> y comunícate con los organizadores de inquilinos en <2/>.</0>"

#: frontend/lib/norent/data/faqs-content.tsx:239
msgid "norent.whoThisToolIsFor"
msgstr "<0>Si no puedes pagar la renta este mes debido a un problema relacionado con el COVID-19 (es decir, debido a cambios en el trabajo, pérdida de ingresos, gastos de salud o pérdida de cuidado de niños), esta herramienta es para ti. Aunque las reglas para ejercer tus derechos varían según el estado en el que vives, NoRent.org puede ayudarte a entender las complejidades y ponerte en contacto con los recursos necesarios.</0>"

#: frontend/lib/norent/data/faqs-content.tsx:252
msgid "norent.whyYouShouldNotifyAboutNotPayingRent"
msgstr "<0>En algunos estados, para beneficiarse de las protecciones de desalojo que los funcionarios electos han establecido, debes notificar a tu arrendador que tu falta de pago es por razones relacionadas con el COVID-19. En caso de que el dueño de tu edificio trate de desalojarte, la corte puede ver esta notificación como una medida proactiva que ayuda a establecer tu defensa.</0>"

#: frontend/lib/norent/data/faqs-content.tsx:378
msgid "norent.whyYouStillOweRentAfterSendingLetter"
msgstr "<0>Sí. Después de enviar la carta seguirás obligado a pagar la renta porque nuestros gobiernos estatales y federales no han adoptado una política de condonación de alquiler. Reclama la anulación de la renta en <1/></0>"

#: frontend/lib/norent/components/helmet.tsx:13
msgid "pay rent, rent, can't pay rent, june rent, june 1"
msgstr "pagar la renta, renta, no puedo pagar la renta, renta de junio, 1 de junio"

#. This is used to describe a link to another website that is only available in English.
#: frontend/lib/ui/localized-outbound-link.tsx:44
msgid "{0} (in English)"
msgstr "{0} (en inglés)"

#: frontend/lib/forms/chars-remaining.tsx:18
msgid "{remaining, plural, one {1 character remaining} other {# characters remaining}}"
msgstr "{remaining, plural, one {queda sólo 1 carácter} other {quedan # caracteres}}"

#: frontend/lib/norent/letter-builder/confirmation.tsx:111
msgid "{stateName} has specific documentation requirements to support your letter to your landlord."
msgstr "{stateName} requiere documentación específica para apoyar tu carta al dueño de tu edificio."<|MERGE_RESOLUTION|>--- conflicted
+++ resolved
@@ -34,11 +34,7 @@
 
 #: frontend/lib/norent/letter-builder/rent-periods.tsx:23
 msgid "(only for City of Los Angeles residents)"
-<<<<<<< HEAD
 msgstr "(solo para residentes de la ciudad de Los Angeles)"
-=======
-msgstr ""
->>>>>>> 3844d9d5
 
 #: frontend/lib/forms/optionalize-label.ts:7
 msgid "(optional)"
