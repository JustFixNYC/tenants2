msgid ""
msgstr ""
"POT-Creation-Date: 2020-05-05 12:34+0000\n"
"Mime-Version: 1.0\n"
"Content-Type: text/plain; charset=UTF-8\n"
"Content-Transfer-Encoding: 8bit\n"
"X-Generator: @lingui/cli\n"
"X-Crowdin-SourceKey: msgstr\n"
"Language: es\n"
"Project-Id-Version: tenants2\n"
"Report-Msgid-Bugs-To: \n"
"PO-Revision-Date: 2020-10-06 17:58\n"
"Last-Translator: \n"
"Language-Team: Spanish\n"
"Plural-Forms: nplurals=2; plural=(n != 1);\n"
"X-Crowdin-Project: tenants2\n"
"X-Crowdin-Project-ID: 402800\n"
"X-Crowdin-Language: es-ES\n"
"X-Crowdin-File: /master/locales/en/messages.po\n"
"X-Crowdin-File-ID: 40\n"

#. This is used when showing the translation of English content in the user's language. It should be localized to use the name of the language itself, e.g. 'Spanish translation'.
#: frontend/lib/norent/letter-builder/letter-preview.tsx:51
msgid "(Name of your language) translation"
msgstr "Traducción en español"

#: frontend/lib/norent/letter-builder/landlord-email.tsx:33
msgid "(optional)"
msgstr "(opcional)"

#: frontend/lib/rh/rental-history.tsx:36
msgid "*Division of Housing and Community Renewal"
<<<<<<< HEAD
msgstr "*Division of Housing and Community Renewal"
=======
msgstr ""
>>>>>>> 026afdcc

#: frontend/lib/norent/homepage.tsx:185
msgid "8 Minutes"
msgstr "8 minutos"

#: frontend/lib/pages/cross-site-terms-opt-in.tsx:31
msgid "<0/> makes use of a <1/> and <2/>, which you can review."
msgstr "<0/> usa una <1/> y unos <2/>, que puedes revisar."

#: frontend/lib/data-driven-onboarding/data-driven-onboarding.tsx:441
msgid "<0>Free tools for you to fight for a safe and healthy home</0><1>Enter your address to learn more.</1>"
msgstr "<0>Herramientas gratuitas para luchar por un hogar seguro y saludable</0><1>Introduce tu dirección para saber más.</1>"

#: frontend/lib/norent/data/faqs-content.tsx:376
msgid "<0>If your landlord is trying to illegally evict you, reach out to legal assistance at <1/> immediately.</0>"
msgstr "<0>Si el dueño de tu edificio te está intentando desalojar de forma ilegal, contacta con asistencia legal en <1/> inmediatamente.</0>"

#: frontend/lib/norent/data/faqs-content.tsx:101
msgid "<0>If you’re facing an emergency, you can find further legal assistance in your state at <1/>.</0>"
msgstr "<0>Si te enfrentas a una emergencia, puede encontrar asistencia legal adicional en tu estado en <1/>.</0>"

#: frontend/lib/norent/data/faqs-content.tsx:179
#: frontend/lib/norent/data/faqs-content.tsx:187
msgid "<0>No, you can use this website to send a letter to your landlord via email or USPS mail. You do not have to pay for the letter to be mailed.</0>"
msgstr "<0>No, puedes utilizar este sitio web para enviar una carta al dueño de tu edificio por correo electrónico o correo postal vía USPS. No tienes que pagar para que la carta sea enviada por correo postal.</0>"

#: frontend/lib/norent/components/footer.tsx:51
msgid "<0>NoRent</0> <1>brought to you by JustFix.nyc</1>"
msgstr "<0>NoRent</0> <1>es proporcionado por JustFix.nyc</1>"

#: frontend/lib/norent/components/letter-counter.tsx:15
msgid "<0>NoRent</0> <1>letters sent by tenants across the USA</1><2>Since April 2020</2>"
msgstr "<0>NoRent</0> <1>cartas de enviadas por inquilinos en todo Estados Unidos (EEUU)</1><2>Desde Abril del 2020</2>"

#: frontend/lib/norent/letter-content.tsx:15
msgid "<0>Notice of COVID-19 impact on rent</0><1/>at <2/>"
msgstr "<0>Aviso de impacto del COVID-19 en la renta</0><1/>en <2/>"

#: frontend/lib/norent/letter-builder/error-pages.tsx:22
msgid "<0>Our tool only allows you to send one letter at a time.</0><1>Continue to the confirmation page for what to do next.</1>"
msgstr "<0>Nuestra herramienta sólo te permite enviar una carta a la vez.</0><1>Continúa a la página de confirmación para averiguar qué hacer a continuación.</1>"

#. heading of formal letter
#: frontend/lib/util/letter-content-util.tsx:40
msgid "<0>To</0><1/><2>From</2><3/>"
msgstr "<0>De</0><1/><2>Hasta</2><3/>"

#: frontend/lib/norent/data/faqs-content.tsx:160
#: frontend/lib/norent/data/faqs-content.tsx:167
msgid "<0>Yes, this is a free website created by 501(c)3 non-profit organizations across the United States.</0>"
msgstr "<0>Sí, este es un sitio web gratuito creado por organizaciones sin fines de lucro, con exención tributaria 501(c)(3), en todo Estados Unidos (EEUU).</0>"

#: frontend/lib/norent/homepage.tsx:103
msgid "A national tool by non-profit <0>JustFix.nyc</0>"
msgstr "Una herramienta nacional por <0>JustFix.nyc</0>, organización sin fines de lucro"

#: frontend/lib/norent/about.tsx:48
#: frontend/lib/norent/about.tsx:53
#: frontend/lib/norent/components/footer.tsx:40
#: frontend/lib/norent/site.tsx:74
msgid "About"
msgstr "Acerca de"

#: frontend/lib/data-driven-onboarding/data-driven-onboarding.tsx:404
msgid "Actions"
msgstr "Acciones"

#: frontend/lib/forms/address-and-borough-form-field.tsx:9
#: frontend/lib/norent/letter-builder/ask-national-address.tsx:99
msgid "Address"
msgstr "Dirección"

#: frontend/lib/norent/data/faqs-content.tsx:10
msgid "After Sending Your Letter"
msgstr "Después de enviar tu carta"

#: frontend/lib/norent/homepage.tsx:293
msgid "After sending your letter, we can connect you to <0>local groups</0> to organize for greater demands with other tenants."
msgstr "Después de enviar tu carta, podemos conectarte con <0>grupos locales</0> para que te organizes con tus vecinos para hacer mayores demandas y ejercer tus derechos."

#: frontend/lib/norent/letter-builder/letter-preview.tsx:20
msgid "After this step, you cannot go back to make changes. But don’t worry, we’ll explain what to do next."
msgstr "Después de este paso, no puedes volver a hacer cambios. Pero no te preocupes, te explicaremos qué hacer después de enviar la carta."

#: frontend/lib/norent/homepage.tsx:221
msgid "After you’ve reviewed your letter, we send it to your landlord on your behalf by email and by certified mail, depending on the contact information that you provide us."
msgstr "Después de que hayas revisado tu carta, la enviaremos a tu arrendador por correo electrónico y por correo certificado, según la información de contacto que nos hayas proporcionado."

#: common-data/us-state-choices.ts:66
msgid "Alabama"
msgstr "Alabama"

#: frontend/lib/pages/not-found.tsx:12
msgid "Alas."
msgstr "Mecachis."

#: common-data/us-state-choices.ts:65
msgid "Alaska"
msgstr "Alaska"

#: frontend/lib/norent/components/subscribe.tsx:34
msgid "All set! Thanks for subscribing!"
msgstr "¡Todo listo! ¡Gracias por suscribirte!"

#: frontend/lib/norent/homepage.tsx:188
msgid "Answer a few questions about yourself and your landlord or management company. It'll take no more than 8 minutes."
msgstr "Contesta algunas preguntas sobre ti y sobre el dueño o manager de tu edificio. Tardarás menos de 8 minutos."

#: common-data/issue-choices.ts:156
msgid "Apartment Needs Painting"
msgstr "El apartamento necesita pintura"

#: frontend/lib/forms/apt-number-form-fields.tsx:13
#: frontend/lib/rh/rental-history.tsx:117
msgid "Apartment number"
msgstr "Número de apartamento"

#: frontend/lib/norent/log-out.tsx:11
msgid "Are you sure you want to log out?"
msgstr "¿Estás seguro de que quieres cerrar la sesión?"

#: frontend/lib/norent/letter-builder/ask-national-address.tsx:50
msgid "Are you sure you want to proceed with the following address?"
msgstr "¿Seguro que quieres continuar con la siguiente dirección?"

#: common-data/us-state-choices.ts:67
msgid "Arizona"
msgstr "Arizona"

#: common-data/us-state-choices.ts:68
msgid "Arkansas"
msgstr "Arkansas"

#: frontend/lib/ui/buttons.tsx:38
msgid "Back"
msgstr "Atrás"

#: frontend/lib/norent/faqs.tsx:111
msgid "Back to top"
msgstr "Volver al inicio de esta sección"

#: frontend/lib/norent/homepage.tsx:71
msgid "Banning evictions"
msgstr "Prohibir desalojos"

#: common-data/issue-choices.ts:172
#: common-data/issue-choices.ts:187
#: common-data/issue-choices.ts:213
#: common-data/issue-choices.ts:228
msgid "Baseboards Defective"
msgstr "Zócalo defectuoso"

#: common-data/issue-choices.ts:247
msgid "Bathtub: Cracked Tub"
msgstr "Bañera: Agrietada"

#: common-data/issue-choices.ts:252
msgid "Bathtub: Drain Stoppage"
msgstr "Bañera: Desagüe atascado"

#: common-data/issue-choices.ts:249
msgid "Bathtub: Faucets not installed"
msgstr "Bañera: No hay grifo"

#: common-data/issue-choices.ts:250
msgid "Bathtub: Faucets not working"
msgstr "Bañera: Grifo no funciona"

#: common-data/issue-choices.ts:248
msgid "Bathtub: Leaky Faucet"
msgstr "Bañera: Grifo con fugas"

#: common-data/issue-choices.ts:251
msgid "Bathtub: Pipes Leaking"
msgstr "Bañera: Tuberías con fugas"

#: frontend/lib/norent/letter-builder/letter-preview.tsx:63
msgid "Before you send your letter, let's review what will be sent to make sure all the information is correct."
msgstr "Antes de enviar tu carta, revisémosla para asegurarnos de que toda la información es correcta."

#: frontend/lib/norent/the-letter.tsx:56
msgid "Benefit from the eviction protections that local elected officials have put in place, by notifying your landlord of your inability to pay rent for reasons related to COVID-19"
msgstr "Aprovecha las protecciones de desalojo en tu estado notificando al dueño de tu edificio de que no puedes pagar la renta por razones relacionadas con el COVID-19"

#: common-data/issue-choices.ts:272
msgid "Broken/no smoke/Co2 detector"
msgstr "Sin detector de Co2 o humo"

#: frontend/lib/norent/faqs.tsx:89
msgid "Browse the FAQs"
msgstr "Explora las preguntas más frecuentes"

#: common-data/issue-choices.ts:269
msgid "Bug Infestation"
msgstr "Infestación de insectos"

#: frontend/lib/norent/homepage.tsx:39
msgid "Build a letter using our free letter builder"
msgstr "Crea una carta con nuestro generador de cartas gratis"

#: frontend/lib/norent/components/footer.tsx:31
#: frontend/lib/norent/site.tsx:65
msgid "Build my Letter"
msgstr "Crear mi carta"

#: frontend/lib/norent/homepage.tsx:29
msgid "Build my letter"
msgstr "Crear mi carta"

#: frontend/lib/norent/letter-builder/confirmation.tsx:126
msgid "Build power in numbers"
msgstr "Construye poder común"

#: frontend/lib/norent/letter-builder/welcome.tsx:16
msgid "Build your letter"
msgstr "Crea tu carta"

#: frontend/lib/data-driven-onboarding/data-driven-onboarding.tsx:216
msgid "Buildings in your landlord's portfolio are located in {0, plural, one {one zip code.} other {# zip codes.}}"
msgstr "Los edificios en el portafolio del dueño de tu edificio se encuentran en {0, plural, one {un código postal.} other {# código postales.}}"

#: common-data/issue-choices.ts:164
msgid "Buzzer Broken"
msgstr "Timbre Roto"

#: common-data/issue-choices.ts:163
msgid "Buzzer Defective"
msgstr "Timbre Defectuoso"

#: frontend/lib/norent/data/faqs-content.tsx:28
msgid "COVID-19 Emergency Tenant Protections & Rent Strikes Map"
msgstr "Mapa de huelgas de renta y protección para inquilinos ante la emergencia generada por el COVID-19"

#: common-data/us-state-choices.ts:69
msgid "California"
msgstr "California"

#: frontend/lib/norent/components/helmet.tsx:55
#: frontend/lib/norent/homepage.tsx:89
msgid "Can't pay rent?"
msgstr "¿No puedes pagar la renta?"

#: frontend/lib/forms/clear-session-button.tsx:9
msgid "Cancel"
msgstr "Cancelar"

#: frontend/lib/norent/data/state-localized-resources.tsx:13
msgid "Cancel Rent Campaign"
msgstr "Campaña para la Anulación de la Renta"

#: frontend/lib/rh/rental-history.tsx:125
msgid "Cancel request"
msgstr "Cancelar solicitud"

#: frontend/lib/norent/homepage.tsx:70
msgid "Cancelling rent"
msgstr "Cancelar la renta"

#: common-data/issue-choices.ts:177
#: common-data/issue-choices.ts:192
#: common-data/issue-choices.ts:218
#: common-data/issue-choices.ts:233
msgid "Ceiling Falling/Fell"
msgstr "Techo Colapsado/Se Colapsa"

#: common-data/issue-choices.ts:178
#: common-data/issue-choices.ts:193
#: common-data/issue-choices.ts:219
#: common-data/issue-choices.ts:234
msgid "Ceiling Leaking"
msgstr "Techo Gotea"

#: frontend/lib/norent/letter-builder/know-your-rights.tsx:29
msgid "Check out these valuable resources for your state:"
msgstr "Explora otros recursos específicos para tu estado:"

#: frontend/lib/norent/homepage.tsx:42
msgid "Cite up-to-date legal ordinances in your letter"
msgstr "Cita ordenanzas legales actuales en tu carta"

#: frontend/lib/norent/letter-builder/landlord-mailing-address.tsx:38
msgid "City"
msgstr "Ciudad"

#: frontend/lib/forms/city-and-state-form-field.tsx:15
msgid "City/township/borough"
msgstr "Ciudad/pueblo/municipalidad"

#: frontend/lib/norent/data/faqs-content.tsx:31
msgid "Click here to join MHAction’s movement"
msgstr "Haz clic aquí para unirte al movimiento de MH Action"

#: frontend/lib/norent/letter-builder/confirmation.tsx:149
msgid "Click here to join MHAction’s movement to hold corporate community owners accountable."
msgstr "Haga clic aquí para unirte al movimiento de MH Action y hacer que los propietarios de la comunidad corporativa rindan cuentas."

#: frontend/lib/norent/start-account-or-login/ask-phone-number.tsx:54
msgid "Click here to learn more about our privacy policy."
msgstr "Haga clic aquí para obtener más información sobre nuestra política de privacidad."

#: common-data/issue-choices.ts:148
msgid "Cockroaches"
msgstr "Cucarachas"

#: frontend/lib/norent/homepage.tsx:301
msgid "Collective action is a powerful tool for:"
msgstr "La acción colectiva es una herramienta poderosa para:"

#: common-data/us-state-choices.ts:70
msgid "Colorado"
msgstr "Colorado"

#: frontend/lib/norent/about.tsx:11
msgid "Community Justice Project"
msgstr "Community Justice Project"

#: frontend/lib/norent/letter-builder/create-account.tsx:35
msgid "Confirm password"
msgstr "Confirma la contraseña"

#: frontend/lib/norent/start-account-or-login/set-password.tsx:22
msgid "Confirm your new password"
msgstr "Confirma tu nueva contraseña"

#: frontend/lib/norent/letter-builder/ask-national-address.tsx:37
#: frontend/lib/norent/letter-builder/ask-nyc-address.tsx:25
msgid "Confirming the address"
msgstr "Confirmando la dirección"

#: frontend/lib/norent/letter-builder/ask-city-state.tsx:21
msgid "Confirming the city"
msgstr "Confirmando la ciudad"

#: common-data/us-state-choices.ts:71
msgid "Connecticut"
msgstr "Connecticut"

#: frontend/lib/norent/data/faqs-content.tsx:9
msgid "Connecting With Others"
msgstr "Poniéndose en contacto con otros"

#: frontend/lib/norent/letter-builder/confirmation.tsx:109
msgid "Contact a lawyer if your landlord retaliates"
msgstr "Ponte en contacto con un abogado si el dueño de tu edificio toma represalias"

#: frontend/lib/norent/letter-builder/error-pages.tsx:28
#: frontend/lib/norent/letter-builder/error-pages.tsx:40
msgid "Continue"
msgstr "Continuar"

#: common-data/issue-choices.ts:201
msgid "Cracked Sink"
msgstr "Lavabo Agrietado"

#: common-data/issue-choices.ts:168
#: common-data/issue-choices.ts:185
#: common-data/issue-choices.ts:211
#: common-data/issue-choices.ts:226
msgid "Cracked walls"
msgstr "Paredes Agrietadas"

#. salutation of formal letter
#: frontend/lib/util/letter-content-util.tsx:48
msgid "Dear <0/>,"
msgstr "Estimado/a <0/>,"

#: frontend/lib/norent/homepage.tsx:248
msgid "Dear Landlord/Management."
msgstr "Estimado dueño/manager del edificio."

#: common-data/us-state-choices.ts:72
msgid "Delaware"
msgstr "Delaware"

#: frontend/lib/ui/footer.tsx:11
msgid "Developed with <0>Law Help Interactive</0>"
msgstr "Desarrollado con <0>Law Help Interactive</0>"

#: common-data/us-state-choices.ts:73
msgid "District of Columbia"
msgstr "Distrito de Columbia"

#: frontend/lib/norent/data/faqs-content.tsx:175
msgid "Do I have to go to the post office to mail my letter?"
msgstr "¿Tengo que ir a la oficina de correos para enviar mi carta?"

#: frontend/lib/norent/letter-builder/ask-city-state.tsx:23
msgid "Do you live in {0}, {1}?"
msgstr "¿Vives en {0}, {1}?"

#: frontend/lib/norent/letter-builder/landlord-mailing-address.tsx:22
msgid "Do you still want to mail to:"
msgstr "¿Aún deseas continuar?"

#: frontend/lib/norent/log-out.tsx:14
msgid "Don’t worry, we’ll save your progress so you’ll be able to come back to your last step when you log back in."
msgstr "No te preocupes, guardaremos tus respuestas para que puedas empezar desde donde te quedaste cuando vuelvas a conectarte."

#: common-data/issue-choices.ts:175
#: common-data/issue-choices.ts:190
#: common-data/issue-choices.ts:216
#: common-data/issue-choices.ts:231
msgid "Door Broken"
msgstr "Puerta Rota"

#: common-data/issue-choices.ts:160
msgid "Door Lock Broken"
msgstr "Cerrojo Roto"

#: common-data/issue-choices.ts:159
msgid "Door Lock Defective"
msgstr "Cerrojo Defectuoso"

#: common-data/issue-choices.ts:162
msgid "Doorbell Broken"
msgstr "Timbre Roto"

#: common-data/issue-choices.ts:161
msgid "Doorbell Defective"
msgstr "Timbre Defectuoso"

#: common-data/issue-choices.ts:207
msgid "Drain Stoppage"
msgstr "Desagüe Atascado"

#: frontend/lib/norent/components/subscribe.tsx:55
msgid "ENTER YOUR EMAIL"
msgstr "INTRODUCE TU CORREO ELECTRÓNICO"

#: common-data/issue-choices.ts:180
#: common-data/issue-choices.ts:195
#: common-data/issue-choices.ts:221
#: common-data/issue-choices.ts:236
#: common-data/issue-choices.ts:267
msgid "Electric wiring exposed"
msgstr "Alambrado Eléctrico Expuesto"

#: common-data/issue-choices.ts:179
#: common-data/issue-choices.ts:194
#: common-data/issue-choices.ts:220
#: common-data/issue-choices.ts:235
msgid "Electricity defective"
msgstr "Electricidad Defectuosa"

#: frontend/lib/norent/components/subscribe.tsx:53
msgid "Email"
msgstr "Correo electrónico"

#: frontend/lib/norent/letter-builder/ask-email.tsx:30
msgid "Email address"
msgstr "Dirección de correo electrónico"

#: frontend/lib/norent/letter-builder/landlord-name-and-contact-types.tsx:74
msgid "Email address <0>(recommended)</0>"
msgstr "Dirección de correo electrónico <0>(recomendado)</0>"

#: frontend/lib/norent/letter-builder/letter-preview.tsx:79
msgid "English version"
msgstr "Versión en inglés"

#: frontend/lib/data-driven-onboarding/data-driven-onboarding.tsx:450
msgid "Enter your address to see some recommended actions."
msgstr "Introduce tu dirección para ver algunas acciones recomendadas."

#: frontend/lib/norent/the-letter.tsx:66
msgid "Establish your defense"
msgstr "Establece tu defensa"

#: frontend/lib/norent/data/state-localized-resources.tsx:6
msgid "Eviction Moratorium updates"
msgstr "Actualizaciones de la Moratoria de Desalojo"

#: frontend/lib/norent/the-letter.tsx:53
msgid "Exercise your rights"
msgstr "Ejercita tus derechos"

#: frontend/lib/rh/rental-history.tsx:209
msgid "Explore our other tools"
msgstr "Explora nuestras otras herramientas"

#: frontend/lib/norent/homepage.tsx:114
msgid "Explore the tool"
msgstr "Explora la herramienta"

#: frontend/lib/norent/faqs.tsx:71
msgid "FAQs"
msgstr "Preguntas Frecuentes"

#: frontend/lib/norent/components/footer.tsx:37
#: frontend/lib/norent/site.tsx:71
msgid "Faqs"
msgstr "Preguntas más frecuentes"

#: common-data/issue-choices.ts:203
msgid "Faucets not installed"
msgstr "Grifos No Instalados"

#: common-data/issue-choices.ts:204
msgid "Faucets not working"
msgstr "Grifos No Funcionan"

#: frontend/lib/data-driven-onboarding/data-driven-onboarding.tsx:343
msgid "Fight an eviction"
msgstr "Lucha contra un desalojo"

#: frontend/lib/norent/letter-builder/confirmation.tsx:85
msgid "Find out more"
msgstr "Más información"

#: frontend/lib/norent/letter-builder/ask-name.tsx:26
#: frontend/lib/rh/rental-history.tsx:110
msgid "First name"
msgstr "Nombre"

#: common-data/issue-choices.ts:155
msgid "Floor Sags"
msgstr "Piso Hundido"

#: common-data/us-state-choices.ts:74
msgid "Florida"
msgstr "Florida"

#: frontend/lib/norent/homepage.tsx:218
msgid "Free Certified Mail"
msgstr "Correo certificado gratuito"

#: frontend/lib/norent/faqs.tsx:76
msgid "Frequently Asked Questions"
msgstr "Preguntas Más Frecuentes"

#: common-data/issue-choices.ts:158
msgid "Front Door Broken"
msgstr "Puerta Principal Rota"

#: common-data/issue-choices.ts:157
msgid "Front Door Defective"
msgstr "Puerta Principal Defectuosa"

#: common-data/issue-choices.ts:271
msgid "Fumes/smoke entering apartment"
msgstr "Vapores/Humo Entrando en Casa"

#: frontend/lib/norent/letter-builder/confirmation.tsx:69
msgid "Gather documentation"
msgstr "Recopila documentación"

#: common-data/us-state-choices.ts:75
msgid "Georgia"
msgstr "Georgia"

#: frontend/lib/norent/letter-builder/confirmation.tsx:172
msgid "Give feedback"
msgstr "Comparte tu opinión"

#: frontend/lib/norent/letter-builder/confirmation.tsx:161
msgid "Give us feedback"
msgstr "Comparte tu opinión"

#: frontend/lib/norent/start-account-or-login/verify-password.tsx:39
msgid "Go back"
msgstr "Atrás"

#: frontend/lib/norent/letter-builder/confirmation.tsx:156
msgid "Go to website"
msgstr "Ir al sitio web"

#: frontend/lib/norent/homepage.tsx:69
msgid "Going on rent strike"
msgstr "Hacer huelga de renta"

#: frontend/lib/ui/privacy-info-modal.tsx:59
msgid "Got it!"
msgstr "¡Entendido!"

#: frontend/lib/pages/redirect-to-english-page.tsx:15
msgid "Got it, take me there"
msgstr "Entendido, llévame"

#: common-data/us-state-choices.ts:76
msgid "Hawaii"
msgstr "Hawaii"

#: frontend/lib/tests/i18n-lingui.test.tsx:19
#: frontend/lib/tests/i18n-lingui.test.tsx:25
#: frontend/lib/tests/i18n-lingui.test.tsx:32
#: frontend/lib/ui/tests/localized-outbound-link.test.tsx:18
#: frontend/lib/ui/tests/localized-outbound-link.test.tsx:25
msgid "Hello world"
msgstr "Hola mundo"

#: frontend/lib/justfix-navbar.tsx:28
msgid "Help"
msgstr "Ayuda"

#: frontend/lib/norent/data/faqs-content.tsx:374
msgid "Help! My landlord is already trying to evict me."
msgstr "¡Ayuda! El dueño de mi edificio ya intenta desalojarme."

#: frontend/lib/norent/the-letter.tsx:44
msgid "Here are a few benefits to sending a letter to your landlord:"
msgstr "Éstos son algunos de los beneficios de enviar una carta al dueño de tu edificio:"

#: frontend/lib/rh/rental-history.tsx:132
msgid "Here is a preview of the request for your Rent History. It includes your address and apartment number so that the DHCR can mail you."
msgstr "Aquí tienes una vista previa de la solicitud de tu Historial de Renta. Incluye tu dirección y número de apartamento para que el DHCR pueda enviarte el carta con tu historial."

#: frontend/lib/norent/letter-email-to-user.tsx:12
msgid "Here's a copy of your NoRent letter"
msgstr "Aquí tienes una copia de tu carta de NoRent"

#: frontend/lib/norent/letter-builder/letter-preview.tsx:70
msgid "Here's a preview of the letter that will be attached in an email to your landlord:"
msgstr "Esta es una vista previa de la carta que se adjuntará en un correo electrónico al dueño de tu edificio:"

#: frontend/lib/norent/letter-builder/letter-preview.tsx:73
msgid "Here's a preview of the letter:"
msgstr "Esta es una vista previa de la carta:"

#: frontend/lib/norent/letter-builder/letter-preview.tsx:98
msgid "Here’s a preview of the email that will be sent on your behalf:"
msgstr "Esta es una vista previa del correo electrónico que se enviará en tu nombre:"

#: frontend/lib/norent/homepage.tsx:241
msgid "Here’s a preview of what the letter looks like:"
msgstr "Esta es una vista previa de la carta:"

#: frontend/lib/norent/the-letter.tsx:89
msgid "Here’s what the letter will look like:"
msgstr "Así será la carta:"

#: frontend/lib/norent/homepage.tsx:48
msgid "Here’s what you can do with <0>NoRent</0>"
msgstr "Esto es lo que puedes hacer con <0>NoRent</0>"

#: frontend/lib/justfix-navbar.tsx:13
#: frontend/lib/norent/site.tsx:87
msgid "Homepage"
msgstr "Página Principal"

#: frontend/lib/rh/rental-history.tsx:170
msgid "Housing Court Answers"
msgstr "Respuestas de la Corte de Vivienda"

#: frontend/lib/norent/about.tsx:36
msgid "Housing Justice for All"
msgstr "Housing Justice for All"

#: frontend/lib/norent/data/faqs-content.tsx:435
msgid "How can I build collective power with other tenants?"
msgstr "¿Cómo puedo construir poder colectivo con otros inquilinos?"

#: frontend/lib/norent/data/faqs-content.tsx:327
#: frontend/lib/norent/data/faqs-content.tsx:430
msgid "How can I connect with a lawyer?"
msgstr "¿Cómo puedo ponerme en contacto con un abogado?"

#: frontend/lib/norent/data/faqs-content.tsx:425
msgid "How can I document my hardships related to COVID-19?"
msgstr "¿Cómo puedo documentar mis dificultades relacionadas con el COVID-19?"

#: frontend/lib/norent/data/faqs-content.tsx:322
msgid "How do I organize with other tenants in my building, block, or neighborhood?"
msgstr "¿Cómo me organizo con otros inquilinos de mi edificio, cuadra o vecindario?"

#: frontend/lib/norent/homepage.tsx:167
msgid "How it works"
msgstr "Cómo funciona"

#: frontend/lib/pages/cross-site-terms-opt-in.tsx:43
msgid "I agree to the <0/> terms and conditions."
msgstr "Acepto los términos y condiciones de <0/>."

#: frontend/lib/norent/letter-builder/create-account.tsx:43
msgid "I agree to the <0>NoRent.org terms and conditions</0>."
msgstr "Acepto los <0>términos y condiciones de NoRent.org</0>."

#: frontend/lib/norent/start-account-or-login/verify-password.tsx:64
msgid "I forgot my password"
msgstr "He perdido mi contraseña"

#: frontend/lib/forms/apt-number-form-fields.tsx:15
msgid "I have no apartment number"
msgstr "No tengo ningún número de apartamento"

#: frontend/lib/norent/components/social-icons.tsx:17
msgid "I just used JustFix.nyc's new free tool to tell my landlord I can't pay rent"
msgstr "Acabo de usar la nueva herramienta gratuita de JustFix.nyc para decirle a mi arrendador que no puedo pagar la renta"

#: frontend/lib/norent/data/faqs-content.tsx:147
msgid "I'm scared. What happens if my landlord retaliates?"
msgstr "Tengo miedo. ¿Qué sucede si el dueño de mi edificio toma represalias?"

#: common-data/us-state-choices.ts:77
msgid "Idaho"
msgstr "Idaho"

#: frontend/lib/norent/start-account-or-login/verify-phone-number.tsx:25
msgid "If you didn't receive a code, please contact <0/>."
msgstr "Si no recibiste un código, por favor contacta con <0/>."

#: frontend/lib/rh/rental-history.tsx:203
msgid "If you have more questions, please email us at <0/>."
msgstr "Si tienes más preguntas, por favor envíanos un correo electrónico a <0/>."

#: frontend/lib/norent/letter-builder/error-pages.tsx:33
msgid "If you need to make changes to your name or contact information, please contact <0/>."
msgstr "Si necesitas cambiar tu nombre o tu información de contacto, ponte en contacto con <0/>."

#: frontend/lib/norent/letter-builder/landlord-name-and-contact-types.tsx:59
msgid "If you write checks or transfer money through your bank to pay your rent, use that name here."
msgstr "Usa el nombre al que pagas la renta."

#: frontend/lib/norent/letter-builder/la-address-redirect.tsx:29
msgid "If you're interested, <0>check out the tool here</0>."
msgstr "Si te interesa, <0>aquí le puedes echar un vistazo a la herramienta</0>."

#: frontend/lib/norent/letter-builder/know-your-rights.tsx:59
msgid "If you’d still like to create an account, we can send you updates in the future."
msgstr "Si aún así quieres crear una cuenta, podemos enviarte noticias en el futuro."

#: common-data/us-state-choices.ts:78
msgid "Illinois"
msgstr "Illinois"

#: frontend/lib/norent/the-letter.tsx:69
msgid "In the event that your landlord tries to evict you, the courts will see this as a proactive step that helps establish your defense."
msgstr "Si el dueño de tu edificio intenta desalojarte, las cortes lo verán como un paso proactivo que ayudará a establecer tu defensa."

#: frontend/lib/norent/letter-builder/confirmation.tsx:89
msgid "In {stateName}, you have <0>{numDaysToSend} days </0>to send documentation to your landlord proving you can’t pay rent."
msgstr "En {stateName}, tienes <0>{numDaysToSend} días </0>para enviar documentación al dueño de tu edificio para demostrar que no puedes pagar la renta."

#: frontend/lib/norent/letter-builder/confirmation.tsx:96
msgid "In {stateName}, you have to send documentation to your landlord proving you can’t pay rent."
msgstr "En {stateName}, tienes que enviar documentación al dueño de tu edificio para probar que no puedes pagar la renta."

#: common-data/issue-choices.ts:274
msgid "Inadequate / no super service"
msgstr "Servicio de Súper Inadecuado"

#: common-data/issue-choices.ts:205
msgid "Inadequate Water pressure"
msgstr "Presión de Agua Inadecuada"

#: common-data/issue-choices.ts:265
msgid "Inadequate water pressure"
msgstr "Presión de Agua Inadecuada"

#: common-data/us-state-choices.ts:79
msgid "Indiana"
msgstr "Indiana"

#: common-data/us-state-choices.ts:80
msgid "Iowa"
msgstr "Iowa"

#: frontend/lib/norent/data/faqs-content.tsx:296
msgid "Is not paying my rent because of COVID-19 considered a “rent strike”?"
msgstr "¿Se considera una \"huelga de renta\" el no pagar mi renta a causa del COVID-19?"

#: frontend/lib/norent/data/faqs-content.tsx:196
msgid "Is there someone I can connect with after this to get help?"
msgstr "¿Hay alguien a quien pueda contactar después de esto para obtener ayuda?"

#: frontend/lib/norent/data/faqs-content.tsx:156
msgid "Is this free?"
msgstr "¿Es gratis?"

#: frontend/lib/norent/data/faqs-content.tsx:224
msgid "Is this tool right for me?"
msgstr "¿Es esta herramienta adecuada para mí?"

#: frontend/lib/data-driven-onboarding/data-driven-onboarding.tsx:182
msgid "It doesn't seem like this property is required to register with HPD. You can learn about the City's registration requirements on <0>HPD's Property Management page</0>."
msgstr "Parece que esta propiedad no tiene que estar registrada con el HPD. Puedes aprender los requisitos de registro de la ciudad en la página <0>Gestión de Propiedad de HPD</0>."

#: frontend/lib/norent/letter-builder/confirmation.tsx:112
msgid "It’s possible that your landlord will retaliate once they’ve received your letter. This is illegal. Contact <0>your local legal aid provider</0> for assistance."
msgstr "Puede ser que el dueño de tu edificio tome represalias tras recibir tu carta. Esto es ilegal. Póngase en contacto con <0>un proveedor local de asistencia legal</0> para obtener ayuda."

#: frontend/lib/norent/letter-builder/ask-name.tsx:11
msgid "It’s your first time here!"
msgstr "¡Es la primera vez que estás aquí!"

#: frontend/lib/norent/components/footer.tsx:19
msgid "Join our <0/>mailing list"
msgstr "¡Únete a nuestra <0/>lista de distribución!"

#: frontend/lib/norent/letter-content.tsx:73
msgid "JustFix.nyc <0/>sent on behalf of <1/>"
msgstr "JustFix.nyc <0/>enviado en nombre de <1/>"

#: frontend/lib/ui/footer.tsx:25
msgid "JustFix.nyc is a registered 501(c)(3) nonprofit organization."
msgstr "JustFix.nyc es una organización registrada 501(c)(3) sin fines de lucro."

#: frontend/lib/rh/rental-history.tsx:176
msgid "JustFix.nyc's Learning Center"
msgstr "Centro de Aprendizaje de JustFix.nyc"

#: common-data/us-state-choices.ts:81
msgid "Kansas"
msgstr "Kansas"

#: common-data/us-state-choices.ts:82
msgid "Kentucky"
msgstr "Kentucky"

#: frontend/lib/norent/letter-builder/know-your-rights.tsx:101
msgid "Know your rights"
msgstr "Conoce tus derechos"

#: frontend/lib/norent/letter-builder/landlord-name-and-contact-types.tsx:33
msgid "Landlord address"
msgstr "Dirección de correo del dueño de tu edificio"

#: frontend/lib/norent/letter-builder/landlord-name-and-contact-types.tsx:26
msgid "Landlord name"
msgstr "Nombre del dueño de tu edificio"

#: frontend/lib/norent/letter-builder/landlord-email.tsx:31
msgid "Landlord/management company's email"
msgstr "Dirección de correo electrónico del dueño o manager de tu edificio"

#: frontend/lib/norent/letter-builder/landlord-name-and-contact-types.tsx:57
msgid "Landlord/management company's name"
msgstr "Nombre del dueño o manager de tu edificio"

#: frontend/lib/norent/components/language-toggle.tsx:34
msgid "Language:"
msgstr "Idioma:"

#: frontend/lib/norent/letter-builder/ask-name.tsx:27
#: frontend/lib/rh/rental-history.tsx:113
msgid "Last name"
msgstr "Apellido"

#: common-data/issue-choices.ts:165
msgid "Lead-based Paint"
msgstr "Pintura a Base de Plomo"

#: common-data/issue-choices.ts:202
msgid "Leaky Faucet"
msgstr "Grifo Con Fugas"

#: frontend/lib/norent/about.tsx:57
msgid "Learn about why we made this tool, who we are, and who our partners are."
msgstr "Aprenda por qué hemos construido esta herramienta, quiénes somos, y quiénes son nuestros aliados."

#: frontend/lib/data-driven-onboarding/data-driven-onboarding.tsx:310
msgid "Learn about your rent"
msgstr "Aprende Sobre Tu Alquiler"

#: frontend/lib/data-driven-onboarding/data-driven-onboarding.tsx:352
#: frontend/lib/norent/about.tsx:66
#: frontend/lib/norent/letter-builder/post-signup-no-protections.tsx:21
#: frontend/lib/norent/the-letter.tsx:29
msgid "Learn more"
msgstr "Aprender más"

#: frontend/lib/norent/about.tsx:111
msgid "Learn more about our mission on our website"
msgstr "Obtén más información a cerca de nuestra misión en nuestro sitio web (sólo en inglés)"

#: frontend/lib/norent/letter-builder/know-your-rights.tsx:42
msgid "Learn more."
msgstr "Aprender más."

#: frontend/lib/norent/homepage.tsx:202
msgid "Legal Protections"
msgstr "Protecciones jurídicas"

#: frontend/lib/norent/homepage.tsx:125
msgid "Legally vetted"
msgstr "Verificado legalmente"

#: frontend/lib/norent/letter-builder/ask-name.tsx:14
msgid "Let's get to know you."
msgstr "Conozcámonos."

#: frontend/lib/norent/start-account-or-login/set-password.tsx:15
msgid "Let's set you up with a new password, so you can easily login again."
msgstr "Configuremos una nueva contraseña, para que puedas volver fácilmente."

#: frontend/lib/norent/letter-builder/create-account.tsx:26
msgid "Let's set you up with an account. This will enable you to save your information, and receive updates."
msgstr "Configuremos tu cuenta. Esto te permitirá guardar tu información y recibir noticias."

#: frontend/lib/norent/data/faqs-content.tsx:7
msgid "Letter Builder"
msgstr "Generador de cartas"

#: frontend/lib/norent/letter-builder/create-account.tsx:21
msgid "Let’s set you up with an account. An account will enable you to save your information, download your letter, and more."
msgstr "Configuremos tu cuenta. Esto te permitirá guardar tu información, bajarte tu carta, y más."

#: frontend/lib/norent/homepage.tsx:290
msgid "Locally supported"
msgstr "Con apoyo local"

#: frontend/lib/norent/letter-builder/error-pages.tsx:18
#: frontend/lib/norent/site.tsx:79
msgid "Log in"
msgstr "Iniciar sesión"

#: frontend/lib/norent/log-out.tsx:9
#: frontend/lib/norent/site.tsx:77
msgid "Log out"
msgstr "Cerrar sesión"

#: frontend/lib/norent/letter-builder/error-pages.tsx:31
msgid "Looks like you're already logged in"
msgstr "Parece ser que ya has iniciado tu sesión"

#: frontend/lib/norent/letter-builder/la-address-redirect.tsx:13
msgid "Looks like you're in <0>Los Angeles County, California</0>"
msgstr "Parece que estás en <0>el Condado de Los Angeles, California</0>"

#: frontend/lib/norent/letter-builder/error-pages.tsx:12
msgid "Looks like you're not logged in"
msgstr "Parece que no has iniciado ninguna sesión"

#: frontend/lib/norent/letter-builder/error-pages.tsx:21
msgid "Looks like you've already sent a letter"
msgstr "Parece que ya has enviado una carta"

#: frontend/lib/norent/letter-builder/welcome.tsx:18
msgid "Looks like you've been here before. Click \"Next\" to be taken to where you left off."
msgstr "Parece que ya estuviste aquí antes. Haz clic en \"Continuar\" para seguir desde donde te quedaste."

#: common-data/issue-choices.ts:171
#: common-data/issue-choices.ts:186
#: common-data/issue-choices.ts:212
#: common-data/issue-choices.ts:227
msgid "Loose Floor"
msgstr "Piso Suelto"

#: frontend/lib/norent/letter-builder/la-address-redirect.tsx:11
msgid "Los Angeles County"
msgstr "El Condado de Los Angeles"

#: common-data/us-state-choices.ts:83
msgid "Louisiana"
msgstr "Luisiana"

#: frontend/lib/ui/footer.tsx:33
msgid "Made with NYC ♥ by the team at <0>JustFix.nyc</0>"
msgstr "Hecho en NYC con ♥ por el equipo de <0>JustFix.nyc</0>"

#: frontend/lib/norent/letter-builder/landlord-name-and-contact-types.tsx:80
msgid "Mailing address"
msgstr "Dirección postal"

#: common-data/us-state-choices.ts:84
msgid "Maine"
msgstr "Maine"

#: frontend/lib/norent/letter-builder/letter-preview.tsx:122
msgid "Make sure all the information above is correct."
msgstr "Asegúrate de que la información sea la correcta."

#: frontend/lib/norent/about.tsx:26
msgid "Manufactured Housing Action"
msgstr "Manufactured Housing Action"

#: common-data/us-state-choices.ts:85
msgid "Maryland"
msgstr "Maryland"

#: common-data/us-state-choices.ts:86
msgid "Massachusetts"
msgstr "Massachusetts"

#: frontend/lib/rh/rental-history.tsx:164
msgid "Met Council on Housing"
msgstr "Met Council on Housing"

#: common-data/issue-choices.ts:146
msgid "Mice"
msgstr "Ratones"

#: common-data/us-state-choices.ts:87
msgid "Michigan"
msgstr "Michigan"

#: frontend/lib/norent/components/helmet.tsx:12
msgid "Millions of Americans won’t be able to pay rent because of COVID‑19. Use our free tool to take action by writing a letter to your landlord. You're not alone."
msgstr "Millones de estadounidenses no podrán pagar la renta debido al COVID 19. Usa nuestra herramienta gratuita para escribirle una carta al dueño de tu edificio y tomar acción. No estás solo/a."

#: common-data/us-state-choices.ts:88
msgid "Minnesota"
msgstr "Minnesota"

#: common-data/us-state-choices.ts:89
msgid "Mississippi"
msgstr "Misisipi"

#: common-data/us-state-choices.ts:90
msgid "Missouri"
msgstr "Misuri"

#: frontend/lib/norent/letter-builder/confirmation.tsx:146
msgid "Mobile/Manufactured Home Residents"
msgstr "Residentes de Casas Prefabricadas o Móviles"

#: common-data/issue-choices.ts:169
msgid "Mold on Walls"
msgstr "Muros Con Moho"

#: common-data/issue-choices.ts:182
#: common-data/issue-choices.ts:208
#: common-data/issue-choices.ts:223
msgid "Mold on walls"
msgstr "Muros Con Moho"

#: common-data/us-state-choices.ts:91
msgid "Montana"
msgstr "Montana"

#: frontend/lib/data-driven-onboarding/data-driven-onboarding.tsx:403
msgid "More actions"
msgstr "Más acciones"

#: frontend/lib/norent/letter-builder/confirmation.tsx:123
msgid "More resources"
msgstr "Más información"

#: frontend/lib/norent/about.tsx:21
msgid "Movement Law Lab"
msgstr "Movement Law Lab"

#: common-data/us-state-choices.ts:92
msgid "Nebraska"
msgstr "Nebraska"

#: common-data/issue-choices.ts:145
#: common-data/issue-choices.ts:260
msgid "Needs cleaning due to COVID-19"
msgstr "Necesita limpieza debido al COVID-19"

#: common-data/us-state-choices.ts:93
msgid "Nevada"
msgstr "Nevada"

#: common-data/us-state-choices.ts:94
msgid "New Hampshire"
msgstr "Nuevo Hampshire"

#: common-data/us-state-choices.ts:95
msgid "New Jersey"
msgstr "Nueva Jersey"

#: common-data/us-state-choices.ts:96
msgid "New Mexico"
msgstr "Nuevo México"

#: common-data/us-state-choices.ts:97
msgid "New York"
msgstr "Nueva York"

#: frontend/lib/norent/start-account-or-login/set-password.tsx:21
msgid "New password"
msgstr "Contraseña nueva"

#: frontend/lib/norent/letter-builder/welcome.tsx:56
#: frontend/lib/ui/buttons.tsx:30
#: frontend/lib/ui/buttons.tsx:48
msgid "Next"
msgstr "Continuar"

#: frontend/lib/forms/yes-no-radios-form-field.tsx:27
#: frontend/lib/norent/letter-builder/confirmation-modal.tsx:20
#: frontend/lib/norent/letter-builder/letter-preview.tsx:28
msgid "No"
msgstr "No"

#: common-data/issue-choices.ts:152
msgid "No Cold Water"
msgstr "Sin Agua Fría"

#: common-data/issue-choices.ts:149
msgid "No Gas"
msgstr "Sin Gas"

#: common-data/issue-choices.ts:150
#: common-data/issue-choices.ts:263
msgid "No Heat"
msgstr "Sin Calefacción"

#: common-data/issue-choices.ts:151
#: common-data/issue-choices.ts:264
msgid "No Hot Water"
msgstr "Sin Agua Caliente"

#: common-data/issue-choices.ts:153
msgid "No Smoke Detector"
msgstr "Sin Detector de Humo"

#: frontend/lib/data-driven-onboarding/data-driven-onboarding.tsx:161
#: frontend/lib/data-driven-onboarding/data-driven-onboarding.tsx:180
msgid "No registration found."
msgstr "No hay fecha de registro."

#: common-data/issue-choices.ts:275
msgid "No rent receipts given"
msgstr "No se dan recibos de alquiler"

#: frontend/lib/norent/about.tsx:126
msgid "NoRent.org is a collaboration between JustFix.nyc and legal organizations and housing rights non-profits across the nation."
msgstr "NoRent.org es una colaboración entre JustFix.nyc, organizaciones legales y organizaciones sin fines de lucro en todo Estados Unidos (EEUU)."

#: common-data/us-state-choices.ts:98
msgid "North Carolina"
msgstr "Carolina del Norte"

#: common-data/us-state-choices.ts:99
msgid "North Dakota"
msgstr "Dakota del Norte"

#: frontend/lib/norent/the-letter.tsx:19
msgid "Not being able to pay rent due to COVID-19 is nothing to be ashamed of. Our letter builder makes it easy to send a letter to your landlord."
msgstr "No poder pagar la renta debido al COVID-19 no es nada de lo que avergonzarse. Nuestro generador de cartas hace que sea fácil enviarle una carta al dueño de tu edificio para avisarle."

#: frontend/lib/norent/letter-content.tsx:59
msgid "Notice of COVID-19 impact on Rent sent on behalf of {0}"
msgstr "Aviso de impacto del COVID-19 en la renta enviado en nombre de {0}"

#: frontend/lib/norent/start-account-or-login/verify-password.tsx:52
msgid "Now we just need your password. This is the same one you’ve used on JustFix.nyc."
msgstr "Ahora sólo necesitamos tu contraseña. Esta es la misma que usas en JustFix.nyc."

#: common-data/us-state-choices.ts:100
msgid "Ohio"
msgstr "Ohio"

#: common-data/us-state-choices.ts:101
msgid "Oklahoma"
msgstr "Oklahoma"

#: frontend/lib/app.tsx:55
#: frontend/lib/norent/components/subscribe.tsx:41
#: frontend/lib/norent/components/subscribe.tsx:45
msgid "Oops! A network error occurred. Try again later."
msgstr "¡Vaya! Hubo un error en la red. Inténtalo más tarde."

#: frontend/lib/norent/components/subscribe.tsx:37
msgid "Oops! That email is invalid."
msgstr "¡Vaya! Ese correo electrónico no es válido."

#: frontend/lib/data-driven-onboarding/data-driven-onboarding.tsx:331
msgid "Order rent history"
msgstr "Pedir Historial de Renta"

#: common-data/us-state-choices.ts:102
msgid "Oregon"
msgstr "Oregón"

#: frontend/lib/norent/about.tsx:122
msgid "Our Partners"
msgstr "Nuestros aliados"

#: frontend/lib/norent/homepage.tsx:205
msgid "Our letter cites the most up-to-date legal ordinances that protect tenant rights in your state."
msgstr "Nuestra carta cita las ordenanzas legales actuales que protegen los derechos de los inquilinos en tu estado."

#: frontend/lib/norent/letter-builder/ask-national-address.tsx:39
#: frontend/lib/norent/letter-builder/ask-nyc-address.tsx:27
msgid "Our records have shown us a similar address. Would you like to proceed with this address:"
msgstr "Nuestros registros han encontrado una dirección similar. ¿Quieres continuar con la dirección siguiente?"

#: frontend/lib/norent/letter-builder/ask-national-address.tsx:48
msgid "Our records tell us that this address is invalid."
msgstr "Nuestros registros indican que esta dirección no es válida."

#: frontend/lib/norent/letter-builder/landlord-mailing-address.tsx:20
msgid "Our records tell us that this address is undeliverable."
msgstr "Nuestros registros indican que no se puede enviar correo a esta dirección."

#: common-data/issue-choices.ts:181
#: common-data/issue-choices.ts:196
#: common-data/issue-choices.ts:222
#: common-data/issue-choices.ts:237
msgid "Outlets defective"
msgstr "Tomas de Corriente Defectuosas"

#: common-data/issue-choices.ts:261
msgid "Painting overdue (3 years)"
msgstr "Pintura Atrasada (cada 3 años)"

#: frontend/lib/norent/letter-builder/create-account.tsx:34
#: frontend/lib/norent/start-account-or-login/verify-password.tsx:61
msgid "Password"
msgstr "Contraseña"

#: common-data/issue-choices.ts:184
msgid "Peeling Paint"
msgstr "Pintura Se Descama"

#: common-data/issue-choices.ts:167
#: common-data/issue-choices.ts:210
#: common-data/issue-choices.ts:225
msgid "Peeling paint"
msgstr "Pintura Se Descama"

#: common-data/issue-choices.ts:262
msgid "Peeling/flaking paint"
msgstr "Pintura Escamada/Pelada"

#: common-data/us-state-choices.ts:103
msgid "Pennsylvania"
msgstr "Pensilvania"

#: frontend/lib/norent/start-account-or-login/ask-phone-number.tsx:36
#: frontend/lib/rh/rental-history.tsx:118
msgid "Phone number"
msgstr "Número de teléfono"

#: common-data/issue-choices.ts:206
msgid "Pipes Leaking"
msgstr "Tuberías Con Fugas"

#: frontend/lib/norent/letter-builder/know-your-rights.tsx:92
msgid "Please <0>go back and choose a state</0>."
msgstr "Por favor <0>vuelve y escoge un estado</0>."

#: frontend/lib/pages/cross-site-terms-opt-in.tsx:29
msgid "Please agree to our terms and conditions"
msgstr "Por favor, acepta nuestros términos y condiciones"

#: frontend/lib/norent/components/subscribe.tsx:19
msgid "Please enter an email address!"
msgstr "Por favor, ¡introduzca una dirección de correo electrónico!"

#: frontend/lib/norent/letter-builder/letter-preview.tsx:117
msgid "Please note, the email will be sent in English."
msgstr "Tenga en cuenta que el correo electrónico se enviará en inglés."

#: frontend/lib/norent/letter-builder/letter-preview.tsx:82
#: frontend/lib/norent/the-letter.tsx:92
msgid "Preview of your NoRent.org letter"
msgstr "Vista previa de tu carta NoRent.org"

#: frontend/lib/ui/privacy-info-modal.tsx:25
msgid "Privacy Policy"
msgstr "Política de Privacidad"

#: common-data/us-state-choices.ts:104
msgid "Puerto Rico"
msgstr "Puerto Rico"

#: common-data/issue-choices.ts:176
#: common-data/issue-choices.ts:191
#: common-data/issue-choices.ts:217
#: common-data/issue-choices.ts:232
msgid "Radiators/Risers Defective"
msgstr "Radiadores Defectuosos"

#: common-data/issue-choices.ts:147
msgid "Rats"
msgstr "Ratas"

#: common-data/issue-choices.ts:270
msgid "Rats/Mice"
msgstr "Ratas/Ratones"

#: frontend/lib/data-driven-onboarding/data-driven-onboarding.tsx:396
msgid "Recommended actions"
msgstr "Acciones recomendadas"

#: common-data/issue-choices.ts:198
msgid "Refrigerator Broken"
msgstr "Frigorífico Roto"

#: common-data/issue-choices.ts:197
msgid "Refrigerator Defective"
msgstr "Frigorífico Defectuoso"

#. before signature in formal letter
#: frontend/lib/util/letter-content-util.tsx:53
msgid "Regards,"
msgstr "Atentamente,"

#: frontend/lib/rh/rental-history.tsx:219
msgid "Rent History"
msgstr "Historial de Renta"

#: frontend/lib/norent/data/faqs-content.tsx:25
msgid "Rent Strike 2020: A Resource List"
msgstr "Huelga de Renta 2020: Lista de recursos (en inglés)"

#: frontend/lib/norent/data/state-localized-resources.tsx:21
msgid "Rent Strike Organizing"
msgstr "Organizar Huelgas de Renta"

#: common-data/issue-choices.ts:276
msgid "Rent receipts incomplete"
msgstr "Recibos de Alquiler Incompletos"

#: frontend/lib/rh/email-to-dhcr.tsx:20
msgid "Request for Rent History"
msgstr "Solicitud de Historial de Renta"

#: frontend/lib/data-driven-onboarding/data-driven-onboarding.tsx:243
msgid "Request repairs from your landlord"
msgstr "Solicitar arreglos del dueño de tu edificio"

#: frontend/lib/rh/rental-history.tsx:48
msgid "Request your <0>Rent History</0> from the NY State DHCR* in two simple steps!"
<<<<<<< HEAD
msgstr "Request your <0>Rent History</0> from the NY State DHCR* in two simple steps!"
=======
msgstr ""
>>>>>>> 026afdcc

#: frontend/lib/rh/rental-history.tsx:40
msgid "Request your Rent History"
msgstr "Solicita tu Historial de Renta"

#: frontend/lib/rh/rental-history.tsx:100
msgid "Request your apartment's Rent History from the DHCR"
msgstr "Request your apartment's Rent History from the DHCR"

#: frontend/lib/rh/rental-history.tsx:100
msgid "Request your apartment's Rent History from the DHCR"
msgstr ""

#: frontend/lib/data-driven-onboarding/data-driven-onboarding.tsx:208
msgid "Research your landlord"
msgstr "Investiga al dueño de tu edificio"

#: frontend/lib/norent/start-account-or-login/verify-password.tsx:27
msgid "Reset your password"
msgstr "Cambia tu contraseña"

#: frontend/lib/data-driven-onboarding/data-driven-onboarding.tsx:392
msgid "Results for {0}"
msgstr "Resultados para \"{0}\""

#: frontend/lib/rh/rental-history.tsx:130
msgid "Review your request to the DHCR"
msgstr "Revisa tu solicitud al DHCR"

#: common-data/us-state-choices.ts:105
msgid "Rhode Island"
msgstr "Rhode Island"

#: frontend/lib/norent/about.tsx:16
msgid "Right to the City"
msgstr "Right to the City"

#: frontend/lib/norent/letter-builder/know-your-rights.tsx:116
msgid "Right to the City Alliance can contact me to provide additional support."
msgstr "Permito que Right to the City se ponga en contacto conmigo para proporcionarme apoyo adicional."

#: common-data/issue-choices.ts:266
msgid "Rusty water"
msgstr "Agua Oxidada"

#: frontend/lib/norent/letter-content.tsx:172
msgid "Sample NoRent.org letter"
msgstr "Ejemplar de una carta de NoRent.org"

#: frontend/lib/data-driven-onboarding/data-driven-onboarding.tsx:454
msgid "Search address"
msgstr "Dirección de búsqueda"

#: frontend/lib/norent/faqs.tsx:63
msgid "See more FAQs"
msgstr "Ver todas las preguntas más frecuentes"

#: frontend/lib/data-driven-onboarding/data-driven-onboarding.tsx:253
msgid "Send a letter of complaint"
msgstr "Enviar una carta de queja"

#: frontend/lib/norent/start-account-or-login/verify-password.tsx:41
msgid "Send code"
msgstr "Enviar código"

#: frontend/lib/norent/homepage.tsx:41
msgid "Send your letter by certified mail for free"
msgstr "Envía tu carta por correo certificado gratis"

#: frontend/lib/norent/homepage.tsx:40
msgid "Send your letter by email"
msgstr "Envía tu carta por correo electrónico"

#: frontend/lib/norent/faqs.tsx:80
msgid "Sending a letter to your landlord is a big step. Check out our frequently asked questions from people who have used our tool:"
msgstr "Enviar una carta al dueño de tu edificio es un paso grande. Consulta las preguntas más frecuentes de las personas que han utilizado nuestra herramienta:"

#: frontend/lib/norent/faqs.tsx:50
msgid "Sending a letter to your landlord is a big step. Here are a few <0>frequently asked questions</0> from people who have used our tool:"
msgstr "Enviar una carta al dueño de tu edificio es un paso grande. Aquí tienes algunas <0>preguntas más frecuentes</0> de las personas que han utilizado nuestra herramienta:"

#: frontend/lib/norent/letter-builder/create-account.tsx:18
msgid "Set up an account"
msgstr "Configura tu cuenta"

#: frontend/lib/norent/start-account-or-login/set-password.tsx:10
msgid "Set your new password"
msgstr "Establece tu nueva contraseña"

#: frontend/lib/norent/start-account-or-login/set-password.tsx:12
msgid "Set your password"
msgstr "Establece tu contraseña"

#: frontend/lib/norent/letter-builder/letter-preview.tsx:18
msgid "Shall we send your letter?"
msgstr "¿Quieres que enviemos tu carta?"

#: frontend/lib/norent/letter-builder/confirmation.tsx:178
msgid "Share this tool"
msgstr "Compartir esta herramienta"

#: common-data/issue-choices.ts:259
msgid "Shower: Drain Stoppage"
msgstr "Ducha: Desagüe Atascado"

#: common-data/issue-choices.ts:258
msgid "Shower: Leaky shower head"
msgstr "Ducha: Alcachofa de Ducha Rota"

#: common-data/issue-choices.ts:257
msgid "Shower: Low Water pressure"
msgstr "Ducha: Baja Presión de Agua"

#: common-data/issue-choices.ts:253
msgid "Shower: Mold on walls"
msgstr "Ducha: Moho Sobre las Paredes"

#: common-data/issue-choices.ts:256
msgid "Shower: Not Working"
msgstr "Ducha: No Funciona"

#: common-data/issue-choices.ts:254
msgid "Shower: Wall tiles cracked"
msgstr "Ducha: Baldosas Agrietadas"

#: common-data/issue-choices.ts:255
msgid "Shower: Wall tiles missing"
msgstr "Ducha: Faltan Baldosas"

#: frontend/lib/justfix-navbar.tsx:25
msgid "Sign in"
msgstr "Iniciar sesión"

#: frontend/lib/justfix-navbar.tsx:23
msgid "Sign out"
msgstr "Cerrar sesión"

#: frontend/lib/norent/letter-builder/confirmation.tsx:142
msgid "Sign the petition"
msgstr "Firmar la petición"

#: frontend/lib/norent/letter-builder/error-pages.tsx:14
msgid "Sign up or log in to your account to access our tool."
msgstr "Regístrate o inicia una sesión en tu cuenta para acceder a nuestra herramienta."

#: common-data/issue-choices.ts:240
msgid "Sink: Cracked Sink"
msgstr "Lavabo: Agrietado"

#: common-data/issue-choices.ts:246
msgid "Sink: Drain Stoppage"
msgstr "Lavabo: Desagüe Atascado"

#: common-data/issue-choices.ts:242
msgid "Sink: Faucets not installed"
msgstr "Lavabo: Sin Grifo"

#: common-data/issue-choices.ts:243
msgid "Sink: Faucets not working"
msgstr "Lavabo: Grifo No Funciona"

#: common-data/issue-choices.ts:241
msgid "Sink: Leaky Faucet"
msgstr "Lavabo: Grifo con Fugas"

#: common-data/issue-choices.ts:244
msgid "Sink: Low Water pressure"
msgstr "Lavabo: Baja Presión de Agua"

#: common-data/issue-choices.ts:245
msgid "Sink: Pipes Leaking"
msgstr "Lavabo: Tuberías con Fugas"

#: common-data/issue-choices.ts:154
msgid "Smoke Detector Defective"
msgstr "Detector de Humo Defectuoso"

#: frontend/lib/pages/not-found.tsx:15
msgid "Sorry, the page you are looking for doesn't seem to exist."
msgstr "Lo sentimos, la página que estás buscando no existe."

#: frontend/lib/data-driven-onboarding/data-driven-onboarding.tsx:420
msgid "Sorry, we don't recognize the address you entered."
msgstr "Lo sentimos, no reconocemos la dirección que has introducido."

#: common-data/us-state-choices.ts:106
msgid "South Carolina"
msgstr "Carolina del Sur"

#: common-data/us-state-choices.ts:107
msgid "South Dakota"
msgstr "Dakota del Sur"

#: frontend/lib/data-driven-onboarding/data-driven-onboarding.tsx:281
msgid "Start a legal case for repairs and/or harassment"
msgstr "Empieza un caso legal por arreglos y/o acoso"

#: frontend/lib/data-driven-onboarding/data-driven-onboarding.tsx:301
msgid "Start an emergency legal case for repairs"
msgstr "Empieza un caso legal de emergencia por arreglos"

#: frontend/lib/rh/rental-history.tsx:64
msgid "Start my request"
msgstr "Iniciar mi solicitud"

#: frontend/lib/forms/mailing-address-fields.tsx:7
msgid "State"
msgstr "Estado"

#: frontend/lib/norent/data/faqs-content.tsx:11
msgid "States with Limited Protections"
msgstr "Estados con Protecciones Limitadas"

#: frontend/lib/progress/progress-bar.tsx:112
msgid "Step {currStep} of {numSteps}"
msgstr "Paso {currStep} de {numSteps}"

#: common-data/issue-choices.ts:200
msgid "Stove Broken"
msgstr "Estufa Rota"

#: common-data/issue-choices.ts:199
msgid "Stove Defective"
msgstr "Estufa Defectuosa"

#: frontend/lib/norent/about.tsx:31
msgid "Strategic Actions for a Just Economy"
msgstr "Strategic Actions for a Just Economy"

#: frontend/lib/norent/letter-builder/landlord-mailing-address.tsx:37
msgid "Street address"
msgstr "Dirección"

#: frontend/lib/norent/components/subscribe.tsx:58
#: frontend/lib/norent/components/subscribe.tsx:59
msgid "Submit email"
msgstr "Enviar email"

#: frontend/lib/rh/rental-history.tsx:157
msgid "Submit request"
msgstr "Enviar Solicitud"

#: frontend/lib/data-driven-onboarding/data-driven-onboarding.tsx:296
#: frontend/lib/data-driven-onboarding/data-driven-onboarding.tsx:304
msgid "Sue your landlord"
msgstr "Demanda al dueño de tu edificio"

#: frontend/lib/justfix-navbar.tsx:20
msgid "Take action"
msgstr "Toma acción"

#: frontend/lib/norent/data/faqs-content.tsx:8
msgid "Tenant Rights"
msgstr "Derechos del Inquilino"

#: frontend/lib/norent/letter-content.tsx:28
msgid "Tenants adversely affected by the COVID-19 crisis are protected from eviction for nonpayment per emergency declaration(s) from:"
msgstr "Los inquilinos que se vean negativamente afectados por la crisis del COVID-19 están protegidos del desalojo por impago por la(s) declaración(es) de emergencia siguiente(s):"

#: frontend/lib/norent/letter-content.tsx:31
msgid "Tenants impacted by the COVID-19 crisis are protected from eviction for nonpayment per emergency declaration(s) from:"
msgstr "Los inquilinos afectados por la crisis del COVID-19 están protegidos del desalojo por impago por la(s) declaración(es) de emergencia siguiente(s):"

#: common-data/us-state-choices.ts:108
msgid "Tennessee"
msgstr "Tennessee"

#: frontend/lib/ui/privacy-info-modal.tsx:26
msgid "Terms of Use"
msgstr "Términos de Uso"

#: common-data/us-state-choices.ts:109
msgid "Texas"
msgstr "Tejas"

#: frontend/lib/norent/components/footer.tsx:34
#: frontend/lib/norent/site.tsx:68
#: frontend/lib/norent/the-letter.tsx:10
#: frontend/lib/norent/the-letter.tsx:15
msgid "The Letter"
msgstr "La Carta"

#: frontend/lib/data-driven-onboarding/data-driven-onboarding.tsx:220
msgid "The majority of your landlord's properties are concentrated in {0}."
msgstr "La mayoría de las propiedades del dueño de tu edificio se concentran en {0}."

#: frontend/lib/pages/redirect-to-english-page.tsx:11
msgid "The webpage that you want to access is only available in English."
msgstr "La página web a la que quieres acceder solo está disponible en inglés."

#: frontend/lib/data-driven-onboarding/data-driven-onboarding.tsx:120
msgid "There {0, plural, one {is one unit} other {are # units}} in your building."
msgstr "{0, plural, one {Hay una unidad} other {Hay # unidades}} en tu edificio."

#: frontend/lib/data-driven-onboarding/data-driven-onboarding.tsx:323
msgid "Think your apartment may be rent-stabilized? Request its official records."
msgstr "¿Crees que tu apartamento puede ser de renta estabilizada? Solicita el registro oficial."

#: frontend/lib/data-driven-onboarding/data-driven-onboarding.tsx:140
msgid "This building is owned by the <0>NYC Housing Authority (NYCHA)</0>."
msgstr "Este edificio es propiedad de la <0>NYC Housing Authority (NYCHA)</0>."

#: frontend/lib/norent/letter-builder/landlord-email.tsx:19
msgid "This is optional."
msgstr "Esto es opcional."

#: frontend/lib/rh/rental-history.tsx:61
msgid "This service is free, secure, and confidential."
msgstr "Este servicio es gratuito, seguro y confidencial."

#: frontend/lib/norent/letter-builder/confirmation.tsx:164
msgid "This tool is provided by JustFix.nyc. We’re a non-profit that creates tools for tenants and the housing rights movement. We always want feedback to improve our tools."
msgstr "Esta herramienta te la trae JustFix.nyc. Somos una organización sin fines de lucro que crea herramientas para inquilinos y el movimiento de derechos de la vivienda. Siempre nos interesa tu opinión para mejorar nuestras herramientas."

#: frontend/lib/norent/start-account-or-login/verify-password.tsx:29
msgid "To begin the password reset process, we'll text you a verification code."
msgstr "Para restablecer tu contraseña, te enviaremos un código de verificación."

#: frontend/lib/norent/letter-builder/letter-preview.tsx:107
msgid "To:"
msgstr "A:"

#: frontend/lib/rh/rental-history.tsx:140
msgid "To: New York Division of Housing and Community Renewal (DHCR)"
msgstr "Para: La División de Vivienda y Renovación de la Comunidad (DHCR)"

#: common-data/issue-choices.ts:239
msgid "Toilet leaking"
msgstr "Inodoro con Fugas"

#: common-data/issue-choices.ts:238
msgid "Toilet not working"
msgstr "Inodoro No Funciona"

#: frontend/lib/norent/letter-builder/confirmation.tsx:53
msgid "USPS Tracking #:"
msgstr "Número de Seguimiento USPS:"

#: frontend/lib/norent/letter-builder/know-your-rights.tsx:36
msgid "Unfortunately, we do not currently recommend sending a notice of non-payment to your landlord. Sending a notice could put you at risk of harassment."
msgstr "Desafortunadamente, en este momento no recomendamos enviar una carta de impago al dueño de tu edificio. Enviar la carta podría ponerte en riesgo de hostigamiento."

#: frontend/lib/norent/letter-builder/ask-national-address.tsx:100
msgid "Unit/apt/lot/suite number"
msgstr "Número de apartamento/unidad/lote/suite"

#: frontend/lib/data-driven-onboarding/data-driven-onboarding.tsx:418
msgid "Unrecognized address"
msgstr "Dirección no reconocida"

#: common-data/us-state-choices.ts:110
msgid "Utah"
msgstr "Utah"

#: common-data/issue-choices.ts:166
msgid "Vacate Order Issued"
msgstr "Orden de Vacío Emitida"

#: frontend/lib/norent/start-account-or-login/verify-phone-number.tsx:22
msgid "Verification code"
msgstr "Código de verificación"

#: frontend/lib/norent/start-account-or-login/verify-phone-number.tsx:11
msgid "Verify your phone number"
msgstr "Verifica tu número de teléfono"

#: common-data/us-state-choices.ts:111
msgid "Vermont"
msgstr "Vermont"

#: frontend/lib/norent/letter-builder/letter-preview.tsx:85
msgid "View this letter as a PDF"
msgstr "Ver la carta como PDF"

#: common-data/us-state-choices.ts:112
msgid "Virginia"
msgstr "Virginia"

#: frontend/lib/data-driven-onboarding/data-driven-onboarding.tsx:230
msgid "Visit Who Owns What"
msgstr "Visita Quién Posee Qué"

#: frontend/lib/rh/rental-history.tsx:212
msgid "Want to read more about your rights?"
msgstr "¿Quieres leer más sobre tus derechos?"

#: common-data/us-state-choices.ts:113
msgid "Washington"
msgstr "Washington"

#: common-data/issue-choices.ts:170
msgid "Water Damage"
msgstr "Daño Por Agua"

#: common-data/issue-choices.ts:183
#: common-data/issue-choices.ts:209
#: common-data/issue-choices.ts:224
msgid "Water damage"
msgstr "Daño Por Agua"

#: frontend/lib/norent/homepage.tsx:170
msgid "We make it easy to notify your landlord by email or by certified mail for free."
msgstr "Te facilitamos notificar al dueño de tu edificio por correo electrónico o por correo certificado gratis."

#: frontend/lib/norent/letter-builder/letter-preview.tsx:89
msgid "We will be mailing this letter on your behalf by USPS certified mail and will be providing a tracking number."
msgstr "Enviaremos la carta en tu nombre por correo certificado de USPS y te proporcionaremos un número de seguimiento."

#: frontend/lib/norent/letter-builder/ask-national-address.tsx:87
#: frontend/lib/norent/letter-builder/ask-nyc-address.tsx:45
msgid "We'll include this information in the letter to your landlord."
msgstr "Incluiremos esta información en la carta al dueño de tu edificio."

#: frontend/lib/norent/letter-builder/ask-email.tsx:16
msgid "We'll use this information to email you a copy of your letter."
msgstr "Utilizaremos esta información para enviarte una copia de tu carta."

#: frontend/lib/norent/letter-builder/ask-email.tsx:20
msgid "We'll use this information to send you updates."
msgstr "Utilizaremos esta información para enviarte noticias."

#: frontend/lib/norent/letter-builder/landlord-email.tsx:17
#: frontend/lib/norent/letter-builder/landlord-mailing-address.tsx:32
#: frontend/lib/norent/letter-builder/landlord-name-and-contact-types.tsx:45
msgid "We'll use this information to send your letter."
msgstr "Utilizaremos esta información para enviar tu carta."

#: frontend/lib/norent/start-account-or-login/verify-phone-number.tsx:14
msgid "We've just sent you a text message containing a verification code. Please enter it below."
msgstr "Acabamos de enviarte un mensaje de texto que contiene un código de verificación. Por favor, introdúcelo abajo."

#: common-data/issue-choices.ts:268
msgid "Weak electrical current"
msgstr "Baja Corriente Eléctrica"

#: frontend/lib/norent/letter-builder/welcome.tsx:15
msgid "Welcome back!"
msgstr "¡Hola de nuevo!"

#: common-data/us-state-choices.ts:114
msgid "West Virginia"
msgstr "Virginia Occidental"

#: frontend/lib/norent/letter-builder/ask-city-state.tsx:36
msgid "We’ll use this information to pull the most up-to-date ordinances that protect your rights as a tenant in your letter."
msgstr "Utilizaremos esta información para obtener las ordenanzas actuales que protegen tus derechos como inquilino y así citarlas en tu carta."

#: frontend/lib/norent/letter-builder/ask-national-address.tsx:91
msgid "We’ll use this to reference the latest policies that protect your rights as a tenant."
msgstr "Utilizaremos esta información para citar las políticas actuales que protegen tus derechos como inquilino."

#: frontend/lib/norent/letter-builder/know-your-rights.tsx:78
msgid "We’ve partnered with <0/> to provide additional support once you’ve sent your letter."
msgstr "Nos hemos aliado con <0/> para proporcionar asistencia adicional una vez que hayas enviado tu carta."

#: frontend/lib/norent/letter-builder/know-your-rights.tsx:49
msgid "We’ve partnered with <0/> to provide additional support."
msgstr "Nos hemos aliado con <0/> para proporcionarte apoyo adicional."

#: frontend/lib/norent/letter-builder/la-address-redirect.tsx:20
msgid "We’ve worked with the non-profit organization <0>SAJE</0> to provide you with a custom letter builder."
msgstr "Hemos colaborado con la organización sin fines de lucro <0>SAJE</0> para proporcionarte un generador de cartas específico al contexto de Los Ángeles."

#: frontend/lib/norent/letter-builder/landlord-name-and-contact-types.tsx:65
msgid "What contact information do you have for your landlord or building management? <0>Choose all that apply.</0>"
msgstr "¿Qué información de contacto tienes del dueño o manager de tu edificio? <0>Elige todas las opciones que apliquen.</0>"

#: frontend/lib/norent/data/faqs-content.tsx:250
msgid "What does an eviction moratorium mean?"
msgstr "¿Qué significa una moratoria del desalojo?"

#: frontend/lib/norent/data/faqs-content.tsx:212
msgid "What does this tool do?"
msgstr "¿Qué hace esta herramienta?"

#: frontend/lib/norent/data/faqs-content.tsx:344
msgid "What happens after I send this letter?"
msgstr "¿Qué ocurre después de enviar esta carta?"

#: frontend/lib/norent/letter-builder/confirmation.tsx:66
#: frontend/lib/rh/rental-history.tsx:188
msgid "What happens next?"
msgstr "¿Y ahora qué?"

#: frontend/lib/norent/data/faqs-content.tsx:275
msgid "What happens when the eviction moratorium ends?"
msgstr "¿Qué sucede cuando termine la moratoria de desalojo?"

#: frontend/lib/norent/data/faqs-content.tsx:332
msgid "What if I live in a manufactured or mobile home?"
msgstr "¿Qué sucede si vivo en una casa prefabricada o móvil?"

#: frontend/lib/norent/data/faqs-content.tsx:389
msgid "What if I live in a state without an eviction moratorium?"
msgstr "¿Qué sucede si vivo en un estado en donde no existe la moratoria de desalojo?"

#: frontend/lib/forms/address-and-borough-form-field.tsx:19
msgid "What is your borough?"
msgstr "¿Cuál es tu municipalidad?"

#: frontend/lib/norent/data/faqs-content.tsx:384
msgid "What kind of documentation should I collect to prove I can’t pay rent?"
msgstr "¿Qué tipo de documentación debo recopilar para demostrar que no puedo pagar la renta?"

#: frontend/lib/norent/letter-builder/landlord-name-and-contact-types.tsx:58
msgid "Where do I find this information?"
msgstr "¿Dónde encuentro esta información?"

#: frontend/lib/norent/letter-builder/ask-city-state.tsx:33
msgid "Where do you live?"
msgstr "¿Dónde vives?"

#: frontend/lib/norent/start-account-or-login/ask-phone-number.tsx:28
msgid "Whether it's your first time here, or you're a returning user, let's start with your number."
msgstr "Empecemos con tu número de teléfono, ya sea tu primera vez aquí, o estés de vuelta."

#: frontend/lib/norent/letter-builder/confirmation.tsx:72
msgid "While you wait for your landlord to respond, gather as much documentation as you can. This can include a letter from your employer, receipts, doctor’s notes etc."
msgstr "Mientras esperas a que el dueño de tu edificio conteste, recopila toda la documentación que puedas. Esto puede incluir una carta de tu jefe, recibos, notas de tu médico, etc."

#: frontend/lib/norent/about.tsx:94
msgid "Who we are"
msgstr "Quiénes somos"

#: frontend/lib/norent/start-account-or-login/ask-phone-number.tsx:38
msgid "Why do you need this information?"
msgstr "¿Por qué necesitáis esta información?"

#: frontend/lib/norent/the-letter.tsx:41
msgid "Why send a letter"
msgstr "Por qué enviar una carta"

#: frontend/lib/norent/data/faqs-content.tsx:237
msgid "Why should I notify my landlord if I can’t pay my rent?"
msgstr "¿Por qué debo avisar al dueño de mi edificio de que no puedo pagar la renta?"

#: frontend/lib/norent/about.tsx:75
msgid "Why we made this"
msgstr "Por qué hemos creado esta herramienta"

#: frontend/lib/norent/data/faqs-content.tsx:363
msgid "Will I still owe my rent after I send this letter?"
msgstr "¿Seguiré adeudando mi renta después de enviar esta carta?"

#: common-data/issue-choices.ts:174
#: common-data/issue-choices.ts:189
#: common-data/issue-choices.ts:215
#: common-data/issue-choices.ts:230
msgid "Window Frame Defective"
msgstr "Marco de Ventana Defectuoso"

#: common-data/issue-choices.ts:173
#: common-data/issue-choices.ts:188
#: common-data/issue-choices.ts:214
#: common-data/issue-choices.ts:229
msgid "Window Glass Broken"
msgstr "Cristal de Ventana Roto"

#: common-data/issue-choices.ts:273
msgid "Window guards missing"
msgstr "Faltan Protectores de Ventana"

#: common-data/us-state-choices.ts:115
msgid "Wisconsin"
msgstr "Wisconsin"

#: common-data/us-state-choices.ts:116
msgid "Wyoming"
msgstr "Wyoming"

#: frontend/lib/forms/yes-no-radios-form-field.tsx:26
#: frontend/lib/norent/letter-builder/confirmation-modal.tsx:20
#: frontend/lib/norent/letter-builder/letter-preview.tsx:30
msgid "Yes"
msgstr "Si"

#: frontend/lib/norent/letter-builder/create-account.tsx:37
msgid "Yes, JustFix.nyc can text me to follow up about my housing issues."
msgstr "Sí, JustFix.nyc puede enviarme mensajes de texto para hacer un seguimiento de mis problemas de vivienda."

#: frontend/lib/norent/log-out.tsx:21
msgid "Yes, Sign Out"
msgstr "Sí, cerrar sesión"

#: frontend/lib/norent/start-account-or-login/verify-password.tsx:49
msgid "You already have an account"
msgstr "Ya tienes una cuenta"

#: frontend/lib/norent/homepage.tsx:59
msgid "You can"
msgstr "Puedes"

#: frontend/lib/norent/letter-builder/know-your-rights.tsx:103
msgid "You're in <0>{stateName}</0>"
msgstr "Estás en <0>{stateName}</0>"

#: frontend/lib/norent/letter-builder/confirmation.tsx:33
#: frontend/lib/norent/letter-builder/confirmation.tsx:40
msgid "You've sent your letter"
msgstr "Has enviado tu carta"

#: frontend/lib/norent/letter-builder/letter-preview.tsx:61
msgid "Your Letter Is Ready To Send!"
msgstr "¡Tu carta está lista para enviar!"

#: frontend/lib/norent/letter-content.tsx:165
msgid "Your NoRent.org letter"
msgstr "Tu carta de NoRent.org"

#: frontend/lib/rh/rental-history.tsx:185
msgid "Your Rent History has been requested from the New York State DHCR!"
<<<<<<< HEAD
msgstr "Your Rent History has been requested from the New York State DHCR!"
=======
msgstr ""
>>>>>>> 026afdcc

#: frontend/lib/norent/letter-builder/post-signup-no-protections.tsx:8
msgid "Your account is set up"
msgstr "¡Tu cuenta está lista!"

#: frontend/lib/data-driven-onboarding/data-driven-onboarding.tsx:316
msgid "Your apartment may be rent stabilized."
msgstr "Tu apartamento es de renta estabilizada."

#: frontend/lib/data-driven-onboarding/data-driven-onboarding.tsx:317
msgid "Your building had {0, plural, one {one rent stabilized unit} other {# rent stabilized units}} in 2017."
msgstr "Tu edificio tenía {0, plural, one {una unidad de alquiler estabilizado} other {# unidades de renta estabilizada}} en el 2017."

#: frontend/lib/data-driven-onboarding/data-driven-onboarding.tsx:127
msgid "Your building was built in {0} or earlier."
msgstr "Tu edificio fue construido en {0} o antes."

#: frontend/lib/norent/letter-builder/ask-email.tsx:13
msgid "Your email address"
msgstr "Tu dirección de correo electrónico"

#: frontend/lib/data-driven-onboarding/data-driven-onboarding.tsx:212
msgid "Your landlord is associated with {buildings, plural, one {one building} other {# buildings}}."
msgstr "El proprietario de tu edificio está asociado con {buildings, plural, one {un edificio} other {# edificios}}."

#: frontend/lib/data-driven-onboarding/data-driven-onboarding.tsx:163
msgid "Your landlord may be breaking the law!"
msgstr "¡Puede que el proprietario de tu edificio esté violando la ley!"

#: frontend/lib/data-driven-onboarding/data-driven-onboarding.tsx:225
msgid "Your landlord might own other buildings, too."
msgstr "Puede que el propietario de tu edificio también posea otros edificios."

#: frontend/lib/norent/letter-builder/landlord-mailing-address.tsx:30
msgid "Your landlord or management company's address"
msgstr "La dirección del dueño o manager de tu edificio"

#: frontend/lib/norent/letter-builder/landlord-email.tsx:15
msgid "Your landlord or management company's email"
msgstr "La dirección de correo electrónico del dueño o manager de tu edificio"

#: frontend/lib/norent/letter-builder/landlord-name-and-contact-types.tsx:89
msgid "Your landlord or management company's information"
msgstr "Los datos del dueño o manager de tu edificio"

#: frontend/lib/data-driven-onboarding/data-driven-onboarding.tsx:148
msgid "Your landlord owns {0, plural, one {one building} other {# buildings}} and {1, plural, one {one unit.} other {# units.}}"
msgstr "El dueño de tu edificio posee {0, plural, one {un edificio} other {# edificios}} y {1, plural, one {una unidad.} other {# unidades.}}"

#: frontend/lib/norent/letter-builder/confirmation.tsx:46
msgid "Your letter has been mailed to your landlord via USPS Certified Mail. A copy of your letter has also been sent to your email."
msgstr "Tu carta ha sido enviada al dueño de tu edificio por correo certificado por USPS. También hemos enviado una copia de tu carta a tu dirección de correo electrónico."

#: frontend/lib/norent/letter-builder/confirmation.tsx:60
msgid "Your letter has been sent to your landlord via email. A copy of your letter has also been sent to your email."
msgstr "Tu carta ha sido enviada al dueño o manager de tu edificio por correo certificado de USPS. También hemos enviado una copia de tu carta a tu dirección de correo electrónico."

#: frontend/lib/norent/start-account-or-login/ask-phone-number.tsx:25
msgid "Your phone number"
msgstr "Tu número de teléfono"

#: frontend/lib/ui/privacy-info-modal.tsx:28
msgid "Your privacy is very important to us!"
msgstr "¡Su privacidad es muy importante para nosotros!"

#: frontend/lib/norent/start-account-or-login/ask-phone-number.tsx:49
msgid "Your privacy is very important to us! Everything on JustFix.nyc is secure."
msgstr "¡Tu privacidad es muy importante para nosotros! Todo en JustFix.nyc es seguro."

#: frontend/lib/norent/letter-builder/ask-national-address.tsx:84
#: frontend/lib/norent/letter-builder/ask-nyc-address.tsx:42
msgid "Your residence"
msgstr "Tu hogar"

#: frontend/lib/norent/homepage.tsx:93
msgid "You’re not alone. Millions of Americans won’t be able to pay rent because of COVID‑19. Use our FREE tool to take action by writing a letter to your landlord."
msgstr "No estás solo. Millones de estadounidenses no podrán pagar la renta por culpa del COVID 19. Utiliza nuestra herramienta GRATIS para tomar acción mandando una carta al dueño de tu edificio."

#: frontend/lib/norent/letter-builder/ask-national-address.tsx:101
#: frontend/lib/norent/letter-builder/landlord-mailing-address.tsx:40
msgid "Zip code"
msgstr "Código postal"

#: frontend/lib/data-driven-onboarding/data-driven-onboarding.tsx:200
#: frontend/lib/norent/letter-builder/know-your-rights.tsx:71
msgid "and"
msgstr "y"

#: frontend/lib/data-driven-onboarding/data-driven-onboarding.tsx:165
msgid "justfix.DdoMayNeedHpdRegistration"
msgstr "Parece que este edificio deba estar registrado con el HPD. Los proprietarios que no registren sus propiedades correctamente incurren multas y no tienen el derecho de llevar a los inquilinos a la corte por no pagar el alquiler. Puedes encontrar más información en la página <0>Gestión de Propiedades de HPD</0>"

#: frontend/lib/data-driven-onboarding/data-driven-onboarding.tsx:337
msgid "justfix.ddoEfnycCovidMessage"
msgstr "Una moratoria de desalojo está en vigor en el estado de Nueva York debido a la crisis de salud pública del Covid-19. Todos los tribunales que escuchan los casos de desalojo están cerrados, lo que significa que <0>no te pueden desahuciar por ninguna razón</0>."

#: frontend/lib/data-driven-onboarding/data-driven-onboarding.tsx:273
msgid "justfix.ddoEhpaCovidMessage"
msgstr "<0>Los Tribunales de Vivienda en la ciudad de Nueva York están cerrados debido a la pandemia Covid-19, y están priorizando los casos con problemas que amenazan la salud y seguridad de tu hogar, tales como: {issues}. </0>"

#: frontend/lib/data-driven-onboarding/data-driven-onboarding.tsx:259
msgid "justfix.ddoHpaCovidMessage"
msgstr "<0>Los Tribunales de Vivienda en la ciudad de Nueva York están cerrados debido a la pandemia Covid-19. Todavía puedes crear los formularios para llevar al dueño de tu edificio la corte, pero no podrás presentarlos hasta que los tribunales vuelvan a abrir. </0><1>Si te estás enfrentando a una emergencia como falta de calefacción y/o agua caliente, llama a la línea telefónica de Housing Court Answers <2>(212) 962-4795</2> para obtener asistencia de lunes a viernes de 9: 00 a 17: 00. La asistencia está disponible en Inglés y Español.</1>"

#: frontend/lib/data-driven-onboarding/data-driven-onboarding.tsx:236
msgid "justfix.ddoLocCovidMessage"
msgstr "¿El dueño de tu edificio no contesta? ¡Puedes tomar acción gratis para pedir arreglos! Debido a la crisis de salud por el Covid-19, te recomendamos que sólo pidas arreglos en caso de emergencia, para que puedas mantener la salud limitando cuántas personas entran a tu hogar."

#: frontend/lib/ui/legal-disclaimer.tsx:4
msgid "justfix.legalDisclaimer"
msgstr "Aviso: La información en {website} no constituye asesoramiento jurídico y no debe ser utilizado como sustituto del asesoramiento de un abogado cualificado para asesorar sobre cuestiones jurídicas relativas a la vivienda. Si lo necesitas, podemos ayudar a dirigirte a servicios legales gratuitos."

#: frontend/lib/ui/privacy-info-modal.tsx:30
msgid "justfix.privacyInfoModalText"
msgstr "¡<0>Tu privacidad es muy importante para nosotros! Estas son algunas de las cosas más importantes a saber:</0><1><2>Tu información personal está segura. </2><3>No usaremos tu información personal para beneficiarnos ni la venderemos a terceros. </3><4>Utilizaremos tu dirección postal para encontrar datos sobre tu edificio y su dueño. </4></1><5>Nuestra Política de Privacidad permite compartir datos anónimos sólo con organizaciones de defensa de inquilinos autorizadas exclusivamente para ayudar a promover la misión de proteger los derechos de inquilinos. La Política de Privacidad contiene información sobre qué datos recopilamos, cómo la utilizamos y las opciones que tiene respecto a su información personal. Si quieres leer más, por favor revisa nuestra <6/> completa y nuestros <7/>.</5>"

#: frontend/lib/rh/rental-history.tsx:54
msgid "justfix.rhExplanation"
msgstr "Este documento te ayuda a averiguar si tu apartamento es de <0>renta estabilizada</0> y si te están <1>cobrando de más</1>. Te muestra la cantidad de renta registrada que se pagó en tu apartamento desde el año 1984."

#: frontend/lib/rh/email-to-dhcr.tsx:22
msgid "justfix.rhRequestToDhcr"
msgstr "<0>Querido administrador del DHCR,</0><1> Yo, {0}, vivo actualmente en {1} en el apartamento {2}, y quisiera solicitar el Historial de Renta completo de este apartamento desde el año 1984. </1><2>Gracias,<3/>{3}</2>"

#: frontend/lib/rh/rental-history.tsx:191
msgid "justfix.rhWhatHappensNext"
msgstr "Deberías recibir tu Historial de Renta por correo en una semana aproximadamente. Tu Historial de Renta es un documento importante que muestra los alquileres registrados en tu apartamento desde el año 1984. Puedes aprender más sobre él y cómo puede ayudarte a averiguar si te están cobrando alquiler de más en la <0>Guía de sobrecargos de apartamentos de renta estabilizada del Met Council on Housing (en inglés)</0>."

#: frontend/lib/norent/data/faqs-content.tsx:202
msgid "norent.additionalInstructionsForConnectingWithOrganizers"
msgstr "<0/><1>También puedes contactar a tus vecinos y organizar a todos en tu edificio para emprender acciones colectivas y reclamar. Lee más sobre cómo formar sindicatos de inquilinos y comenzar una huelga de renta en <2/>.</1>"

#: frontend/lib/norent/letter-builder/confirmation.tsx:128
msgid "norent.callToActionForCancelRentCampaign"
msgstr "<0>Están en juego nuestros hogares, salud, seguridad colectiva y futuros. Millones de nosotros no sabemos cómo vamos a pagar la renta, hipoteca, o utilidades el 1 de junio. Sin embargo, los propietarios y los bancos esperan que paguemos como de costumbre. </0><1>¡Únete a millones de nosotros para luchar por un futuro libre de deuda y ganar una suspensión nacional en los pagos de renta, hipoteca y utilidades!</1>"

#: frontend/lib/norent/data/faqs-content.tsx:252
msgid "norent.definitionOfEvictionMoratorium"
msgstr "<0>Una \"moratoria de desalojo\" puede significar algo diferente en cada jurisdicción, pero en resumen, una moratoria detiene temporalmente ciertos tipos de desalojo.</0><1>El mecanismo exacto por medio del cual se aplica esta suspensión y los tipos de casos que se suspenden, varía de una ciudad a otra. Dependiendo de la jurisdicción, la corte puede simplemente estar cerrados o no tramitar las demandas de desalojo, los alguaciles pueden no hacer cumplir las órdenes de desalojo o puede haber alguna combinación de estos y otros métodos para suspender los desalojos.</1><2>NoRent.org te ayudará orientándote para entender las diferentes reglas. También puedes leer más sobre las protecciones de los inquilinos en tu jurisdicción en el Proyecto de Mapeo Contra los Desalojos COVID-19 Emergency Tenant Protections & Rent Strikes Map <3/>.</2>"

#: frontend/lib/norent/letter-builder/landlord-name-and-contact-types.tsx:15
msgid "norent.detailsAboutNYCLandlordInfo"
msgstr "<0>Esta es la información del dueño de tu edificio según los registros del <1>Departamento de Preservación de la Vivienda (HPD por sus siglas en inglés)</1>. Puede que sea distinta de donde envías tu cheque de renta.</0><2>Utilizaremos esta dirección para asegurarnos de que el dueño de tu edificio reciba tu carta.</2>"

#: frontend/lib/norent/components/social-icons.tsx:18
msgid "norent.emailBodyTemplateForSharingNoRent"
msgstr "Usé www.norent.org para decirle al dueño de mi edificio de que no puedo pagar la renta este mes. Esta herramienta gratuita te ayuda a construir y enviar una carta al dueño de tu edificio, citando las protecciones legales en tu estado, y te conecta con otras personas de tu comunidad que participan en la campaña de #cancelrent"

#: frontend/lib/norent/letter-content.tsx:61
msgid "norent.emailToLandlordBody"
msgstr "<0>Por favor, vea la carta adjunta de <1/>. </0><2>Para documentar las comunicaciones y evitar malentendidos, por favor póngase en contacto con <3/> por correo electrónico o por mensaje de texto, en lugar de una llamada telefónica o una visita en persona.</2>"

#: frontend/lib/norent/about.tsx:79
msgid "norent.explanationAboutWhyWeMadeThisSite"
msgstr "Los inquilinos de todo el país se ven afectados por el COVID-19 de manera que afecta su habilidad para pagar la renta. Hemos creado esta herramienta para que todos los inquilinos puedan ejercer sus derechos durante la pandemia."

#: frontend/lib/norent/homepage.tsx:128
msgid "norent.explanationOfPartnerships"
msgstr "Nuestro generador de cartas gratuitas fue construido con <0>abogados y organizaciones de derechos de inquilinos sin fines de lucro</0> en toda la nación para asegurarnos de que tu carta te ofrece las mayores protecciones disponibles según el estado en el que vives."

#: frontend/lib/norent/data/faqs-content.tsx:277
msgid "norent.explanationOfWhatHappensWhenEvictionMoratoriumEnds"
msgstr "<0>Una vez que se levante la moratoria, los procesos de desalojo en las cortes y la aplicación de la ley por parte de las autoridades locales del orden público pueden reanudarse.</0><1>Si no logramos reivindicaciones adicionales (como un congelamiento de la renta y la suspensión de los pagos de renta) antes de que estas \"moratorias de desalojo\" terminen, volverán a empezar los procesos, los desalojos continuarán y se presentarán nuevas demandas judiciales.</1><2>Estamos trabajando arduamente pidiendo la congelación y suspensión inmediatas del alquiler, entre otras solicitudes. ¡Este es el momento de organizarse! Participa en <3/>.</2>"

#: frontend/lib/norent/data/faqs-content.tsx:214
msgid "norent.explanationOfWhatToolDoes"
msgstr "<0>NoRent.org te guía en el proceso de cómo notificar al dueño de tu edificio que no puedes pagar la renta debido a un problema relacionado con el COVID-19. También te ayudaremos a obtener más información sobre los derechos que protegen a los inquilinos en tu estado y te daremos información sobre recursos para tomar medidas legales u organizativas.</0>"

#: frontend/lib/norent/data/faqs-content.tsx:298
msgid "norent.explanationOfWithholdingRent"
msgstr "<0>Hay una diferencia entre una \"huelga de renta\" o retener la renta, y no pagar la renta. Esta carta le notifica al dueño de tu edificio que no estás pagando la renta debido a los impactos financieros del COVID-19, que ahora es una forma de retrasar los pagos de renta.</0><1>Retener tu renta, o una huelga de renta, es declarar que no pagarás la renta, independientemente de si puedes hacerlo. Esto puede ponerte en riesgo de desalojo legal por no pagar la renta. Nunca debes ser el único que decide retener la renta, solo debes hacerlo cuando hayas obtenido el apoyo y la participación de todos en tu edificio.</1><2>Si bien es arriesgado, retener la renta puede ser una táctica importante para que los inquilinos impulsen un movimiento. Si tus vecinos están considerando una huelga de renta, sería conveniente que consultes los recursos a continuación sobre cómo organizarse y ponerse en contacto con las herramientas y recursos que las organizaciones han puesto a disposición.</2>"

#: frontend/lib/norent/data/faqs-content.tsx:334
msgid "norent.howToConnectWithManufacturedHomeOwners"
msgstr "<0> Únete a algún movimiento de propietarios de viviendas prefabricadas que se haya formado para hacer que sus comunidades sean lugares asequibles, saludables, seguros y hermosos para vivir. Propietarios de viviendas móviles/prefabricadas: <1/> y exigir que las empresas propietarias de comunidades asuman su responsabilidad. </0>"

#: frontend/lib/norent/data/faqs-content.tsx:123
msgid "norent.infoAboutCollectiveOrganizing"
msgstr "<0>El lugar más importante para comenzar es en donde vives. Contáctate de manera segura con otros inquilinos de tu edificio o lugar donde vives y comienza organizando un sistema de comunicación entre ustedes para averiguar qué problemas y necesidades tienen en común.</0><1> Para obtener más recursos sobre cómo formar un sindicato de inquilinos, consulta <2/>. También puedes contactar a grupos locales que se estén organizando y que estén afiliados a la alianza nacional <3/>.</1>"

#: frontend/lib/norent/data/faqs-content.tsx:346
msgid "norent.instructionsForAfterSendingLetter"
msgstr "<0>Después de enviar esta carta, tu arrendador puede contactarte para pedirte más información o discutir un plan de pago. Asegúrate de que toda tu comunicación esté documentada mediante cartas, correos electrónicos o mensajes de texto. Negocia solo acuerdos en donde aceptes pagar una porción de tu renta que sea razonable y que tengas la seguridad de que vas a poder pagar sin poner en riesgo tu salud. No aceptes mudarte. Puedes encontrar ayuda legal adicional en <1/>.</0><2>Debes continuar recopilando documentación que demuestre que has sido afectado financieramente a causa del COVID-19.</2>"

#: frontend/lib/norent/data/faqs-content.tsx:115
msgid "norent.instructionsForConnectingWithOrganizers"
msgstr "<0> Ponte en contacto con organizadores del movimiento de la vivienda a través de <1/>, una alianza nacional de organizadores que construye el movimiento de inquilinos desde 2007. Puedes unirte a su convocatoria de inquilinos en todo el país para luchar por la condonación de la renta en <2/>.</0>"

#: frontend/lib/norent/letter-builder/post-signup-no-protections.tsx:9
msgid "norent.instructionsForNewAccountsCreatedInUnprotectedStates"
msgstr "<0>Ahora que tienes una cuenta con nosotros, podemos informarte en el caso de que se produzcan cambios importantes en tu estado. </0><1>Mientras tanto, puedes leer sobre lo que puedes hacer a continuación, desde cómo documentar tu situación hasta conectarte con otros inquilinos y el movimiento de derechos de la vivienda.</1>"

#: frontend/lib/norent/data/faqs-content.tsx:391
msgid "norent.instructionsForStatesWithLimitedProtections"
msgstr "<0>El Congreso aprobó a nivel nacional la Ley CARES (Ley 116-136), el 27 de marzo de 2020. Los inquilinos en propiedades cubiertas están protegidos contra el desalojo por falta de pago o por cualquier otro motivo hasta el 23 de agosto de 2020.</0><1>También debes saber que no estás solo. En los estados sin moratoria de desalojo es importante protegerse legalmente y construir poder colectivo con otros inquilinos.</1><2> Primero, comienza asegurándote de que toda la comunicación con el dueño de tu edificio esté documentada por escrito. Comienza a recopilar toda la documentación de cualquier dificultad que hayas tenido relacionada con el COVID-19. Si te enfrentas a una emergencia, busca de inmediato ayuda legal en tu estado consultando en <3/>.</2><4> Luego, conéctate de manera segura con otros inquilinos en tu edificio o el lugar en donde vives. Comienza organizando un sistema de comunicación entre vosotros para averiguar qué problemas y necesidades tenéis en común. Para obtener más recursos sobre cómo formar un sindicato de inquilinos, consulta <5/>. También puedes contactar a grupos locales que se estén organizando y que estén afiliados a la alianza nacional <6/>.</4><7> Finalmente, únete a los millones de inquilinos que están trabajando arduamente y luchando por la protección nacional de los inquilinos, la congelación y suspensión inmediatas del alquiler. Súmate a <8/>.</7>"

#: frontend/lib/norent/letter-builder/welcome.tsx:24
msgid "norent.introductionToLetterBuilderSteps"
msgstr "Con tal de sacar provecho a las protecciones de desalojo en tu estado, deberías notificar al dueño de tu edificio de que no puedes pagar la renta por razones relacionadas con el COVID-19. <0>En el caso de que el dueño de tu edificio intente desalojarte, las cortes lo verán como un paso proactivo que ayude a establecer tu defensa.</0>"

#: frontend/lib/norent/letter-content.tsx:120
msgid "norent.letter.conclusion"
msgstr "<0>El Congreso aprobó la Ley CARES el 27 de marzo del 2020 (Ley Pública 116-136). Los inquilinos que viven en propiedades cubiertas por esta ley, también están protegidos del desalojo por impago o cualquier otra razón hasta el 23 de agosto de 2020. Por favor, hágame saber de inmediato si usted cree que esta vivienda no está cubierta por la ley CARES y explique por qué. </0><1>Para documentar nuestra comunicación y evitar malentendidos, por favor responda por correo electrónico o texto en lugar de una llamada o visita. </1><2>Gracias por su comprensión y cooperación.</2>"

#: frontend/lib/norent/letter-content.tsx:113
msgid "norent.letter.floridaAddition"
msgstr "He sufrido una pérdida de empleo, salarios o ingresos durante el estado de emergencia de Florida que afecta directamente mi capacidad de hacer pagos de alquiler."

#: frontend/lib/norent/letter-content.tsx:87
msgid "norent.letter.v1NonPayment"
msgstr "Esta carta es para notificarle que no podré pagar el alquiler a partir del <0/> y hasta nuevo aviso debido a la pérdida de ingresos, gastos adicionales, y/o otras circunstancias financieras relacionadas con el COVID-19."

#: frontend/lib/norent/letter-content.tsx:94
msgid "norent.letter.v2Hardship"
msgstr "Esta carta es para notificarle que he tenido una pérdida de ingresos, gastos adicionales y/o otras circunstancias financieras relacionadas con la pandemia. Hasta nuevo aviso, la emergencia del COVID-19 puede afectar mi capacidad de pagar la renta. No renuncio a mi derecho a establecer otras defensas adicionales."

#: frontend/lib/norent/letter-content.tsx:104
msgid "norent.letter.v3FewProtections"
msgstr "Esta carta es para informarle de las protecciones para inquilinos existentes en {0}. No renuncio a mi derecho a establecer defensas adicionales."

#: frontend/lib/norent/letter-email-to-user.tsx:13
msgid "norent.letterEmailToUserBody"
msgstr "<0>Hola {0},</0><1>Has enviado tu carta de NoRent. Tienes una copia PDF para tus archivos adjunta a este correo electrónico. </1><2>Para saber más sobre qué hacer a continuación, consulta nuestra página de preguntas más frecuentes: {faqURL}</2>"

#: frontend/lib/norent/data/faqs-content.tsx:34
msgid "norent.listOfSuggestedNonpaymentDocumentation"
msgstr "<0>Mientras esperas que el dueño de tu edificio te dé una respuesta, reúne toda la documentación que puedas. Algunos tipos de documentación que puedes recopilar incluyen:</0><1><2><3>Carta de tu jefe:</3>una carta de tu jefe o de un compañero de trabajo que mencione el virus COVID-19 y muestre la pérdida de trabajo o la reducción de horas como resultado del COVID-19.</2><4><5> Documentos de beneficios de desempleo</5>: son los documentos que demuestran que solicitaste o recibiste beneficios del Departamento de Desarrollo del Empleo.</4><6><7>Recibos de pago de salario</7>: pueden ser cheques de pagos anteriores a la fecha de terminación o despido. Si has tenido un cambio en el número de horas de trabajo, puedes retener tus cheques de pago anteriores y posteriores a ese cambio.</6><8><9>Gastos relacionados con el COVID-19</9>: pueden ser facturas que demuestren que tus gastos han aumentado por problemas derivados del COVID-19, incluidos los costos de cuidado de niños, gastos para cumplir con las directivas de salud pública u otros gastos relacionados.</8><10><11>Cierre de escuelas</11>: esta podría ser una notificación de la escuela de tus hijos diciendo que ha cerrado debido al COVID-19. También puedes incluir pruebas de que tus hijos están matriculados.</10><12><13> Estados financieros</13>: pueden ser presupuestos, estados de cuenta bancarios o archivos personales que demuestren que tus ingresos laborales o de negocio se han interrumpido debido a la crisis provocada por el COVID-19. Asegúrate de no enviar información financiera personal confidencial que no quieras que vea el dueño de tu edificio.</12><14><15>Registros médicos del COVID-19</15>: esto podría incluir gastos médicos extraordinarios que tengan relación con el diagnóstico, pruebas y/o tratamiento del COVID-19 que hayas efectuado con tu dinero propio para ti o algún miembro de tu familia. Debido a la confidencialidad de los archivos médicos, es posible que no desees enviarlos al dueño de tu edificio. Sin embargo, debes conservar estos recibos para tu archivo personal. Estos podrían ser utilizados como prueba en caso que debas presentarlos como evidencia en procedimientos judiciales.</14><16><17>Alguna otra prueba del impacto financiero relacionado con el COVID-19</17>: puede ser cualquier otra prueba que demuestre cómo el virus COVID-19 ha afectado tu capacidad de pagar la renta.</16></1>"

#: frontend/lib/norent/about.tsx:99
msgid "norent.madeByBlurb"
msgstr "NoRent.org fue creado por <0>JustFix.nyc</0>, una organización sin fines de lucro que co-diseña y construye herramientas para inquilinos, organizadores de viviendas y abogados que luchan contra el desplazamiento en la ciudad de Nueva York."

#: frontend/lib/norent/letter-builder/welcome.tsx:35
msgid "norent.outlineOfLetterBuilderSteps"
msgstr "<0>En los próximos pasos, construiremos tu carta utilizando la siguiente información. Si puedes, ten esta información a mano:</0><1><2><3>tu número de teléfono, dirección de correo electrónico y dirección postal</3></2><4><5>la dirección postal del dueño o manager de tu edificio y/o su dirección de correo electrónico</5></4></1>"

#: frontend/lib/norent/homepage.tsx:251
msgid "norent.sampleNoRentLetter"
msgstr "<0>Le escribo para informarle de que he tenido una pérdida de ingresos, gastos adicionales y/o otras circunstancias financieras relacionadas con el COVID-19. Hasta nuevo aviso, la emergencia COVID-19 puede afectar mi capacidad de pagar la renta. </0><1/><2>Los inquilinos en Florida están protegidos del desalojo por falta de pago por orden ejecutiva 20-94, emitido por el gobernador Ron DeSantis el 2 de abril de 2020. </2><3/><4>Los inquilinos en propiedades cubiertas también están protegidos contra el desalojo, las tasas, las penalizaciones y otros cargos relacionados con el impago por la ley CARES (Título IV, Sec. 4024) promulgado por el Congreso el 27 de marzo de 2020. </4><5/><6>Junto con mis vecinos, estoy organizando, animando y/o participando en una organización de inquilinos para que podamos apoyar...</6>"

#: frontend/lib/norent/components/social-icons.tsx:16
msgid "norent.tweetTemplateForSharingNoRent"
msgstr "¿No sabes cómo pagarás la renta este mes? Avisa al dueño de tu edificio con NoRent.org de @JustFixNYC. Esta herramienta gratuita envía una carta certificada informándole de tus derechos. Únete al movimiento #cancelrent en NoRent.org."

#: frontend/lib/norent/data/faqs-content.tsx:107
msgid "norent.whatToDoIfLandlordRetaliates"
msgstr "<0> Es normal sentirse ansioso o asustado si el propietario toma represalias. Si el dueño de tu edificio te acosa, se niega a hacer reparaciones o intenta desalojarte ilegalmente, solicita asistencia legal en <1/> y comunícate con los organizadores de inquilinos en <2/>.</0>"

#: frontend/lib/norent/data/faqs-content.tsx:226
msgid "norent.whoThisToolIsFor"
msgstr "<0>Si no puedes pagar la renta este mes debido a un problema relacionado con el COVID-19 (es decir, debido a cambios en el trabajo, pérdida de ingresos, gastos de salud o pérdida de cuidado de niños), esta herramienta es para ti. Aunque las reglas para ejercer tus derechos varían según el estado en el que vives, NoRent.org puede ayudarte a entender las complejidades y ponerte en contacto con los recursos necesarios.</0>"

#: frontend/lib/norent/start-account-or-login/ask-phone-number.tsx:39
msgid "norent.whyIsPhoneNumberNeeded"
msgstr "Utilizaremos esta información para: <0><1>Acceder a tu cuenta actual</1><2>Comprobar si coincide con una cuenta preexistente </2><3>Abrirte una cuenta nueva</3></0>"

#: frontend/lib/norent/data/faqs-content.tsx:239
msgid "norent.whyYouShouldNotifyAboutNotPayingRent"
msgstr "<0>En algunos estados, para beneficiarse de las protecciones de desalojo que los funcionarios electos han establecido, debes notificar a tu arrendador que tu falta de pago es por razones relacionadas con el COVID-19. En caso de que el dueño de tu edificio trate de desalojarte, la corte puede ver esta notificación como una medida proactiva que ayuda a establecer tu defensa.</0>"

#: frontend/lib/norent/data/faqs-content.tsx:365
msgid "norent.whyYouStillOweRentAfterSendingLetter"
msgstr "<0>Sí. Después de enviar la carta seguirás obligado a pagar la renta porque nuestros gobiernos estatales y federales no han adoptado una política de condonación de alquiler. Reclama la anulación de la renta en <1/></0>"

#: frontend/lib/norent/components/helmet.tsx:13
msgid "pay rent, rent, can't pay rent, june rent, june 1"
msgstr "pagar la renta, renta, no puedo pagar la renta, renta de junio, 1 de junio"

#. This is used to describe a link to another website that is only available in English.
#: frontend/lib/ui/localized-outbound-link.tsx:44
msgid "{0} (in English)"
msgstr "{0} (en inglés)"

#: frontend/lib/forms/chars-remaining.tsx:18
msgid "{remaining, plural, one {1 character remaining} other {# characters remaining}}"
msgstr "{remaining, plural, one {queda sólo 1 carácter} other {quedan # caracteres}}"

#: frontend/lib/norent/letter-builder/confirmation.tsx:80
msgid "{stateName} has specific documentation requirements to support your letter to your landlord."
msgstr "{stateName} requiere documentación específica para apoyar tu carta al dueño de tu edificio."
<|MERGE_RESOLUTION|>--- conflicted
+++ resolved
@@ -30,11 +30,7 @@
 
 #: frontend/lib/rh/rental-history.tsx:36
 msgid "*Division of Housing and Community Renewal"
-<<<<<<< HEAD
-msgstr "*Division of Housing and Community Renewal"
-=======
 msgstr ""
->>>>>>> 026afdcc
 
 #: frontend/lib/norent/homepage.tsx:185
 msgid "8 Minutes"
@@ -1343,11 +1339,7 @@
 
 #: frontend/lib/rh/rental-history.tsx:48
 msgid "Request your <0>Rent History</0> from the NY State DHCR* in two simple steps!"
-<<<<<<< HEAD
-msgstr "Request your <0>Rent History</0> from the NY State DHCR* in two simple steps!"
-=======
 msgstr ""
->>>>>>> 026afdcc
 
 #: frontend/lib/rh/rental-history.tsx:40
 msgid "Request your Rent History"
@@ -1959,11 +1951,7 @@
 
 #: frontend/lib/rh/rental-history.tsx:185
 msgid "Your Rent History has been requested from the New York State DHCR!"
-<<<<<<< HEAD
-msgstr "Your Rent History has been requested from the New York State DHCR!"
-=======
 msgstr ""
->>>>>>> 026afdcc
 
 #: frontend/lib/norent/letter-builder/post-signup-no-protections.tsx:8
 msgid "Your account is set up"
