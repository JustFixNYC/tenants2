msgid ""
msgstr ""
"POT-Creation-Date: 2020-05-05 12:34+0000\n"
"Mime-Version: 1.0\n"
"Content-Type: text/plain; charset=UTF-8\n"
"Content-Transfer-Encoding: 8bit\n"
"X-Generator: @lingui/cli\n"
"X-Crowdin-SourceKey: msgstr\n"
"Language: es\n"
"Project-Id-Version: tenants2\n"
"Report-Msgid-Bugs-To: \n"
"PO-Revision-Date: 2020-05-26 20:19\n"
"Last-Translator: \n"
"Language-Team: Spanish\n"
"Plural-Forms: nplurals=2; plural=(n != 1);\n"
"X-Crowdin-Project: tenants2\n"
"X-Crowdin-Language: es-ES\n"
"X-Crowdin-File: /master/locales/en/messages.po\n"

#: frontend/lib/norent/letter-builder/landlord-email.tsx:33
msgid "(optional)"
msgstr "(opcional)"

#: frontend/lib/norent/homepage.tsx:185
msgid "8 Minutes"
msgstr "8 minutos"

#: frontend/lib/pages/cross-site-terms-opt-in.tsx:31
msgid "<0/> makes use of a <1/> and <2/>, which you can review."
msgstr "<0/> usa una <1/> y unos <2/>, que puedes revisar."

#: frontend/lib/norent/site.tsx:85
msgid "<0>Homepage</0>"
msgstr "<0>Página Principal</0>"

#: frontend/lib/norent/data/faqs-content.tsx:376
msgid "<0>If your landlord is trying to illegally evict you, reach out to legal assistance at <1/> immediately.</0>"
msgstr "<0>Si el dueño de tu edificio te está intentando desalojar de forma ilegal, contacta con asistencia legal en <1/> inmediatamente.</0>"

#: frontend/lib/norent/data/faqs-content.tsx:101
msgid "<0>If you’re facing an emergency, you can find further legal assistance in your state at <1/>.</0>"
msgstr "<0>Si te enfrentas a una emergencia, puede encontrar asistencia legal adicional en tu estado en <1/>.</0>"

#: frontend/lib/norent/data/faqs-content.tsx:179
#: frontend/lib/norent/data/faqs-content.tsx:187
msgid "<0>No, you can use this website to send a letter to your landlord via email or USPS mail. You do not have to pay for the letter to be mailed.</0>"
msgstr "<0>No, puedes utilizar este sitio web para enviar una carta al dueño de tu edificio por correo electrónico o correo postal vía USPS. No tienes que pagar para que la carta sea enviada por correo postal.</0>"

#: frontend/lib/norent/components/footer.tsx:69
msgid "<0>NoRent</0> <1>brought to you by JustFix.nyc</1>"
msgstr "<0>NoRent</0> <1>es proporcionado por JustFix.nyc</1>"

#: frontend/lib/norent/components/letter-counter.tsx:15
msgid "<0>NoRent</0> <1>letters sent by tenants across the USA</1><2>Since April 2020</2>"
msgstr "<0>NoRent</0> <1>cartas enviadas por inquilinos en todo Estados Unidos de América</1><2>Desde Abril del 2020</2>"

#: frontend/lib/norent/letter-builder/error-pages.tsx:22
msgid "<0>Our tool only allows you to send one letter at a time.</0><1>Continue to the confirmation page for what to do next.</1>"
msgstr "<0>Nuestra herramienta sólo te permite enviar una carta a la vez.</0><1>Continúa a la página de confirmación para averiguar qué hacer a continuación.</1>"

#: frontend/lib/norent/data/faqs-content.tsx:160
#: frontend/lib/norent/data/faqs-content.tsx:167
msgid "<0>Yes, this is a free website created by 501(c)3 non-profit organizations across the United States.</0>"
msgstr "<0>Sí, este es un sitio web gratuito creado por organizaciones sin fines de lucro, con exención tributaria 501(c)(3), en todo Estados Unidos.</0>"

#: frontend/lib/norent/homepage.tsx:103
msgid "A national tool by non-profit <0>JustFix.nyc</0>"
msgstr "Una herramienta nacional por <0>JustFix.nyc</0>, organización sin fines de lucro"

#: frontend/lib/norent/about.tsx:48
#: frontend/lib/norent/about.tsx:53
#: frontend/lib/norent/components/footer.tsx:51
#: frontend/lib/norent/site.tsx:73
msgid "About"
msgstr "Acerca de"

#: frontend/lib/forms/address-and-borough-form-field.tsx:9
#: frontend/lib/norent/letter-builder/ask-national-address.tsx:99
msgid "Address"
msgstr "Dirección"

#: frontend/lib/norent/data/faqs-content.tsx:10
msgid "After Sending Your Letter"
msgstr "Después de enviar tu carta"

#: frontend/lib/norent/homepage.tsx:293
msgid "After sending your letter, we can connect you to <0>local groups</0> to organize for greater demands with other tenants."
msgstr "Después de enviar tu carta, podemos conectarte con <0>grupos locales</0> para que te organizes con tus vecinos para hacer mayores demandas y ejercer tus derechos."

#: frontend/lib/norent/letter-builder/letter-preview.tsx:19
msgid "After this step, you cannot go back to make changes. But don’t worry, we’ll explain what to do next."
msgstr "Después de este paso, no puedes volver a hacer cambios. Pero no te preocupes, te explicaremos qué hacer después de enviar la carta."

#: frontend/lib/norent/homepage.tsx:221
<<<<<<< HEAD
msgid "After you’ve reviewed your letter, we send it to your landlord on your behalf by email and by certified mail, depending on the contact information that you provide us."
msgstr ""
=======
msgid "After you’ve reviewed your letter, we send it to your landlord on your behalf by email and by certified mail."
msgstr "Después de que hayas revisado tu carta, la enviaremos al dueño de tu edificio por correo electrónico y por correo postal certificado, según los datos de contacto que nos proporciones."
>>>>>>> ec8ab1e3

#: common-data/us-state-choices.ts:66
msgid "Alabama"
msgstr "Alabama"

#: frontend/lib/pages/not-found.tsx:12
msgid "Alas."
msgstr ""

#: common-data/us-state-choices.ts:65
msgid "Alaska"
msgstr "Alaska"

#: frontend/lib/norent/homepage.tsx:188
msgid "Answer a few questions about yourself and your landlord or management company. It'll take no more than 8 minutes."
msgstr "Contesta algunas preguntas sobre ti y sobre el dueño o manager de tu edificio. Tardarás menos de 8 minutos."

#: frontend/lib/forms/apt-number-form-fields.tsx:13
msgid "Apartment number"
msgstr "Número de apartamento"

#: frontend/lib/norent/log-out.tsx:11
msgid "Are you sure you want to log out?"
msgstr "¿Estás seguro de que quieres cerrar la sesión?"

#: frontend/lib/norent/letter-builder/ask-national-address.tsx:50
msgid "Are you sure you want to proceed with the following address?"
msgstr "¿Seguro que quieres continuar con la siguiente dirección?"

#: common-data/us-state-choices.ts:67
msgid "Arizona"
msgstr "Arizona"

#: common-data/us-state-choices.ts:68
msgid "Arkansas"
msgstr "Arkansas"

#: frontend/lib/ui/buttons.tsx:38
msgid "Back"
msgstr "Atrás"

#: frontend/lib/norent/faqs.tsx:111
msgid "Back to top"
msgstr "Volver al inicio de esta sección"

#: frontend/lib/norent/homepage.tsx:71
msgid "Banning evictions"
msgstr "Prohibir desalojos"

#: frontend/lib/norent/letter-builder/letter-preview.tsx:42
msgid "Before you send your letter, let's review what will be sent to make sure all the information is correct."
msgstr "Antes de enviar tu carta, revisémosla para asegurarnos de que toda la información es correcta."

#: frontend/lib/norent/the-letter.tsx:56
msgid "Benefit from the eviction protections that local elected officials have put in place, by notifying your landlord of your inability to pay rent for reasons related to COVID-19"
msgstr "Aprovecha las protecciones de desalojo en tu estado notificando al dueño de tu edificio de que no puedes pagar la renta por razones relacionadas con el COVID-19"

#: frontend/lib/norent/faqs.tsx:89
msgid "Browse the FAQs"
msgstr "Explora las preguntas más frecuentes"

#: frontend/lib/norent/homepage.tsx:39
msgid "Build a letter using our free letter builder"
msgstr "Crea una carta con nuestro generador de cartas gratis"

#: frontend/lib/norent/components/footer.tsx:42
#: frontend/lib/norent/site.tsx:64
msgid "Build my Letter"
msgstr "Crear mi carta"

#: frontend/lib/norent/homepage.tsx:29
msgid "Build my letter"
msgstr "Crear mi carta"

#: frontend/lib/norent/letter-builder/confirmation.tsx:126
msgid "Build power in numbers"
msgstr "Construye poder común"

#: frontend/lib/norent/letter-builder/welcome.tsx:16
msgid "Build your letter"
msgstr "Crea tu carta"

#: frontend/lib/norent/data/faqs-content.tsx:28
msgid "COVID-19 Emergency Tenant Protections & Rent Strikes Map"
msgstr "Mapa de huelgas de renta y protección para inquilinos ante la emergencia generada por el COVID-19"

#: common-data/us-state-choices.ts:69
msgid "California"
msgstr "California"

#: frontend/lib/norent/components/helmet.tsx:55
#: frontend/lib/norent/homepage.tsx:89
msgid "Can't pay rent?"
msgstr "¿No puedes pagar la renta?"

#: frontend/lib/forms/clear-session-button.tsx:9
msgid "Cancel"
msgstr "Cancelar"

#: frontend/lib/norent/homepage.tsx:70
msgid "Cancelling rent"
msgstr "Cancelar la renta"

#: frontend/lib/norent/homepage.tsx:42
msgid "Cite up-to-date legal ordinances in your letter"
msgstr "Cita ordenanzas legales actuales en tu carta"

#: frontend/lib/norent/letter-builder/landlord-mailing-address.tsx:38
msgid "City"
msgstr "Ciudad"

#: frontend/lib/forms/city-and-state-form-field.tsx:15
msgid "City/township/borough"
msgstr "Ciudad/pueblo/municipalidad"

#: frontend/lib/norent/data/faqs-content.tsx:31
msgid "Click here to join MHAction’s movement"
msgstr "Haz clic aquí para unirte al movimiento de MH Action"

#: frontend/lib/norent/letter-builder/confirmation.tsx:149
msgid "Click here to join MHAction’s movement to hold corporate community owners accountable."
msgstr "Haga clic aquí para unirte al movimiento de MH Action y hacer que los propietarios de la comunidad corporativa rindan cuentas."

#: frontend/lib/norent/start-account-or-login/ask-phone-number.tsx:56
msgid "Click here to learn more about our privacy policy."
msgstr "Haga clic aquí para obtener más información sobre nuestra política de privacidad."

#: frontend/lib/norent/homepage.tsx:301
msgid "Collective action is a powerful tool for:"
msgstr "La acción colectiva es una herramienta poderosa para:"

#: common-data/us-state-choices.ts:70
msgid "Colorado"
msgstr "Colorado"

#: frontend/lib/norent/about.tsx:11
msgid "Community Justice Project"
msgstr "Community Justice Project"

#: frontend/lib/norent/letter-builder/create-account.tsx:35
msgid "Confirm password"
msgstr "Confirma la contraseña"

#: frontend/lib/norent/start-account-or-login/set-password.tsx:22
msgid "Confirm your new password"
msgstr "Confirma tu nueva contraseña"

#: frontend/lib/norent/letter-builder/ask-national-address.tsx:37
#: frontend/lib/norent/letter-builder/ask-nyc-address.tsx:25
msgid "Confirming the address"
msgstr "Confirmando la dirección"

#: frontend/lib/norent/letter-builder/ask-city-state.tsx:21
msgid "Confirming the city"
msgstr "Confirmando la ciudad"

#: common-data/us-state-choices.ts:71
msgid "Connecticut"
msgstr "Connecticut"

#: frontend/lib/norent/data/faqs-content.tsx:9
msgid "Connecting With Others"
msgstr "Poniéndose en contacto con otros"

#: frontend/lib/norent/letter-builder/confirmation.tsx:109
msgid "Contact a lawyer if your landlord retaliates"
msgstr "Ponte en contacto con un abogado si el dueño de tu edificio toma represalias"

#: frontend/lib/norent/letter-builder/error-pages.tsx:28
#: frontend/lib/norent/letter-builder/error-pages.tsx:40
msgid "Continue"
msgstr "Continuar"

#: frontend/lib/norent/start-account-or-login/migrate-legacy-tenants-user.tsx:52
msgid "Create new account"
msgstr "Crea una cuenta nueva"

#: frontend/lib/norent/homepage.tsx:248
msgid "Dear Landlord/Management."
msgstr "Estimado dueño/manager del edificio."

#: common-data/us-state-choices.ts:72
msgid "Delaware"
msgstr "Delaware"

#: common-data/us-state-choices.ts:73
msgid "District of Columbia"
msgstr "Distrito de Columbia"

#: frontend/lib/norent/data/faqs-content.tsx:175
msgid "Do I have to go to the post office to mail my letter?"
msgstr "¿Tengo que ir a la oficina de correos para enviar mi carta?"

#: frontend/lib/norent/letter-builder/ask-city-state.tsx:23
msgid "Do you live in {0}, {1}?"
msgstr "¿Vives en {0}, {1}?"

#: frontend/lib/norent/letter-builder/landlord-mailing-address.tsx:22
msgid "Do you still want to mail to:"
msgstr "¿Aún deseas continuar?"

#: frontend/lib/norent/log-out.tsx:14
msgid "Don’t worry, we’ll save your progress so you’ll be able to come back to your last step when you log back in."
msgstr "No te preocupes, guardaremos tus respuestas para que puedas empezar desde donde te quedaste cuando vuelvas a conectarte."

#: frontend/lib/norent/components/footer.tsx:18
msgid "ENTER YOUR EMAIL"
msgstr "INTRODUCE TU CORREO ELECTRÓNICO"

#: frontend/lib/norent/components/footer.tsx:16
msgid "Email"
msgstr "Correo electrónico"

#: frontend/lib/norent/letter-builder/ask-email.tsx:30
msgid "Email address"
msgstr "Dirección de correo electrónico"

#: frontend/lib/norent/letter-builder/landlord-name-and-contact-types.tsx:74
msgid "Email address <0>(recommended)</0>"
msgstr "Dirección de correo electrónico <0>(recomendado)</0>"

#: frontend/lib/norent/the-letter.tsx:66
msgid "Establish your defense"
msgstr "Establece tu defensa"

#: frontend/lib/norent/the-letter.tsx:53
msgid "Exercise your rights"
msgstr "Ejercita tus derechos"

#: frontend/lib/norent/homepage.tsx:114
msgid "Explore the tool"
msgstr "Explora la herramienta"

#: frontend/lib/norent/faqs.tsx:71
msgid "FAQs"
msgstr "Preguntas Frecuentes"

#: frontend/lib/norent/components/footer.tsx:48
#: frontend/lib/norent/site.tsx:70
msgid "Faqs"
msgstr "Preguntas más frecuentes"

#: frontend/lib/norent/letter-builder/confirmation.tsx:85
msgid "Find out more"
msgstr "Más información"

#: frontend/lib/norent/letter-builder/ask-name.tsx:26
msgid "First name"
msgstr "Nombre"

#: common-data/us-state-choices.ts:74
msgid "Florida"
msgstr "Florida"

#: frontend/lib/norent/homepage.tsx:218
msgid "Free Certified Mail"
msgstr "Correo certificado gratuito"

#: frontend/lib/norent/faqs.tsx:76
msgid "Frequently Asked Questions"
msgstr "Preguntas Más Frecuentes"

#: frontend/lib/norent/letter-builder/confirmation.tsx:69
msgid "Gather documentation"
msgstr "Recopila documentación"

#: common-data/us-state-choices.ts:75
msgid "Georgia"
msgstr "Georgia"

#: frontend/lib/norent/letter-builder/confirmation.tsx:172
msgid "Give feedback"
msgstr "Comparte tu opinión"

#: frontend/lib/norent/letter-builder/confirmation.tsx:161
msgid "Give us feedback"
msgstr "Comparte tu opinión"

#: frontend/lib/norent/start-account-or-login/verify-password.tsx:39
msgid "Go back"
msgstr "Atrás"

#: frontend/lib/norent/letter-builder/confirmation.tsx:156
msgid "Go to website"
msgstr "Ir al sitio web"

#: frontend/lib/norent/homepage.tsx:69
msgid "Going on rent strike"
msgstr "Hacer huelga de renta"

#: frontend/lib/ui/privacy-info-modal.tsx:59
msgid "Got it!"
msgstr "¡Entendido!"

#: common-data/us-state-choices.ts:76
msgid "Hawaii"
msgstr "Hawaii"

#: frontend/lib/tests/i18n-lingui.test.tsx:19
#: frontend/lib/tests/i18n-lingui.test.tsx:25
#: frontend/lib/tests/i18n-lingui.test.tsx:32
msgid "Hello world"
msgstr "Hola mundo"

#: frontend/lib/norent/start-account-or-login/migrate-legacy-tenants-user.tsx:23
msgid "Hello, long-time JustFix.nyc user! We appreciate you."
msgstr "¡Hola, usuario de JustFix.nyc! Agradecemos tu lealtad."

#: frontend/lib/norent/data/faqs-content.tsx:374
msgid "Help! My landlord is already trying to evict me."
msgstr "¡Ayuda! El dueño de mi edificio ya intenta desalojarme."

#: frontend/lib/norent/the-letter.tsx:44
msgid "Here are a few benefits to sending a letter to your landlord:"
msgstr "Éstos son algunos de los beneficios de enviar una carta al dueño de tu edificio:"

#: frontend/lib/norent/letter-builder/letter-preview.tsx:49
msgid "Here's a preview of the letter that will be attached in an email to your landlord:"
msgstr "Esta es una vista previa de la carta que se adjuntará en un correo electrónico al dueño de tu edificio:"

#: frontend/lib/norent/letter-builder/letter-preview.tsx:52
msgid "Here's a preview of the letter:"
msgstr "Esta es una vista previa de la carta:"

#: frontend/lib/norent/letter-builder/letter-preview.tsx:70
msgid "Here’s a preview of the email that will be sent on your behalf:"
msgstr "Esta es una vista previa del correo electrónico que se enviará en tu nombre:"

#: frontend/lib/norent/homepage.tsx:241
msgid "Here’s a preview of what the letter looks like:"
msgstr "Esta es una vista previa de la carta:"

#: frontend/lib/norent/the-letter.tsx:89
msgid "Here’s what the letter will look like:"
msgstr "Así será la carta:"

#: frontend/lib/norent/homepage.tsx:48
msgid "Here’s what you can do with <0>NoRent</0>"
msgstr "Esto es lo que puedes hacer con <0>NoRent</0>"

#: frontend/lib/norent/about.tsx:36
msgid "Housing Justice for All"
msgstr "Housing Justice for All"

#: frontend/lib/norent/data/faqs-content.tsx:437
msgid "How can I build collective power with other tenants?"
msgstr "¿Cómo puedo construir poder colectivo con otros inquilinos?"

#: frontend/lib/norent/data/faqs-content.tsx:327
#: frontend/lib/norent/data/faqs-content.tsx:432
msgid "How can I connect with a lawyer?"
msgstr "¿Cómo puedo ponerme en contacto con un abogado?"

#: frontend/lib/norent/data/faqs-content.tsx:427
msgid "How can I document my hardships related to COVID-19?"
msgstr "¿Cómo puedo documentar mis dificultades relacionadas con el COVID-19?"

#: frontend/lib/norent/data/faqs-content.tsx:322
msgid "How do I organize with other tenants in my building, block, or neighborhood?"
msgstr "¿Cómo me organizo con otros inquilinos de mi edificio, cuadra o vecindario?"

#: frontend/lib/norent/homepage.tsx:167
msgid "How it works"
msgstr "Cómo funciona"

#: frontend/lib/pages/cross-site-terms-opt-in.tsx:43
msgid "I agree to the <0/> terms and conditions."
msgstr "Acepto los términos y condiciones de <0/>."

#: frontend/lib/norent/letter-builder/create-account.tsx:43
msgid "I agree to the <0>NoRent.org terms and conditions</0>."
msgstr "Acepto los <0>términos y condiciones de NoRent.org</0>."

#: frontend/lib/norent/start-account-or-login/verify-password.tsx:64
msgid "I forgot my password"
msgstr "He perdido mi contraseña"

#: frontend/lib/forms/apt-number-form-fields.tsx:15
msgid "I have no apartment number"
msgstr "No tengo ningún número de apartamento"

#: frontend/lib/norent/components/social-icons.tsx:17
msgid "I just used JustFix.nyc's new free tool to tell my landlord I can't pay rent"
msgstr ""

#: frontend/lib/norent/data/faqs-content.tsx:147
msgid "I'm scared. What happens if my landlord retaliates?"
msgstr "Tengo miedo. ¿Qué sucede si el dueño de mi edificio toma represalias?"

#: common-data/us-state-choices.ts:77
msgid "Idaho"
msgstr "Idaho"

#: frontend/lib/norent/start-account-or-login/verify-phone-number.tsx:25
msgid "If you didn't receive a code, please contact <0/>."
msgstr "Si no recibiste un código, por favor contacta con <0/>."

#: frontend/lib/norent/letter-builder/error-pages.tsx:33
msgid "If you need to make changes to your name or contact information, please contact <0/>."
msgstr "Si necesitas cambiar tu nombre o tu información de contacto, ponte en contacto con <0/>."

#: frontend/lib/norent/letter-builder/landlord-name-and-contact-types.tsx:59
msgid "If you write checks or transfer money through your bank to pay your rent, use that name here."
msgstr "Usa el nombre al que pagas la renta."

#: frontend/lib/norent/letter-builder/la-address-redirect.tsx:29
msgid "If you're interested, <0>check out the tool here</0>."
msgstr "Si te interesa, <0>aquí le puedes echar un vistazo a la herramienta</0>."

#: frontend/lib/norent/letter-builder/know-your-rights.tsx:49
msgid "If you’d still like to create an account, we can send you updates in the future."
msgstr "Si aún así quieres crear una cuenta, podemos enviarte noticias en el futuro."

#: common-data/us-state-choices.ts:78
msgid "Illinois"
msgstr "Illinois"

#: frontend/lib/norent/the-letter.tsx:69
msgid "In the event that your landlord tries to evict you, the courts will see this as a proactive step that helps establish your defense."
msgstr "Si el dueño de tu edificio intenta desalojarte, las cortes lo verán como un paso proactivo que ayudará a establecer tu defensa."

#: frontend/lib/norent/letter-builder/confirmation.tsx:89
msgid "In {stateName}, you have <0>{numDaysToSend} days </0>to send documentation to your landlord proving you can’t pay rent."
msgstr "En {stateName}, tienes <0>{numDaysToSend} días </0>para enviar documentación al dueño de tu edificio para demostrar que no puedes pagar la renta."

#: frontend/lib/norent/letter-builder/confirmation.tsx:96
msgid "In {stateName}, you have to send documentation to your landlord proving you can’t pay rent."
msgstr "En {stateName}, tienes que enviar documentación al dueño de tu edificio para probar que no puedes pagar la renta."

#: common-data/us-state-choices.ts:79
msgid "Indiana"
msgstr "Indiana"

#: common-data/us-state-choices.ts:80
msgid "Iowa"
msgstr "Iowa"

#: frontend/lib/norent/data/faqs-content.tsx:296
msgid "Is not paying my rent because of COVID-19 considered a “rent strike”?"
msgstr "¿Se considera una \"huelga de renta\" el no pagar mi renta a causa del COVID-19?"

#: frontend/lib/norent/data/faqs-content.tsx:196
msgid "Is there someone I can connect with after this to get help?"
msgstr "¿Hay alguien a quien pueda contactar después de esto para obtener ayuda?"

#: frontend/lib/norent/data/faqs-content.tsx:156
msgid "Is this free?"
msgstr "¿Es gratis?"

#: frontend/lib/norent/data/faqs-content.tsx:224
msgid "Is this tool right for me?"
msgstr "¿Es esta herramienta adecuada para mí?"

#: frontend/lib/norent/letter-builder/confirmation.tsx:112
msgid "It’s possible that your landlord will retaliate once they’ve received your letter. This is illegal. Contact <0>your local legal aid provider</0> for assistance."
msgstr "Puede ser que el dueño de tu edificio tome represalias tras recibir tu carta. Esto es ilegal. Póngase en contacto con <0>un proveedor local de asistencia legal</0> para obtener ayuda."

#: frontend/lib/norent/letter-builder/ask-name.tsx:11
msgid "It’s your first time here!"
msgstr "¡Es la primera vez que estás aquí!"

#: frontend/lib/norent/components/footer.tsx:32
msgid "Join our <0/>mailing list"
msgstr "¡Únete a nuestra <0/>lista de distribución!"

#: common-data/us-state-choices.ts:81
msgid "Kansas"
msgstr "Kansas"

#: common-data/us-state-choices.ts:82
msgid "Kentucky"
msgstr "Kentucky"

#: frontend/lib/norent/letter-builder/know-your-rights.tsx:91
msgid "Know your rights"
msgstr "Conoce tus derechos"

#: frontend/lib/norent/letter-builder/landlord-name-and-contact-types.tsx:33
msgid "Landlord address"
msgstr "Dirección de correo del dueño de tu edificio"

#: frontend/lib/norent/letter-builder/landlord-name-and-contact-types.tsx:26
msgid "Landlord name"
msgstr "Nombre del dueño de tu edificio"

#: frontend/lib/norent/letter-builder/landlord-email.tsx:31
msgid "Landlord/management company's email"
msgstr "Dirección de correo electrónico del dueño o manager de tu edificio"

#: frontend/lib/norent/letter-builder/landlord-name-and-contact-types.tsx:57
msgid "Landlord/management company's name"
msgstr "Nombre del dueño o manager de tu edificio"

#: frontend/lib/norent/letter-builder/ask-name.tsx:27
msgid "Last name"
msgstr "Apellido"

#: frontend/lib/norent/about.tsx:57
msgid "Learn about why we made this tool, who we are, and who our partners are."
msgstr "Aprenda por qué hemos construido esta herramienta, quiénes somos, y quiénes son nuestros aliados."

#: frontend/lib/norent/about.tsx:66
#: frontend/lib/norent/letter-builder/post-signup-no-protections.tsx:21
#: frontend/lib/norent/the-letter.tsx:29
msgid "Learn more"
msgstr "Aprender más"

#: frontend/lib/norent/about.tsx:111
msgid "Learn more about our mission on our website"
msgstr "Obtén más información a cerca de nuestra misión en nuestro sitio web (sólo en inglés)"

#: frontend/lib/norent/letter-builder/know-your-rights.tsx:34
msgid "Learn more."
msgstr "Aprender más."

#: frontend/lib/norent/homepage.tsx:202
msgid "Legal Protections"
msgstr "Protecciones jurídicas"

#: frontend/lib/norent/homepage.tsx:125
msgid "Legally vetted"
msgstr "Verificado legalmente"

#: frontend/lib/norent/letter-builder/ask-name.tsx:14
msgid "Let's get to know you."
msgstr "Conozcámonos."

#: frontend/lib/norent/start-account-or-login/set-password.tsx:15
msgid "Let's set you up with a new password, so you can easily login again."
msgstr "Configuremos una nueva contraseña, para que puedas volver fácilmente."

#: frontend/lib/norent/letter-builder/create-account.tsx:26
msgid "Let's set you up with an account. This will enable you to save your information, and receive updates."
msgstr "Configuremos tu cuenta. Esto te permitirá guardar tu información y recibir noticias."

#: frontend/lib/norent/data/faqs-content.tsx:7
msgid "Letter Builder"
msgstr "Generador de cartas"

#: frontend/lib/norent/letter-builder/create-account.tsx:21
msgid "Let’s set you up with an account. An account will enable you to save your information, download your letter, and more."
msgstr "Configuremos tu cuenta. Esto te permitirá guardar tu información, bajarte tu carta, y más."

#: frontend/lib/norent/homepage.tsx:290
msgid "Locally supported"
msgstr "Con apoyo local"

#: frontend/lib/norent/letter-builder/error-pages.tsx:18
#: frontend/lib/norent/site.tsx:78
msgid "Log in"
msgstr "Iniciar sesión"

#: frontend/lib/norent/log-out.tsx:9
#: frontend/lib/norent/site.tsx:76
msgid "Log out"
msgstr "Cerrar sesión"

#: frontend/lib/norent/letter-builder/error-pages.tsx:31
msgid "Looks like you're already logged in"
msgstr "Parece ser que ya has iniciado tu sesión"

#: frontend/lib/norent/letter-builder/la-address-redirect.tsx:13
msgid "Looks like you're in <0>Los Angeles County, California</0>"
msgstr "Parece que estás en <0>el Condado de Los Angeles, California</0>"

#: frontend/lib/norent/letter-builder/error-pages.tsx:12
msgid "Looks like you're not logged in"
msgstr "Parece que no has iniciado ninguna sesión"

#: frontend/lib/norent/letter-builder/error-pages.tsx:21
msgid "Looks like you've already sent a letter"
msgstr "Parece que ya has enviado una carta"

#: frontend/lib/norent/letter-builder/welcome.tsx:18
msgid "Looks like you've been here before. Click \"Next\" to be taken to where you left off."
msgstr "Parece que ya estuviste aquí antes. Haz clic en \"Continuar\" para seguir desde donde te quedaste."

#: frontend/lib/norent/letter-builder/la-address-redirect.tsx:11
msgid "Los Angeles County"
msgstr "El Condado de Los Angeles"

#: common-data/us-state-choices.ts:83
msgid "Louisiana"
msgstr "Luisiana"

#: frontend/lib/norent/letter-builder/landlord-name-and-contact-types.tsx:80
msgid "Mailing address"
msgstr "Dirección postal"

#: common-data/us-state-choices.ts:84
msgid "Maine"
msgstr "Maine"

#: frontend/lib/norent/letter-builder/letter-preview.tsx:86
msgid "Make sure all the information above is correct."
msgstr "Asegúrate de que la información sea la correcta."

#: frontend/lib/norent/about.tsx:26
msgid "Manufactured Housing Action"
msgstr "Manufactured Housing Action"

#: common-data/us-state-choices.ts:85
msgid "Maryland"
msgstr "Maryland"

#: common-data/us-state-choices.ts:86
msgid "Massachusetts"
msgstr "Massachusetts"

#: common-data/us-state-choices.ts:87
msgid "Michigan"
msgstr "Michigan"

#: frontend/lib/norent/components/helmet.tsx:12
msgid "Millions of Americans won’t be able to pay rent because of COVID‑19. Use our free tool to take action by writing a letter to your landlord. You're not alone."
msgstr "Millones de estadounidenses no podrán pagar la renta debido al COVID 19. Usa nuestra herramienta gratuita para escribirle una carta al dueño de tu edificio y tomar acción. No estás solo/a."

#: common-data/us-state-choices.ts:88
msgid "Minnesota"
msgstr "Minnesota"

#: common-data/us-state-choices.ts:89
msgid "Mississippi"
msgstr "Misisipi"

#: common-data/us-state-choices.ts:90
msgid "Missouri"
msgstr "Misuri"

#: frontend/lib/norent/letter-builder/confirmation.tsx:146
msgid "Mobile/Manufactured Home Residents"
msgstr "Residentes de Casas Prefabricadas o Móviles"

#: common-data/us-state-choices.ts:91
msgid "Montana"
msgstr "Montana"

#: frontend/lib/norent/letter-builder/confirmation.tsx:123
msgid "More resources"
msgstr "Más información"

#: frontend/lib/norent/about.tsx:21
msgid "Movement Law Lab"
msgstr "Movement Law Lab"

#: common-data/us-state-choices.ts:92
msgid "Nebraska"
msgstr "Nebraska"

#: common-data/us-state-choices.ts:93
msgid "Nevada"
msgstr "Nevada"

#: common-data/us-state-choices.ts:94
msgid "New Hampshire"
msgstr "Nuevo Hampshire"

#: common-data/us-state-choices.ts:95
msgid "New Jersey"
msgstr "Nueva Jersey"

#: common-data/us-state-choices.ts:96
msgid "New Mexico"
msgstr "Nuevo México"

#: common-data/us-state-choices.ts:97
msgid "New York"
msgstr "Nueva York"

#: frontend/lib/norent/start-account-or-login/set-password.tsx:21
msgid "New password"
msgstr "Contraseña nueva"

#: frontend/lib/norent/letter-builder/welcome.tsx:56
#: frontend/lib/ui/buttons.tsx:30
#: frontend/lib/ui/buttons.tsx:48
msgid "Next"
msgstr "Continuar"

#: frontend/lib/norent/letter-builder/confirmation-modal.tsx:20
#: frontend/lib/norent/letter-builder/letter-preview.tsx:27
msgid "No"
msgstr "No"

#: frontend/lib/norent/about.tsx:126
msgid "NoRent.org is a collaboration between JustFix.nyc and legal organizations and housing rights non-profits across the nation."
msgstr "NoRent.org es una colaboración entre JustFix.nyc, organizaciones legales y organizaciones sin fines de lucro en todo Estados Unidos de América."

<<<<<<< HEAD
=======
#: frontend/lib/norent/about.tsx:99
msgid "NoRent.org is made by <0>JustFix.nyc</0>. JustFix.nyc co-designs and builds tools for tenants, housing organizers, and legal advocates fighting displacement in New York City."
msgstr "NoRent.org está hecho por <0>JustFix.nyc</0> una organización sin ánimo de lucro que co-diseña y construye herramientas para inquilinos, organizadores de viviendas y abogados que luchan contra el desplazamiento en la ciudad de Nueva York."

>>>>>>> ec8ab1e3
#: common-data/us-state-choices.ts:98
msgid "North Carolina"
msgstr "Carolina del Norte"

#: common-data/us-state-choices.ts:99
msgid "North Dakota"
msgstr "Dakota del Norte"

#: frontend/lib/norent/the-letter.tsx:19
msgid "Not being able to pay rent due to COVID-19 is nothing to be ashamed of. Our letter builder makes it easy to send a letter to your landlord."
msgstr "No poder pagar la renta debido al COVID-19 no es nada de lo que avergonzarse. Nuestro generador de cartas hace que sea fácil enviarle una carta al dueño de tu edificio para avisarle."

#: frontend/lib/norent/start-account-or-login/verify-password.tsx:52
msgid "Now we just need your password. This is the same one you’ve used on JustFix.nyc."
msgstr "Ahora sólo necesitamos tu contraseña. Esta es la misma que usas en JustFix.nyc."

#: common-data/us-state-choices.ts:100
msgid "Ohio"
msgstr "Ohio"

#: common-data/us-state-choices.ts:101
msgid "Oklahoma"
msgstr "Oklahoma"

#: common-data/us-state-choices.ts:102
msgid "Oregon"
msgstr "Oregón"

#: frontend/lib/norent/about.tsx:122
msgid "Our Partners"
msgstr "Nuestros aliados"

#: frontend/lib/norent/homepage.tsx:205
msgid "Our letter cites the most up-to-date legal ordinances that protect tenant rights in your state."
msgstr "Nuestra carta cita las ordenanzas legales actuales que protegen los derechos de los inquilinos en tu estado."

#: frontend/lib/norent/letter-builder/ask-national-address.tsx:39
#: frontend/lib/norent/letter-builder/ask-nyc-address.tsx:27
msgid "Our records have shown us a similar address. Would you like to proceed with this address:"
msgstr "Nuestros registros han encontrado una dirección similar. ¿Quieres continuar con la dirección siguiente?"

#: frontend/lib/norent/letter-builder/ask-national-address.tsx:48
msgid "Our records tell us that this address is invalid."
msgstr "Nuestros registros indican que esta dirección no es válida."

#: frontend/lib/norent/letter-builder/landlord-mailing-address.tsx:20
msgid "Our records tell us that this address is undeliverable."
msgstr "Nuestros registros indican que no se puede enviar correo a esta dirección."

#: frontend/lib/norent/letter-builder/create-account.tsx:34
#: frontend/lib/norent/start-account-or-login/verify-password.tsx:61
msgid "Password"
msgstr "Contraseña"

#: common-data/us-state-choices.ts:103
msgid "Pennsylvania"
msgstr "Pensilvania"

#: frontend/lib/norent/start-account-or-login/ask-phone-number.tsx:38
msgid "Phone number"
msgstr "Número de teléfono"

#: frontend/lib/norent/letter-builder/know-your-rights.tsx:82
msgid "Please <0>go back and choose a state</0>."
msgstr "Por favor <0>vuelve y escoge un estado</0>."

#: frontend/lib/pages/cross-site-terms-opt-in.tsx:29
msgid "Please agree to our terms and conditions"
msgstr "Por favor, acepta nuestros términos y condiciones"

#: frontend/lib/norent/letter-builder/letter-preview.tsx:54
#: frontend/lib/norent/the-letter.tsx:92
msgid "Preview of your NoRent.org letter"
msgstr "Vista previa de tu carta NoRent.org"

#: frontend/lib/ui/privacy-info-modal.tsx:25
msgid "Privacy Policy"
msgstr "Política de Privacidad"

#: common-data/us-state-choices.ts:104
msgid "Puerto Rico"
msgstr "Puerto Rico"

#: frontend/lib/norent/data/faqs-content.tsx:25
msgid "Rent Strike 2020: A Resource List"
msgstr "Huelga de Renta 2020: Lista de recursos (en inglés)"

#: frontend/lib/norent/start-account-or-login/verify-password.tsx:27
msgid "Reset your password"
msgstr "Cambia tu contraseña"

#: common-data/us-state-choices.ts:105
msgid "Rhode Island"
msgstr "Rhode Island"

#: frontend/lib/norent/about.tsx:16
msgid "Right to the City"
msgstr "Right to the City"

#: frontend/lib/norent/letter-builder/know-your-rights.tsx:106
msgid "Right to the City Alliance can contact me to provide additional support."
msgstr "Permito que Right to the City se ponga en contacto conmigo para proporcionarme apoyo adicional."

#: frontend/lib/norent/faqs.tsx:63
msgid "See more FAQs"
msgstr "Ver todas las preguntas más frecuentes"

#: frontend/lib/norent/start-account-or-login/verify-password.tsx:41
msgid "Send code"
msgstr "Enviar código"

#: frontend/lib/norent/homepage.tsx:41
msgid "Send your letter by certified mail for free"
msgstr "Envía tu carta por correo certificado gratis"

#: frontend/lib/norent/homepage.tsx:40
msgid "Send your letter by email"
msgstr "Envía tu carta por correo electrónico"

#: frontend/lib/norent/faqs.tsx:80
msgid "Sending a letter to your landlord is a big step. Check out our frequently asked questions from people who have used our tool:"
msgstr "Enviar una carta al dueño de tu edificio es un paso grande. Consulta las preguntas más frecuentes de las personas que han utilizado nuestra herramienta:"

#: frontend/lib/norent/faqs.tsx:50
msgid "Sending a letter to your landlord is a big step. Here are a few <0>frequently asked questions</0> from people who have used our tool:"
msgstr "Enviar una carta al dueño de tu edificio es un paso grande. Aquí tienes algunas <0>preguntas más frecuentes</0> de las personas que han utilizado nuestra herramienta:"

#: frontend/lib/norent/letter-builder/create-account.tsx:18
msgid "Set up an account"
msgstr "Configura tu cuenta"

#: frontend/lib/norent/start-account-or-login/set-password.tsx:10
msgid "Set your new password"
msgstr "Establece tu nueva contraseña"

#: frontend/lib/norent/start-account-or-login/set-password.tsx:12
msgid "Set your password"
msgstr "Establece tu contraseña"

#: frontend/lib/norent/letter-builder/letter-preview.tsx:17
msgid "Shall we send your letter?"
msgstr "¿Quieres que enviemos tu carta?"

#: frontend/lib/norent/letter-builder/confirmation.tsx:178
msgid "Share this tool"
msgstr "Compartir esta herramienta"

#: frontend/lib/norent/letter-builder/confirmation.tsx:142
msgid "Sign the petition"
msgstr "Firmar la petición"

#: frontend/lib/norent/letter-builder/error-pages.tsx:14
msgid "Sign up or log in to your account to access our tool."
msgstr "Regístrate o inicia una sesión en tu cuenta para acceder a nuestra herramienta."

#: frontend/lib/pages/not-found.tsx:15
msgid "Sorry, the page you are looking for doesn't seem to exist."
msgstr ""

#: common-data/us-state-choices.ts:106
msgid "South Carolina"
msgstr "Carolina del Sur"

#: common-data/us-state-choices.ts:107
msgid "South Dakota"
msgstr "Dakota del Sur"

#: frontend/lib/forms/mailing-address-fields.tsx:7
msgid "State"
msgstr "Estado"

#: frontend/lib/norent/data/faqs-content.tsx:11
msgid "States with Limited Protections"
msgstr "Estados con Protecciones Limitadas"

#: frontend/lib/norent/about.tsx:31
msgid "Strategic Actions for a Just Economy"
msgstr "Strategic Actions for a Just Economy"

#: frontend/lib/norent/letter-builder/landlord-mailing-address.tsx:37
msgid "Street address"
msgstr "Dirección"

#: frontend/lib/norent/components/footer.tsx:21
#: frontend/lib/norent/components/footer.tsx:22
msgid "Submit email"
msgstr "Enviar email"

#: frontend/lib/norent/data/faqs-content.tsx:8
msgid "Tenant Rights"
msgstr "Derechos del Inquilino"

#: common-data/us-state-choices.ts:108
msgid "Tennessee"
msgstr "Tennessee"

#: frontend/lib/ui/privacy-info-modal.tsx:26
msgid "Terms of Use"
msgstr "Términos de Uso"

#: common-data/us-state-choices.ts:109
msgid "Texas"
msgstr "Tejas"

#: frontend/lib/norent/components/footer.tsx:45
#: frontend/lib/norent/site.tsx:67
#: frontend/lib/norent/the-letter.tsx:10
#: frontend/lib/norent/the-letter.tsx:15
msgid "The Letter"
msgstr "La Carta"

#: frontend/lib/norent/letter-builder/landlord-email.tsx:19
msgid "This is optional."
msgstr "Esto es opcional."

#: frontend/lib/norent/letter-builder/confirmation.tsx:164
msgid "This tool is provided by JustFix.nyc. We’re a non-profit that creates tools for tenants and the housing rights movement. We always want feedback to improve our tools."
msgstr "Esta herramienta te la trae JustFix.nyc. Somos una organización sin fines de lucro que crea herramientas para inquilinos y el movimiento de derechos de la vivienda. Siempre nos interesa tu opinión para mejorar nuestras herramientas."

#: frontend/lib/norent/start-account-or-login/verify-password.tsx:29
msgid "To begin the password reset process, we'll text you a verification code."
msgstr "Para restablecer tu contraseña, te enviaremos un código de verificación."

#: frontend/lib/norent/letter-builder/letter-preview.tsx:76
msgid "To:"
msgstr "A:"

#: frontend/lib/norent/letter-builder/confirmation.tsx:53
msgid "USPS Tracking #:"
msgstr "Número de Seguimiento USPS:"

#: frontend/lib/app.tsx:55
msgid "Unfortunately, a network error occurred. Please try again later."
msgstr ""

#: frontend/lib/norent/letter-builder/know-your-rights.tsx:28
msgid "Unfortunately, we do not currently recommend sending a notice of non-payment to your landlord. Sending a notice could put you at risk of harassment."
msgstr ""

#: frontend/lib/norent/letter-builder/ask-national-address.tsx:100
msgid "Unit/apt/lot/suite number"
msgstr "Número de apartamento/unidad/lote/suite"

#: common-data/us-state-choices.ts:110
msgid "Utah"
msgstr "Utah"

#: frontend/lib/norent/start-account-or-login/verify-phone-number.tsx:22
msgid "Verification code"
msgstr "Código de verificación"

#: frontend/lib/norent/start-account-or-login/verify-phone-number.tsx:11
msgid "Verify your phone number"
msgstr "Verifica tu número de teléfono"

#: common-data/us-state-choices.ts:111
msgid "Vermont"
msgstr "Vermont"

#: frontend/lib/norent/letter-builder/letter-preview.tsx:57
msgid "View this letter as a PDF"
msgstr "Ver la carta como PDF"

#: common-data/us-state-choices.ts:112
msgid "Virginia"
msgstr "Virginia"

#: common-data/us-state-choices.ts:113
msgid "Washington"
msgstr "Washington"

#: frontend/lib/norent/homepage.tsx:170
msgid "We make it easy to notify your landlord by email or by certified mail for free."
msgstr "Te facilitamos notificar al dueño de tu edificio por correo electrónico o por correo certificado gratis."

#: frontend/lib/norent/letter-builder/letter-preview.tsx:61
msgid "We will be mailing this letter on your behalf by USPS certified mail and will be providing a tracking number."
msgstr "Enviaremos la carta en tu nombre por correo certificado de USPS y te proporcionaremos un número de seguimiento."

#: frontend/lib/norent/letter-builder/ask-national-address.tsx:87
#: frontend/lib/norent/letter-builder/ask-nyc-address.tsx:45
msgid "We'll include this information in the letter to your landlord."
msgstr "Incluiremos esta información en la carta al dueño de tu edificio."

#: frontend/lib/norent/letter-builder/ask-email.tsx:16
msgid "We'll use this information to email you a copy of your letter."
msgstr "Utilizaremos esta información para enviarte una copia de tu carta."

#: frontend/lib/norent/letter-builder/ask-email.tsx:20
msgid "We'll use this information to send you updates."
msgstr "Utilizaremos esta información para enviarte noticias."

#: frontend/lib/norent/letter-builder/landlord-email.tsx:17
#: frontend/lib/norent/letter-builder/landlord-mailing-address.tsx:32
#: frontend/lib/norent/letter-builder/landlord-name-and-contact-types.tsx:45
msgid "We'll use this information to send your letter."
msgstr "Utilizaremos esta información para enviar tu carta."

#: frontend/lib/norent/start-account-or-login/verify-phone-number.tsx:14
msgid "We've just sent you a text message containing a verification code. Please enter it below."
msgstr "Acabamos de enviarte un mensaje de texto que contiene un código de verificación. Por favor, introdúcelo abajo."

#: frontend/lib/norent/letter-builder/welcome.tsx:15
msgid "Welcome back!"
msgstr "¡Hola de nuevo!"

#: common-data/us-state-choices.ts:114
msgid "West Virginia"
msgstr "Virginia Occidental"

#: frontend/lib/norent/letter-builder/ask-city-state.tsx:36
msgid "We’ll use this information to pull the most up-to-date ordinances that protect your rights as a tenant in your letter."
msgstr "Utilizaremos esta información para obtener las ordenanzas actuales que protegen tus derechos como inquilino y así citarlas en tu carta."

#: frontend/lib/norent/letter-builder/ask-national-address.tsx:91
msgid "We’ll use this to reference the latest policies that protect your rights as a tenant."
msgstr "Utilizaremos esta información para citar las políticas actuales que protegen tus derechos como inquilino."

#: frontend/lib/norent/letter-builder/know-your-rights.tsx:68
msgid "We’ve partnered with <0/> to provide additional support once you’ve sent your letter."
msgstr "Nos hemos aliado con <0/> para proporcionar asistencia adicional una vez que hayas enviado tu carta."

#: frontend/lib/norent/letter-builder/know-your-rights.tsx:39
msgid "We’ve partnered with <0/> to provide additional support."
msgstr "Nos hemos aliado con <0/> para proporcionarte apoyo adicional."

#: frontend/lib/norent/letter-builder/la-address-redirect.tsx:20
msgid "We’ve worked with the non-profit organization <0>SAJE</0> to provide you with a custom letter builder."
msgstr "Hemos colaborado con la organización sin fines de lucro <0>SAJE</0> para proporcionarte un generador de cartas específico al contexto de Los Ángeles."

#: frontend/lib/norent/letter-builder/landlord-name-and-contact-types.tsx:65
msgid "What contact information do you have for your landlord or building management? <0>Choose all that apply.</0>"
msgstr "¿Qué información de contacto tienes del dueño o manager de tu edificio? <0>Elige todas las opciones que apliquen.</0>"

#: frontend/lib/norent/data/faqs-content.tsx:250
msgid "What does an eviction moratorium mean?"
msgstr "¿Qué significa una moratoria del desalojo?"

#: frontend/lib/norent/data/faqs-content.tsx:212
msgid "What does this tool do?"
msgstr "¿Qué hace esta herramienta?"

#: frontend/lib/norent/data/faqs-content.tsx:344
msgid "What happens after I send this letter?"
msgstr "¿Qué ocurre después de enviar esta carta?"

#: frontend/lib/norent/letter-builder/confirmation.tsx:66
msgid "What happens next?"
msgstr "¿Y ahora qué?"

#: frontend/lib/norent/data/faqs-content.tsx:275
msgid "What happens when the eviction moratorium ends?"
msgstr "¿Qué sucede cuando termine la moratoria de desalojo?"

#: frontend/lib/norent/data/faqs-content.tsx:332
msgid "What if I live in a manufactured or mobile home?"
msgstr "¿Qué sucede si vivo en una casa prefabricada o móvil?"

#: frontend/lib/norent/data/faqs-content.tsx:389
msgid "What if I live in a state without an eviction moratorium?"
msgstr "¿Qué sucede si vivo en un estado en donde no existe la moratoria de desalojo?"

#: frontend/lib/forms/address-and-borough-form-field.tsx:19
msgid "What is your borough?"
msgstr "¿Cuál es tu municipalidad?"

#: frontend/lib/norent/data/faqs-content.tsx:384
msgid "What kind of documentation should I collect to prove I can’t pay rent?"
msgstr "¿Qué tipo de documentación debo recopilar para demostrar que no puedo pagar la renta?"

#: frontend/lib/norent/letter-builder/landlord-name-and-contact-types.tsx:58
msgid "Where do I find this information?"
msgstr "¿Dónde encuentro esta información?"

#: frontend/lib/norent/letter-builder/ask-city-state.tsx:33
msgid "Where do you live?"
msgstr "¿Dónde vives?"

#: frontend/lib/norent/start-account-or-login/ask-phone-number.tsx:30
msgid "Whether it's your first time here, or you're a returning user, let's start with your number."
msgstr "Empecemos con tu número de teléfono, ya sea tu primera vez aquí, o estés de vuelta."

#: frontend/lib/norent/letter-builder/confirmation.tsx:72
msgid "While you wait for your landlord to respond, gather as much documentation as you can. This can include a letter from your employer, receipts, doctor’s notes etc."
msgstr "Mientras esperas a que el dueño de tu edificio conteste, recopila toda la documentación que puedas. Esto puede incluir una carta de tu jefe, recibos, notas de tu médico, etc."

#: frontend/lib/norent/about.tsx:94
msgid "Who we are"
msgstr "Quiénes somos"

#: frontend/lib/norent/start-account-or-login/ask-phone-number.tsx:40
msgid "Why do you need this information?"
msgstr "¿Por qué necesitáis esta información?"

#: frontend/lib/norent/the-letter.tsx:41
msgid "Why send a letter"
msgstr "Por qué enviar una carta"

#: frontend/lib/norent/data/faqs-content.tsx:237
msgid "Why should I notify my landlord if I can’t pay my rent?"
msgstr "¿Por qué debo avisar al dueño de mi edificio de que no puedo pagar la renta?"

#: frontend/lib/norent/about.tsx:75
msgid "Why we made this"
msgstr "Por qué hemos creado esta herramienta"

#: frontend/lib/norent/data/faqs-content.tsx:363
msgid "Will I still owe my rent after I send this letter?"
msgstr "¿Seguiré adeudando mi renta después de enviar esta carta?"

#: common-data/us-state-choices.ts:115
msgid "Wisconsin"
msgstr "Wisconsin"

#: common-data/us-state-choices.ts:116
msgid "Wyoming"
msgstr "Wyoming"

#: frontend/lib/norent/letter-builder/confirmation-modal.tsx:20
#: frontend/lib/norent/letter-builder/letter-preview.tsx:29
msgid "Yes"
msgstr "Si"

#: frontend/lib/norent/letter-builder/create-account.tsx:37
msgid "Yes, JustFix.nyc can text me to follow up about my housing issues."
msgstr "Sí, JustFix.nyc puede enviarme mensajes de texto para hacer un seguimiento de mis problemas de vivienda."

#: frontend/lib/norent/log-out.tsx:21
msgid "Yes, Sign Out"
msgstr "Sí, cerrar sesión"

#: frontend/lib/norent/start-account-or-login/verify-password.tsx:49
msgid "You already have an account"
msgstr "Ya tienes una cuenta"

#: frontend/lib/norent/homepage.tsx:59
msgid "You can"
msgstr "Puedes"

#: frontend/lib/norent/letter-builder/know-your-rights.tsx:93
msgid "You're in <0>{stateName}</0>"
msgstr "Estás en <0>{stateName}</0>"

#: frontend/lib/norent/letter-builder/confirmation.tsx:33
#: frontend/lib/norent/letter-builder/confirmation.tsx:40
msgid "You've sent your letter"
msgstr "Has enviado tu carta"

#: frontend/lib/norent/letter-builder/letter-preview.tsx:40
msgid "Your Letter Is Ready To Send!"
msgstr "¡Tu carta está lista para enviar!"

#: frontend/lib/norent/letter-builder/post-signup-no-protections.tsx:8
msgid "Your account is set up"
msgstr "¡Tu cuenta está lista!"

#: frontend/lib/norent/letter-builder/ask-email.tsx:13
msgid "Your email address"
msgstr "Tu dirección de correo electrónico"

#: frontend/lib/norent/letter-builder/landlord-mailing-address.tsx:30
msgid "Your landlord or management company's address"
msgstr "La dirección del dueño o manager de tu edificio"

#: frontend/lib/norent/letter-builder/landlord-email.tsx:15
msgid "Your landlord or management company's email"
msgstr "La dirección de correo electrónico del dueño o manager de tu edificio"

#: frontend/lib/norent/letter-builder/landlord-name-and-contact-types.tsx:89
msgid "Your landlord or management company's information"
msgstr "Los datos del dueño o manager de tu edificio"

#: frontend/lib/norent/letter-builder/confirmation.tsx:46
msgid "Your letter has been mailed to your landlord via USPS Certified Mail. A copy of your letter has also been sent to your email."
msgstr "Tu carta ha sido enviada al dueño de tu edificio por correo certificado por USPS. También hemos enviado una copia de tu carta a tu dirección de correo electrónico."

#: frontend/lib/norent/letter-builder/confirmation.tsx:60
msgid "Your letter has been sent to your landlord via email. A copy of your letter has also been sent to your email."
msgstr "Tu carta ha sido enviada al dueño o manager de tu edificio por correo certificado de USPS. También hemos enviado una copia de tu carta a tu dirección de correo electrónico."

#: frontend/lib/norent/start-account-or-login/ask-phone-number.tsx:27
msgid "Your phone number"
msgstr "Tu número de teléfono"

#: frontend/lib/ui/privacy-info-modal.tsx:28
msgid "Your privacy is very important to us!"
msgstr "¡Su privacidad es muy importante para nosotros!"

#: frontend/lib/norent/start-account-or-login/ask-phone-number.tsx:51
msgid "Your privacy is very important to us! Everything on JustFix.nyc is secure."
msgstr "¡Tu privacidad es muy importante para nosotros! Todo en JustFix.nyc es seguro."

#: frontend/lib/norent/letter-builder/ask-national-address.tsx:84
#: frontend/lib/norent/letter-builder/ask-nyc-address.tsx:42
msgid "Your residence"
msgstr "Tu hogar"

#: frontend/lib/norent/homepage.tsx:93
msgid "You’re not alone. Millions of Americans won’t be able to pay rent because of COVID‑19. Use our FREE tool to take action by writing a letter to your landlord."
msgstr "No estás solo. Millones de estadounidenses no podrán pagar la renta por culpa del COVID 19. Utiliza nuestra herramienta GRATIS para tomar acción mandando una carta al dueño de tu edificio."

#: frontend/lib/norent/letter-builder/ask-national-address.tsx:101
#: frontend/lib/norent/letter-builder/landlord-mailing-address.tsx:40
msgid "Zip code"
msgstr "Código postal"

#: frontend/lib/norent/letter-builder/know-your-rights.tsx:61
msgid "and"
msgstr "y"

#: frontend/lib/ui/privacy-info-modal.tsx:30
msgid "justfix.privacyInfoModalText"
msgstr "¡<0>Tu privacidad es muy importante para nosotros! Estas son algunas de las cosas más importantes a saber:</0><1><2>Tu información personal está segura. </2><3>No usaremos tu información personal para beneficiarnos ni la venderemos a terceros. </3><4>Utilizaremos tu dirección postal para encontrar datos sobre tu edificio y su dueño. </4></1><5>Nuestra Política de Privacidad permite compartir datos anónimos sólo con organizaciones de defensa de inquilinos autorizadas exclusivamente para ayudar a promover la misión de proteger los derechos de inquilinos. La Política de Privacidad contiene información sobre qué datos recopilamos, cómo la utilizamos y las opciones que tiene respecto a su información personal. Si quieres leer más, por favor revisa nuestra <6/> completa y nuestros <7/>.</5>"

#: frontend/lib/norent/data/faqs-content.tsx:202
msgid "norent.additionalInstructionsForConnectingWithOrganizers"
msgstr "<0/><1>También puedes contactar a tus vecinos y organizar a todos en tu edificio para emprender acciones colectivas y reclamar. Lee más sobre cómo formar sindicatos de inquilinos y comenzar una huelga de renta en <2/>.</1>"

#: frontend/lib/norent/letter-builder/confirmation.tsx:128
msgid "norent.callToActionForCancelRentCampaign"
msgstr "<0>Están en juego nuestros hogares, salud, seguridad colectiva y futuros. Millones de nosotros no sabemos cómo vamos a pagar la renta, hipoteca, o utilidades el 1 de junio. Sin embargo, los propietarios y los bancos esperan que paguemos como de costumbre. </0><1>¡Únete a millones de nosotros para luchar por un futuro libre de deuda y ganar una suspensión nacional en los pagos de renta, hipoteca y utilidades!</1>"

#: frontend/lib/norent/data/faqs-content.tsx:252
msgid "norent.definitionOfEvictionMoratorium"
msgstr "<0>Una \"moratoria de desalojo\" puede significar algo diferente en cada jurisdicción, pero en resumen, una moratoria detiene temporalmente ciertos tipos de desalojo.</0><1>El mecanismo exacto por medio del cual se aplica esta suspensión y los tipos de casos que se suspenden, varía de una ciudad a otra. Dependiendo de la jurisdicción, la corte puede simplemente estar cerrados o no tramitar las demandas de desalojo, los alguaciles pueden no hacer cumplir las órdenes de desalojo o puede haber alguna combinación de estos y otros métodos para suspender los desalojos.</1><2>NoRent.org te ayudará orientándote para entender las diferentes reglas. También puedes leer más sobre las protecciones de los inquilinos en tu jurisdicción en el Proyecto de Mapeo Contra los Desalojos COVID-19 Emergency Tenant Protections & Rent Strikes Map <3/>.</2>"

#: frontend/lib/norent/letter-builder/landlord-name-and-contact-types.tsx:15
msgid "norent.detailsAboutNYCLandlordInfo"
msgstr "<0>Esta es la información del dueño de tu edificio según los registros del <1>Departamento de Preservación de la Vivienda (HPD por sus siglas en inglés)</1>. Puede que sea distinta de donde envías tu cheque de renta.</0><2>Utilizaremos esta dirección para asegurarnos de que el dueño de tu edificio reciba tu carta.</2>"

#: frontend/lib/norent/components/social-icons.tsx:18
msgid "norent.emailBodyTemplateForSharingNoRent"
msgstr "Usé www.norent.org para decirle al dueño de mi edificio de que no puedo pagar la renta este mes. Esta herramienta gratuita te ayuda a construir y enviar una carta al dueño de tu edificio, citando las protecciones legales en tu estado, y te conecta con otras personas de tu comunidad que participan en la campaña de #cancelrent"

#: frontend/lib/norent/about.tsx:79
msgid "norent.explanationAboutWhyWeMadeThisSite"
msgstr "Los inquilinos de todo el país se ven afectados por el COVID-19 de manera que afecta su habilidad para pagar la renta. Hemos creado esta herramienta para que todos los inquilinos puedan ejercer sus derechos durante la pandemia."

#: frontend/lib/norent/homepage.tsx:128
msgid "norent.explanationOfPartnerships"
msgstr "Nuestro generador de cartas gratuitas fue construido con <0>abogados y organizaciones de derechos de inquilinos sin fines de lucro</0> en toda la nación para asegurarnos de que tu carta te ofrece las mayores protecciones disponibles según el estado en el que vives."

#: frontend/lib/norent/data/faqs-content.tsx:277
msgid "norent.explanationOfWhatHappensWhenEvictionMoratoriumEnds"
msgstr "<0>Una vez que se levante la moratoria, los procesos de desalojo en las cortes y la aplicación de la ley por parte de las autoridades locales del orden público pueden reanudarse.</0><1>Si no logramos reivindicaciones adicionales (como un congelamiento de la renta y la suspensión de los pagos de renta) antes de que estas \"moratorias de desalojo\" terminen, volverán a empezar los procesos, los desalojos continuarán y se presentarán nuevas demandas judiciales.</1><2>Estamos trabajando arduamente pidiendo la congelación y suspensión inmediatas del alquiler, entre otras solicitudes. ¡Este es el momento de organizarse! Participa en <3/>.</2>"

#: frontend/lib/norent/data/faqs-content.tsx:214
msgid "norent.explanationOfWhatToolDoes"
msgstr "<0>NoRent.org te guía en el proceso de cómo notificar al dueño de tu edificio que no puedes pagar la renta debido a un problema relacionado con el COVID-19. También te ayudaremos a obtener más información sobre los derechos que protegen a los inquilinos en tu estado y te daremos información sobre recursos para tomar medidas legales u organizativas.</0>"

#: frontend/lib/norent/data/faqs-content.tsx:298
msgid "norent.explanationOfWithholdingRent"
msgstr "<0>Hay una diferencia entre una \"huelga de renta\" o retener la renta, y no pagar la renta. Esta carta le notifica al dueño de tu edificio que no estás pagando la renta debido a los impactos financieros del COVID-19, que ahora es una forma de retrasar los pagos de renta.</0><1>Retener tu renta, o una huelga de renta, es declarar que no pagarás la renta, independientemente de si puedes hacerlo. Esto puede ponerte en riesgo de desalojo legal por no pagar la renta. Nunca debes ser el único que decide retener la renta, solo debes hacerlo cuando hayas obtenido el apoyo y la participación de todos en tu edificio.</1><2>Si bien es arriesgado, retener la renta puede ser una táctica importante para que los inquilinos impulsen un movimiento. Si tus vecinos están considerando una huelga de renta, sería conveniente que consultes los recursos a continuación sobre cómo organizarse y ponerse en contacto con las herramientas y recursos que las organizaciones han puesto a disposición.</2>"

#: frontend/lib/norent/data/faqs-content.tsx:334
msgid "norent.howToConnectWithManufacturedHomeOwners"
msgstr "<0> Únete a algún movimiento de propietarios de viviendas prefabricadas que se haya formado para hacer que sus comunidades sean lugares asequibles, saludables, seguros y hermosos para vivir. Propietarios de viviendas móviles/prefabricadas: <1/> y exigir que las empresas propietarias de comunidades asuman su responsabilidad. </0>"

#: frontend/lib/norent/data/faqs-content.tsx:123
msgid "norent.infoAboutCollectiveOrganizing"
msgstr "<0>El lugar más importante para comenzar es en donde vives. Contáctate de manera segura con otros inquilinos de tu edificio o lugar donde vives y comienza organizando un sistema de comunicación entre ustedes para averiguar qué problemas y necesidades tienen en común.</0><1> Para obtener más recursos sobre cómo formar un sindicato de inquilinos, consulta <2/>. También puedes contactar a grupos locales que se estén organizando y que estén afiliados a la alianza nacional <3/>.</1>"

#: frontend/lib/norent/data/faqs-content.tsx:346
msgid "norent.instructionsForAfterSendingLetter"
msgstr "<0>Después de enviar esta carta, tu arrendador puede contactarte para pedirte más información o discutir un plan de pago. Asegúrate de que toda tu comunicación esté documentada mediante cartas, correos electrónicos o mensajes de texto. Negocia solo acuerdos en donde aceptes pagar una porción de tu renta que sea razonable y que tengas la seguridad de que vas a poder pagar sin poner en riesgo tu salud. No aceptes mudarte. Puedes encontrar ayuda legal adicional en <1/>.</0><2>Debes continuar recopilando documentación que demuestre que has sido afectado financieramente a causa del COVID-19.</2>"

#: frontend/lib/norent/data/faqs-content.tsx:115
msgid "norent.instructionsForConnectingWithOrganizers"
msgstr "<0> Ponte en contacto con organizadores del movimiento de la vivienda a través de <1/>, una alianza nacional de organizadores que construye el movimiento de inquilinos desde 2007. Puedes unirte a su convocatoria de inquilinos en todo el país para luchar por la condonación de la renta en <2/>.</0>"

#: frontend/lib/norent/letter-builder/post-signup-no-protections.tsx:9
msgid "norent.instructionsForNewAccountsCreatedInUnprotectedStates"
msgstr "<0>Ahora que tienes una cuenta con nosotros, podemos informarte en el caso de que se produzcan cambios importantes en tu estado. </0><1>Mientras tanto, puedes leer sobre lo que puedes hacer a continuación, desde cómo documentar tu situación hasta conectarte con otros inquilinos y el movimiento de derechos de la vivienda.</1>"

#: frontend/lib/norent/data/faqs-content.tsx:391
msgid "norent.instructionsForStatesWithLimitedProtections"
msgstr "<0>El Congreso aprobó a nivel nacional la Ley CARES (Ley 116-136), el 27 de marzo de 2020. Los inquilinos en propiedades cubiertas están protegidos contra el desalojo por falta de pago o por cualquier otro motivo hasta el 23 de agosto de 2020. No se les debe cobrar a los inquilinos recargos por mora, intereses u otras multas hasta el 25 de julio de 2020.</0><1>También debes saber que no estás solo. En los estados sin moratoria de desalojo es importante protegerse legalmente y construir poder colectivo con otros inquilinos.</1><2> Primero, comienza asegurándote de que toda la comunicación con el dueño de tu edificio esté documentada por escrito. Comienza a recopilar toda la documentación de cualquier dificultad que hayas tenido relacionada con el COVID-19. Si te enfrentas a una emergencia, busca de inmediato ayuda legal en tu estado consultando en <3/>.</2><4> Luego, conéctate de manera segura con otros inquilinos en tu edificio o el lugar en donde vives. Comienza organizando un sistema de comunicación entre vosotros para averiguar qué problemas y necesidades tenéis en común. Para obtener más recursos sobre cómo formar un sindicato de inquilinos, consulta <5/>. También puedes contactar a grupos locales que se estén organizando y que estén afiliados a la alianza nacional <6/>.</4><7> Finalmente, únete a los millones de inquilinos que están trabajando arduamente y luchando por la protección nacional de los inquilinos, la congelación y suspensión inmediatas del alquiler. Súmate a <8/>.</7>"

#: frontend/lib/norent/letter-builder/welcome.tsx:24
msgid "norent.introductionToLetterBuilderSteps"
msgstr "Con tal de sacar provecho a las protecciones de desalojo en tu estado, deberías notificar al dueño de tu edificio de que no puedes pagar la renta por razones relacionadas con el COVID-19. <0>En el caso de que el dueño de tu edificio intente desalojarte, las cortes lo verán como un paso proactivo que ayude a establecer tu defensa.</0>"

#: frontend/lib/norent/start-account-or-login/migrate-legacy-tenants-user.tsx:25
msgid "norent.legacyUserBlurb"
msgstr "<0>Este es un sistema nuevo. Necesitarás una nueva cuenta para utilizarlo. Estamos encantados de prepararte una cuenta </0><1>Mientras tanto, cada vez que quieras iniciar sesión en tu cuenta de \"Build your case\" o el panel de control \"Advocate Dashboard\", puedes iniciar sesión con la información de tu cuenta antigua en este enlace:</1><2><3>beta.justfix.nyc</3></2><4><5>Por favor, guarde este enlace para poder encontrarlo más tarde.</5></4><6>Podrás utilizar tu cuenta nueva para acceder a los nuevos servicios de JustFix.nyc.</6><7>Si tienes alguna pregunta, por favor envíanos un correo electrónico a <8/>.</7>"

#: frontend/lib/norent/components/footer.tsx:60
msgid "norent.legalDisclaimer"
msgstr "<0>Aviso: La información en JustFix.nyc no constituye asesoramiento jurídico y no debe ser utilizado como sustituto del asesoramiento de un abogado cualificado para asesorar sobre cuestiones jurídicas relativas a la vivienda. Si lo necesitas, podemos ayudar a dirigirte a servicios legales gratuitos. </0>"

#: frontend/lib/norent/data/faqs-content.tsx:34
msgid "norent.listOfSuggestedNonpaymentDocumentation"
msgstr "<0>Mientras esperas que el dueño de tu edificio te dé una respuesta, reúne toda la documentación que puedas. Algunos tipos de documentación que puedes recopilar incluyen:</0><1><2><3>Carta de tu jefe:</3>una carta de tu jefe o de un compañero de trabajo que mencione el virus COVID-19 y muestre la pérdida de trabajo o la reducción de horas como resultado del COVID-19.</2><4><5> Documentos de beneficios de desempleo</5>: son los documentos que demuestran que solicitaste o recibiste beneficios del Departamento de Desarrollo del Empleo.</4><6><7>Recibos de pago de salario</7>: pueden ser cheques de pagos anteriores a la fecha de terminación o despido. Si has tenido un cambio en el número de horas de trabajo, puedes retener tus cheques de pago anteriores y posteriores a ese cambio.</6><8><9>Gastos relacionados con el COVID-19</9>: pueden ser facturas que demuestren que tus gastos han aumentado por problemas derivados del COVID-19, incluidos los costos de cuidado de niños, gastos para cumplir con las directivas de salud pública u otros gastos relacionados.</8><10><11>Cierre de escuelas</11>: esta podría ser una notificación de la escuela de tus hijos diciendo que ha cerrado debido al COVID-19. También puedes incluir pruebas de que tus hijos están matriculados.</10><12><13> Estados financieros</13>: pueden ser presupuestos, estados de cuenta bancarios o archivos personales que demuestren que tus ingresos laborales o de negocio se han interrumpido debido a la crisis provocada por el COVID-19. Asegúrate de no enviar información financiera personal confidencial que no quieras que vea el dueño de tu edificio.</12><14><15>Registros médicos del COVID-19</15>: esto podría incluir gastos médicos extraordinarios que tengan relación con el diagnóstico, pruebas y/o tratamiento del COVID-19 que hayas efectuado con tu dinero propio para ti o algún miembro de tu familia. Debido a la confidencialidad de los archivos médicos, es posible que no desees enviarlos al dueño de tu edificio. Sin embargo, debes conservar estos recibos para tu archivo personal. Estos podrían ser utilizados como prueba en caso que debas presentarlos como evidencia en procedimientos judiciales.</14><16><17>Alguna otra prueba del impacto financiero relacionado con el COVID-19</17>: puede ser cualquier otra prueba que demuestre cómo el virus COVID-19 ha afectado tu capacidad de pagar la renta.</16></1>"

#: frontend/lib/norent/about.tsx:99
msgid "norent.madeByBlurb"
msgstr ""

#: frontend/lib/norent/letter-builder/welcome.tsx:35
msgid "norent.outlineOfLetterBuilderSteps"
msgstr "<0>En los próximos pasos, construiremos tu carta utilizando la siguiente información. Si puedes, ten esta información a mano:</0><1><2><3>tu número de teléfono, dirección de correo electrónico y dirección postal</3></2><4><5>la dirección postal del dueño o manager de tu edificio y/o su dirección de correo electrónico</5></4></1>"

#: frontend/lib/norent/homepage.tsx:251
msgid "norent.sampleNoRentLetter"
msgstr "<0>Le escribo para informarle de que he experimentado una pérdida de ingresos, gastos adicionales y/o otras circunstancias financieras relacionadas con el COVID-19. Hasta nuevo aviso, la emergencia COVID-19 puede afectar mi capacidad de pagar la renta. </0><1/><2>Los inquilinos en Florida están protegidos del desalojo por falta de pago por orden ejecutiva 20-94, emitido por el gobernador Ron DeSantis el 2 de abril de 2020. </2><3/><4>Los inquilinos en propiedades cubiertas también están protegidos contra el desalojo, las tasas, las penalizaciones y otros cargos relacionados con el impago por la ley CARES (Título IV, Sec. 4024) promulgado por el Congreso el 27 de marzo de 2020. </4><5/><6>Junto con mis vecinos, estoy organizando, animando y/o participando en una organización de inquilinos para que podamos apoyar...</6>"

#: frontend/lib/norent/components/social-icons.tsx:16
msgid "norent.tweetTemplateForSharingNoRent"
msgstr "¿No sabes cómo pagarás la renta este mes? Avisa al dueño de tu edificio con NoRent.org de @JustFixNYC. Esta herramienta gratuita envía una carta certificada informándole de tus derechos. Únete al movimiento #cancelrent en NoRent.org."

#: frontend/lib/norent/data/faqs-content.tsx:107
msgid "norent.whatToDoIfLandlordRetaliates"
msgstr "<0> Es normal sentirse ansioso o asustado si el propietario toma represalias. Si el dueño de tu edificio te acosa, se niega a hacer reparaciones o intenta desalojarte ilegalmente, solicita asistencia legal en <1/> y comunícate con los organizadores de inquilinos en <2/>.</0>"

#: frontend/lib/norent/data/faqs-content.tsx:226
msgid "norent.whoThisToolIsFor"
msgstr "<0>Si no puedes pagar la renta este mes debido a un problema relacionado con el COVID-19 (es decir, debido a cambios en el trabajo, pérdida de ingresos, gastos de salud o pérdida de cuidado de niños), esta herramienta es para ti. Aunque las reglas para ejercer tus derechos varían según el estado en el que vives, NoRent.org puede ayudarte a entender las complejidades y ponerte en contacto con los recursos necesarios.</0>"

#: frontend/lib/norent/start-account-or-login/ask-phone-number.tsx:41
msgid "norent.whyIsPhoneNumberNeeded"
msgstr "Utilizaremos esta información para: <0><1>Acceder a tu cuenta actual</1><2>Comprobar si coincide con una cuenta preexistente </2><3>Abrirte una cuenta nueva</3></0>"

#: frontend/lib/norent/data/faqs-content.tsx:239
msgid "norent.whyYouShouldNotifyAboutNotPayingRent"
msgstr "<0>En algunos estados, para beneficiarse de las protecciones de desalojo que los funcionarios electos han establecido, debes notificar a tu arrendador que tu falta de pago es por razones relacionadas con el COVID-19. En caso de que el dueño de tu edificio trate de desalojarte, la corte puede ver esta notificación como una medida proactiva que ayuda a establecer tu defensa.</0>"

#: frontend/lib/norent/data/faqs-content.tsx:365
msgid "norent.whyYouStillOweRentAfterSendingLetter"
msgstr "<0>Sí. Después de enviar la carta seguirás obligado a pagar la renta porque nuestros gobiernos estatales y federales no han adoptado una política de condonación de alquiler. Reclama la anulación de la renta en <1/></0>"

#: frontend/lib/norent/components/helmet.tsx:13
msgid "pay rent, rent, can't pay rent, june rent, june 1"
msgstr "pagar la renta, renta, no puedo pagar la renta, renta de junio, 1 de junio"

#: frontend/lib/norent/letter-builder/confirmation.tsx:80
msgid "{stateName} has specific documentation requirements to support your letter to your landlord."
msgstr "{stateName} requiere documentación específica para apoyar tu carta al dueño de tu edificio."<|MERGE_RESOLUTION|>--- conflicted
+++ resolved
@@ -83,7 +83,7 @@
 msgid "After Sending Your Letter"
 msgstr "Después de enviar tu carta"
 
-#: frontend/lib/norent/homepage.tsx:293
+#: frontend/lib/norent/homepage.tsx:291
 msgid "After sending your letter, we can connect you to <0>local groups</0> to organize for greater demands with other tenants."
 msgstr "Después de enviar tu carta, podemos conectarte con <0>grupos locales</0> para que te organizes con tus vecinos para hacer mayores demandas y ejercer tus derechos."
 
@@ -92,21 +92,12 @@
 msgstr "Después de este paso, no puedes volver a hacer cambios. Pero no te preocupes, te explicaremos qué hacer después de enviar la carta."
 
 #: frontend/lib/norent/homepage.tsx:221
-<<<<<<< HEAD
-msgid "After you’ve reviewed your letter, we send it to your landlord on your behalf by email and by certified mail, depending on the contact information that you provide us."
-msgstr ""
-=======
 msgid "After you’ve reviewed your letter, we send it to your landlord on your behalf by email and by certified mail."
 msgstr "Después de que hayas revisado tu carta, la enviaremos al dueño de tu edificio por correo electrónico y por correo postal certificado, según los datos de contacto que nos proporciones."
->>>>>>> ec8ab1e3
 
 #: common-data/us-state-choices.ts:66
 msgid "Alabama"
 msgstr "Alabama"
-
-#: frontend/lib/pages/not-found.tsx:12
-msgid "Alas."
-msgstr ""
 
 #: common-data/us-state-choices.ts:65
 msgid "Alaska"
@@ -226,7 +217,7 @@
 msgid "Click here to learn more about our privacy policy."
 msgstr "Haga clic aquí para obtener más información sobre nuestra política de privacidad."
 
-#: frontend/lib/norent/homepage.tsx:301
+#: frontend/lib/norent/homepage.tsx:299
 msgid "Collective action is a powerful tool for:"
 msgstr "La acción colectiva es una herramienta poderosa para:"
 
@@ -276,7 +267,7 @@
 msgid "Create new account"
 msgstr "Crea una cuenta nueva"
 
-#: frontend/lib/norent/homepage.tsx:248
+#: frontend/lib/norent/homepage.tsx:246
 msgid "Dear Landlord/Management."
 msgstr "Estimado dueño/manager del edificio."
 
@@ -427,7 +418,7 @@
 msgid "Here’s a preview of the email that will be sent on your behalf:"
 msgstr "Esta es una vista previa del correo electrónico que se enviará en tu nombre:"
 
-#: frontend/lib/norent/homepage.tsx:241
+#: frontend/lib/norent/homepage.tsx:239
 msgid "Here’s a preview of what the letter looks like:"
 msgstr "Esta es una vista previa de la carta:"
 
@@ -480,10 +471,6 @@
 msgid "I have no apartment number"
 msgstr "No tengo ningún número de apartamento"
 
-#: frontend/lib/norent/components/social-icons.tsx:17
-msgid "I just used JustFix.nyc's new free tool to tell my landlord I can't pay rent"
-msgstr ""
-
 #: frontend/lib/norent/data/faqs-content.tsx:147
 msgid "I'm scared. What happens if my landlord retaliates?"
 msgstr "Tengo miedo. ¿Qué sucede si el dueño de mi edificio toma represalias?"
@@ -508,7 +495,7 @@
 msgid "If you're interested, <0>check out the tool here</0>."
 msgstr "Si te interesa, <0>aquí le puedes echar un vistazo a la herramienta</0>."
 
-#: frontend/lib/norent/letter-builder/know-your-rights.tsx:49
+#: frontend/lib/norent/letter-builder/know-your-rights.tsx:48
 msgid "If you’d still like to create an account, we can send you updates in the future."
 msgstr "Si aún así quieres crear una cuenta, podemos enviarte noticias en el futuro."
 
@@ -564,6 +551,10 @@
 msgid "Join our <0/>mailing list"
 msgstr "¡Únete a nuestra <0/>lista de distribución!"
 
+#: frontend/lib/norent/components/social-icons.tsx:17
+msgid "Just used JustFix.nyc's new free tool to tell my landlord I can't pay rent"
+msgstr "Acabo de utilizar la nueva herramienta gratuita de JustFix.nyc para comunicarle al dueño de mi edificio que no puedo pagar la renta"
+
 #: common-data/us-state-choices.ts:81
 msgid "Kansas"
 msgstr "Kansas"
@@ -572,7 +563,7 @@
 msgid "Kentucky"
 msgstr "Kentucky"
 
-#: frontend/lib/norent/letter-builder/know-your-rights.tsx:91
+#: frontend/lib/norent/letter-builder/know-your-rights.tsx:90
 msgid "Know your rights"
 msgstr "Conoce tus derechos"
 
@@ -610,7 +601,7 @@
 msgid "Learn more about our mission on our website"
 msgstr "Obtén más información a cerca de nuestra misión en nuestro sitio web (sólo en inglés)"
 
-#: frontend/lib/norent/letter-builder/know-your-rights.tsx:34
+#: frontend/lib/norent/letter-builder/know-your-rights.tsx:33
 msgid "Learn more."
 msgstr "Aprender más."
 
@@ -642,7 +633,7 @@
 msgid "Let’s set you up with an account. An account will enable you to save your information, download your letter, and more."
 msgstr "Configuremos tu cuenta. Esto te permitirá guardar tu información, bajarte tu carta, y más."
 
-#: frontend/lib/norent/homepage.tsx:290
+#: frontend/lib/norent/homepage.tsx:288
 msgid "Locally supported"
 msgstr "Con apoyo local"
 
@@ -787,13 +778,10 @@
 msgid "NoRent.org is a collaboration between JustFix.nyc and legal organizations and housing rights non-profits across the nation."
 msgstr "NoRent.org es una colaboración entre JustFix.nyc, organizaciones legales y organizaciones sin fines de lucro en todo Estados Unidos de América."
 
-<<<<<<< HEAD
-=======
 #: frontend/lib/norent/about.tsx:99
 msgid "NoRent.org is made by <0>JustFix.nyc</0>. JustFix.nyc co-designs and builds tools for tenants, housing organizers, and legal advocates fighting displacement in New York City."
 msgstr "NoRent.org está hecho por <0>JustFix.nyc</0> una organización sin ánimo de lucro que co-diseña y construye herramientas para inquilinos, organizadores de viviendas y abogados que luchan contra el desplazamiento en la ciudad de Nueva York."
 
->>>>>>> ec8ab1e3
 #: common-data/us-state-choices.ts:98
 msgid "North Carolina"
 msgstr "Carolina del Norte"
@@ -856,7 +844,7 @@
 msgid "Phone number"
 msgstr "Número de teléfono"
 
-#: frontend/lib/norent/letter-builder/know-your-rights.tsx:82
+#: frontend/lib/norent/letter-builder/know-your-rights.tsx:81
 msgid "Please <0>go back and choose a state</0>."
 msgstr "Por favor <0>vuelve y escoge un estado</0>."
 
@@ -893,7 +881,7 @@
 msgid "Right to the City"
 msgstr "Right to the City"
 
-#: frontend/lib/norent/letter-builder/know-your-rights.tsx:106
+#: frontend/lib/norent/letter-builder/know-your-rights.tsx:105
 msgid "Right to the City Alliance can contact me to provide additional support."
 msgstr "Permito que Right to the City se ponga en contacto conmigo para proporcionarme apoyo adicional."
 
@@ -948,10 +936,6 @@
 #: frontend/lib/norent/letter-builder/error-pages.tsx:14
 msgid "Sign up or log in to your account to access our tool."
 msgstr "Regístrate o inicia una sesión en tu cuenta para acceder a nuestra herramienta."
-
-#: frontend/lib/pages/not-found.tsx:15
-msgid "Sorry, the page you are looking for doesn't seem to exist."
-msgstr ""
 
 #: common-data/us-state-choices.ts:106
 msgid "South Carolina"
@@ -1025,13 +1009,9 @@
 msgid "USPS Tracking #:"
 msgstr "Número de Seguimiento USPS:"
 
-#: frontend/lib/app.tsx:55
-msgid "Unfortunately, a network error occurred. Please try again later."
-msgstr ""
-
 #: frontend/lib/norent/letter-builder/know-your-rights.tsx:28
-msgid "Unfortunately, we do not currently recommend sending a notice of non-payment to your landlord. Sending a notice could put you at risk of harassment."
-msgstr ""
+msgid "Unfortunately, we do not currently recommend sending a notice of non-payment to your landlord. Sending a notice could put you at risk."
+msgstr "Desafortunadamente, en este momento no recomendamos enviar una carta de impago al dueño de tu edificio. Enviar la carta podría ponerte en riesgo de hostigamiento."
 
 #: frontend/lib/norent/letter-builder/ask-national-address.tsx:100
 msgid "Unit/apt/lot/suite number"
@@ -1112,11 +1092,11 @@
 msgid "We’ll use this to reference the latest policies that protect your rights as a tenant."
 msgstr "Utilizaremos esta información para citar las políticas actuales que protegen tus derechos como inquilino."
 
-#: frontend/lib/norent/letter-builder/know-your-rights.tsx:68
+#: frontend/lib/norent/letter-builder/know-your-rights.tsx:67
 msgid "We’ve partnered with <0/> to provide additional support once you’ve sent your letter."
 msgstr "Nos hemos aliado con <0/> para proporcionar asistencia adicional una vez que hayas enviado tu carta."
 
-#: frontend/lib/norent/letter-builder/know-your-rights.tsx:39
+#: frontend/lib/norent/letter-builder/know-your-rights.tsx:38
 msgid "We’ve partnered with <0/> to provide additional support."
 msgstr "Nos hemos aliado con <0/> para proporcionarte apoyo adicional."
 
@@ -1233,7 +1213,7 @@
 msgid "You can"
 msgstr "Puedes"
 
-#: frontend/lib/norent/letter-builder/know-your-rights.tsx:93
+#: frontend/lib/norent/letter-builder/know-your-rights.tsx:92
 msgid "You're in <0>{stateName}</0>"
 msgstr "Estás en <0>{stateName}</0>"
 
@@ -1300,7 +1280,7 @@
 msgid "Zip code"
 msgstr "Código postal"
 
-#: frontend/lib/norent/letter-builder/know-your-rights.tsx:61
+#: frontend/lib/norent/letter-builder/know-your-rights.tsx:60
 msgid "and"
 msgstr "y"
 
@@ -1388,15 +1368,11 @@
 msgid "norent.listOfSuggestedNonpaymentDocumentation"
 msgstr "<0>Mientras esperas que el dueño de tu edificio te dé una respuesta, reúne toda la documentación que puedas. Algunos tipos de documentación que puedes recopilar incluyen:</0><1><2><3>Carta de tu jefe:</3>una carta de tu jefe o de un compañero de trabajo que mencione el virus COVID-19 y muestre la pérdida de trabajo o la reducción de horas como resultado del COVID-19.</2><4><5> Documentos de beneficios de desempleo</5>: son los documentos que demuestran que solicitaste o recibiste beneficios del Departamento de Desarrollo del Empleo.</4><6><7>Recibos de pago de salario</7>: pueden ser cheques de pagos anteriores a la fecha de terminación o despido. Si has tenido un cambio en el número de horas de trabajo, puedes retener tus cheques de pago anteriores y posteriores a ese cambio.</6><8><9>Gastos relacionados con el COVID-19</9>: pueden ser facturas que demuestren que tus gastos han aumentado por problemas derivados del COVID-19, incluidos los costos de cuidado de niños, gastos para cumplir con las directivas de salud pública u otros gastos relacionados.</8><10><11>Cierre de escuelas</11>: esta podría ser una notificación de la escuela de tus hijos diciendo que ha cerrado debido al COVID-19. También puedes incluir pruebas de que tus hijos están matriculados.</10><12><13> Estados financieros</13>: pueden ser presupuestos, estados de cuenta bancarios o archivos personales que demuestren que tus ingresos laborales o de negocio se han interrumpido debido a la crisis provocada por el COVID-19. Asegúrate de no enviar información financiera personal confidencial que no quieras que vea el dueño de tu edificio.</12><14><15>Registros médicos del COVID-19</15>: esto podría incluir gastos médicos extraordinarios que tengan relación con el diagnóstico, pruebas y/o tratamiento del COVID-19 que hayas efectuado con tu dinero propio para ti o algún miembro de tu familia. Debido a la confidencialidad de los archivos médicos, es posible que no desees enviarlos al dueño de tu edificio. Sin embargo, debes conservar estos recibos para tu archivo personal. Estos podrían ser utilizados como prueba en caso que debas presentarlos como evidencia en procedimientos judiciales.</14><16><17>Alguna otra prueba del impacto financiero relacionado con el COVID-19</17>: puede ser cualquier otra prueba que demuestre cómo el virus COVID-19 ha afectado tu capacidad de pagar la renta.</16></1>"
 
-#: frontend/lib/norent/about.tsx:99
-msgid "norent.madeByBlurb"
-msgstr ""
-
 #: frontend/lib/norent/letter-builder/welcome.tsx:35
 msgid "norent.outlineOfLetterBuilderSteps"
 msgstr "<0>En los próximos pasos, construiremos tu carta utilizando la siguiente información. Si puedes, ten esta información a mano:</0><1><2><3>tu número de teléfono, dirección de correo electrónico y dirección postal</3></2><4><5>la dirección postal del dueño o manager de tu edificio y/o su dirección de correo electrónico</5></4></1>"
 
-#: frontend/lib/norent/homepage.tsx:251
+#: frontend/lib/norent/homepage.tsx:249
 msgid "norent.sampleNoRentLetter"
 msgstr "<0>Le escribo para informarle de que he experimentado una pérdida de ingresos, gastos adicionales y/o otras circunstancias financieras relacionadas con el COVID-19. Hasta nuevo aviso, la emergencia COVID-19 puede afectar mi capacidad de pagar la renta. </0><1/><2>Los inquilinos en Florida están protegidos del desalojo por falta de pago por orden ejecutiva 20-94, emitido por el gobernador Ron DeSantis el 2 de abril de 2020. </2><3/><4>Los inquilinos en propiedades cubiertas también están protegidos contra el desalojo, las tasas, las penalizaciones y otros cargos relacionados con el impago por la ley CARES (Título IV, Sec. 4024) promulgado por el Congreso el 27 de marzo de 2020. </4><5/><6>Junto con mis vecinos, estoy organizando, animando y/o participando en una organización de inquilinos para que podamos apoyar...</6>"
 
