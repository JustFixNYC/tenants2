--- conflicted
+++ resolved
@@ -137,11 +137,7 @@
 
 #: frontend/lib/ui/buttons.tsx:38
 msgid "Back"
-<<<<<<< HEAD
 msgstr "Atrás"
-=======
-msgstr ""
->>>>>>> c1447fd8
 
 #: frontend/lib/norent/faqs.tsx:111
 msgid "Back to top"
@@ -1028,11 +1024,7 @@
 
 #: frontend/lib/ui/privacy-info-modal.tsx:26
 msgid "Terms of Use"
-<<<<<<< HEAD
 msgstr "Términos de Uso"
-=======
-msgstr ""
->>>>>>> c1447fd8
 
 #: common-data/us-state-choices.ts:109
 msgid "Texas"
@@ -1366,11 +1358,7 @@
 
 #: frontend/lib/norent/letter-builder/confirmation.tsx:128
 msgid "norent.callToActionForCancelRentCampaign"
-<<<<<<< HEAD
 msgstr "<0>Están en juego nuestros hogares, salud, seguridad colectiva y futuros. Millones de nosotros no sabemos cómo vamos a pagar la renta, hipoteca, o utilidades el 1 de junio. Sin embargo, los propietarios y los bancos esperan que paguemos como de costumbre. </0><1>¡Únete a millones de nosotros para luchar por un futuro libre de deuda y ganar una suspensión nacional en los pagos de renta, hipoteca y utilidades!</1>"
-=======
-msgstr ""
->>>>>>> c1447fd8
 
 #: frontend/lib/norent/data/faqs-content.tsx:252
 msgid "norent.definitionOfEvictionMoratorium"
@@ -1481,13 +1469,6 @@
 msgstr "pagar la renta, renta, no puedo pagar la renta, renta de junio, 1 de junio"
 
 #: frontend/lib/norent/components/helmet.tsx:13
-<<<<<<< HEAD
-=======
-msgid "pay rent, rent, can't pay rent, june rent, june 1"
-msgstr ""
-
-#: frontend/lib/norent/components/helmet.tsx:13
->>>>>>> c1447fd8
 #~ msgid "pay rent, rent, can't pay rent, may rent, may 1"
 #~ msgstr "pay rent, rent, can't pay rent, may rent, may 1"
 
