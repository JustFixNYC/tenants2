--- conflicted
+++ resolved
@@ -20,7 +20,7 @@
 "X-Crowdin-File-ID: 40\n"
 
 #. This is used when showing the translation of English content in the user's language. It should be localized to use the name of the language itself, e.g. 'Spanish translation'.
-#: frontend/lib/ui/cross-language.tsx:8
+#: frontend/lib/norent/letter-builder/letter-preview.tsx:51
 msgid "(Name of your language) translation"
 msgstr "Traducción en español"
 
@@ -152,11 +152,7 @@
 msgstr "El apartamento necesita pintura"
 
 #: frontend/lib/forms/apt-number-form-fields.tsx:13
-<<<<<<< HEAD
-#: frontend/lib/rh/rental-history.tsx:111
-=======
 #: frontend/lib/rh/rental-history.tsx:117
->>>>>>> a0fdf1da
 msgid "Apartment number"
 msgstr "Número de apartamento"
 
@@ -219,11 +215,7 @@
 msgid "Bathtub: Pipes Leaking"
 msgstr "Bañera: Tuberías con fugas"
 
-<<<<<<< HEAD
-#: frontend/lib/norent/letter-builder/letter-preview.tsx:47
-=======
 #: frontend/lib/norent/letter-builder/letter-preview.tsx:72
->>>>>>> a0fdf1da
 msgid "Before you send your letter, let's review what will be sent to make sure all the information is correct."
 msgstr "Antes de enviar tu carta, revisémosla para asegurarnos de que toda la información es correcta."
 
@@ -297,11 +289,7 @@
 msgid "Cancel Rent Campaign"
 msgstr "Campaña para la Anulación de la Renta"
 
-<<<<<<< HEAD
-#: frontend/lib/rh/rental-history.tsx:119
-=======
 #: frontend/lib/rh/rental-history.tsx:125
->>>>>>> a0fdf1da
 msgid "Cancel request"
 msgstr "Cancelar solicitud"
 
@@ -527,11 +515,7 @@
 msgid "Email address <0>(recommended)</0>"
 msgstr "Dirección de correo electrónico <0>(recomendado)</0>"
 
-<<<<<<< HEAD
-#: frontend/lib/norent/letter-builder/letter-preview.tsx:63
-=======
 #: frontend/lib/norent/letter-builder/letter-preview.tsx:88
->>>>>>> a0fdf1da
 msgid "English version"
 msgstr "Versión en inglés"
 
@@ -551,11 +535,7 @@
 msgid "Exercise your rights"
 msgstr "Ejercita tus derechos"
 
-<<<<<<< HEAD
-#: frontend/lib/rh/rental-history.tsx:210
-=======
 #: frontend/lib/rh/rental-history.tsx:209
->>>>>>> a0fdf1da
 msgid "Explore our other tools"
 msgstr "Explora nuestras otras herramientas"
 
@@ -589,11 +569,7 @@
 msgstr "Más información"
 
 #: frontend/lib/norent/letter-builder/ask-name.tsx:26
-<<<<<<< HEAD
-#: frontend/lib/rh/rental-history.tsx:104
-=======
 #: frontend/lib/rh/rental-history.tsx:110
->>>>>>> a0fdf1da
 msgid "First name"
 msgstr "Nombre"
 
@@ -685,29 +661,10 @@
 msgid "Here are a few benefits to sending a letter to your landlord:"
 msgstr "Éstos son algunos de los beneficios de enviar una carta al dueño de tu edificio:"
 
-<<<<<<< HEAD
-#: frontend/lib/rh/rental-history.tsx:126
-=======
 #: frontend/lib/rh/rental-history.tsx:132
->>>>>>> a0fdf1da
 msgid "Here is a preview of the request for your Rent History. It includes your address and apartment number so that the DHCR can mail you."
 msgstr "Aquí tienes una vista previa de la solicitud de tu Historial de Renta. Incluye tu dirección y número de apartamento para que el DHCR pueda enviarte el carta con tu historial."
 
-<<<<<<< HEAD
-#: frontend/lib/norent/letter-email-to-user.tsx:12
-msgid "Here's a copy of your NoRent letter"
-msgstr "Aquí tienes una copia de tu carta de NoRent"
-
-#: frontend/lib/norent/letter-builder/letter-preview.tsx:54
-msgid "Here's a preview of the letter that will be attached in an email to your landlord:"
-msgstr "Esta es una vista previa de la carta que se adjuntará en un correo electrónico al dueño de tu edificio:"
-
-#: frontend/lib/norent/letter-builder/letter-preview.tsx:57
-msgid "Here's a preview of the letter:"
-msgstr "Esta es una vista previa de la carta:"
-
-#: frontend/lib/norent/letter-builder/letter-preview.tsx:82
-=======
 #: frontend/lib/norent/letter-builder/letter-preview.tsx:79
 msgid "Here's a preview of the letter that will be attached in an email to your landlord:"
 msgstr "Esta es una vista previa de la carta que se adjuntará en un correo electrónico al dueño de tu edificio:"
@@ -717,7 +674,6 @@
 msgstr "Esta es una vista previa de la carta:"
 
 #: frontend/lib/norent/letter-builder/letter-preview.tsx:107
->>>>>>> a0fdf1da
 msgid "Here’s a preview of the email that will be sent on your behalf:"
 msgstr "Esta es una vista previa del correo electrónico que se enviará en tu nombre:"
 
@@ -738,11 +694,7 @@
 msgid "Homepage"
 msgstr "Página Principal"
 
-<<<<<<< HEAD
-#: frontend/lib/rh/rental-history.tsx:171
-=======
 #: frontend/lib/rh/rental-history.tsx:170
->>>>>>> a0fdf1da
 msgid "Housing Court Answers"
 msgstr "Respuestas de la Corte de Vivienda"
 
@@ -807,11 +759,7 @@
 msgid "If you didn't receive a code, try checking your email. If it's not in there either, please email <0/>."
 msgstr "Si no recibiste un código, comprueba tu correo electrónico. Si no lo encuentras, por favor envía un correo electrónico a <0/>."
 
-<<<<<<< HEAD
-#: frontend/lib/rh/rental-history.tsx:204
-=======
 #: frontend/lib/rh/rental-history.tsx:203
->>>>>>> a0fdf1da
 msgid "If you have more questions, please email us at <0/>."
 msgstr "Si tienes más preguntas, por favor envíanos un correo electrónico a <0/>."
 
@@ -915,11 +863,7 @@
 msgid "JustFix.nyc is a registered 501(c)(3) nonprofit organization."
 msgstr "JustFix.nyc es una organización registrada 501(c)(3) sin fines de lucro."
 
-<<<<<<< HEAD
-#: frontend/lib/rh/rental-history.tsx:177
-=======
 #: frontend/lib/rh/rental-history.tsx:176
->>>>>>> a0fdf1da
 msgid "JustFix.nyc's Learning Center"
 msgstr "Centro de Aprendizaje de JustFix.nyc"
 
@@ -956,11 +900,7 @@
 msgstr "Idioma:"
 
 #: frontend/lib/norent/letter-builder/ask-name.tsx:27
-<<<<<<< HEAD
-#: frontend/lib/rh/rental-history.tsx:107
-=======
 #: frontend/lib/rh/rental-history.tsx:113
->>>>>>> a0fdf1da
 msgid "Last name"
 msgstr "Apellido"
 
@@ -1080,11 +1020,7 @@
 msgid "Maine"
 msgstr "Maine"
 
-<<<<<<< HEAD
-#: frontend/lib/norent/letter-builder/letter-preview.tsx:106
-=======
 #: frontend/lib/norent/letter-builder/letter-preview.tsx:131
->>>>>>> a0fdf1da
 msgid "Make sure all the information above is correct."
 msgstr "Asegúrate de que la información sea la correcta."
 
@@ -1100,11 +1036,7 @@
 msgid "Massachusetts"
 msgstr "Massachusetts"
 
-<<<<<<< HEAD
-#: frontend/lib/rh/rental-history.tsx:165
-=======
 #: frontend/lib/rh/rental-history.tsx:164
->>>>>>> a0fdf1da
 msgid "Met Council on Housing"
 msgstr "Met Council on Housing"
 
@@ -1356,11 +1288,7 @@
 msgstr "Pensilvania"
 
 #: frontend/lib/norent/start-account-or-login/ask-phone-number.tsx:36
-<<<<<<< HEAD
-#: frontend/lib/rh/rental-history.tsx:112
-=======
 #: frontend/lib/rh/rental-history.tsx:118
->>>>>>> a0fdf1da
 msgid "Phone number"
 msgstr "Número de teléfono"
 
@@ -1380,17 +1308,6 @@
 msgid "Please enter an email address!"
 msgstr "Por favor, ¡introduzca una dirección de correo electrónico!"
 
-<<<<<<< HEAD
-#: frontend/lib/norent/letter-builder/letter-preview.tsx:101
-msgid "Please note, the email will be sent in English."
-msgstr "Tenga en cuenta que el correo electrónico se enviará en inglés."
-
-#: frontend/lib/rh/rental-history.tsx:146
-msgid "Please note, the request will be sent in English."
-msgstr ""
-
-#: frontend/lib/norent/letter-builder/letter-preview.tsx:66
-=======
 #: frontend/lib/norent/letter-builder/letter-preview.tsx:126
 msgid "Please note, the email will be sent in English."
 msgstr "Tenga en cuenta que el correo electrónico se enviará en inglés."
@@ -1400,7 +1317,6 @@
 msgstr "Por favor, lee atentamente el resto del correo electrónico ya que contiene información importante sobre tus próximos pasos."
 
 #: frontend/lib/norent/letter-builder/letter-preview.tsx:91
->>>>>>> a0fdf1da
 #: frontend/lib/norent/the-letter.tsx:92
 msgid "Preview of your NoRent.org letter"
 msgstr "Vista previa de tu carta NoRent.org"
@@ -1445,11 +1361,7 @@
 msgid "Regards,"
 msgstr "Atentamente,"
 
-<<<<<<< HEAD
-#: frontend/lib/rh/rental-history.tsx:220
-=======
 #: frontend/lib/rh/rental-history.tsx:219
->>>>>>> a0fdf1da
 msgid "Rent History"
 msgstr "Historial de Renta"
 
@@ -1473,23 +1385,11 @@
 msgid "Request repairs from your landlord"
 msgstr "Solicitar arreglos del dueño de tu edificio"
 
-<<<<<<< HEAD
-#: frontend/lib/rh/rental-history.tsx:94
-msgid "Request the Rent History for your apartment"
-msgstr "Solicita el Historial de Alquiler de tu apartamento"
-
-#: frontend/lib/rh/rental-history.tsx:44
-msgid "Request your <0>Rent History</0> in two simple steps!"
-msgstr "¡Solicita tu <0>Historial de Alquiler</0> en sólo dos pasos!"
-
-#: frontend/lib/rh/rental-history.tsx:36
-=======
 #: frontend/lib/rh/rental-history.tsx:48
 msgid "Request your <0>Rent History</0> from the NY State DHCR* in two simple steps!"
 msgstr "¡Solicita tu <0>Historial de Renta</0> al DHCR del estado de Nueva York en dos pasos!"
 
 #: frontend/lib/rh/rental-history.tsx:40
->>>>>>> a0fdf1da
 msgid "Request your Rent History"
 msgstr "Solicita tu Historial de Renta"
 
@@ -1509,11 +1409,7 @@
 msgid "Results for {0}"
 msgstr "Resultados para \"{0}\""
 
-<<<<<<< HEAD
-#: frontend/lib/rh/rental-history.tsx:124
-=======
 #: frontend/lib/rh/rental-history.tsx:130
->>>>>>> a0fdf1da
 msgid "Review your request to the DHCR"
 msgstr "Revisa tu solicitud al DHCR"
 
@@ -1698,11 +1594,7 @@
 msgid "Start an emergency legal case for repairs"
 msgstr "Empieza un caso legal de emergencia por arreglos"
 
-<<<<<<< HEAD
-#: frontend/lib/rh/rental-history.tsx:60
-=======
 #: frontend/lib/rh/rental-history.tsx:64
->>>>>>> a0fdf1da
 msgid "Start my request"
 msgstr "Iniciar mi solicitud"
 
@@ -1743,11 +1635,7 @@
 msgid "Submit email"
 msgstr "Enviar email"
 
-<<<<<<< HEAD
-#: frontend/lib/rh/rental-history.tsx:158
-=======
 #: frontend/lib/rh/rental-history.tsx:157
->>>>>>> a0fdf1da
 msgid "Submit request"
 msgstr "Enviar Solicitud"
 
@@ -1819,11 +1707,7 @@
 msgid "This is optional."
 msgstr "Esto es opcional."
 
-<<<<<<< HEAD
-#: frontend/lib/rh/rental-history.tsx:57
-=======
 #: frontend/lib/rh/rental-history.tsx:61
->>>>>>> a0fdf1da
 msgid "This service is free, secure, and confidential."
 msgstr "Este servicio es gratuito, seguro y confidencial."
 
@@ -1835,13 +1719,6 @@
 msgid "To begin the password reset process, we'll text you a verification code."
 msgstr "Para restablecer tu contraseña, te enviaremos un código de verificación."
 
-<<<<<<< HEAD
-#: frontend/lib/norent/letter-builder/letter-preview.tsx:91
-msgid "To:"
-msgstr "A:"
-
-#: frontend/lib/rh/rental-history.tsx:136
-=======
 #: frontend/lib/norent/letter-email-to-user.tsx:250
 msgid "To learn more about what to do next, check out our FAQ page: {faqURL}"
 msgstr "Para saber más sobre qué hacer a continuación, consulta nuestra página de preguntas más frecuentes: {faqURL}"
@@ -1851,7 +1728,6 @@
 msgstr "A:"
 
 #: frontend/lib/rh/rental-history.tsx:140
->>>>>>> a0fdf1da
 msgid "To: New York Division of Housing and Community Renewal (DHCR)"
 msgstr "Para: La División de Vivienda y Renovación de la Comunidad (DHCR)"
 
@@ -1903,15 +1779,11 @@
 msgid "Vermont"
 msgstr "Vermont"
 
-<<<<<<< HEAD
-#: frontend/lib/norent/letter-builder/letter-preview.tsx:69
-=======
 #: frontend/lib/norent/letter-builder/menu.tsx:35
 msgid "View details about your last letter"
 msgstr "Ver detalles sobre tu última carta"
 
 #: frontend/lib/norent/letter-builder/letter-preview.tsx:94
->>>>>>> a0fdf1da
 msgid "View this letter as a PDF"
 msgstr "Ver la carta como PDF"
 
@@ -1923,11 +1795,7 @@
 msgid "Visit Who Owns What"
 msgstr "Visita Quién Posee Qué"
 
-<<<<<<< HEAD
-#: frontend/lib/rh/rental-history.tsx:213
-=======
 #: frontend/lib/rh/rental-history.tsx:212
->>>>>>> a0fdf1da
 msgid "Want to read more about your rights?"
 msgstr "¿Quieres leer más sobre tus derechos?"
 
@@ -1949,11 +1817,7 @@
 msgid "We make it easy to notify your landlord by email or by certified mail for free."
 msgstr "Te facilitamos notificar al dueño de tu edificio por correo electrónico o por correo certificado gratis."
 
-<<<<<<< HEAD
-#: frontend/lib/norent/letter-builder/letter-preview.tsx:73
-=======
 #: frontend/lib/norent/letter-builder/letter-preview.tsx:98
->>>>>>> a0fdf1da
 msgid "We will be mailing this letter on your behalf by USPS certified mail and will be providing a tracking number."
 msgstr "Enviaremos la carta en tu nombre por correo certificado de USPS y te proporcionaremos un número de seguimiento."
 
@@ -2025,13 +1889,8 @@
 msgid "What happens after I send this letter?"
 msgstr "¿Qué ocurre después de enviar esta carta?"
 
-<<<<<<< HEAD
-#: frontend/lib/norent/letter-builder/confirmation.tsx:66
-#: frontend/lib/rh/rental-history.tsx:189
-=======
 #: frontend/lib/norent/letter-builder/confirmation.tsx:83
 #: frontend/lib/rh/rental-history.tsx:188
->>>>>>> a0fdf1da
 msgid "What happens next?"
 msgstr "¿Y ahora qué?"
 
@@ -2193,11 +2052,7 @@
 msgid "You've sent your letter"
 msgstr "Has enviado tu carta"
 
-<<<<<<< HEAD
-#: frontend/lib/norent/letter-builder/letter-preview.tsx:45
-=======
 #: frontend/lib/norent/letter-builder/letter-preview.tsx:70
->>>>>>> a0fdf1da
 msgid "Your Letter Is Ready To Send!"
 msgstr "¡Tu carta está lista para enviar!"
 
@@ -2209,15 +2064,9 @@
 msgid "Your NoRent.org letter"
 msgstr "Tu carta de NoRent.org"
 
-<<<<<<< HEAD
-#: frontend/lib/rh/rental-history.tsx:186
-msgid "Your Rent History has been requested!"
-msgstr "¡Tu historial de alquiler ha sido solicitado!"
-=======
 #: frontend/lib/rh/rental-history.tsx:185
 msgid "Your Rent History has been requested from the New York State DHCR!"
 msgstr "¡Tu Historial de Alquiler ha sido solicitado al DHCR del estado de Nueva York!"
->>>>>>> a0fdf1da
 
 #: frontend/lib/norent/letter-builder/post-signup-no-protections.tsx:8
 msgid "Your account is set up"
@@ -2338,11 +2187,7 @@
 msgid "justfix.privacyInfoModalText"
 msgstr "¡<0>Tu privacidad es muy importante para nosotros! Estas son algunas de las cosas más importantes a saber:</0><1><2>Tu información personal está segura. </2><3>No usaremos tu información personal para beneficiarnos ni la venderemos a terceros. </3><4>Utilizaremos tu dirección postal para encontrar datos sobre tu edificio y su dueño. </4></1><5>Nuestra Política de Privacidad permite compartir datos anónimos sólo con organizaciones de defensa de inquilinos autorizadas exclusivamente para ayudar a promover la misión de proteger los derechos de inquilinos. La Política de Privacidad contiene información sobre qué datos recopilamos, cómo la utilizamos y las opciones que tiene respecto a su información personal. Si quieres leer más, por favor revisa nuestra <6/> completa y nuestros <7/>.</5>"
 
-<<<<<<< HEAD
-#: frontend/lib/rh/rental-history.tsx:50
-=======
 #: frontend/lib/rh/rental-history.tsx:54
->>>>>>> a0fdf1da
 msgid "justfix.rhExplanation"
 msgstr "Este documento te ayuda a averiguar si tu apartamento es de <0>renta estabilizada</0> y si te están <1>cobrando de más</1>. Te muestra la cantidad de renta registrada que se pagó en tu apartamento desde el año 1984."
 
@@ -2350,11 +2195,7 @@
 msgid "justfix.rhRequestToDhcr"
 msgstr "<0>Querido administrador del DHCR,</0><1> Yo, {0}, vivo actualmente en {1} en el apartamento {2}, y quisiera solicitar el Historial de Renta completo de este apartamento desde el año 1984. </1><2>Gracias,<3/>{3}</2>"
 
-<<<<<<< HEAD
-#: frontend/lib/rh/rental-history.tsx:192
-=======
 #: frontend/lib/rh/rental-history.tsx:191
->>>>>>> a0fdf1da
 msgid "justfix.rhWhatHappensNext"
 msgstr "Deberías recibir tu Historial de Renta por correo en una semana aproximadamente. Tu Historial de Renta es un documento importante que muestra los alquileres registrados en tu apartamento desde el año 1984. Puedes aprender más sobre él y cómo puede ayudarte a averiguar si te están cobrando alquiler de más en la <0>Guía de sobrecargos de apartamentos de renta estabilizada del Met Council on Housing (en inglés)</0>."
 
