msgid ""
msgstr ""
"POT-Creation-Date: 2020-05-05 12:34+0000\n"
"Mime-Version: 1.0\n"
"Content-Type: text/plain; charset=UTF-8\n"
"Content-Transfer-Encoding: 8bit\n"
"X-Generator: @lingui/cli\n"
"X-Crowdin-SourceKey: msgstr\n"
"Language: es\n"
"Project-Id-Version: tenants2\n"
"Report-Msgid-Bugs-To: \n"
"PO-Revision-Date: 2022-06-30 21:02\n"
"Last-Translator: \n"
"Language-Team: Spanish\n"
"Plural-Forms: nplurals=2; plural=(n != 1);\n"
"X-Crowdin-Project: tenants2\n"
"X-Crowdin-Project-ID: 402800\n"
"X-Crowdin-Language: es-ES\n"
"X-Crowdin-File: /[JustFixNYC.tenants2] master/locales/en/messages.po\n"
"X-Crowdin-File-ID: 40\n"

#. This is used when showing the translation of English content in the user's language. It should be localized to use the name of the language itself, e.g. 'Spanish translation'.
#: frontend/lib/ui/cross-language.tsx:8
msgid "(Name of your language) translation"
msgstr "Traducción en español"

#: frontend/lib/laletterbuilder/components/letter-preview.tsx:48
#: frontend/lib/norent/letter-builder/letter-preview.tsx:126
msgid "(Note: the email will be sent in English)"
msgstr "(Nota: tenga en cuenta que el correo electrónico se enviará en inglés)"

#: frontend/lib/rh/routes.tsx:223
msgid "(Note: the request will be sent in English)"
msgstr "(Nota: tenga en cuenta que la solicitud se enviará en inglés)"

#: frontend/lib/forms/optionalize-label.ts:7
msgid "(optional)"
msgstr "(opcional)"

#: frontend/lib/norent/letter-builder/know-your-rights.tsx:91
msgid "(use your “gross” or before tax income)"
msgstr "(utilice su “bruto” o antes de los ingresos fiscales)"

#: frontend/lib/rh/routes.tsx:39
msgid "*Division of Housing and Community Renewal"
msgstr "*División de Vivienda y Renovación de la Comunidad"

#: frontend/lib/norent/homepage.tsx:185
msgid "8 Minutes"
msgstr "8 minutos"

#: frontend/lib/pages/cross-site-terms-opt-in.tsx:35
msgid "<0/> makes use of a <1/> and <2/>, which you can review."
msgstr "<0/> usa una <1/> y unos <2/>, que puedes revisar."

#: frontend/lib/norent/letter-content.tsx:16
msgid "<0>Declaration of Financial Impacts Related to COVID-19</0>"
msgstr "<0>Declaración de Impactos Financieros Relacionados con Covid-19</0>"

#: frontend/lib/data-driven-onboarding/data-driven-onboarding.tsx:382
msgid "<0>Free tools for you to fight for a safe and healthy home</0><1>Enter your address to learn more.</1>"
msgstr "<0>Herramientas gratuitas para luchar por un hogar seguro y saludable</0><1>Introduce tu dirección para saber más.</1>"

#: frontend/lib/norent/letter-email-to-user.tsx:255
msgid "<0>Hello {0},</0><1>You've sent your NoRent letter. Attached to this email is a PDF copy for your records.</1>"
msgstr "<0>Hola {0},</0><1>Has enviado tu carta de NoRent. Aquí tienes una copia PDF para tus archivos adjunta a este correo electrónico.</1>"

#: frontend/lib/laletterbuilder/letter-builder/habitability/letter-email-to-user.tsx:9
msgid "<0>Hello {0},</0><1>You've sent your Notice To Repair letter. Attached to this email is a PDF copy for your records.</1>"
msgstr ""

#: frontend/lib/norent/data/faqs-content.tsx:389
msgid "<0>If your landlord is trying to illegally evict you, reach out to legal assistance at <1/> immediately.</0>"
msgstr "<0>Si el dueño de tu edificio te está intentando desalojar de forma ilegal, contacta con asistencia legal en <1/> inmediatamente.</0>"

#: frontend/lib/norent/data/faqs-content.tsx:114
msgid "<0>If you’re facing an emergency, you can find further legal assistance in your state at <1/>.</0>"
msgstr "<0>Si te enfrentas a una emergencia, puede encontrar asistencia legal adicional en tu estado en <1/>.</0>"

#: frontend/lib/norent/data/faqs-content.tsx:192
#: frontend/lib/norent/data/faqs-content.tsx:200
msgid "<0>No, you can use this website to send a letter to your landlord via email or USPS mail. You do not have to pay for the letter to be mailed.</0>"
msgstr "<0>No, puedes utilizar este sitio web para enviar una carta al dueño de tu edificio por correo electrónico o correo postal vía USPS. No tienes que pagar para que la carta sea enviada por correo postal.</0>"

#: frontend/lib/norent/components/footer.tsx:51
msgid "<0>NoRent</0> <1>brought to you by JustFix</1>"
msgstr ""

#: frontend/lib/norent/components/letter-counter.tsx:15
msgid "<0>NoRent</0> <1>letters sent by tenants across the USA</1><2>Since April 2020</2>"
msgstr "<0>NoRent</0> <1>cartas de enviadas por inquilinos en todo Estados Unidos (EEUU)</1><2>Desde Abril del 2020</2>"

#: frontend/lib/norent/letter-content.tsx:22
msgid "<0>Notice of COVID-19 impact on rent</0><1/>at <2/>"
msgstr "<0>Aviso de impacto del COVID-19 en la renta</0><1/>en <2/>"

#: frontend/lib/laletterbuilder/letter-builder/habitability/habitability-letter-content.tsx:130
msgid "<0>Repairs required</0>"
msgstr ""

#. heading of formal letter
#: frontend/lib/util/letter-content-util.tsx:40
msgid "<0>To</0><1/><2>From</2><3/>"
msgstr "<0>De</0><1/><2>Hasta</2><3/>"

#: frontend/lib/norent/letter-builder/rent-periods.tsx:60
msgid "<0>We aren't including months that you have already informed your landlord about in previous letters.</0>"
msgstr "<0>No incluimos meses en los que ya has informado al dueño de tu edificio anteriormente.</0>"

#: frontend/lib/norent/data/faqs-content.tsx:173
#: frontend/lib/norent/data/faqs-content.tsx:180
msgid "<0>Yes, this is a free website created by 501(c)3 non-profit organizations across the United States.</0>"
msgstr "<0>Sí, este es un sitio web gratuito creado por organizaciones sin fines de lucro, con exención tributaria 501(c)(3), en todo Estados Unidos (EEUU).</0>"

#: frontend/lib/norent/letter-builder/post-signup-no-protections.tsx:8
msgid "<0>Your account is set up.</0><1>We do not currently recommend sending this notice of non-payment to your landlord. <2/></1>"
msgstr "<0>Tu cuenta está configurada.</0><1>Actualmente, no recomendamos enviar esta notificación de falta de pago al dueño o manager de tu edificio. <2/></1>"

#: frontend/lib/evictionfree/declaration-email-to-user.tsx:40
msgid "A PDF of your form is attached to this email. Please save a copy for your records."
msgstr "Adjunto a este correo electrónico encontrarás un PDF de tu formulario. Conserva una copia para tus archivos."

#: frontend/lib/evictionfree/declaration-builder/confirmation.tsx:189
msgid "A copy of the declaration has also been sent to your local court via email in order to ensure they have it on record if your landlord attempts to initiate an eviction case."
msgstr "También se ha enviado una copia de la declaración al tribunal de tu localidad por correo electrónico con el fin de asegurarse de que conste en acta si tu propietario intenta iniciar un caso de desalojo."

#: frontend/lib/evictionfree/declaration-email-to-user.tsx:30
msgid "A hard copy of your form has also been mailed to your landlord via USPS mail. You can also track the delivery of your hard copy form using USPS Tracking:"
msgstr "También se le envió una copia impresa de tu formulario al dueño de tu edificio por correo de USPS. También puedes dar seguimiento a la entrega de tu formulario impreso utilizando el seguimiento de correspondencia de USPS:"

#: frontend/lib/norent/homepage.tsx:103
msgid "A national tool by non-profit <0>JustFix.org</0>"
msgstr ""

#: frontend/lib/evictionfree/about.tsx:36
#: frontend/lib/evictionfree/about.tsx:41
#: frontend/lib/evictionfree/site.tsx:94
#: frontend/lib/laletterbuilder/about.tsx:23
#: frontend/lib/laletterbuilder/about.tsx:28
#: frontend/lib/norent/about.tsx:48
#: frontend/lib/norent/about.tsx:53
#: frontend/lib/norent/components/footer.tsx:40
#: frontend/lib/norent/site.tsx:37
msgid "About"
msgstr "Acerca de"

#: frontend/lib/data-driven-onboarding/data-driven-onboarding.tsx:338
msgid "Actions"
msgstr "Acciones"

#: frontend/lib/common-steps/ask-national-address.tsx:115
#: frontend/lib/forms/address-and-borough-form-field.tsx:9
msgid "Address"
msgstr "Dirección"

#: frontend/lib/evictionfree/data/faqs-content.tsx:18
#: frontend/lib/evictionfree/data/faqs-content.tsx:32
#: frontend/lib/evictionfree/data/faqs-content.tsx:46
#: frontend/lib/evictionfree/data/faqs-content.tsx:60
#: frontend/lib/evictionfree/data/faqs-content.tsx:75
msgid "Address:"
msgstr "Dirección:"

#: frontend/lib/norent/data/faqs-content.tsx:11
msgid "After Sending Your Letter"
msgstr "Después de enviar tu carta"

#: frontend/lib/evictionfree/homepage.tsx:236
msgid "After sending your hardship declaration form, connect with local organizing groups to get involved in the fight to make New York eviction free!"
msgstr "Después de enviar tu formulario de declaración de penuria, ¡conecta con grupos de organizadores locales para involucrarte en la lucha para que el estado de Nueva York sea libre de desalojos!"

#: frontend/lib/norent/homepage.tsx:296
msgid "After sending your letter, we can connect you to <0>local groups</0> to organize for greater demands with other tenants."
msgstr "Después de enviar tu carta, podemos conectarte con <0>grupos locales</0> para que te organizes con tus vecinos para hacer mayores demandas y ejercer tus derechos."

#: frontend/lib/evictionfree/declaration-builder/preview.tsx:23
#: frontend/lib/norent/letter-builder/letter-preview.tsx:20
msgid "After this step, you cannot go back to make changes. But don’t worry, we’ll explain what to do next."
msgstr "Después de este paso, no puedes volver a hacer cambios. Pero no te preocupes, te explicaremos qué hacer después de enviar la carta."

#: frontend/lib/norent/homepage.tsx:221
msgid "After you’ve reviewed your letter, we send it to your landlord on your behalf by email and by certified mail, depending on the contact information that you provide us."
msgstr "Después de que hayas revisado tu carta, la enviaremos a tu arrendador por correo electrónico y por correo certificado, según la información de contacto que nos hayas proporcionado."

#: frontend/lib/evictionfree/declaration-builder/agree-to-legal-terms.tsx:11
msgid "Agree to the state’s legal terms"
msgstr "Aceptar los términos legales del estado"

#: common-data/us-state-choices.ts:66
msgid "Alabama"
msgstr "Alabama"

#: frontend/lib/pages/not-found.tsx:12
msgid "Alas."
msgstr "Mecachis."

#: common-data/us-state-choices.ts:65
msgid "Alaska"
msgstr "Alaska"

#: frontend/lib/norent/components/subscribe.tsx:34
msgid "All set! Thanks for subscribing!"
msgstr "¡Todo listo! ¡Gracias por suscribirte!"

#: frontend/lib/laletterbuilder/letter-builder/habitability/issues.tsx:58
msgid "All you need for now are the basics. You can follow up with your landlord or property manager in more detail once they receive your letter."
msgstr ""

#: frontend/lib/laletterbuilder/letter-builder/my-letters.tsx:60
msgid "Allow 14 days for a response"
msgstr ""

#: frontend/lib/evictionfree/site.tsx:125
msgid "Already submitted a hardship declaration form? <0>Log in here to download your form</0>"
msgstr ""

#: frontend/lib/norent/homepage.tsx:188
msgid "Answer a few questions about yourself and your landlord or management company. It'll take no more than 8 minutes."
msgstr "Contesta algunas preguntas sobre ti y sobre el dueño o manager de tu edificio. Tardarás menos de 8 minutos."

#: frontend/lib/laletterbuilder/homepage.tsx:85
msgid "Answer some basic questions about your housing situation, and we’ll automatically create a letter for you."
msgstr ""

#: frontend/lib/laletterbuilder/letter-builder/choose-letter.tsx:35
msgid "Anti-Harassment"
msgstr ""

#: frontend/lib/evictionfree/faqs.tsx:21
msgid "Any questions?"
msgstr "Tienes preguntas?"

#: common-data/issue-choices.ts:151
msgid "Apartment needs painting"
msgstr "El apartamento necesita pintura"

#: frontend/lib/forms/apt-number-form-fields.tsx:13
#: frontend/lib/rh/routes.tsx:127
msgid "Apartment number"
msgstr "Número de apartamento"

#: frontend/lib/evictionfree/declaration-builder/confirmation.tsx:104
msgid "Apply for ERAP Online"
msgstr "Solicitar ERAP en línea"

#: frontend/lib/pages/logout-alt-page.tsx:16
msgid "Are you sure you want to log out?"
msgstr "¿Estás seguro de que quieres cerrar la sesión?"

#: frontend/lib/laletterbuilder/letter-builder/send-options.tsx:115
msgid "Are you sure you want to mail the letter yourself?"
msgstr ""

#: frontend/lib/common-steps/ask-national-address.tsx:60
msgid "Are you sure you want to proceed with the following address?"
msgstr "¿Seguro que quieres continuar con la siguiente dirección?"

#: common-data/us-state-choices.ts:67
msgid "Arizona"
msgstr "Arizona"

#: common-data/us-state-choices.ts:68
msgid "Arkansas"
msgstr "Arkansas"

#: frontend/lib/laletterbuilder/homepage.tsx:23
msgid "As a California resident, you have a right to safe housing"
msgstr ""

#: frontend/lib/laletterbuilder/homepage.tsx:141
msgid "Attend SAJE’s <0>Tenant Action Clinic</0> if you're faced with a housing problem."
msgstr ""

#: frontend/lib/evictionfree/homepage.tsx:68
msgid "Automatically fill in your landlord's information based on your address if you live in New York City"
msgstr "Rellena automáticamente la información del dueño de tu edificio en base a tu dirección si vives en la ciudad de Nueva York"

#: frontend/lib/evictionfree/about.tsx:31
#: frontend/lib/evictionfree/declaration-builder/confirmation.tsx:70
msgid "Available in English and Spanish."
msgstr "Disponible en Inglés y Español."

#: frontend/lib/laletterbuilder/letter-builder/send-options.tsx:157
#: frontend/lib/ui/buttons.tsx:38
msgid "Back"
msgstr "Atrás"

#: common-data/issue-room-choices-laletterbuilder.ts:48
msgid "Back door"
msgstr ""

#: frontend/lib/norent/faqs.tsx:96
msgid "Back to top"
msgstr "Volver al inicio de esta sección"

#: frontend/lib/norent/homepage.tsx:71
msgid "Banning evictions"
msgstr "Prohibir desalojos"

#: common-data/issue-choices.ts:164
#: common-data/issue-choices.ts:179
#: common-data/issue-choices.ts:203
#: common-data/issue-choices.ts:218
msgid "Baseboards defective"
msgstr "Zócalo defectuoso"

#: common-data/issue-room-choices-laletterbuilder.ts:36
msgid "Bathroom"
msgstr ""

#: common-data/issue-choices.ts:237
msgid "Bathtub: cracked tub"
msgstr "Bañera: agrietada"

#: common-data/issue-choices.ts:242
msgid "Bathtub: drain stoppage"
msgstr "Bañera: desagüe atascado"

#: common-data/issue-choices.ts:239
msgid "Bathtub: faucets not installed"
msgstr "Bañera: no hay grifo"

#: common-data/issue-choices.ts:240
msgid "Bathtub: faucets not working"
msgstr "Bañera: grifo no funciona"

#: common-data/issue-choices.ts:238
msgid "Bathtub: leaky faucet"
msgstr "Bañera: grifo con fugas"

#: common-data/issue-choices.ts:241
msgid "Bathtub: pipes leaking"
msgstr "Bañera: tuberías con fugas"

#: common-data/issue-room-choices-laletterbuilder.ts:33
msgid "Bedroom"
msgstr ""

#: frontend/lib/evictionfree/declaration-builder/preview.tsx:41
msgid "Before you send your hardship declaration form, let's review what will be sent to make sure all the information is correct."
msgstr "Antes de enviar tu formulario de declaración de penuria, revisemos lo que se enviará para asegurarnos de que toda la información es correcta."

#: frontend/lib/norent/letter-builder/letter-preview.tsx:61
msgid "Before you send your letter, let's review what will be sent to make sure all the information is correct."
msgstr "Antes de enviar tu carta, revisémosla para asegurarnos de que toda la información es correcta."

#: frontend/lib/norent/the-letter.tsx:56
msgid "Benefit from the eviction protections that local elected officials have put in place, by notifying your landlord of your inability to pay rent for reasons related to COVID-19"
msgstr "Aprovecha las protecciones de desalojo en tu estado notificando al dueño de tu edificio de que no puedes pagar la renta por razones relacionadas con el COVID-19"

#: common-data/issue-room-choices-laletterbuilder.ts:41
msgid "Broken"
msgstr ""

#: common-data/issue-choices-laletterbuilder.ts:174
#: common-data/issue-choices-laletterbuilder.ts:175
#: common-data/issue-choices-laletterbuilder.ts:176
#: common-data/issue-choices-laletterbuilder.ts:177
#: common-data/issue-choices-laletterbuilder.ts:178
#: common-data/issue-choices-laletterbuilder.ts:179
#: common-data/issue-choices-laletterbuilder.ts:180
msgid "Broken/defective windows"
msgstr ""

#: common-data/issue-choices-laletterbuilder.ts:181
#: common-data/issue-choices-laletterbuilder.ts:182
#: common-data/issue-choices-laletterbuilder.ts:183
#: common-data/issue-choices-laletterbuilder.ts:184
msgid "Broken/insecure locks"
msgstr ""

#: common-data/issue-choices.ts:262
msgid "Broken/no smoke/Co2 detector"
msgstr "Sin detector de Co2 o humo"

#: frontend/lib/evictionfree/data/faqs-content.tsx:28
msgid "Bronx Housing Court:"
msgstr "Corte de vivienda de Bronx:"

#: frontend/lib/evictionfree/data/faqs-content.tsx:42
msgid "Brooklyn Housing Court:"
msgstr "Corte de vivienda de Brooklyn:"

#: frontend/lib/norent/faqs.tsx:74
msgid "Browse the FAQs"
msgstr "Explora las preguntas frecuentes"

#: common-data/issue-choices-laletterbuilder.ts:124
#: common-data/issue-choices-laletterbuilder.ts:125
#: common-data/issue-choices-laletterbuilder.ts:126
#: common-data/issue-choices-laletterbuilder.ts:127
#: common-data/issue-choices-laletterbuilder.ts:128
#: common-data/issue-choices-laletterbuilder.ts:129
#: common-data/issue-choices-laletterbuilder.ts:130
#: common-data/issue-choices.ts:259
msgid "Bug infestation"
msgstr "Infestación de insectos"

#: frontend/lib/evictionfree/homepage.tsx:233
msgid "Build Tenant Power"
msgstr "Construir el poder del inquilino"

#: frontend/lib/norent/homepage.tsx:39
msgid "Build a letter using our free letter builder"
msgstr "Crea una carta con nuestro generador de cartas gratis"

#: frontend/lib/norent/components/footer.tsx:31
#: frontend/lib/norent/site.tsx:28
msgid "Build my Letter"
msgstr "Crear mi carta"

#: frontend/lib/norent/homepage.tsx:29
msgid "Build my letter"
msgstr "Crear mi carta"

#: frontend/lib/norent/letter-builder/confirmation.tsx:162
msgid "Build power in numbers"
msgstr "Construye poder común"

#: frontend/lib/laletterbuilder/letter-builder/habitability/routes.tsx:56
msgid "Build your Letter"
msgstr ""

#: frontend/lib/laletterbuilder/homepage.tsx:82
#: frontend/lib/norent/letter-builder/welcome.tsx:9
msgid "Build your letter"
msgstr "Crea tu carta"

#: common-data/issue-category-choices-laletterbuilder.ts:18
msgid "Building and safety"
msgstr ""

#: common-data/issue-room-choices-laletterbuilder.ts:51
msgid "Building exit"
msgstr ""

#: common-data/issue-room-choices-laletterbuilder.ts:49
msgid "Building main entrance"
msgstr ""

#: common-data/issue-room-choices-laletterbuilder.ts:50
msgid "Building parking entrance"
msgstr ""

#: frontend/lib/data-driven-onboarding/data-driven-onboarding.tsx:209
msgid "Buildings in your landlord's portfolio are located in {0, plural, one {one zip code.} other {# zip codes.}}"
msgstr "Los edificios en el portafolio del dueño de tu edificio se encuentran en {0, plural, one {un código postal.} other {# código postales.}}"

#: common-data/issue-choices.ts:155
msgid "Buzzer not working"
msgstr "El timbre del edificio no funciona"

#: frontend/lib/norent/data/faqs-content.tsx:41
msgid "COVID-19 Emergency Tenant Protections & Rent Strikes Map"
msgstr "Mapa de huelgas de renta y protección para inquilinos ante la emergencia generada por el COVID-19"

#: common-data/us-state-choices.ts:69
msgid "California"
msgstr "California"

#: frontend/lib/laletterbuilder/letter-builder/choose-letter.tsx:85
msgid "California residents only"
msgstr ""

#: frontend/lib/laletterbuilder/letter-builder/my-letters.tsx:80
msgid "Call LADBS at <0/>"
msgstr ""

#: frontend/lib/laletterbuilder/letter-builder/my-letters.tsx:72
msgid "Call LAHD at <0/>"
msgstr ""

#: frontend/lib/evictionfree/about.tsx:19
#: frontend/lib/evictionfree/declaration-builder/confirmation.tsx:60
msgid "Call the Housing Court Answers hotline at <0>212-962-4795</0>."
msgstr "Llame a la línea directa de Housing Court Answers en el <0>212-962-4795</0>."

#: frontend/lib/evictionfree/data/faqs-content.tsx:202
msgid "Can I see what forms I’m sending before I fill them out?"
msgstr "¿Puedo ver qué formularios voy a enviar antes de llenarlos?"

#: frontend/lib/evictionfree/data/faqs-content.tsx:155
msgid "Can my landlord challenge my hardship declaration?"
msgstr "¿Es verdad que mi casero puede impugnar la validez de mi declaración de penuria?"

#: frontend/lib/laletterbuilder/faq-content.tsx:41
msgid "Can my landlord retaliate against me for sending a letter?"
msgstr ""

#: frontend/lib/evictionfree/declaration-builder/confirmation.tsx:90
#: frontend/lib/norent/components/helmet.tsx:55
#: frontend/lib/norent/homepage.tsx:89
msgid "Can't pay rent?"
msgstr "¿No puedes pagar la renta?"

#: frontend/lib/forms/clear-anonymous-session-button.tsx:9
msgid "Cancel"
msgstr "Cancelar"

#: frontend/lib/norent/data/state-localized-resources.tsx:22
msgid "Cancel Rent Campaign"
msgstr "Campaña para la Anulación de la Renta"

#: frontend/lib/rh/routes.tsx:135
msgid "Cancel request"
msgstr "Cancelar solicitud"

#: frontend/lib/norent/homepage.tsx:70
msgid "Cancelling rent"
msgstr "Cancelar la renta"

#: common-data/issue-choices.ts:169
#: common-data/issue-choices.ts:184
#: common-data/issue-choices.ts:208
#: common-data/issue-choices.ts:223
msgid "Ceiling falling/fell"
msgstr "Techo colapsado/se colapsa"

#: common-data/issue-choices.ts:170
#: common-data/issue-choices.ts:185
#: common-data/issue-choices.ts:209
#: common-data/issue-choices.ts:224
msgid "Ceiling leaking"
msgstr "Techo gotea"

#: frontend/lib/common-steps/ask-national-address.tsx:105
msgid "Change"
msgstr "Cambiar"

#: frontend/lib/common-steps/ask-national-address.tsx:104
msgid "Change city and state from {cityAndState}"
msgstr "Cambiar ciudad y estado de {cityAndState}"

#: frontend/lib/evictionfree/declaration-builder/covid-impact.tsx:72
msgid "Check any or all that apply. Note: You <0>must select at least one box</0> in order to qualify for the State's eviction protections."
msgstr "Marque cualquiera o todas las casillas que apliquen. Nota: Para calificar para las protecciones de desalojo del Estado <0>debes seleccionar al menos una casilla</0>."

#: frontend/lib/norent/letter-builder/know-your-rights.tsx:33
msgid "Check out these valuable resources for your state:"
msgstr "Explora otros recursos específicos para tu estado:"

#: frontend/lib/evictionfree/declaration-builder/confirmation.tsx:201
msgid "Check your email for a message containing a copy of your declaration and additional important information on next steps."
msgstr "Revisa tu correo electrónico para encontrar un mensaje que contiene una copia de tu declaración e información adicional importante sobre los siguientes pasos."

#: frontend/lib/norent/letter-builder/confirmation.tsx:73
msgid "Check your email for additional important information on next steps."
msgstr "Revisa tu correo electrónico para información importante adicional y siguientes pasos."

#: frontend/lib/norent/homepage.tsx:42
msgid "Cite up-to-date legal ordinances in your letter"
msgstr "Cita ordenanzas legales actuales en tu carta"

#: frontend/lib/common-steps/landlord-mailing-address.tsx:39
#: frontend/lib/laletterbuilder/components/landlord-info.tsx:40
msgid "City"
msgstr "Ciudad"

#: frontend/lib/common-steps/ask-national-address.tsx:99
msgid "City and state"
msgstr "Ciudad y estado"

#: frontend/lib/forms/city-and-state-form-field.tsx:15
msgid "City/township/borough"
msgstr "Ciudad/pueblo/municipalidad"

#: frontend/lib/norent/data/faqs-content.tsx:44
msgid "Click here to join MHAction’s movement"
msgstr "Haz clic aquí para unirte al movimiento de MH Action"

#: frontend/lib/norent/letter-builder/confirmation.tsx:185
msgid "Click here to join MHAction’s movement to hold corporate community owners accountable."
msgstr "Haga clic aquí para unirte al movimiento de MH Action y hacer que los propietarios de la comunidad corporativa rindan cuentas."

#: frontend/lib/start-account-or-login/ask-phone-number.tsx:59
msgid "Click here to learn more about our privacy policy."
msgstr "Haga clic aquí para obtener más información sobre nuestra política de privacidad."

#: common-data/issue-choices.ts:143
msgid "Cockroaches"
msgstr "Cucarachas"

#: frontend/lib/norent/homepage.tsx:304
msgid "Collective action is a powerful tool for:"
msgstr "La acción colectiva es una herramienta poderosa para:"

#: common-data/us-state-choices.ts:70
msgid "Colorado"
msgstr "Colorado"

#: frontend/lib/norent/letter-builder/more-letters.tsx:15
msgid "Come back next month to send another letter if you still can't pay rent."
msgstr "Vuelve el mes que viene para enviar otra carta si todavía no puedes pagar la renta."

#: common-data/issue-room-choices-laletterbuilder.ts:39
msgid "Common areas (parking, hallway, etc.)"
msgstr ""

#: frontend/lib/laletterbuilder/letter-builder/habitability/issues.tsx:87
msgid "Common questions"
msgstr ""

#: frontend/lib/norent/about.tsx:11
msgid "Community Justice Project"
msgstr "Community Justice Project"

#: frontend/lib/evictionfree/declaration-builder/preview.tsx:33
#: frontend/lib/norent/letter-builder/rent-periods.tsx:41
msgid "Confirm"
msgstr "Confirmar"

#: frontend/lib/start-account-or-login/set-password.tsx:22
msgid "Confirm your new password"
msgstr "Confirma tu nueva contraseña"

#: frontend/lib/common-steps/ask-national-address.tsx:47
#: frontend/lib/common-steps/ask-nyc-address.tsx:23
msgid "Confirming the address"
msgstr "Confirmando la dirección"

#: frontend/lib/common-steps/ask-city-state.tsx:16
msgid "Confirming the city"
msgstr "Confirmando la ciudad"

#: common-data/us-state-choices.ts:71
msgid "Connecticut"
msgstr "Connecticut"

#: frontend/lib/norent/data/faqs-content.tsx:10
msgid "Connecting With Others"
msgstr "Poniéndose en contacto con otros"

#: frontend/lib/laletterbuilder/components/footer.tsx:16
msgid "Contact SAJE at <0/> or attend the <1>Tenant Action Clinic</1>"
msgstr ""

#: frontend/lib/norent/data/state-localized-resources.tsx:6
msgid "Contact StayHoused LA"
msgstr "Ponte en contacto con StayHoused LA"

#: frontend/lib/evictionfree/declaration-builder/confirmation.tsx:40
#: frontend/lib/norent/letter-builder/confirmation.tsx:140
msgid "Contact a lawyer if your landlord retaliates"
msgstr "Ponte en contacto con un abogado si el dueño de tu edificio toma represalias"

#: frontend/lib/common-steps/error-pages.tsx:19
#: frontend/lib/evictionfree/declaration-builder/error-pages.tsx:18
#: frontend/lib/norent/letter-builder/error-pages.tsx:20
#: frontend/lib/rh/routes.tsx:208
msgid "Continue"
msgstr "Continuar"

#: frontend/lib/rh/routes.tsx:208
msgid "Continue anyway"
msgstr "Aún así continuar"

#: frontend/lib/evictionfree/declaration-builder/error-pages.tsx:11
msgid "Continue to the confirmation page for information about the declaration you sent and next steps you can take."
msgstr "Continúa a la página de confirmación para obtener información sobre la declaración que has enviado y los siguientes pasos que puedes tomar."

#: frontend/lib/norent/letter-builder/error-pages.tsx:13
msgid "Continue to the confirmation page for information about the last letter you sent and next steps you can take."
msgstr "Sigue a la página de confirmación para obtener información sobre la última carta que enviaste y los siguientes pasos que puedes tomar."

#: common-data/issue-choices.ts:191
msgid "Cracked sink"
msgstr "Lavabo agrietado"

#: common-data/issue-choices.ts:160
#: common-data/issue-choices.ts:177
#: common-data/issue-choices.ts:201
#: common-data/issue-choices.ts:216
msgid "Cracked walls"
msgstr "Paredes Agrietadas"

#: frontend/lib/laletterbuilder/homepage.tsx:42
msgid "Create a new letter"
msgstr ""

#: frontend/lib/common-steps/create-password.tsx:10
msgid "Create a password"
msgstr "Crea una contraseña"

#: frontend/lib/laletterbuilder/letter-builder/habitability/routes.tsx:58
msgid "Create an Account"
msgstr ""

#: frontend/lib/laletterbuilder/homepage.tsx:67
msgid "Created by"
msgstr ""

#: frontend/lib/laletterbuilder/letter-builder/choose-letter.tsx:50
msgid "Dates and times you’ll be available for repairs"
msgstr ""

#: frontend/lib/laletterbuilder/letter-builder/choose-letter.tsx:63
msgid "Dates the COVID-19 renter protections were violated"
msgstr ""

#: frontend/lib/laletterbuilder/letter-builder/choose-letter.tsx:58
msgid "Dates the harassment occurred"
msgstr ""

#: frontend/lib/laletterbuilder/letter-builder/choose-letter.tsx:54
msgid "Dates when the landlord tried to access your home"
msgstr ""

#. salutation of formal letter
#: frontend/lib/util/letter-content-util.tsx:48
msgid "Dear <0/>,"
msgstr "Estimado/a <0/>,"

#: frontend/lib/norent/homepage.tsx:251
msgid "Dear Landlord/Management."
msgstr "Estimado dueño/manager del edificio."

#: common-data/issue-choices-laletterbuilder.ts:141
#: common-data/issue-choices-laletterbuilder.ts:142
#: common-data/issue-choices-laletterbuilder.ts:143
#: common-data/issue-choices-laletterbuilder.ts:144
#: common-data/issue-choices-laletterbuilder.ts:145
#: common-data/issue-choices-laletterbuilder.ts:146
#: common-data/issue-choices-laletterbuilder.ts:147
msgid "Defective electricity"
msgstr ""

#: common-data/issue-choices-laletterbuilder.ts:156
#: common-data/issue-choices-laletterbuilder.ts:157
#: common-data/issue-choices-laletterbuilder.ts:158
#: common-data/issue-choices-laletterbuilder.ts:159
#: common-data/issue-choices-laletterbuilder.ts:160
#: common-data/issue-choices-laletterbuilder.ts:161
#: common-data/issue-choices-laletterbuilder.ts:162
msgid "Defective plumbing"
msgstr ""

#: common-data/us-state-choices.ts:72
msgid "Delaware"
msgstr "Delaware"

#: frontend/lib/norent/letter-builder/know-your-rights.tsx:120
msgid "Deliver a NoRent letter to your landlord within seven (7) days of your rent being due."
msgstr "Entregar una carda de NoRent a su arrendador dentro de los siete (7) días de la fecha de vencimiento de su alquiler."

#: frontend/lib/laletterbuilder/letter-builder/choose-letter.tsx:59
#: frontend/lib/laletterbuilder/letter-builder/choose-letter.tsx:64
msgid "Details about the events"
msgstr ""

#: frontend/lib/evictionfree/declaration-builder/confirmation.tsx:208
msgid "Details about your declaration"
msgstr "Detalles sobre tu declaración"

#: frontend/lib/norent/letter-builder/confirmation.tsx:80
msgid "Details about your latest letter"
msgstr "Detalles sobre tu última carta"

#: frontend/lib/ui/footer.tsx:13
msgid "Developed with <0>Law Help Interactive</0>"
msgstr "Desarrollado con <0>Law Help Interactive</0>"

#: common-data/issue-room-choices-laletterbuilder.ts:35
msgid "Dining room"
msgstr ""

#: common-data/us-state-choices.ts:73
msgid "District of Columbia"
msgstr "Distrito de Columbia"

#: frontend/lib/evictionfree/data/faqs-content.tsx:105
msgid "Do I have to go to the post office to mail my declaration?"
msgstr "¿Tengo que ir a la oficina de correos para enviar mi declaración?"

#: frontend/lib/norent/data/faqs-content.tsx:188
msgid "Do I have to go to the post office to mail my letter?"
msgstr "¿Tengo que ir a la oficina de correos para enviar mi carta?"

#: frontend/lib/norent/letter-email-to-user.tsx:93
msgid "Do I need to send this declaration every month?"
msgstr "¿Necesito enviar esta declaración cada mes?"

#: frontend/lib/norent/letter-email-to-user.tsx:103
msgid "Do I still have to pay my rent?"
msgstr "¿Aún tengo que pagar la renta?"

#: frontend/lib/evictionfree/declaration-builder/index-number.tsx:17
msgid "Do you have a current eviction court case?"
msgstr "¿Tiene usted un caso de desalojo en curso?"

#: frontend/lib/laletterbuilder/letter-builder/my-letters.tsx:164
msgid "Do you have another housing issue that you need to address?"
msgstr ""

#: frontend/lib/common-steps/ask-city-state.tsx:18
msgid "Do you live in {0}, {1}?"
msgstr "¿Vives en {0}, {1}?"

#: frontend/lib/common-steps/landlord-mailing-address.tsx:20
msgid "Do you still want to mail to:"
msgstr "¿Aún deseas continuar?"

#: frontend/lib/laletterbuilder/letter-builder/choose-letter.tsx:35
msgid "Document the harassment you and your family are experiencing and send a notice to your landlord."
msgstr ""

#: frontend/lib/pages/logout-alt-page.tsx:19
msgid "Don’t worry, we’ll save your progress so you’ll be able to come back to your last step when you log back in."
msgstr "No te preocupes, guardaremos tus respuestas para que puedas empezar desde donde te quedaste cuando vuelvas a conectarte."

#: common-data/issue-choices.ts:153
msgid "Door lock not working"
msgstr "Cerradura de la puerta no funciona"

#: common-data/issue-choices.ts:167
#: common-data/issue-choices.ts:182
#: common-data/issue-choices.ts:206
#: common-data/issue-choices.ts:221
msgid "Door not working"
msgstr "Puerta no funciona"

#: common-data/issue-choices.ts:154
msgid "Doorbell not working"
msgstr "El timbre de la casa no funciona"

#: frontend/lib/evictionfree/declaration-builder/confirmation.tsx:223
msgid "Download completed declaration"
msgstr "Descargar declaración completada"

#: frontend/lib/laletterbuilder/letter-builder/my-letters.tsx:52
msgid "Download letter"
msgstr ""

#: common-data/issue-choices.ts:197
msgid "Drain stoppage"
msgstr "Desagüe atascado"

#: common-data/issue-choices.ts:265
msgid "Dryer not working"
msgstr "Secadora no funciona"

#: frontend/lib/evictionfree/declaration-builder/confirmation.tsx:149
msgid "Due to the COVID-19 pandemic, some offices are closed and may not answer phones."
msgstr "Debido a la pandemia del COVID-19, algunas oficinas están cerradas y pueden no contestar a los teléfonos."

#: frontend/lib/norent/components/subscribe.tsx:61
msgid "ENTER YOUR EMAIL"
msgstr "INTRODUCE TU CORREO ELECTRÓNICO"

#: common-data/issue-choices.ts:172
#: common-data/issue-choices.ts:187
#: common-data/issue-choices.ts:211
#: common-data/issue-choices.ts:226
#: common-data/issue-choices.ts:257
msgid "Electric wiring exposed"
msgstr "Alambrado Eléctrico Expuesto"

#: common-data/issue-room-choices-laletterbuilder.ts:45
msgid "Electricity"
msgstr ""

#: common-data/issue-choices.ts:171
#: common-data/issue-choices.ts:186
#: common-data/issue-choices.ts:210
#: common-data/issue-choices.ts:225
msgid "Electricity not working"
msgstr "La electricidad no funciona"

#: frontend/lib/norent/components/subscribe.tsx:59
msgid "Email"
msgstr "Correo electrónico"

#: frontend/lib/laletterbuilder/letter-builder/send-options.tsx:68
msgid "Email a copy to your landlord or property manager"
msgstr ""

#: frontend/lib/account-settings/contact-settings.tsx:45
#: frontend/lib/common-steps/ask-email.tsx:13
#: frontend/lib/common-steps/landlord-name-and-contact-types.tsx:69
#: frontend/lib/laletterbuilder/components/create-account.tsx:30
msgid "Email address"
msgstr "Dirección de correo electrónico"

#: frontend/lib/laletterbuilder/letter-builder/send-options.tsx:148
msgid "Email your letter to:"
msgstr ""

#: frontend/lib/evictionfree/data/faqs-content.tsx:21
#: frontend/lib/evictionfree/data/faqs-content.tsx:35
#: frontend/lib/evictionfree/data/faqs-content.tsx:49
#: frontend/lib/evictionfree/data/faqs-content.tsx:64
#: frontend/lib/evictionfree/data/faqs-content.tsx:79
msgid "Email:"
msgstr "Correo electrónico:"

#: frontend/lib/laletterbuilder/components/letter-preview.tsx:31
#: frontend/lib/norent/letter-builder/letter-preview.tsx:102
msgid "English version"
msgstr "Versión en inglés"

#: frontend/lib/data-driven-onboarding/data-driven-onboarding.tsx:391
msgid "Enter your address to see some recommended actions."
msgstr "Introduce tu dirección para ver algunas acciones recomendadas."

#: frontend/lib/norent/the-letter.tsx:66
msgid "Establish your defense"
msgstr "Establece tu defensa"

#: frontend/lib/laletterbuilder/letter-builder/choose-letter.tsx:79
msgid "Estimated time to complete"
msgstr ""

#: frontend/lib/evictionfree/site.tsx:105
msgid "Eviction Free NY has been suspended"
msgstr "Eviction Free NY ha sido suspendido"

#: frontend/lib/norent/data/state-localized-resources.tsx:15
msgid "Eviction Moratorium updates"
msgstr "Actualizaciones de la Moratoria de Desalojo"

#: frontend/lib/norent/the-letter.tsx:53
msgid "Exercise your rights"
msgstr "Ejercita tus derechos"

#: frontend/lib/laletterbuilder/homepage.tsx:29
msgid "Exercise your tenant rights. Send a free letter to your landlord in minutes."
msgstr ""

#: frontend/lib/rh/routes.tsx:318
msgid "Explore our other tools"
msgstr "Explora nuestras otras herramientas"

#: frontend/lib/norent/homepage.tsx:114
msgid "Explore the tool"
msgstr "Explora la herramienta"

#: frontend/lib/evictionfree/faqs.tsx:45
#: frontend/lib/norent/faqs.tsx:56
msgid "FAQs"
msgstr "Preguntas Frecuentes"

#: frontend/lib/evictionfree/site.tsx:91
#: frontend/lib/norent/components/footer.tsx:37
#: frontend/lib/norent/site.tsx:34
msgid "Faqs"
msgstr "Preguntas frecuentes"

#: common-data/issue-choices.ts:193
msgid "Faucets not installed"
msgstr "Grifos No Instalados"

#: common-data/issue-choices.ts:194
msgid "Faucets not working"
msgstr "Grifos No Funcionan"

#: common-data/issue-choices-laletterbuilder.ts:185
#: common-data/issue-choices-laletterbuilder.ts:186
#: common-data/issue-choices-laletterbuilder.ts:187
#: common-data/issue-choices-laletterbuilder.ts:188
msgid "Faulty doors"
msgstr ""

#: frontend/lib/evictionfree/homepage.tsx:42
#: frontend/lib/evictionfree/site.tsx:79
#: frontend/lib/evictionfree/site.tsx:83
msgid "Fill out my form"
msgstr "Rellena mi formulario"

#: frontend/lib/evictionfree/homepage.tsx:65
msgid "Fill out your hardship declaration form online"
msgstr "Rellena en línea tu formulario de declaración de penuria"

#: frontend/lib/norent/letter-builder/know-your-rights.tsx:88
msgid "Find out if my household income is below 80% AMI"
msgstr "Averigua si el ingreso de mi hogar es menos al 80 por ciento del ingreso medio del área"

#: frontend/lib/norent/letter-builder/confirmation.tsx:116
msgid "Find out more"
msgstr "Más información"

#: frontend/lib/laletterbuilder/components/create-account.tsx:18
msgid "Finish creating your account"
msgstr ""

#: frontend/lib/rh/routes.tsx:120
msgid "First name"
msgstr "Nombre"

#: common-data/issue-room-choices-laletterbuilder.ts:52
msgid "Floor level"
msgstr ""

#: common-data/issue-choices.ts:150
msgid "Floor sags"
msgstr "Piso hundido"

#: common-data/us-state-choices.ts:74
msgid "Florida"
msgstr "Florida"

#: frontend/lib/laletterbuilder/letter-builder/my-letters.tsx:69
msgid "For LA City residents"
msgstr ""

#: frontend/lib/laletterbuilder/letter-builder/my-letters.tsx:77
msgid "For LA county residents"
msgstr ""

#: frontend/lib/evictionfree/homepage.tsx:169
msgid "For New York State tenants"
msgstr "Para los inquilinos del estado de Nueva York"

#: frontend/lib/evictionfree/declaration-email-to-user.tsx:54
msgid "For more information about New York’s eviction protections and your rights as a tenant, check out our FAQ on the <0>Right to Counsel website</0>."
msgstr "Para obtener más información sobre las protecciones de desalojo de Nueva York y tus derechos como inquilino, consulta nuestras preguntas frecuentes en <0>el sitio web de Right to Counsel</0>."

#: frontend/lib/evictionfree/homepage.tsx:199
msgid "For tenants by tenants"
msgstr "Para inquilinos por inquilinos"

#: frontend/lib/norent/homepage.tsx:218
msgid "Free Certified Mail"
msgstr "Correo certificado gratuito"

#: frontend/lib/evictionfree/faqs.tsx:50
#: frontend/lib/norent/faqs.tsx:61
msgid "Frequently Asked Questions"
msgstr "Preguntas Frecuentes"

#: frontend/lib/laletterbuilder/homepage.tsx:121
msgid "Frequently asked questions"
msgstr ""

#: common-data/issue-room-choices-laletterbuilder.ts:47
msgid "Front door"
msgstr ""

#: common-data/issue-choices.ts:152
msgid "Front door not working"
msgstr "Puerta principal no funciona"

#: common-data/issue-choices.ts:261
msgid "Fumes/smoke entering apartment"
msgstr "Vapores/Humo Entrando en Casa"

#: common-data/issue-room-choices-laletterbuilder.ts:44
msgid "Gas"
msgstr ""

#: frontend/lib/norent/letter-builder/confirmation.tsx:100
msgid "Gather documentation"
msgstr "Recopila documentación"

#: common-data/us-state-choices.ts:75
msgid "Georgia"
msgstr "Georgia"

#: frontend/lib/laletterbuilder/homepage.tsx:137
msgid "Get involved in your community"
msgstr ""

#: frontend/lib/laletterbuilder/homepage.tsx:153
msgid "Get involved with SAJE to build power with your neighbors"
msgstr ""

#: frontend/lib/norent/letter-builder/confirmation.tsx:208
msgid "Give feedback"
msgstr "Comparte tu opinión"

#: frontend/lib/norent/letter-builder/confirmation.tsx:197
msgid "Give us feedback"
msgstr "Comparte tu opinión"

#: frontend/lib/start-account-or-login/verify-password.tsx:44
msgid "Go back"
msgstr "Atrás"

#: frontend/lib/laletterbuilder/components/clickable-logo.tsx:10
msgid "Go to JustFix homepage"
msgstr ""

#: frontend/lib/laletterbuilder/components/clickable-logo.tsx:11
msgid "Go to SAJE homepage"
msgstr ""

#: frontend/lib/laletterbuilder/letter-builder/choose-letter.tsx:33
#: frontend/lib/laletterbuilder/letter-builder/choose-letter.tsx:38
#: frontend/lib/laletterbuilder/letter-builder/choose-letter.tsx:43
msgid "Go to form"
msgstr ""

#: frontend/lib/norent/letter-builder/confirmation.tsx:192
msgid "Go to website"
msgstr "Ir al sitio web"

#: frontend/lib/norent/homepage.tsx:69
msgid "Going on rent strike"
msgstr "Hacer huelga de renta"

#: frontend/lib/rh/routes.tsx:167
msgid "Good news!"
msgstr "¡Buenas noticias!"

#: frontend/lib/ui/privacy-info-modal.tsx:64
msgid "Got it"
msgstr ""

#: frontend/lib/pages/redirect-to-english-page.tsx:15
msgid "Got it, take me there"
msgstr "Entendido, llévame"

#: frontend/lib/laletterbuilder/letter-builder/habitability/habitability-letter-content.tsx:13
msgid "Habitability"
msgstr ""

#: common-data/la-letter-builder-letter-choices.ts:17
msgid "Habitability (CA)"
msgstr ""

#: frontend/lib/laletterbuilder/letter-builder/habitability/habitability-letter-content.tsx:18
msgid "Habitability notice sent on behalf of {0}"
msgstr ""

#: common-data/issue-room-choices-laletterbuilder.ts:37
msgid "Hallway"
msgstr ""

#: common-data/la-letter-builder-letter-choices.ts:18
msgid "Harassment (CA)"
msgstr ""

#: common-data/la-letter-builder-letter-choices.ts:19
msgid "Harassment (LA City/TAHO)"
msgstr ""

#: common-data/us-state-choices.ts:76
msgid "Hawaii"
msgstr "Hawaii"

#: common-data/issue-category-choices-laletterbuilder.ts:16
msgid "Health"
msgstr ""

#: frontend/lib/tests/i18n-lingui.test.tsx:19
#: frontend/lib/tests/i18n-lingui.test.tsx:25
#: frontend/lib/tests/i18n-lingui.test.tsx:32
#: frontend/lib/ui/tests/localized-outbound-link.test.tsx:18
#: frontend/lib/ui/tests/localized-outbound-link.test.tsx:25
msgid "Hello world"
msgstr "Hola mundo"

#: frontend/lib/evictionfree/declaration-email-to-user.tsx:19
msgid "Hello {0},"
msgstr "Hola {0},"

#: frontend/lib/justfix-navbar.tsx:27
msgid "Help"
msgstr "Ayuda"

#: frontend/lib/norent/data/faqs-content.tsx:387
msgid "Help! My landlord is already trying to evict me."
msgstr "¡Ayuda! El dueño de mi edificio ya intenta desalojarme."

#: frontend/lib/norent/the-letter.tsx:44
msgid "Here are a few benefits to sending a letter to your landlord:"
msgstr "Éstos son algunos de los beneficios de enviar una carta al dueño de tu edificio:"

#: frontend/lib/rh/routes.tsx:215
msgid "Here is a preview of the request for your Rent History. It includes your address and apartment number so that the DHCR can mail you."
msgstr "Aquí tienes una vista previa de la solicitud de tu Historial de Renta. Incluye tu dirección y número de apartamento para que el DHCR pueda enviarte el carta con tu historial."

#: frontend/lib/norent/letter-builder/letter-preview.tsx:93
msgid "Here's a preview of the letter that will be attached in an email to your landlord:"
msgstr "Esta es una vista previa de la carta que se adjuntará en un correo electrónico al dueño de tu edificio:"

#: frontend/lib/norent/letter-builder/letter-preview.tsx:96
msgid "Here's a preview of the letter:"
msgstr "Esta es una vista previa de la carta:"

#: frontend/lib/norent/letter-builder/letter-preview.tsx:121
msgid "Here’s a preview of the email that will be sent on your behalf:"
msgstr "Esta es una vista previa del correo electrónico que se enviará en tu nombre:"

#: frontend/lib/norent/homepage.tsx:241
msgid "Here’s a preview of what the letter looks like:"
msgstr "Esta es una vista previa de la carta:"

#: frontend/lib/norent/the-letter.tsx:89
msgid "Here’s what the letter will look like:"
msgstr "Así será la carta:"

#: frontend/lib/norent/homepage.tsx:48
msgid "Here’s what you can do with <0>NoRent</0>"
msgstr "Esto es lo que puedes hacer con <0>NoRent</0>"

#: frontend/lib/evictionfree/declaration-builder/routes.tsx:42
msgid "Highly recommended."
msgstr "Altamente recomendable."

#: common-data/issue-choices-laletterbuilder.ts:167
#: common-data/issue-choices-laletterbuilder.ts:168
#: common-data/issue-choices-laletterbuilder.ts:169
#: common-data/issue-choices-laletterbuilder.ts:170
#: common-data/issue-choices-laletterbuilder.ts:171
#: common-data/issue-choices-laletterbuilder.ts:172
#: common-data/issue-choices-laletterbuilder.ts:173
msgid "Holes"
msgstr ""

#: frontend/lib/justfix-navbar.tsx:14
#: frontend/lib/norent/site.tsx:50
msgid "Homepage"
msgstr "Página Principal"

#: frontend/lib/evictionfree/about.tsx:28
#: frontend/lib/evictionfree/declaration-builder/confirmation.tsx:69
msgid "Hours of operation: Monday to Friday, 9am - 5pm."
msgstr "Horario: Lunes a Viernes, 9am - 17pm."

#: frontend/lib/rh/routes.tsx:257
msgid "Housing Court Answers"
msgstr "Respuestas de la Corte de Vivienda"

#: frontend/lib/norent/about.tsx:36
msgid "Housing Justice for All"
msgstr "Housing Justice for All"

#: frontend/lib/norent/data/faqs-content.tsx:412
msgid "How can I build collective power with other tenants?"
msgstr "¿Cómo puedo construir poder colectivo con otros inquilinos?"

#: frontend/lib/norent/data/faqs-content.tsx:340
#: frontend/lib/norent/data/faqs-content.tsx:407
msgid "How can I connect with a lawyer?"
msgstr "¿Cómo puedo ponerme en contacto con un abogado?"

#: frontend/lib/norent/data/faqs-content.tsx:402
msgid "How can I document my hardships related to COVID-19?"
msgstr "¿Cómo puedo documentar mis dificultades relacionadas con el COVID-19?"

#: frontend/lib/norent/data/faqs-content.tsx:335
msgid "How do I organize with other tenants in my building, block, or neighborhood?"
msgstr "¿Cómo me organizo con otros inquilinos de mi edificio, cuadra o vecindario?"

#: frontend/lib/common-steps/ask-name.tsx:42
msgid "How do you protect my personal information?"
msgstr ""

#: frontend/lib/laletterbuilder/letter-builder/send-options.tsx:48
msgid "How do you want to send your letter?"
msgstr ""

#: frontend/lib/norent/letter-email-to-user.tsx:71
msgid "How does sending this declaration help me?"
msgstr "¿Por qué me sirve de ayuda enviar esta declaración?"

#: frontend/lib/laletterbuilder/homepage.tsx:78
#: frontend/lib/norent/homepage.tsx:167
msgid "How it works"
msgstr "Cómo funciona"

#: frontend/lib/pages/cross-site-terms-opt-in.tsx:47
msgid "I agree to the <0/> terms and conditions."
msgstr "Acepto los términos y condiciones de <0/>."

#: frontend/lib/evictionfree/declaration-builder/create-account.tsx:37
msgid "I agree to the <0>Eviction Free NY terms and conditions</0>."
msgstr "Acepto los <0>términos y condiciones de Eviction Free NY</0>."

#: frontend/lib/norent/letter-builder/create-account.tsx:43
msgid "I agree to the <0>NoRent.org terms and conditions</0>."
msgstr "Acepto los <0>términos y condiciones de NoRent.org</0>."

#: frontend/lib/evictionfree/declaration-builder/covid-impact.tsx:93
msgid "I am experiencing financial hardship due to COVID-19."
msgstr "Estoy experimentando dificultades financieras debido al COVID-19."

#: frontend/lib/laletterbuilder/faq-content.tsx:52
msgid "I am undocumented. Can I send a letter?"
msgstr ""

#: frontend/lib/laletterbuilder/letter-builder/send-options.tsx:85
msgid "I don't have this information"
msgstr ""

#: frontend/lib/start-account-or-login/verify-password.tsx:75
msgid "I forgot my password"
msgstr "He perdido mi contraseña"

#: frontend/lib/evictionfree/data/faqs-content.tsx:117
msgid "I have a current eviction case in NYC. How do I connect with a lawyer?"
msgstr "Tengo un caso en curso de desalojo en Nueva York. ¿Cómo puedo conectarme con un abogado?"

#: frontend/lib/forms/apt-number-form-fields.tsx:21
msgid "I have no apartment number"
msgstr "No tengo ningún número de apartamento"

#: frontend/lib/norent/letter-builder/confirmation.tsx:24
msgid "I just used JustFix's new free tool to tell my landlord I can't pay rent"
msgstr ""

#: frontend/lib/evictionfree/data/faqs-content.tsx:267
msgid "I live in another state that isn’t New York. Is this tool for me?"
msgstr "No vivo en el estado de Nueva York. ¿Puedo igual usar esta herramienta?"

#: frontend/lib/evictionfree/declaration-builder/preview.tsx:63
msgid "I understand I am signing and submitting this form under penalty of law. I know it is against the law to make a statement on this form that I know is false."
msgstr "Entiendo que estoy firmando y enviando este formulario bajo pena de ley. Sé que es ilegal hacer a sabiendas una declaración falsa en este formulario."

#: frontend/lib/evictionfree/declaration-builder/agree-to-legal-terms.tsx:22
msgid "I understand that I must comply with all other lawful terms under my tenancy, lease agreement or similar contract."
msgstr "Entiendo que debo cumplir con todos los demás términos legales de mi contrato de alquiler y tenencia o contrato semejante."

#: frontend/lib/norent/data/faqs-content.tsx:160
msgid "I'm scared. What happens if my landlord retaliates?"
msgstr "Tengo miedo. ¿Qué sucede si el dueño de mi edificio toma represalias?"

#: common-data/us-state-choices.ts:77
msgid "Idaho"
msgstr "Idaho"

#: frontend/lib/laletterbuilder/components/letter-preview.tsx:37
msgid "If the information above is not correct, go back to make changes."
msgstr ""

#: frontend/lib/laletterbuilder/components/create-account.tsx:24
msgid "If you add your email address now, we'll email you a copy of your completed letter."
msgstr ""

#: frontend/lib/start-account-or-login/verify-phone-number.tsx:25
msgid "If you didn't receive a code, try checking your email. If it's not in there either, please email <0/>."
msgstr "Si no recibiste un código, comprueba tu correo electrónico. Si no lo encuentras, por favor envía un correo electrónico a <0/>."

#: frontend/lib/rh/routes.tsx:312
msgid "If you have more questions, please email us at <0/>."
msgstr "Si tienes más preguntas, por favor envíanos un correo electrónico a <0/>."

#: frontend/lib/norent/letter-email-to-user.tsx:184
msgid "If you have questions about your rights as a tenant, please <0>connect with Tenants Together</0> or find an attorney at <1>Law Help California</1>."
msgstr "Si tiene preguntas sobre tus derechos como inquilino/a, por favor <0>contacta a Tenants Together</0> o busca un abogado en <1>Law Help California</1>."

#: frontend/lib/norent/letter-email-to-user.tsx:235
msgid "If you have received a Notice to Pay Rent or Quit or any other type of eviction notice, sign up for a workshop and/or get legal help at <0>StayHousedLA.org</0>."
msgstr "Si has recibido un Aviso de Pago de Renta (Notice to Pay Rent en inglés) o un Aviso de Desalojo (Notice to Quit en inglés) o cualquier otro tipo de aviso, inscríbete a un taller y/o consigue ayuda legal en <0>StayHousedLA.org</0>."

#: frontend/lib/norent/letter-builder/know-your-rights.tsx:126
msgid "If you have received an unlawful detainer or have questions about your rights as a tenant please contact <0/>."
msgstr "Si ha recibido un detenedor ilegal o tiene preguntas sobre sus derechos como inquilino, póngase en contacto con <0/>."

#: frontend/lib/evictionfree/declaration-builder/index-number.tsx:61
msgid "If you know the court name your case is associated with, please provide it below. Otherwise, leave this blank."
msgstr "Si conoces el nombre de la corte con el que tu caso está asociado, por favor indícalo a continuación. Si no, déjalo en blanco."

#: frontend/lib/common-steps/error-pages.tsx:12
msgid "If you need to make changes to your name or contact information, please contact <0/>."
msgstr "Si necesitas cambiar tu nombre o tu información de contacto, ponte en contacto con <0/>."

#: frontend/lib/common-steps/landlord-name-and-contact-types.tsx:41
msgid "If you write checks or transfer money through your bank to pay your rent, use that name here."
msgstr "Usa el nombre al que pagas la renta."

#: frontend/lib/laletterbuilder/letter-builder/my-letters.tsx:63
msgid "If your landlord or property manager doesn’t respond, you should file a complaint."
msgstr ""

#: frontend/lib/laletterbuilder/letter-builder/send-options.tsx:89
msgid "If your landlord or property manager normally contact you by email, we recommend adding their email address above."
msgstr ""

#: frontend/lib/norent/letter-builder/know-your-rights.tsx:70
msgid "If you’d still like to create an account, we can send you updates in the future."
msgstr "Si aún así quieres crear una cuenta, podemos enviarte noticias en el futuro."

#: common-data/us-state-choices.ts:78
msgid "Illinois"
msgstr "Illinois"

#: frontend/lib/laletterbuilder/letter-builder/my-letters.tsx:142
#: frontend/lib/laletterbuilder/letter-builder/my-letters.tsx:150
msgid "In progress"
msgstr ""

#: frontend/lib/norent/the-letter.tsx:69
msgid "In the event that your landlord tries to evict you, the courts will see this as a proactive step that helps establish your defense."
msgstr "Si el dueño de tu edificio intenta desalojarte, las cortes lo verán como un paso proactivo que ayudará a establecer tu defensa."

#: frontend/lib/norent/letter-builder/confirmation.tsx:120
msgid "In {stateName}, you have <0>{numDaysToSend} days </0>to send documentation to your landlord proving you can’t pay rent."
msgstr "En {stateName}, tienes <0>{numDaysToSend} días </0>para enviar documentación al dueño de tu edificio para demostrar que no puedes pagar la renta."

#: frontend/lib/norent/letter-builder/confirmation.tsx:127
msgid "In {stateName}, you have to send documentation to your landlord proving you can’t pay rent."
msgstr "En {stateName}, tienes que enviar documentación al dueño de tu edificio para probar que no puedes pagar la renta."

#: common-data/issue-choices.ts:195
#: common-data/issue-choices.ts:255
msgid "Inadequate water pressure"
msgstr "Presión de Agua Inadecuada"

#: common-data/issue-choices.ts:266
msgid "Inadequate/no super service"
msgstr "Servicio de súper inadecuado"

#: common-data/us-state-choices.ts:79
msgid "Indiana"
msgstr "Indiana"

#: common-data/us-state-choices.ts:80
msgid "Iowa"
msgstr "Iowa"

#: frontend/lib/norent/data/faqs-content.tsx:309
msgid "Is not paying my rent because of COVID-19 considered a “rent strike”?"
msgstr "¿Se considera una \"huelga de renta\" el no pagar mi renta a causa del COVID-19?"

#: frontend/lib/evictionfree/data/faqs-content.tsx:212
msgid "Is the online tool the only way to submit this form?"
msgstr "¿Es la herramienta en línea la única forma de enviar este formulario?"

#: frontend/lib/evictionfree/data/faqs-content.tsx:255
msgid "Is there a way to resend the declaration if the landlord claims they never received it?"
msgstr "¿Hay alguna manera de volver a enviar la declaración si el dueño del edificio afirma que nunca la recibió?"

#: frontend/lib/norent/data/faqs-content.tsx:209
msgid "Is there someone I can connect with after this to get help?"
msgstr "¿Hay alguien a quien pueda contactar después de esto para obtener ayuda?"

#: frontend/lib/evictionfree/data/faqs-content.tsx:95
#: frontend/lib/norent/data/faqs-content.tsx:169
msgid "Is this free?"
msgstr "¿Es gratis?"

#: frontend/lib/norent/data/faqs-content.tsx:237
msgid "Is this tool right for me?"
msgstr "¿Es esta herramienta adecuada para mí?"

#: frontend/lib/data-driven-onboarding/data-driven-onboarding.tsx:180
msgid "It doesn't seem like this property is required to register with HPD. You can learn about the City's registration requirements on <0>HPD's Property Management page</0>."
msgstr "Parece que esta propiedad no tiene que estar registrada con el HPD. Puedes aprender los requisitos de registro de la ciudad en la página <0>Gestión de Propiedad de HPD</0>."

#: frontend/lib/rh/routes.tsx:162
#: frontend/lib/rh/routes.tsx:169
msgid "It looks like your apartment may be rent stabilized"
msgstr "Parece que tu apartamento es de renta estabilizada"

#: frontend/lib/norent/letter-builder/rent-periods.tsx:49
msgid "It's important to notify your landlord of all months when you couldn't pay rent in full."
msgstr "Es importante notificar al dueño o manager de tu edificio de todos los meses cuando no pudiste pagar el alquiler completo."

#: frontend/lib/norent/letter-builder/confirmation.tsx:143
msgid "It’s possible that your landlord will retaliate once they’ve received your letter. This is illegal. Contact <0>your local legal aid provider</0> for assistance."
msgstr "Puede ser que el dueño de tu edificio tome represalias tras recibir tu carta. Esto es ilegal. Póngase en contacto con <0>un proveedor local de asistencia legal</0> para obtener ayuda."

#: frontend/lib/rh/routes.tsx:163
#: frontend/lib/rh/routes.tsx:187
msgid "It’s unlikely that your apartment is rent stabilized"
msgstr "Es poco probable que tu apartamento sea de renta estabilizada"

#: frontend/lib/common-steps/ask-name.tsx:13
msgid "It’s your first time here!"
msgstr "¡Es la primera vez que estás aquí!"

#: frontend/lib/laletterbuilder/faq-content.tsx:18
msgid "I’m not comfortable creating a letter on my own. Who can help me?"
msgstr ""

#: frontend/lib/evictionfree/data/faqs-content.tsx:145
msgid "I’m undocumented. Can I use this tool?"
msgstr "Soy indocumentado. ¿Puedo usar esta herramienta?"

#: frontend/lib/evictionfree/homepage.tsx:30
msgid "January 15"
msgstr "15 de enero"

#: frontend/lib/evictionfree/homepage.tsx:30
msgid "January 15, 2022"
msgstr "15 de enero de 2022"

#: frontend/lib/norent/components/footer.tsx:19
msgid "Join our <0/>mailing list"
msgstr "¡Únete a nuestra <0/>lista de distribución!"

#: frontend/lib/evictionfree/declaration-builder/confirmation.tsx:134
msgid "Join the tenant movement"
msgstr "Únete al movimiento de los inquilinos"

#: frontend/lib/laletterbuilder/components/footer.tsx:38
msgid "JustFix and SAJE are registered 501(c)(3) nonprofit organizations."
msgstr ""

#: frontend/lib/laletterbuilder/components/create-account.tsx:32
msgid "JustFix can text me to follow up about my housing issues."
msgstr ""

#: frontend/lib/laletterbuilder/letter-builder/my-letters.tsx:110
msgid "JustFix is preparing your letter"
msgstr ""

#: frontend/lib/laletterbuilder/letter-builder/my-letters.tsx:129
msgid "JustFix sent your letter on"
msgstr ""

#: frontend/lib/ui/footer.tsx:27
msgid "JustFix is a registered 501(c)(3) nonprofit organization."
msgstr ""

#: frontend/lib/rh/routes.tsx:263
msgid "JustFix's Learning Center"
msgstr ""

#: common-data/us-state-choices.ts:81
msgid "Kansas"
msgstr "Kansas"

#: common-data/us-state-choices.ts:82
msgid "Kentucky"
msgstr "Kentucky"

#: common-data/issue-room-choices-laletterbuilder.ts:38
msgid "Kitchen"
msgstr ""

#: frontend/lib/norent/letter-builder/know-your-rights.tsx:160
msgid "Know your rights"
msgstr "Conoce tus derechos"

#: frontend/lib/laletterbuilder/homepage.tsx:18
msgid "LA Letter Builder Homepage"
msgstr ""

#: frontend/lib/laletterbuilder/about.tsx:99
<<<<<<< HEAD
msgid "LaLetterBuilder is a collaboration between JustFix and legal organizations and housing rights non-profits in Los Angeles."
=======
msgid "LaLetterBuilder is a collaboration between JustFix.nyc and legal organizations and housing rights non-profits in Los Angeles."
>>>>>>> bef3e9bd
msgstr ""

#: frontend/lib/laletterbuilder/letter-builder/habitability/habitability-letter-content.tsx:33
msgid "LaLetterBuilder.org <0/>sent on behalf of <1/>"
msgstr ""

#: frontend/lib/ui/landlord.tsx:36
msgid "Landlord address"
msgstr "Dirección de correo del dueño de tu edificio"

#: frontend/lib/ui/landlord.tsx:36
msgid "Landlord name"
msgstr "Nombre del dueño de tu edificio"

#: frontend/lib/laletterbuilder/letter-builder/send-options.tsx:77
msgid "Landlord or property manager email"
msgstr ""

#: frontend/lib/laletterbuilder/components/landlord-info.tsx:38
msgid "Landlord or property manager name"
msgstr ""

#: frontend/lib/laletterbuilder/letter-builder/choose-letter.tsx:51
#: frontend/lib/laletterbuilder/letter-builder/choose-letter.tsx:55
#: frontend/lib/laletterbuilder/letter-builder/choose-letter.tsx:60
#: frontend/lib/laletterbuilder/letter-builder/choose-letter.tsx:65
msgid "Landlord or property manager’s contact information"
msgstr ""

#: frontend/lib/common-steps/landlord-email.tsx:38
msgid "Landlord/management company's email"
msgstr "Dirección de correo electrónico del dueño o manager de tu edificio"

#: frontend/lib/common-steps/landlord-name-and-contact-types.tsx:57
msgid "Landlord/management company's name"
msgstr "Nombre del dueño o manager de tu edificio"

#: frontend/lib/laletterbuilder/letter-builder/choose-letter.tsx:30
msgid "Landlords must give 24-hour written notice to enter your unit. Make a formal request that your landlord respect your right to privacy."
msgstr ""

#: frontend/lib/evictionfree/components/footer.tsx:13
#: frontend/lib/ui/language-toggle.tsx:34
msgid "Language:"
msgstr "Idioma:"

#: frontend/lib/rh/routes.tsx:123
msgid "Last name"
msgstr "Apellido"

#: common-data/issue-room-choices-laletterbuilder.ts:46
msgid "Laundry room"
msgstr ""

#: common-data/issue-choices.ts:156
msgid "Lead-based paint"
msgstr "Pintura a base de plomo"

#: common-data/issue-choices.ts:192
msgid "Leaky faucet"
msgstr "Grifo con fugas"

#: frontend/lib/laletterbuilder/about.tsx:32
#: frontend/lib/norent/about.tsx:57
msgid "Learn about why we made this tool, who we are, and who our partners are."
msgstr "Aprenda por qué hemos construido esta herramienta, quiénes somos, y quiénes son nuestros aliados."

#: frontend/lib/data-driven-onboarding/data-driven-onboarding.tsx:265
msgid "Learn about your rent"
msgstr "Aprende Sobre Tu Alquiler"

#: frontend/lib/evictionfree/site.tsx:120
#: frontend/lib/laletterbuilder/about.tsx:41
#: frontend/lib/norent/about.tsx:66
#: frontend/lib/norent/the-letter.tsx:29
msgid "Learn more"
msgstr "Aprender más"

#: frontend/lib/laletterbuilder/about.tsx:84
#: frontend/lib/norent/about.tsx:111
msgid "Learn more about our mission on our website"
msgstr "Obtén más información a cerca de nuestra misión en nuestro sitio web (sólo en inglés)"

#: frontend/lib/evictionfree/declaration-builder/confirmation.tsx:126
msgid "Learn more on <0/>."
msgstr "Más información en la <0/>."

#: frontend/lib/norent/letter-builder/know-your-rights.tsx:47
msgid "Learn more."
msgstr "Aprender más."

#: frontend/lib/norent/homepage.tsx:202
msgid "Legal Protections"
msgstr "Protecciones jurídicas"

#: frontend/lib/account-settings/about-you-settings.tsx:49
#: frontend/lib/common-steps/ask-name.tsx:31
#: frontend/lib/onboarding/onboarding-step-1.tsx:89
msgid "Legal first name"
msgstr "Primer nombre legal"

#: frontend/lib/account-settings/about-you-settings.tsx:50
#: frontend/lib/common-steps/ask-name.tsx:32
#: frontend/lib/onboarding/onboarding-step-1.tsx:92
msgid "Legal last name"
msgstr "Apellido legal"

#: frontend/lib/laletterbuilder/homepage.tsx:54
#: frontend/lib/norent/homepage.tsx:125
msgid "Legally vetted"
msgstr "Verificado legalmente"

#: frontend/lib/common-steps/ask-name.tsx:16
msgid "Let's get to know you."
msgstr "Conozcámonos."

#: frontend/lib/start-account-or-login/set-password.tsx:15
msgid "Let's set you up with a new password, so you can easily login again."
msgstr "Configuremos una nueva contraseña, para que puedas volver fácilmente."

#: frontend/lib/norent/letter-builder/create-account.tsx:27
msgid "Let's set you up with an account. This will enable you to save your information, and receive updates."
msgstr "Configuremos tu cuenta. Esto te permitirá guardar tu información y recibir noticias."

#: frontend/lib/norent/data/faqs-content.tsx:8
msgid "Letter Builder"
msgstr "Generador de cartas"

#: frontend/lib/evictionfree/declaration-builder/create-account.tsx:20
msgid "Let’s set you up with an account. An account will enable you to save your information, download your declaration, and more."
msgstr "Configuremos tu cuenta. Esto te permitirá guardar tu información, bajarte tu declaración, y más."

#: frontend/lib/norent/letter-builder/create-account.tsx:22
msgid "Let’s set you up with an account. An account will enable you to save your information, download your letter, and more."
msgstr "Configuremos tu cuenta. Esto te permitirá guardar tu información, bajarte tu carta, y más."

#: frontend/lib/evictionfree/declaration-builder/confirmation.tsx:114
msgid "List of groups who can help you apply for ERAP"
msgstr "Lista de grupos que pueden ayudarte a solicitar el ERAP"

#: common-data/issue-room-choices-laletterbuilder.ts:34
msgid "Living room"
msgstr ""

#: frontend/lib/norent/homepage.tsx:293
msgid "Locally supported"
msgstr "Con apoyo local"

#: frontend/lib/common-steps/error-pages.tsx:28
#: frontend/lib/evictionfree/site.tsx:99
#: frontend/lib/norent/site.tsx:42
msgid "Log in"
msgstr "Iniciar sesión"

#: frontend/lib/evictionfree/site.tsx:97
#: frontend/lib/norent/site.tsx:40
#: frontend/lib/pages/logout-alt-page.tsx:14
msgid "Log out"
msgstr "Cerrar sesión"

#: frontend/lib/common-steps/error-pages.tsx:10
msgid "Looks like you're already logged in"
msgstr "Parece ser que ya has iniciado tu sesión"

#: frontend/lib/norent/letter-builder/los-angeles-know-your-rights.tsx:28
msgid "Looks like you're in <0>Los Angeles County, California</0>"
msgstr "Parece que estás en <0>el Condado de Los Angeles, California</0>"

#: frontend/lib/common-steps/error-pages.tsx:22
msgid "Looks like you're not logged in"
msgstr "Parece que no has iniciado ninguna sesión"

#: frontend/lib/common-steps/welcome.tsx:37
msgid "Looks like you've been here before. Click \"Next\" to be taken to where you left off."
msgstr "Parece que ya estuviste aquí antes. Haz clic en \"Continuar\" para seguir desde donde te quedaste."

#: common-data/issue-choices.ts:163
#: common-data/issue-choices.ts:178
#: common-data/issue-choices.ts:202
#: common-data/issue-choices.ts:217
msgid "Loose floor"
msgstr "Piso suelto"

#: frontend/lib/norent/letter-builder/los-angeles-know-your-rights.tsx:26
msgid "Los Angeles County"
msgstr "El Condado de Los Angeles"

#: common-data/us-state-choices.ts:83
msgid "Louisiana"
msgstr "Luisiana"

#: frontend/lib/evictionfree/homepage.tsx:104
msgid "Made by non-profits <0>Right to Counsel NYC Coalition</0>, <1>Housing Justice for All</1>, and <2>JustFix</2>"
msgstr ""

#: frontend/lib/ui/footer.tsx:36
msgid "Made with NYC ♥ by the team at <0>JustFix</0>"
msgstr ""

#: frontend/lib/laletterbuilder/homepage.tsx:93
msgid "Mail for free"
msgstr ""

#: common-data/laletterbuilder-mailing-choices.ts:15
msgid "Mail for me"
msgstr ""

#: frontend/lib/laletterbuilder/letter-builder/send-options.tsx:116
msgid "Mail letter now for free"
msgstr ""

#: common-data/laletterbuilder-mailing-choices.ts:16
msgid "Mail myself"
msgstr ""

#: frontend/lib/laletterbuilder/letter-builder/send-options.tsx:140
msgid "Mail your letter to:"
msgstr ""

#: frontend/lib/common-steps/landlord-name-and-contact-types.tsx:72
msgid "Mailing address"
msgstr "Dirección postal"

#: common-data/us-state-choices.ts:84
msgid "Maine"
msgstr "Maine"

#: frontend/lib/norent/letter-builder/letter-preview.tsx:140
msgid "Make sure all the information above is correct."
msgstr "Asegúrate de que la información sea la correcta."

#: frontend/lib/laletterbuilder/components/letter-preview.tsx:20
msgid "Make sure all the information is correct."
msgstr ""

#: frontend/lib/laletterbuilder/letter-builder/my-letters.tsx:88
msgid "Make sure you keep your schedule clear during the requested access dates:"
msgstr ""

#: frontend/lib/evictionfree/data/faqs-content.tsx:14
msgid "Manhattan Housing Court:"
msgstr "Corte de vivienda de Manhattan:"

#: frontend/lib/norent/about.tsx:26
msgid "Manufactured Housing Action"
msgstr "Manufactured Housing Action"

#: frontend/lib/laletterbuilder/letter-builder/my-letters.tsx:85
msgid "Mark your calendar"
msgstr ""

#: common-data/us-state-choices.ts:85
msgid "Maryland"
msgstr "Maryland"

#: common-data/us-state-choices.ts:86
msgid "Massachusetts"
msgstr "Massachusetts"

#: frontend/lib/rh/routes.tsx:251
msgid "Met Council on Housing"
msgstr "Met Council on Housing"

#: common-data/issue-choices.ts:141
msgid "Mice"
msgstr "Ratones"

#: common-data/us-state-choices.ts:87
msgid "Michigan"
msgstr "Michigan"

#: frontend/lib/norent/components/helmet.tsx:12
msgid "Millions of Americans won’t be able to pay rent because of COVID‑19. Use our free tool to take action by writing a letter to your landlord. You're not alone."
msgstr "Millones de estadounidenses no podrán pagar la renta debido al COVID 19. Usa nuestra herramienta gratuita para escribirle una carta al dueño de tu edificio y tomar acción. No estás solo/a."

#: common-data/us-state-choices.ts:88
msgid "Minnesota"
msgstr "Minnesota"

#: common-data/us-state-choices.ts:89
msgid "Mississippi"
msgstr "Misisipi"

#: common-data/us-state-choices.ts:90
msgid "Missouri"
msgstr "Misuri"

#: frontend/lib/norent/letter-builder/confirmation.tsx:182
msgid "Mobile/Manufactured Home Residents"
msgstr "Residentes de Casas Prefabricadas o Móviles"

#: common-data/issue-choices-laletterbuilder.ts:103
#: common-data/issue-choices-laletterbuilder.ts:104
#: common-data/issue-choices-laletterbuilder.ts:105
#: common-data/issue-choices-laletterbuilder.ts:106
#: common-data/issue-choices-laletterbuilder.ts:107
#: common-data/issue-choices-laletterbuilder.ts:108
#: common-data/issue-choices-laletterbuilder.ts:109
#: common-data/issue-choices.ts:158
msgid "Mold"
msgstr "Moho"

#: common-data/issue-choices.ts:161
#: common-data/issue-choices.ts:174
#: common-data/issue-choices.ts:198
#: common-data/issue-choices.ts:213
msgid "Mold on walls"
msgstr "Muros Con Moho"

#: common-data/us-state-choices.ts:91
msgid "Montana"
msgstr "Montana"

#: frontend/lib/norent/letter-builder/rent-periods.tsx:58
msgid "Months of rent non-payment"
msgstr "Meses de impago de renta"

#: frontend/lib/norent/letter-builder/rent-periods.tsx:47
msgid "Months you're missing rent payments"
msgstr "Meses en que le faltan pagos de renta"

#: frontend/lib/data-driven-onboarding/data-driven-onboarding.tsx:337
msgid "More actions"
msgstr "Más acciones"

#: frontend/lib/norent/letter-builder/confirmation.tsx:159
msgid "More resources"
msgstr "Más información"

#: frontend/lib/norent/about.tsx:21
msgid "Movement Law Lab"
msgstr "Movement Law Lab"

#: frontend/lib/common-steps/create-password.tsx:6
msgid "Must be at least 8 characters. Can't be all numbers."
msgstr "Debe tener por lo menos 8 letras. No se puede usar solo números."

#: frontend/lib/norent/letter-builder/rent-periods.tsx:29
msgid "My household income for the selected months is at or below 80 percent of the Area Median Income (AMI)."
msgstr "El ingreso de mi hogar para los meses seleccionados es igual o menos al 80 por ciento del ingreso medio del área."

#: frontend/lib/laletterbuilder/faq-content.tsx:31
msgid "My issue is urgent and time sensitive. What should I do?"
msgstr ""

#: frontend/lib/laletterbuilder/homepage.tsx:37
#: frontend/lib/laletterbuilder/letter-builder/my-letters.tsx:21
#: frontend/lib/laletterbuilder/letter-builder/my-letters.tsx:174
msgid "My letters"
msgstr ""

#: frontend/lib/evictionfree/faqs.tsx:24
msgid "Navigating these laws is confusing. Here are a few <0>frequently asked questions</0> from people who have used our tool:"
msgstr "Comprender estas leyes es difícil. Aquí hay algunas <0>preguntas frecuentes</0> de personas que han utilizado nuestra herramienta:"

#: common-data/us-state-choices.ts:92
msgid "Nebraska"
msgstr "Nebraska"

#: frontend/lib/evictionfree/about.tsx:15
#: frontend/lib/evictionfree/declaration-builder/confirmation.tsx:57
msgid "Need additional support?"
msgstr "¿Necesitas apoyo adicional?"

#: frontend/lib/norent/letter-builder/confirmation.tsx:154
msgid "Need to send another letter?"
msgstr "¿Necesitas enviar otra carta?"

#: common-data/issue-choices.ts:250
msgid "Needs cleaning due to COVID-19"
msgstr "Necesita limpieza debido al COVID-19"

#: common-data/us-state-choices.ts:93
msgid "Nevada"
msgstr "Nevada"

#: common-data/us-state-choices.ts:94
msgid "New Hampshire"
msgstr "Nuevo Hampshire"

#: common-data/us-state-choices.ts:95
msgid "New Jersey"
msgstr "Nueva Jersey"

#: common-data/us-state-choices.ts:96
msgid "New Mexico"
msgstr "Nuevo México"

#: common-data/us-state-choices.ts:97
msgid "New York"
msgstr "Nueva York"

#: frontend/lib/start-account-or-login/set-password.tsx:21
msgid "New password"
msgstr "Contraseña nueva"

#: frontend/lib/common-steps/welcome.tsx:45
#: frontend/lib/ui/buttons.tsx:30
#: frontend/lib/ui/buttons.tsx:48
msgid "Next"
msgstr "Continuar"

#: frontend/lib/laletterbuilder/homepage.tsx:105
msgid "Next steps"
msgstr ""

#: frontend/lib/evictionfree/declaration-builder/preview.tsx:31
#: frontend/lib/forms/yes-no-radios-form-field.tsx:28
#: frontend/lib/forms/yes-no-radios-form-field.tsx:47
#: frontend/lib/norent/letter-builder/letter-preview.tsx:28
#: frontend/lib/ui/confirmation-modal.tsx:20
msgid "No"
msgstr "No"

#: common-data/issue-choices.ts:147
msgid "No cold water"
msgstr "Sin agua fría"

#: common-data/issue-choices.ts:144
msgid "No gas"
msgstr "Sin gas"

#: common-data/issue-choices.ts:145
#: common-data/issue-choices.ts:253
msgid "No heat"
msgstr "Sin calefacción"

#: common-data/issue-choices-laletterbuilder.ts:163
#: common-data/issue-choices-laletterbuilder.ts:164
#: common-data/issue-choices-laletterbuilder.ts:165
#: common-data/issue-choices-laletterbuilder.ts:166
#: common-data/issue-choices.ts:146
#: common-data/issue-choices.ts:254
msgid "No hot water"
msgstr "Sin agua caliente"

#: frontend/lib/data-driven-onboarding/data-driven-onboarding.tsx:159
#: frontend/lib/data-driven-onboarding/data-driven-onboarding.tsx:178
msgid "No registration found."
msgstr "No hay fecha de registro."

#: common-data/issue-choices.ts:267
msgid "No rent receipts given"
msgstr "No se dan recibos de alquiler"

#: common-data/issue-choices.ts:148
msgid "No smoke detector"
msgstr "Sin detector de humo"

#: frontend/lib/evictionfree/data/faqs-content.tsx:269
msgid "No. Unfortunately, these protections only apply to residents of New York State."
msgstr "No. Desafortunadamente, estas protecciones solo se aplican a los residentes del estado de Nueva York."

#: frontend/lib/norent/letter-content.tsx:84
msgid "NoRent.org <0/>sent on behalf of <1/>"
msgstr "NoRent.org <0/>enviado en nombre de <1/>"

#: frontend/lib/norent/about.tsx:126
msgid "NoRent.org is a collaboration between JustFix and legal organizations and housing rights non-profits across the nation."
msgstr ""

#: common-data/us-state-choices.ts:98
msgid "North Carolina"
msgstr "Carolina del Norte"

#: common-data/us-state-choices.ts:99
msgid "North Dakota"
msgstr "Dakota del Norte"

#: frontend/lib/norent/the-letter.tsx:19
msgid "Not being able to pay rent due to COVID-19 is nothing to be ashamed of. Our letter builder makes it easy to send a letter to your landlord."
msgstr "No poder pagar la renta debido al COVID-19 no es nada de lo que avergonzarse. Nuestro generador de cartas hace que sea fácil enviarle una carta al dueño de tu edificio para avisarle."

#: common-data/issue-room-choices-laletterbuilder.ts:42
msgid "Not enough"
msgstr ""

#: frontend/lib/laletterbuilder/letter-builder/send-options.tsx:97
msgid "Not sure yet? You can sign back in later to send your letter."
msgstr ""

#: frontend/lib/norent/letter-content.tsx:69
msgid "Notice of COVID-19 impact on Rent sent on behalf of {0}"
msgstr "Aviso de impacto del COVID-19 en la renta enviado en nombre de {0}"

#: frontend/lib/laletterbuilder/letter-builder/choose-letter.tsx:123
msgid "Notice to Repair"
msgstr ""

#: frontend/lib/laletterbuilder/letter-builder/my-letters.tsx:43
#: frontend/lib/laletterbuilder/letter-builder/my-letters.tsx:147
msgid "Notice to repair letter"
msgstr ""

#: frontend/lib/start-account-or-login/verify-password.tsx:59
msgid "Now we just need your password. This is the same one you’ve used on JustFix."
msgstr ""

#: common-data/us-state-choices.ts:100
msgid "Ohio"
msgstr "Ohio"

#: common-data/us-state-choices.ts:101
msgid "Oklahoma"
msgstr "Oklahoma"

#: frontend/lib/norent/letter-builder/letter-preview.tsx:78
msgid "One letter for the months between March 2022 and June 2022 when you couldn't pay rent in full."
msgstr "Una carta para los meses entre marzo de 2022 y junio de 2022 cuando no pudiste pagar la renta en su totalidad."

#: frontend/lib/app.tsx:59
#: frontend/lib/norent/components/subscribe.tsx:47
#: frontend/lib/norent/components/subscribe.tsx:51
msgid "Oops! A network error occurred. Try again later."
msgstr "¡Vaya! Hubo un error en la red. Inténtalo más tarde."

#: frontend/lib/norent/components/subscribe.tsx:37
msgid "Oops! That email is invalid."
msgstr "¡Vaya! Ese correo electrónico no es válido."

#: frontend/lib/data-driven-onboarding/data-driven-onboarding.tsx:286
msgid "Order rent history"
msgstr "Pedir Historial de Renta"

#: common-data/us-state-choices.ts:102
msgid "Oregon"
msgstr "Oregón"

#: common-data/issue-room-choices-laletterbuilder.ts:40
msgid "Other"
msgstr ""

#: frontend/lib/evictionfree/declaration-builder/confirmation.tsx:109
msgid "Other important resources:"
msgstr "Otros recursos importantes:"

#: frontend/lib/laletterbuilder/about.tsx:95
#: frontend/lib/norent/about.tsx:122
msgid "Our Partners"
msgstr "Nuestros aliados"

#: frontend/lib/norent/homepage.tsx:205
msgid "Our letter cites the most up-to-date legal ordinances that protect tenant rights in your state."
msgstr "Nuestra carta cita las ordenanzas legales actuales que protegen los derechos de los inquilinos en tu estado."

#: frontend/lib/common-steps/ask-national-address.tsx:49
#: frontend/lib/common-steps/ask-nyc-address.tsx:25
msgid "Our records have shown us a similar address. Would you like to proceed with this address:"
msgstr "Nuestros registros han encontrado una dirección similar. ¿Quieres continuar con la dirección siguiente?"

#: frontend/lib/common-steps/ask-national-address.tsx:58
msgid "Our records tell us that this address is invalid."
msgstr "Nuestros registros indican que esta dirección no es válida."

#: frontend/lib/common-steps/landlord-mailing-address.tsx:18
msgid "Our records tell us that this address is undeliverable."
msgstr "Nuestros registros indican que no se puede enviar correo a esta dirección."

#: common-data/issue-choices.ts:173
#: common-data/issue-choices.ts:188
#: common-data/issue-choices.ts:212
#: common-data/issue-choices.ts:227
msgid "Outlets not working"
msgstr "Tomas de corriente no funcionan"

#: common-data/issue-choices.ts:251
msgid "Painting overdue (3 years)"
msgstr "Pintura Atrasada (cada 3 años)"

#: frontend/lib/start-account-or-login/verify-password.tsx:72
msgid "Password"
msgstr "Contraseña"

#: common-data/issue-choices-laletterbuilder.ts:110
#: common-data/issue-choices-laletterbuilder.ts:111
#: common-data/issue-choices-laletterbuilder.ts:112
#: common-data/issue-choices-laletterbuilder.ts:113
#: common-data/issue-choices-laletterbuilder.ts:114
#: common-data/issue-choices-laletterbuilder.ts:115
#: common-data/issue-choices-laletterbuilder.ts:116
#: common-data/issue-choices.ts:159
#: common-data/issue-choices.ts:176
#: common-data/issue-choices.ts:200
#: common-data/issue-choices.ts:215
msgid "Peeling paint"
msgstr "Pintura Se Descama"

#: common-data/issue-choices.ts:252
msgid "Peeling/flaking paint"
msgstr "Pintura Escamada/Pelada"

#: common-data/us-state-choices.ts:103
msgid "Pennsylvania"
msgstr "Pensilvania"

#: frontend/lib/account-settings/contact-settings.tsx:26
#: frontend/lib/rh/routes.tsx:128
#: frontend/lib/start-account-or-login/ask-phone-number.tsx:36
#: frontend/lib/start-account-or-login/verify-password.tsx:40
#: frontend/lib/start-account-or-login/verify-password.tsx:69
msgid "Phone number"
msgstr "Número de teléfono"

#: frontend/lib/evictionfree/components/footer.tsx:32
msgid "Photo credits:"
msgstr "Acreditación de imágenes:"

#: common-data/issue-choices.ts:196
msgid "Pipes leaking"
msgstr "Tuberías con fugas"

#: frontend/lib/norent/letter-builder/know-your-rights.tsx:151
msgid "Please <0>go back and choose a state</0>."
msgstr "Por favor <0>vuelve y escoge un estado</0>."

#: frontend/lib/pages/cross-site-terms-opt-in.tsx:33
msgid "Please agree to our terms and conditions"
msgstr "Por favor, acepta nuestros términos y condiciones"

#: frontend/lib/norent/letter-builder/rent-periods.tsx:26
msgid "Please confirm your household income"
msgstr "Por favor confirme sus ingresos del hogar"

#: frontend/lib/common-steps/create-password.tsx:11
msgid "Please confirm your password"
msgstr "Por favor confirma tu contraseña"

#: frontend/lib/norent/components/subscribe.tsx:19
msgid "Please enter an email address!"
msgstr "Por favor, ¡introduzca una dirección de correo electrónico!"

#: frontend/lib/ui/landlord.tsx:67
msgid "Please enter your landlord's name and contact information below. You can find this information on your lease and/or rent receipts."
msgstr "Por favor, proporciona el nombre del dueño de tu edificio así como su información de contacto. Puedes encontrar esta información en tu contrato de arrendamiento y/o tus recibos de alquiler."

#: frontend/lib/norent/letter-email-to-user.tsx:215
msgid "Please read the rest of this email carefully as it contains important information about your next steps."
msgstr "Por favor, lee atentamente el resto del correo electrónico ya que contiene información importante sobre tus próximos pasos."

#: frontend/lib/account-settings/contact-settings.tsx:26
msgid "Please use a number that can receive text messages."
msgstr ""

#: frontend/lib/account-settings/about-you-settings.tsx:26
#: frontend/lib/common-steps/ask-name.tsx:33
#: frontend/lib/onboarding/onboarding-step-1.tsx:95
msgid "Preferred first name"
msgstr "Nombre de preferencia"

#: frontend/lib/norent/letter-builder/letter-preview.tsx:105
#: frontend/lib/norent/the-letter.tsx:92
msgid "Preview of your NoRent.org letter"
msgstr "Vista previa de tu carta NoRent.org"

#: frontend/lib/laletterbuilder/components/letter-preview.tsx:34
msgid "Preview of your letter"
msgstr ""

#: frontend/lib/evictionfree/declaration-builder/preview.tsx:56
msgid "Preview this declaration as a PDF"
msgstr "Vista previa de esta declaración como PDF"

#: frontend/lib/laletterbuilder/components/footer.tsx:52
#: frontend/lib/ui/privacy-info-modal.tsx:30
msgid "Privacy Policy"
msgstr "Política de Privacidad"

#: frontend/lib/laletterbuilder/letter-builder/choose-letter.tsx:40
msgid "Private Right of Action"
msgstr ""

#: frontend/lib/evictionfree/declaration-builder/welcome.tsx:9
msgid "Protect yourself from eviction"
msgstr "Protéjete del desalojo"

#: frontend/lib/evictionfree/declaration-builder/confirmation.tsx:78
#: frontend/lib/evictionfree/homepage.tsx:37
#: frontend/lib/evictionfree/homepage.tsx:89
#: frontend/lib/evictionfree/homepage.tsx:129
msgid "Protect yourself from eviction in New York State"
msgstr "Protéjete del desalojo en el estado de Nueva York"

#: common-data/us-state-choices.ts:104
msgid "Puerto Rico"
msgstr "Puerto Rico"

#: frontend/lib/evictionfree/data/faqs-content.tsx:56
msgid "Queens Housing Court:"
msgstr "Corte de vivienda de Queens:"

#: common-data/issue-choices.ts:168
#: common-data/issue-choices.ts:183
#: common-data/issue-choices.ts:207
#: common-data/issue-choices.ts:222
msgid "Radiators/risers not working"
msgstr "Radiadores/tubos de subida no funcionan"

#: common-data/issue-choices.ts:142
msgid "Rats"
msgstr "Ratas"

#: common-data/issue-choices.ts:260
msgid "Rats/mice"
msgstr "Ratas/ratones"

#: frontend/lib/data-driven-onboarding/data-driven-onboarding.tsx:330
msgid "Recommended actions"
msgstr "Acciones recomendadas"

#: common-data/issue-choices.ts:189
msgid "Refrigerator not working"
msgstr "Refrigerador no funciona"

#. before signature in formal letter
#: frontend/lib/util/letter-content-util.tsx:57
msgid "Regards,"
msgstr "Atentamente,"

#: frontend/lib/rh/routes.tsx:328
msgid "Rent History"
msgstr "Historial de Renta"

#: frontend/lib/norent/data/faqs-content.tsx:38
msgid "Rent Strike 2020: A Resource List"
msgstr "Huelga de Renta 2020: Lista de recursos (en inglés)"

#: frontend/lib/norent/data/state-localized-resources.tsx:30
msgid "Rent Strike Organizing"
msgstr "Organizar Huelgas de Renta"

#: common-data/issue-choices.ts:268
msgid "Rent receipts incomplete"
msgstr "Recibos de Alquiler Incompletos"

#: frontend/lib/evictionfree/declaration-builder/confirmation.tsx:118
msgid "Rental Assistance Application Hotline:"
msgstr "Línea telefónica de ayuda/solicitud con la asistencia de renta:"

#: frontend/lib/laletterbuilder/letter-builder/choose-letter.tsx:49
msgid "Repairs needed in your home"
msgstr ""

#: frontend/lib/rh/email-to-dhcr.tsx:22
msgid "Request for Rent History"
msgstr "Solicitud de Historial de Renta"

#: frontend/lib/data-driven-onboarding/data-driven-onboarding.tsx:236
msgid "Request repairs from your landlord"
msgstr "Solicitar arreglos del dueño de tu edificio"

#: frontend/lib/rh/routes.tsx:43
msgid "Request your Rent History"
msgstr "Solicita tu Historial de Renta"

#: frontend/lib/rh/routes.tsx:110
msgid "Request your apartment's Rent History from the DHCR"
msgstr "Solicita el Historial de Renta de tu apartamento al DHCR"

#: frontend/lib/data-driven-onboarding/data-driven-onboarding.tsx:201
msgid "Research your landlord"
msgstr "Investiga al dueño de tu edificio"

#: frontend/lib/start-account-or-login/verify-password.tsx:28
msgid "Reset your password"
msgstr "Cambia tu contraseña"

#: frontend/lib/laletterbuilder/homepage.tsx:159
msgid "Resources"
msgstr ""

#: frontend/lib/data-driven-onboarding/data-driven-onboarding.tsx:326
msgid "Results for {0}"
msgstr "Resultados para \"{0}\""

#: frontend/lib/laletterbuilder/components/letter-preview.tsx:18
msgid "Review your letter"
msgstr ""

#: frontend/lib/rh/routes.tsx:213
msgid "Review your request to the DHCR"
msgstr "Revisa tu solicitud al DHCR"

#: frontend/lib/laletterbuilder/components/review-your-rights.tsx:9
msgid "Review your rights as a tenant"
msgstr ""

#: common-data/us-state-choices.ts:105
msgid "Rhode Island"
msgstr "Rhode Island"

#: frontend/lib/evictionfree/data/faqs-content.tsx:8
msgid "Right to Counsel's FAQ page"
msgstr "Página de Preguntas Frecuentes del Right to Counsel"

#: frontend/lib/laletterbuilder/letter-builder/choose-letter.tsx:30
msgid "Right to Privacy"
msgstr ""

#: common-data/la-letter-builder-letter-choices.ts:20
msgid "Right to Privacy (CA)"
msgstr ""

#: frontend/lib/norent/about.tsx:16
msgid "Right to the City"
msgstr "Right to the City"

#: frontend/lib/norent/letter-builder/know-your-rights.tsx:175
msgid "Right to the City Alliance can contact me to provide additional support."
msgstr "Permito que Right to the City se ponga en contacto conmigo para proporcionarme apoyo adicional."

#: common-data/issue-choices-laletterbuilder.ts:117
#: common-data/issue-choices-laletterbuilder.ts:118
#: common-data/issue-choices-laletterbuilder.ts:119
#: common-data/issue-choices-laletterbuilder.ts:120
#: common-data/issue-choices-laletterbuilder.ts:121
#: common-data/issue-choices-laletterbuilder.ts:122
#: common-data/issue-choices-laletterbuilder.ts:123
msgid "Rodent infestation"
msgstr ""

#: common-data/issue-choices.ts:256
msgid "Rusty water"
msgstr "Agua Oxidada"

#: frontend/lib/laletterbuilder/letter-builder/habitability/habitability-letter-content.tsx:201
msgid "Sample Habitability letter"
msgstr ""

#: frontend/lib/norent/letter-content.tsx:296
msgid "Sample NoRent.org letter"
msgstr "Ejemplar de una carta de NoRent.org"

#: frontend/lib/data-driven-onboarding/data-driven-onboarding.tsx:395
msgid "Search address"
msgstr "Dirección de búsqueda"

#: frontend/lib/evictionfree/faqs.tsx:37
#: frontend/lib/norent/faqs.tsx:48
msgid "See more FAQs"
msgstr "Ver todas las preguntas frecuentes"

#: frontend/lib/laletterbuilder/letter-builder/choose-letter.tsx:17
#: frontend/lib/laletterbuilder/letter-builder/choose-letter.tsx:19
msgid "Select a letter to get started"
msgstr ""

#: frontend/lib/laletterbuilder/letter-builder/send-options.tsx:66
msgid "Select a mailing method"
msgstr ""

#: frontend/lib/laletterbuilder/letter-builder/habitability/issues.tsx:53
#: frontend/lib/laletterbuilder/letter-builder/habitability/issues.tsx:55
msgid "Select the repairs you need in your home"
msgstr ""

#: frontend/lib/evictionfree/declaration-builder/preview.tsx:69
msgid "Send"
msgstr "Enviar"

#: frontend/lib/data-driven-onboarding/data-driven-onboarding.tsx:246
msgid "Send a letter of complaint"
msgstr "Enviar una carta de queja"

#: frontend/lib/norent/letter-builder/more-letters.tsx:36
msgid "Send another letter"
msgstr "Enviar otra carta"

#: frontend/lib/start-account-or-login/verify-password.tsx:46
msgid "Send code"
msgstr "Enviar código"

#: frontend/lib/evictionfree/homepage.tsx:77
msgid "Send your form by USPS Certified Mail for free to your landlord"
msgstr "Envía tu declaración por correo certificado \"USPS Certified Mail\" de forma gratuita al dueño de tu edificio"

#: frontend/lib/evictionfree/homepage.tsx:74
msgid "Send your form by email to your landlord and the courts"
msgstr "Envía tu declaración por correo electrónico al dueño de tu edificio y a los tribunales"

#: frontend/lib/norent/homepage.tsx:41
msgid "Send your letter by certified mail for free"
msgstr "Envía tu carta por correo certificado gratis"

#: frontend/lib/norent/homepage.tsx:40
msgid "Send your letter by email"
msgstr "Envía tu carta por correo electrónico"

#: frontend/lib/norent/faqs.tsx:65
msgid "Sending a letter to your landlord is a big step. Check out our frequently asked questions from people who have used our tool:"
msgstr "Enviar una carta al dueño de tu edificio es un paso grande. Consulta las preguntas frecuentes de las personas que han utilizado nuestra herramienta:"

#: frontend/lib/norent/faqs.tsx:35
msgid "Sending a letter to your landlord is a big step. Here are a few <0>frequently asked questions</0> from people who have used our tool:"
msgstr "Enviar una carta al dueño de tu edificio es un paso grande. Aquí tienes algunas <0>preguntas frecuentes</0> de las personas que han utilizado nuestra herramienta:"

#: frontend/lib/laletterbuilder/letter-builder/my-letters.tsx:106
msgid "Sent"
msgstr ""

#: frontend/lib/norent/letter-builder/letter-preview.tsx:84
msgid "Separate letters for each month starting July 2022 when you couldn't pay rent in full."
msgstr "Cartas separadas para cada mes a partir de julio de 2022, cuando no pudiste pagar la renta en su totalidad."

#: frontend/lib/evictionfree/declaration-builder/create-account.tsx:17
#: frontend/lib/norent/letter-builder/create-account.tsx:19
msgid "Set up an account"
msgstr "Configura tu cuenta"

#: frontend/lib/start-account-or-login/set-password.tsx:10
msgid "Set your new password"
msgstr "Establece tu nueva contraseña"

#: frontend/lib/start-account-or-login/set-password.tsx:12
msgid "Set your password"
msgstr "Establece tu contraseña"

#: frontend/lib/evictionfree/declaration-builder/preview.tsx:21
msgid "Shall we send your declaration?"
msgstr "¿Enviamos tu declaración?"

#: frontend/lib/norent/letter-builder/letter-preview.tsx:18
msgid "Shall we send your letter?"
msgstr "¿Quieres que enviemos tu carta?"

#: frontend/lib/evictionfree/declaration-builder/confirmation.tsx:84
#: frontend/lib/evictionfree/homepage.tsx:260
#: frontend/lib/norent/letter-builder/confirmation.tsx:214
msgid "Share this tool"
msgstr "Compartir esta herramienta"

#: common-data/issue-choices.ts:249
msgid "Shower: drain stoppage"
msgstr "Ducha: desagüe atascado"

#: common-data/issue-choices.ts:248
msgid "Shower: leaky shower head"
msgstr "Ducha: alcachofa de ducha rota"

#: common-data/issue-choices.ts:247
msgid "Shower: low water pressure"
msgstr "Ducha: baja presión de agua"

#: common-data/issue-choices.ts:243
msgid "Shower: mold on walls"
msgstr "Ducha: moho sobre las paredes"

#: common-data/issue-choices.ts:246
msgid "Shower: not working"
msgstr "Ducha: no funciona"

#: common-data/issue-choices.ts:244
msgid "Shower: wall tiles cracked"
msgstr "Ducha: baldosas agrietadas"

#: common-data/issue-choices.ts:245
msgid "Shower: wall tiles missing"
msgstr "Ducha: faltan baldosas"

#: frontend/lib/justfix-navbar.tsx:24
#: frontend/lib/laletterbuilder/site.tsx:38
#: frontend/lib/laletterbuilder/site.tsx:52
msgid "Sign in"
msgstr "Iniciar sesión"

#: frontend/lib/justfix-navbar.tsx:38
#: frontend/lib/laletterbuilder/site.tsx:34
#: frontend/lib/laletterbuilder/site.tsx:50
msgid "Sign out"
msgstr "Cerrar sesión"

#: frontend/lib/norent/letter-builder/confirmation.tsx:178
msgid "Sign the petition"
msgstr "Firmar la petición"

#: frontend/lib/common-steps/error-pages.tsx:24
msgid "Sign up or log in to your account to access our tool."
msgstr "Regístrate o inicia una sesión en tu cuenta para acceder a nuestra herramienta."

#. before signature in formal letter
#: frontend/lib/util/letter-content-util.tsx:53
msgid "Signed,"
msgstr "Firmado,"

#: common-data/issue-choices.ts:230
msgid "Sink: cracked sink"
msgstr "Lavabo: agrietado"

#: common-data/issue-choices.ts:236
msgid "Sink: drain stoppage"
msgstr "Lavabo: desagüe atascado"

#: common-data/issue-choices.ts:232
msgid "Sink: faucets not installed"
msgstr "Lavabo: sin grifo"

#: common-data/issue-choices.ts:233
msgid "Sink: faucets not working"
msgstr "Lavabo: grifo no funciona"

#: common-data/issue-choices.ts:231
msgid "Sink: leaky faucet"
msgstr "Lavabo: grifo con fugas"

#: common-data/issue-choices.ts:234
msgid "Sink: low water pressure"
msgstr "Lavabo: baja presión de agua"

#: common-data/issue-choices.ts:235
msgid "Sink: pipes leaking"
msgstr "Lavabo: tuberías con fugas"

#: common-data/issue-choices.ts:149
msgid "Smoke detector not working"
msgstr "Detector de humo no funciona"

#: common-data/issue-choices-laletterbuilder.ts:131
#: common-data/issue-choices-laletterbuilder.ts:132
#: common-data/issue-choices-laletterbuilder.ts:133
#: common-data/issue-choices-laletterbuilder.ts:134
#: common-data/issue-choices-laletterbuilder.ts:135
#: common-data/issue-choices-laletterbuilder.ts:136
#: common-data/issue-choices-laletterbuilder.ts:137
msgid "Smoke or carbon monoxide detector"
msgstr ""

#: frontend/lib/pages/not-found.tsx:15
msgid "Sorry, the page you are looking for doesn't seem to exist."
msgstr "Lo sentimos, la página que estás buscando no existe."

#: frontend/lib/data-driven-onboarding/data-driven-onboarding.tsx:354
msgid "Sorry, we don't recognize the address you entered."
msgstr "Lo sentimos, no reconocemos la dirección que has introducido."

#: common-data/us-state-choices.ts:106
msgid "South Carolina"
msgstr "Carolina del Sur"

#: common-data/us-state-choices.ts:107
msgid "South Dakota"
msgstr "Dakota del Sur"

#: frontend/lib/common-steps/welcome.tsx:45
msgid "Start"
msgstr "Iniciar"

#: frontend/lib/data-driven-onboarding/data-driven-onboarding.tsx:255
msgid "Start a legal case for repairs and/or harassment"
msgstr "Empieza un caso legal por arreglos y/o acoso"

#: frontend/lib/laletterbuilder/letter-builder/my-letters.tsx:160
msgid "Start a new letter"
msgstr ""

#: frontend/lib/laletterbuilder/letter-builder/choose-letter.tsx:127
#: frontend/lib/laletterbuilder/letter-builder/choose-letter.tsx:131
msgid "Start letter"
msgstr ""

#: frontend/lib/rh/routes.tsx:68
msgid "Start my request"
msgstr "Iniciar mi solicitud"

#: frontend/lib/forms/mailing-address-fields.tsx:7
msgid "State"
msgstr "Estado"

#: frontend/lib/evictionfree/data/faqs-content.tsx:71
msgid "Staten Island Housing Court:"
msgstr "Corte de vivienda de Staten Island:"

#: frontend/lib/norent/data/faqs-content.tsx:12
msgid "States with Limited Protections"
msgstr "Estados con Protecciones Limitadas"

#: frontend/lib/progress/progress-bar.tsx:129
msgid "Step {0} of {1}"
msgstr ""

#: common-data/issue-choices.ts:190
msgid "Stove not working"
msgstr "Estufa no funciona"

#: frontend/lib/laletterbuilder/about.tsx:11
#: frontend/lib/norent/about.tsx:31
msgid "Strategic Actions for a Just Economy"
msgstr "Strategic Actions for a Just Economy"

#: frontend/lib/norent/letter-builder/los-angeles-know-your-rights.tsx:60
msgid "Strategic Actions for a Just Economy (SAJE) can contact me to provide additional support."
msgstr "Acciones Estratégicas para una Economía Justa (SAJE) puede ponerse en contacto conmigo para proporcionarme apoyo adicional."

#: frontend/lib/laletterbuilder/components/landlord-info.tsx:39
msgid "Street address"
msgstr ""

#: frontend/lib/common-steps/landlord-mailing-address.tsx:38
msgid "Street address (include unit/suite/floor/apt #)"
msgstr "Dirección (incluye unidad/suite/piso/apt #)"

#: frontend/lib/norent/components/subscribe.tsx:64
#: frontend/lib/norent/components/subscribe.tsx:65
msgid "Submit email"
msgstr "Enviar email"

#: frontend/lib/rh/routes.tsx:245
msgid "Submit request"
msgstr "Enviar Solicitud"

#: frontend/lib/laletterbuilder/components/footer.tsx:13
msgid "Support"
msgstr ""

#: frontend/lib/justfix-navbar.tsx:21
msgid "Take action"
msgstr "Toma acción"

#: frontend/lib/norent/data/faqs-content.tsx:9
msgid "Tenant Rights"
msgstr "Derechos del Inquilino"

#: frontend/lib/laletterbuilder/homepage.tsx:133
msgid "Tenant rights resources"
msgstr ""

#: frontend/lib/norent/letter-content.tsx:38
msgid "Tenants adversely affected by the COVID-19 crisis are protected from eviction for nonpayment per emergency declaration(s) from:"
msgstr "Los inquilinos que se vean negativamente afectados por la crisis del COVID-19 están protegidos del desalojo por impago por la(s) declaración(es) de emergencia siguiente(s):"

#: frontend/lib/norent/letter-content.tsx:41
msgid "Tenants impacted by the COVID-19 crisis are protected from eviction for nonpayment per emergency declaration(s) from:"
msgstr "Los inquilinos afectados por la crisis del COVID-19 están protegidos del desalojo por impago por la(s) declaración(es) de emergencia siguiente(s):"

#: common-data/us-state-choices.ts:108
msgid "Tennessee"
msgstr "Tennessee"

#: frontend/lib/laletterbuilder/components/footer.tsx:60
#: frontend/lib/ui/privacy-info-modal.tsx:31
msgid "Terms of Use"
msgstr "Términos de Uso"

#: common-data/us-state-choices.ts:109
msgid "Texas"
msgstr "Tejas"

#: frontend/lib/laletterbuilder/letter-builder/choose-letter.tsx:40
msgid "The City of LA allows residential tenants to sue for violations of COVID-19 renter protections. Document violations and notify your landlord."
msgstr ""

#: frontend/lib/norent/components/footer.tsx:34
#: frontend/lib/norent/site.tsx:31
#: frontend/lib/norent/the-letter.tsx:10
#: frontend/lib/norent/the-letter.tsx:15
msgid "The Letter"
msgstr "La Carta"

#: frontend/lib/norent/letter-email-to-user.tsx:225
msgid "The above information is not a substitute for direct legal advice for your specific situation."
msgstr "Esta información no sustituye el asesoramiento legal directo sobre tu situación específica."

#: frontend/lib/data-driven-onboarding/data-driven-onboarding.tsx:213
msgid "The majority of your landlord's properties are concentrated in {0}."
msgstr "La mayoría de las propiedades del dueño de tu edificio se concentran en {0}."

#: frontend/lib/account-settings/about-you-settings.tsx:39
msgid "The name used in letters to your landlord and legal documents"
msgstr ""

#: frontend/lib/account-settings/about-you-settings.tsx:19
msgid "The name you'd like to be called."
msgstr ""

#: frontend/lib/evictionfree/homepage.tsx:181
msgid "The protections outlined by NY state law apply to you regardless of immigration status."
msgstr "Las protecciones que la ley del estado de Nueva York te proporcionan te aplican independientemente de tu estado migratorio."

#: frontend/lib/pages/redirect-to-english-page.tsx:11
msgid "The webpage that you want to access is only available in English."
msgstr "La página web a la que quieres acceder solo está disponible en inglés."

#: frontend/lib/data-driven-onboarding/data-driven-onboarding.tsx:118
msgid "There {0, plural, one {is one unit} other {are # units}} in your building."
msgstr "Hay {0, plural, one {una unidad} other {# unidades}} en tu edificio."

#: frontend/lib/norent/letter-builder/know-your-rights.tsx:111
msgid "These protections apply to tenants whose household income, in a particular month, is below 80% of Area Median Income (AMI)."
msgstr "Estas protecciones se aplican a los inquilinos con ingreso doméstico, en un mes en particular, inferior al 80% de ingreso medio del área."

#: frontend/lib/data-driven-onboarding/data-driven-onboarding.tsx:278
msgid "Think your apartment may be rent-stabilized? Request its official records."
msgstr "¿Crees que tu apartamento puede ser de renta estabilizada? Solicita el registro oficial."

#: frontend/lib/data-driven-onboarding/data-driven-onboarding.tsx:138
msgid "This building is owned by the <0>NYC Housing Authority (NYCHA)</0>."
msgstr "Este edificio es propiedad de la <0>NYC Housing Authority (NYCHA)</0>."

#: frontend/lib/common-steps/landlord-name-and-contact-types.tsx:28
msgid "This information seems wrong. Can I change it?"
msgstr "Esta información parece incorrecta. ¿Puedo cambiarla?"

#: frontend/lib/common-steps/landlord-email.tsx:20
msgid "This is optional."
msgstr "Esto es opcional."

#: frontend/lib/common-steps/landlord-name-and-contact-types.tsx:20
#: frontend/lib/ui/landlord.tsx:30
msgid "This is your landlord’s information as registered with the <0>NYC Department of Housing and Preservation (HPD)</0>. This may be different than where you send your rent checks."
msgstr "Esta es la información del dueño de tu edificio según los registros del <0>Departamento de Preservación de la Vivienda (HPD por sus siglas en inglés)</0>. Puede que sea distinta de donde envías tu cheque de renta."

#: frontend/lib/rh/routes.tsx:65
msgid "This service is free, secure, and confidential."
msgstr "Este servicio es gratuito, seguro y confidencial."

#: frontend/lib/norent/letter-builder/confirmation.tsx:200
msgid "This tool is provided by JustFix. We’re a non-profit that creates tools for tenants and the housing rights movement. We always want feedback to improve our tools."
msgstr ""

#: frontend/lib/start-account-or-login/verify-password.tsx:30
msgid "To begin the password reset process, we'll text you a verification code."
msgstr "Para restablecer tu contraseña, te enviaremos un código de verificación."

#: frontend/lib/evictionfree/declaration-email-to-user.tsx:64
msgid "To get involved in organizing and the fight to #StopEvictions and #CancelRent, follow us on Twitter at <0>@RTCNYC</0> and <1>@housing4allNY</1>."
msgstr "Para participar en la organización y en la lucha para #StopEvictions (parar los desalojos) y #CancelRent (cancelar la renta), síguenos en Twitter: <0>@RTCNYC</0> y @ <1>housing4allNY</1>."

#: frontend/lib/norent/letter-email-to-user.tsx:271
msgid "To learn more about what to do next, check out our FAQ page: {faqURL}"
msgstr "Para saber más sobre qué hacer a continuación, consulta nuestra página de preguntas frecuentes: {faqURL}"

#: frontend/lib/laletterbuilder/components/letter-preview.tsx:52
#: frontend/lib/norent/letter-builder/letter-preview.tsx:130
msgid "To:"
msgstr "A:"

#: frontend/lib/rh/routes.tsx:228
msgid "To: New York Division of Housing and Community Renewal (DHCR)"
msgstr "Para: La División de Vivienda y Renovación de la Comunidad (DHCR)"

#: common-data/issue-choices.ts:229
msgid "Toilet leaking"
msgstr "Inodoro con Fugas"

#: common-data/issue-choices.ts:228
msgid "Toilet not working"
msgstr "Inodoro No Funciona"

#: common-data/issue-choices-laletterbuilder.ts:138
#: common-data/issue-choices-laletterbuilder.ts:139
#: common-data/issue-choices-laletterbuilder.ts:140
msgid "Trash cans"
msgstr ""

#: frontend/lib/evictionfree/declaration-builder/confirmation.tsx:157
msgid "USPS Certified Mail"
msgstr "Correo Certificado de USPS"

#: frontend/lib/evictionfree/declaration-builder/confirmation.tsx:215
#: frontend/lib/norent/letter-builder/confirmation.tsx:89
msgid "USPS Tracking #:"
msgstr "Número de Seguimiento USPS:"

#: frontend/lib/laletterbuilder/letter-builder/my-letters.tsx:131
msgid "USPS tracking number:"
msgstr ""

#: frontend/lib/evictionfree/declaration-builder/routes.tsx:77
msgid "Unfortunately, this tool is currently only available to individuals who live in the state of New York."
msgstr "Desafortunadamente, esta herramienta sólo está disponible actualmente para personas que viven en el estado de Nueva York."

#: frontend/lib/norent/letter-builder/know-your-rights.tsx:41
msgid "Unfortunately, we do not currently recommend sending a notice of non-payment to your landlord. Sending a notice could put you at risk of harassment."
msgstr "Desafortunadamente, en este momento no recomendamos enviar una carta de impago al dueño de tu edificio. Enviar la carta podría ponerte en riesgo de hostigamiento."

#: frontend/lib/norent/letter-builder/know-your-rights.tsx:53
msgid "Unfortunately, we do not currently recommend sending this notice of non-payment to your landlord. <0/>"
msgstr "Desafortunadamente, actualmente no recomendamos enviar esta notificación de falta de pago al dueño o manager de tu edificio. <0/>"

#: frontend/lib/common-steps/ask-national-address.tsx:116
msgid "Unit/apt/lot/suite number"
msgstr "Número de apartamento/unidad/lote/suite"

#: frontend/lib/data-driven-onboarding/data-driven-onboarding.tsx:352
msgid "Unrecognized address"
msgstr "Dirección no reconocida"

#: common-data/issue-choices-laletterbuilder.ts:189
#: common-data/issue-choices-laletterbuilder.ts:190
#: common-data/issue-choices-laletterbuilder.ts:191
#: common-data/issue-choices-laletterbuilder.ts:192
msgid "Unsafe/broken stairs and/or railing"
msgstr ""

#: frontend/lib/laletterbuilder/letter-builder/choose-letter.tsx:28
msgid "Until then, here are some other forms you can fill, print and mail yourself."
msgstr ""

#: frontend/lib/laletterbuilder/letter-builder/choose-letter.tsx:21
msgid "Use our tool to create a letter and we can mail it for free."
msgstr ""

#: frontend/lib/account-settings/contact-settings.tsx:21
msgid "Used for logging in to your account"
msgstr ""

#: common-data/us-state-choices.ts:110
msgid "Utah"
msgstr "Utah"

#: common-data/issue-category-choices-laletterbuilder.ts:17
msgid "Utilities"
msgstr ""

#: common-data/issue-choices-laletterbuilder.ts:148
#: common-data/issue-choices-laletterbuilder.ts:149
#: common-data/issue-choices-laletterbuilder.ts:150
#: common-data/issue-choices-laletterbuilder.ts:151
msgid "Utilities shut off"
msgstr ""

#: common-data/issue-choices.ts:157
msgid "Vacate order issued"
msgstr "Orden de vacío emitida"

#: frontend/lib/evictionfree/declaration-builder/covid-impact.tsx:87
msgid "Vacating the premises and moving into new permanent housing would pose a significant health risk due to COVID-19."
msgstr "Desocupar la instalación y mudarme a una nueva vivienda permanente presentaría un grave riesgo a mi salud o a la salud de un integrante del hogar a enfermedad grave o muerte por COVID-19 debido a ser mayor de 65 años, una discapacidad o afecciones subyacentes, que puede incluir, entre otros, estar inmunodeprimido."

#: frontend/lib/start-account-or-login/verify-phone-number.tsx:22
msgid "Verification code"
msgstr "Código de verificación"

#: frontend/lib/start-account-or-login/verify-phone-number.tsx:11
msgid "Verify your phone number"
msgstr "Verifica tu número de teléfono"

#: common-data/us-state-choices.ts:111
msgid "Vermont"
msgstr "Vermont"

#: frontend/lib/laletterbuilder/components/letter-preview.tsx:24
msgid "View as PDF (recommended)"
msgstr ""

#: frontend/lib/norent/letter-builder/menu.tsx:35
msgid "View details about your last letter"
msgstr "Ver detalles sobre tu última carta"

#: frontend/lib/laletterbuilder/letter-builder/my-letters.tsx:154
msgid "View letter"
msgstr ""

#: frontend/lib/laletterbuilder/homepage.tsx:45
msgid "View letters"
msgstr ""

#: frontend/lib/evictionfree/declaration-builder/confirmation.tsx:144
msgid "View list of organizations"
msgstr "Ver lista de organizaciones"

#: frontend/lib/laletterbuilder/letter-builder/my-letters.tsx:169
msgid "View other letters"
msgstr ""

#: frontend/lib/norent/letter-builder/letter-preview.tsx:108
msgid "View this letter as a PDF"
msgstr "Ver la carta como PDF"

#: common-data/us-state-choices.ts:112
msgid "Virginia"
msgstr "Virginia"

#: frontend/lib/data-driven-onboarding/data-driven-onboarding.tsx:223
msgid "Visit Who Owns What"
msgstr "Visita Quién Es El Dueño"

#: frontend/lib/rh/routes.tsx:51
msgid "Want to know if your apartment's rent stabilized? Request your <0>Rent History</0> from the NY State DHCR*!"
msgstr "¿Quieres saber si tu apartamento es de renta estabilizada? ¡Solicita tu <0>Historial de alquiler</0> en el DHCR* del estado de NY!"

#: frontend/lib/rh/routes.tsx:321
msgid "Want to read more about your rights?"
msgstr "¿Quieres leer más sobre tus derechos?"

#: common-data/issue-choices.ts:264
msgid "Washing machine not working"
msgstr "Lavadora no funciona"

#: common-data/us-state-choices.ts:113
msgid "Washington"
msgstr "Washington"

#: common-data/issue-room-choices-laletterbuilder.ts:43
msgid "Water"
msgstr ""

#: common-data/issue-choices.ts:162
#: common-data/issue-choices.ts:175
#: common-data/issue-choices.ts:199
#: common-data/issue-choices.ts:214
msgid "Water damage"
msgstr "Daño Por Agua"

#: common-data/issue-choices-laletterbuilder.ts:152
#: common-data/issue-choices-laletterbuilder.ts:153
#: common-data/issue-choices-laletterbuilder.ts:154
#: common-data/issue-choices-laletterbuilder.ts:155
msgid "Water leak"
msgstr ""

#: frontend/lib/laletterbuilder/homepage.tsx:58
msgid "We created the [Product Name] with lawyers and non-profit tenant rights organizations to ensure that your letter gives you the most protections."
msgstr ""

#: frontend/lib/laletterbuilder/letter-builder/send-options.tsx:72
msgid "We found this email address for your landlord:"
msgstr ""

#: frontend/lib/norent/homepage.tsx:170
msgid "We make it easy to notify your landlord by email or by certified mail for free."
msgstr "Te facilitamos notificar al dueño de tu edificio por correo electrónico o por correo certificado gratis."

#: frontend/lib/laletterbuilder/letter-builder/send-options.tsx:125
msgid "We recommend that you to go back and select “Mail for me”. If you wish to send the letter yourself, continue to see instructions."
msgstr ""

#: frontend/lib/norent/letter-builder/letter-preview.tsx:112
msgid "We will be mailing this letter on your behalf by USPS certified mail and will be providing a tracking number."
msgstr "Enviaremos la carta en tu nombre por correo certificado de USPS y te proporcionaremos un número de seguimiento."

#: frontend/lib/laletterbuilder/letter-builder/send-options.tsx:133
msgid "We will email your letter to:"
msgstr ""

#: frontend/lib/norent/letter-builder/ask-national-address.tsx:11
#: frontend/lib/norent/letter-builder/ask-nyc-address.tsx:9
msgid "We'll include this information in the letter to your landlord."
msgstr "Incluiremos esta información en la carta al dueño de tu edificio."

#: frontend/lib/evictionfree/declaration-builder/routes.tsx:29
msgid "We'll include this information in your hardship declaration form."
msgstr "Incluiremos esta información en tu formulario de declaración de penuria."

#: frontend/lib/evictionfree/declaration-builder/index-number.tsx:41
msgid "We'll need to add your case's index number to your declaration."
msgstr "Tendremos que añadir el número de índice de tu caso a tu declaración."

#: frontend/lib/laletterbuilder/letter-builder/send-options.tsx:27
msgid "We'll send your letter for you via certified mail in 1-2 business days, at no cost to you."
msgstr ""

#: frontend/lib/norent/letter-builder/ask-email.tsx:10
msgid "We'll use this information to email you a copy of your letter."
msgstr "Utilizaremos esta información para enviarte una copia de tu carta."

#: frontend/lib/norent/letter-builder/ask-email.tsx:14
msgid "We'll use this information to send you updates."
msgstr "Utilizaremos esta información para enviarte noticias."

#: frontend/lib/evictionfree/declaration-builder/routes.tsx:69
msgid "We'll use this information to send your hardship declaration form via certified mail for free."
msgstr "Utilizaremos esta información para enviar su formulario de declaración de penuria por correo certificado de forma gratuita."

#: frontend/lib/evictionfree/declaration-builder/routes.tsx:59
#: frontend/lib/evictionfree/declaration-builder/routes.tsx:64
msgid "We'll use this information to send your hardship declaration form."
msgstr "Utilizaremos esta información para enviar tu declaración de penuria."

#: frontend/lib/norent/letter-builder/landlord-email.tsx:5
#: frontend/lib/norent/letter-builder/landlord-mailing-address.tsx:8
#: frontend/lib/norent/letter-builder/landlord-name-and-contact-types.tsx:7
msgid "We'll use this information to send your letter."
msgstr "Utilizaremos esta información para enviar tu carta."

#: frontend/lib/laletterbuilder/letter-builder/choose-letter.tsx:26
msgid "We're working on adding more letters."
msgstr ""

#: frontend/lib/start-account-or-login/verify-phone-number.tsx:14
msgid "We've just sent you a text message containing a verification code. Please enter it below."
msgstr "Acabamos de enviarte un mensaje de texto que contiene un código de verificación. Por favor, introdúcelo abajo."

#: common-data/issue-choices.ts:258
msgid "Weak electrical current"
msgstr "Baja Corriente Eléctrica"

#: frontend/lib/common-steps/welcome.tsx:24
#: frontend/lib/norent/letter-builder/menu.tsx:26
msgid "Welcome back!"
msgstr "¡Hola de nuevo!"

#: common-data/us-state-choices.ts:114
msgid "West Virginia"
msgstr "Virginia Occidental"

#: frontend/lib/laletterbuilder/homepage.tsx:108
msgid "We’ll explain additional actions you can take if your issue isn’t resolved"
msgstr ""

#: frontend/lib/laletterbuilder/homepage.tsx:96
msgid "We’ll send your letter to your landlord or property manager for free via certified mail. Or you can opt to print and mail it yourself."
msgstr ""

#: frontend/lib/norent/letter-builder/ask-city-state.tsx:8
msgid "We’ll use this information to pull the most up-to-date ordinances that protect your rights as a tenant in your letter."
msgstr "Utilizaremos esta información para obtener las ordenanzas actuales que protegen tus derechos como inquilino y así citarlas en tu carta."

#: frontend/lib/norent/letter-builder/ask-national-address.tsx:15
msgid "We’ll use this to reference the latest policies that protect your rights as a tenant."
msgstr "Utilizaremos esta información para citar las políticas actuales que protegen tus derechos como inquilino."

#: frontend/lib/norent/letter-builder/know-your-rights.tsx:136
msgid "We’ve partnered with <0/> to provide additional support once you’ve sent your letter."
msgstr "Nos hemos aliado con <0/> para proporcionar asistencia adicional una vez que hayas enviado tu carta."

#: frontend/lib/norent/letter-builder/know-your-rights.tsx:60
msgid "We’ve partnered with <0/> to provide additional support."
msgstr "Nos hemos aliado con <0/> para proporcionarte apoyo adicional."

#: frontend/lib/common-steps/landlord-name-and-contact-types.tsx:60
msgid "What contact information do you have for your landlord or building management? <0>We recommend choosing both if you have them.</0>"
msgstr "¿Qué información de contacto tienes del dueño o manager de tu edificio? <0>Sugerimos que elijas las dos opciones si las tienes.</0>"

#: frontend/lib/norent/data/faqs-content.tsx:263
msgid "What does an eviction moratorium mean?"
msgstr "¿Qué significa una moratoria del desalojo?"

#: frontend/lib/norent/data/faqs-content.tsx:225
msgid "What does this tool do?"
msgstr "¿Qué hace esta herramienta?"

#: frontend/lib/evictionfree/declaration-builder/covid-impact.tsx:11
msgid "What does “financial hardship” mean?"
msgstr "¿Qué significa “penuria financiera”?"

#: frontend/lib/evictionfree/declaration-builder/covid-impact.tsx:58
msgid "What does “significant health risk” mean?"
msgstr "¿Qué significa “riesgo sanitario significativo”?"

#: frontend/lib/norent/data/faqs-content.tsx:357
msgid "What happens after I send this letter?"
msgstr "¿Qué ocurre después de enviar esta carta?"

#: frontend/lib/norent/letter-builder/confirmation.tsx:97
#: frontend/lib/rh/routes.tsx:276
msgid "What happens next?"
msgstr "¿Y ahora qué?"

#: frontend/lib/norent/data/faqs-content.tsx:288
msgid "What happens when the eviction moratorium ends?"
msgstr "¿Qué sucede cuando termine la moratoria de desalojo?"

#: frontend/lib/norent/letter-email-to-user.tsx:130
#: frontend/lib/norent/letter-email-to-user.tsx:173
msgid "What if I have more questions?"
msgstr "¿Qué pasa si tengo más preguntas?"

#: frontend/lib/norent/data/faqs-content.tsx:345
msgid "What if I live in a manufactured or mobile home?"
msgstr "¿Qué sucede si vivo en una casa prefabricada o móvil?"

#: frontend/lib/laletterbuilder/letter-builder/habitability/issues.tsx:89
msgid "What if a repair I need is not listed?"
msgstr ""

#: frontend/lib/norent/letter-email-to-user.tsx:116
msgid "What if my landlord sends me a notice?"
msgstr "¿Qué pasa si el dueño o manager de mi edificio me envía un aviso?"

#: frontend/lib/laletterbuilder/letter-builder/choose-letter.tsx:110
msgid "What information will I need?"
msgstr ""

#: frontend/lib/evictionfree/data/faqs-content.tsx:242
msgid "What is the deadline for filling out the declaration?"
msgstr "¿Cuál es el plazo para completar el formulario de declaración?"

#: frontend/lib/norent/letter-email-to-user.tsx:25
msgid "What is the new law AB832?"
msgstr "¿Qué es la nueva ley AB832?"

#: frontend/lib/evictionfree/data/faqs-content.tsx:232
msgid "What is the time lag between me filling this out and when it gets sent?"
msgstr "¿Cuánto tiempo tarda en ser enviado el formulario luego de haberlo llenado?"

#: frontend/lib/forms/address-and-borough-form-field.tsx:19
msgid "What is your borough?"
msgstr "¿Cuál es tu municipalidad?"

#: frontend/lib/norent/data/faqs-content.tsx:397
msgid "What kind of documentation should I collect to prove I can’t pay rent?"
msgstr "¿Qué tipo de documentación debo recopilar para demostrar que no puedo pagar la renta?"

#: frontend/lib/laletterbuilder/letter-builder/my-letters.tsx:58
msgid "What's next?"
msgstr ""

#: frontend/lib/laletterbuilder/faq-content.tsx:8
msgid "When do I need to send a letter to my landlord?"
msgstr ""

#: frontend/lib/evictionfree/data/faqs-content.tsx:204
msgid "When you use our tool, you will be able to preview your filled out form before sending it. You can also view a blank copy of the Hardship Declaration form."
msgstr "Cuando utilices nuestra herramienta, podrás obtener una vista previa de tu formulario completo antes de enviarlo. También puedes ver una copia en blanco del formulario de Declaración de Dificultades."

#: frontend/lib/laletterbuilder/letter-builder/habitability/issues.tsx:99
msgid "Where can I add more details about the issues in my home?"
msgstr ""

#: frontend/lib/evictionfree/declaration-builder/index-number.tsx:47
msgid "Where do I find my case's index number?"
msgstr "¿Dónde encuentro el número de índice de mi caso?"

#: frontend/lib/laletterbuilder/components/landlord-info.tsx:43
msgid "Where do I find this information about my landlord or property manager?"
msgstr ""

#: frontend/lib/common-steps/landlord-name-and-contact-types.tsx:40
msgid "Where do I find this information?"
msgstr "¿Dónde encuentro esta información?"

#: frontend/lib/common-steps/ask-city-state.tsx:25
msgid "Where do you live?"
msgstr "¿Dónde vives?"

#: frontend/lib/account-settings/contact-settings.tsx:40
msgid "Where we will send you your documents."
msgstr ""

#: frontend/lib/start-account-or-login/ask-phone-number.tsx:28
msgid "Whether it's your first time here, or you're a returning user, let's start with your number."
msgstr "Empecemos con tu número de teléfono, ya sea tu primera vez aquí, o estés de vuelta."

#: frontend/lib/evictionfree/declaration-builder/covid-impact.tsx:70
msgid "Which hardship situation applies to you?"
msgstr "¿Qué situación de penuria te aplica?"

#: frontend/lib/norent/letter-builder/confirmation.tsx:103
msgid "While you wait for your landlord to respond, gather as much documentation as you can. This can include a letter from your employer, receipts, doctor’s notes etc."
msgstr "Mientras esperas a que el dueño de tu edificio conteste, recopila toda la documentación que puedas. Esto puede incluir una carta de tu jefe, recibos, notas de tu médico, etc."

#: frontend/lib/evictionfree/data/faqs-content.tsx:186
msgid "Who is not protected by NY's COVID-19 Tenant Protection Laws?"
msgstr "¿Quién no está protegido por las leyes de protección de inquilinos COVID-19 de Nueva York?"

#: frontend/lib/laletterbuilder/components/landlord-info.tsx:24
msgid "Who is your landlord or property manager?"
msgstr ""

#: frontend/lib/evictionfree/about.tsx:76
#: frontend/lib/laletterbuilder/about.tsx:67
#: frontend/lib/norent/about.tsx:94
msgid "Who we are"
msgstr "Quiénes somos"

#: frontend/lib/norent/letter-builder/rent-periods.tsx:59
msgid "Why aren't all months listed?"
msgstr "¿Por qué no puedo ver todos los meses?"

#: frontend/lib/common-steps/ask-name.tsx:34
msgid "Why do I need to create an account?"
msgstr ""

#: frontend/lib/start-account-or-login/ask-phone-number.tsx:38
msgid "Why do you need this information?"
msgstr "¿Por qué necesitáis esta información?"

#: frontend/lib/norent/the-letter.tsx:41
msgid "Why send a letter"
msgstr "Por qué enviar una carta"

#: frontend/lib/norent/data/faqs-content.tsx:250
msgid "Why should I notify my landlord if I can’t pay my rent?"
msgstr "¿Por qué debo avisar al dueño de mi edificio de que no puedo pagar la renta?"

#: frontend/lib/laletterbuilder/about.tsx:50
#: frontend/lib/norent/about.tsx:75
msgid "Why we made this"
msgstr "Por qué hemos creado esta herramienta"

#: frontend/lib/norent/data/faqs-content.tsx:376
msgid "Will I still owe my rent after I send this letter?"
msgstr "¿Seguiré adeudando mi renta después de enviar esta carta?"

#: common-data/issue-choices.ts:166
#: common-data/issue-choices.ts:181
#: common-data/issue-choices.ts:205
#: common-data/issue-choices.ts:220
msgid "Window frame defective"
msgstr "Marco de ventana defectuoso"

#: common-data/issue-choices.ts:165
#: common-data/issue-choices.ts:180
#: common-data/issue-choices.ts:204
#: common-data/issue-choices.ts:219
msgid "Window glass broken"
msgstr "Cristal de ventana roto"

#: common-data/issue-choices.ts:263
msgid "Window guards missing"
msgstr "Faltan Protectores de Ventana"

#: common-data/us-state-choices.ts:115
msgid "Wisconsin"
msgstr "Wisconsin"

#: frontend/lib/evictionfree/homepage.tsx:60
msgid "With this free tool, you can"
msgstr "Con esta herramienta gratuita, puedes"

#: frontend/lib/laletterbuilder/letter-builder/choose-letter.tsx:123
msgid "Write your landlord a letter to formally document your request for repairs."
msgstr ""

#: common-data/us-state-choices.ts:116
msgid "Wyoming"
msgstr "Wyoming"

#: frontend/lib/forms/yes-no-radios-form-field.tsx:28
#: frontend/lib/forms/yes-no-radios-form-field.tsx:46
#: frontend/lib/norent/letter-builder/letter-preview.tsx:30
#: frontend/lib/ui/confirmation-modal.tsx:20
msgid "Yes"
msgstr "Si"

#: frontend/lib/norent/letter-builder/create-account.tsx:37
msgid "Yes, JustFix can text me to follow up about my housing issues."
msgstr ""

#: frontend/lib/evictionfree/declaration-builder/create-account.tsx:30
msgid "Yes, Right to Counsel NYC Coalition, Housing Justice for All, and JustFix can text me to follow up about my housing issues."
msgstr ""

#: frontend/lib/pages/logout-alt-page.tsx:26
msgid "Yes, Sign Out"
msgstr "Sí, cerrar sesión"

#: frontend/lib/evictionfree/data/faqs-content.tsx:148
msgid "Yes, the protections outlined by New York State law apply to you regardless of immigration status."
msgstr "Sí, las protecciones descritas por la ley del estado de Nueva York te protegen independientemente de tu estado migratorio."

#: frontend/lib/evictionfree/data/faqs-content.tsx:98
msgid "Yes, this is a free website created by 501(c)3 non-profit organizations."
msgstr "Sí, este es un sitio web gratuito creado por organizaciones sin fines de lucro reconocidas con la categoría de exención tributaria 501(c)3."

#: frontend/lib/start-account-or-login/verify-password.tsx:56
msgid "You already have an account"
msgstr "Ya tienes una cuenta"

#: frontend/lib/norent/homepage.tsx:59
msgid "You can"
msgstr "Puedes"

#: frontend/lib/laletterbuilder/letter-builder/habitability/letter-email-to-user.tsx:17
#: frontend/lib/norent/letter-email-to-user.tsx:263
msgid "You can also track the delivery of your letter using USPS Tracking:"
msgstr "También puede seguir la entrega de su carta usando USPS Tracking:"

#: frontend/lib/laletterbuilder/letter-builder/habitability/letter-email-to-user.tsx:26
#: frontend/lib/norent/letter-email-to-user.tsx:134
msgid "You can contact Strategic Actions for a Just Economy (SAJE) - a 501c3 non-profit organization in South Los Angeles."
msgstr "Puedes contactar Acciones Estratégicas para una Economía Justa (SAJE) - una organización sin fines de lucro 501c3 en el sur de Los Angeles."

#: frontend/lib/norent/letter-builder/more-letters.tsx:29
msgid "You can send an additional letter for other months when you couldn't pay rent."
msgstr "Puedes enviar otra carta para indicar los demás meses en que no hayas podido pagar la renta."

#: frontend/lib/evictionfree/homepage.tsx:92
msgid "You can use this website to send a hardship declaration form to your landlord and local courts—putting your eviction case on hold until {0}"
msgstr "Puedes utilizar este sitio web para enviar un formulario de declaración de penurias al dueño de tu edificio y a los tribunales locales — deteniendo tu caso de desalojo hasta el {0}"

#: frontend/lib/evictionfree/components/helmet.tsx:12
msgid "You can use this website to send a hardship declaration form to your landlord and local courts—putting your eviction case on hold until {0}."
msgstr "Puedes utilizar este sitio web para enviar un formulario de declaración de penurias al dueño de tu edificio y a los tribunales locales — deteniendo tu caso de desalojo hasta el {0}."

#: frontend/lib/norent/letter-builder/error-pages.tsx:10
msgid "You can't send any more letters"
msgstr "No puedes enviar más cartas"

#: frontend/lib/evictionfree/declaration-builder/routes.tsx:75
msgid "You don't live in New York"
msgstr "No vives en Nueva York"

#: frontend/lib/laletterbuilder/letter-builder/my-letters.tsx:128
msgid "You downloaded this letter on {dateString} to print and send yourself."
msgstr ""

#: frontend/lib/ui/landlord.tsx:81
msgid "You have chosen to overwrite the landlord recommended by JustFix. Please provide your own details below, or <0>use the recommended landlord \"{0}\"</0>."
msgstr ""

#: frontend/lib/evictionfree/declaration-builder/preview.tsx:48
msgid "You haven't completed previous steps. Please <0>go back</0>."
msgstr "No has completado los pasos anteriores. Por favor <0>vuelve atrás</0>."

#: frontend/lib/norent/letter-builder/menu.tsx:28
msgid "You most recently sent a letter on {0}."
msgstr "Enviaste una carta en {0}."

#: frontend/lib/laletterbuilder/letter-builder/send-options.tsx:31
msgid "You'll need to download the letter to print and mail yourself."
msgstr ""

#: frontend/lib/norent/letter-builder/know-your-rights.tsx:162
msgid "You're in <0>{stateName}</0>"
msgstr "Estás en <0>{stateName}</0>"

#: frontend/lib/norent/letter-builder/more-letters.tsx:9
msgid "You've already sent letters for all of the months since COVID-19 started."
msgstr "Ya has enviado cartas que corresponden a todos los meses desde que comenzó el COVID-19."

#: frontend/lib/evictionfree/declaration-builder/error-pages.tsx:9
msgid "You've already sent your hardship declaration"
msgstr "Ya has enviado tu declaración de penuria"

#: frontend/lib/evictionfree/declaration-builder/confirmation.tsx:183
msgid "You've sent your hardship declaration"
msgstr "Has enviado tu declaración de penuria"

#: frontend/lib/norent/letter-builder/confirmation.tsx:47
#: frontend/lib/norent/letter-builder/confirmation.tsx:54
msgid "You've sent your letter"
msgstr "Has enviado tu carta"

#: frontend/lib/evictionfree/declaration-email-to-user.tsx:23
msgid "Your Hardship Declaration form has been emailed to:"
msgstr "Tu formulario de Declaración de Dificultades ha sido enviado por correo electrónico a:"

#: frontend/lib/norent/letter-builder/letter-preview.tsx:59
msgid "Your Letter Is Ready To Send!"
msgstr "¡Tu carta está lista para enviar!"

#: frontend/lib/norent/letter-email-to-user.tsx:295
msgid "Your NoRent letter and important next steps"
msgstr "Tu carta de NoRent y pasos siguientes importantes"

#: frontend/lib/norent/letter-content.tsx:289
msgid "Your NoRent.org letter"
msgstr "Tu carta de NoRent.org"

#: frontend/lib/laletterbuilder/letter-builder/habitability/letter-email-to-user.tsx:69
msgid "Your Notice to Repair letter and important next steps"
msgstr ""

#: frontend/lib/rh/routes.tsx:273
msgid "Your Rent History has been requested from the New York State DHCR!"
msgstr "¡Tu Historial de Alquiler ha sido solicitado al DHCR del estado de Nueva York!"

#: frontend/lib/norent/letter-builder/post-signup-no-protections.tsx:7
msgid "Your account is set up"
msgstr "¡Tu cuenta está lista!"

#: frontend/lib/data-driven-onboarding/data-driven-onboarding.tsx:271
msgid "Your apartment may be rent stabilized."
msgstr "Tu apartamento es de renta estabilizada."

#: frontend/lib/rh/routes.tsx:172
msgid "Your building had {0, plural, one {1 rent stabilized unit} other {# rent stabilized units}} in {1}, according to property tax documents."
msgstr "Tu edificio tenía {0, plural, one {una unidad de renta estabilizada} other {# unidades de renta estabilizada}} en {1}."

#: frontend/lib/data-driven-onboarding/data-driven-onboarding.tsx:272
msgid "Your building had {0, plural, one {one rent stabilized unit} other {# rent stabilized units}} in {1}."
msgstr "Tu edificio tenía {0, plural, one {una unidad de alquiler estabilizado} other {# unidades de renta estabilizada}} en el {1}."

#: frontend/lib/data-driven-onboarding/data-driven-onboarding.tsx:125
msgid "Your building was built in {0} or earlier."
msgstr "Tu edificio fue construido en {0} o antes."

#: frontend/lib/evictionfree/declaration-builder/index-number.tsx:66
msgid "Your case's court name"
msgstr "Nombre de la corte de tu caso"

#: frontend/lib/evictionfree/declaration-builder/index-number.tsx:46
msgid "Your case's index number"
msgstr "Número de índice de tu caso"

#: frontend/lib/evictionfree/declaration-email-to-user.tsx:76
msgid "Your declaration form and important next steps"
msgstr "Tu formulario de declaración y los pasos importantes a seguir"

#: frontend/lib/evictionfree/declaration-builder/preview.tsx:39
msgid "Your declaration is ready to send!"
msgstr "¡Tu declaración está lista para enviar!"

#: frontend/lib/common-steps/ask-email.tsx:18
msgid "Your email address"
msgstr "Tu dirección de correo electrónico"

#: frontend/lib/laletterbuilder/letter-builder/habitability/habitability-letter-content.tsx:80
msgid "Your habitability letter"
msgstr ""

#: frontend/lib/evictionfree/declaration-builder/confirmation.tsx:185
msgid "Your hardship declaration form has been sent to your landlord via {0}."
msgstr "Tu formulario de declaración de penuria ha sido enviado a tu propietario a través de {0}."

#: frontend/lib/evictionfree/declaration-builder/index-number.tsx:48
msgid "Your index number can be found at the top of Postcard or Notice of Petition that you received from housing court. <0>They look like this:</0>"
msgstr "Tu número de índice se encuentra en la parte superior de la Postal o Aviso de Petición (\"Postcard or Notice of Petition\" en inglés) que recibiste de la corte de vivienda. <0>Son así:</0>"

#: frontend/lib/evictionfree/declaration-email-to-user.tsx:15
msgid "Your landlord"
msgstr "el dueño de tu edificio"

#: frontend/lib/data-driven-onboarding/data-driven-onboarding.tsx:146
msgid "Your landlord is associated with {0, plural, one {one building} other {# buildings}} and {1, plural, one {one unit.} other {# units.}}"
msgstr ""

#: frontend/lib/data-driven-onboarding/data-driven-onboarding.tsx:205
msgid "Your landlord is associated with {buildings, plural, one {one building} other {# buildings}}."
msgstr "El proprietario de tu edificio está asociado con {buildings, plural, one {un edificio} other {# edificios}}."

#: frontend/lib/data-driven-onboarding/data-driven-onboarding.tsx:161
msgid "Your landlord may be breaking the law!"
msgstr "¡Puede que el proprietario de tu edificio esté violando la ley!"

#: frontend/lib/data-driven-onboarding/data-driven-onboarding.tsx:218
msgid "Your landlord might own other buildings, too."
msgstr "Puede que el propietario de tu edificio también posea otros edificios."

#: frontend/lib/common-steps/landlord-mailing-address.tsx:27
msgid "Your landlord or management company's address"
msgstr "La dirección del dueño o manager de tu edificio"

#: frontend/lib/common-steps/landlord-email.tsx:16
msgid "Your landlord or management company's email"
msgstr "La dirección de correo electrónico del dueño o manager de tu edificio"

#: frontend/lib/common-steps/landlord-name-and-contact-types.tsx:94
msgid "Your landlord or management company's information"
msgstr "Los datos del dueño o manager de tu edificio"

#: frontend/lib/norent/letter-builder/confirmation.tsx:60
msgid "Your letter has been mailed to your landlord via USPS Certified Mail. A copy of your letter has also been sent to your email."
msgstr "Tu carta ha sido enviada al dueño de tu edificio por correo certificado por USPS. También hemos enviado una copia de tu carta a tu dirección de correo electrónico."

#: frontend/lib/norent/letter-builder/confirmation.tsx:66
msgid "Your letter has been sent to your landlord via email. A copy of your letter has also been sent to your email."
msgstr "Tu carta ha sido enviada al dueño o manager de tu edificio por correo certificado de USPS. También hemos enviado una copia de tu carta a tu dirección de correo electrónico."

#: frontend/lib/evictionfree/declaration-builder/confirmation.tsx:211
#: frontend/lib/norent/letter-builder/confirmation.tsx:83
msgid "Your letter was sent on {0}."
msgstr "Tu carta fue enviada el {0}."

#: frontend/lib/evictionfree/declaration-email-to-user.tsx:12
msgid "Your local housing court"
msgstr "la corte de vivienda local"

#: frontend/lib/start-account-or-login/ask-phone-number.tsx:25
msgid "Your phone number"
msgstr "Tu número de teléfono"

#: frontend/lib/ui/privacy-info-modal.tsx:33
msgid "Your privacy is very important to us"
msgstr ""

#: frontend/lib/start-account-or-login/ask-phone-number.tsx:54
<<<<<<< HEAD
msgid "Your privacy is very important to us! Everything on JustFix is secure."
=======
msgid "Your privacy is very important to us. Everything on JustFix.nyc is secure."
>>>>>>> bef3e9bd
msgstr ""

#: frontend/lib/common-steps/ask-national-address.tsx:111
#: frontend/lib/common-steps/ask-nyc-address.tsx:39
msgid "Your residence"
msgstr "Tu hogar"

#: frontend/lib/laletterbuilder/letter-builder/my-letters.tsx:113
msgid "Your tracking number will appear here once the letter has been sent."
msgstr ""

#: frontend/lib/norent/homepage.tsx:93
msgid "You’re not alone. Millions of Americans won’t be able to pay rent because of COVID‑19. Use our FREE tool to take action by writing a letter to your landlord."
msgstr "No estás solo. Millones de estadounidenses no podrán pagar la renta por culpa del COVID 19. Utiliza nuestra herramienta GRATIS para tomar acción mandando una carta al dueño de tu edificio."

#: frontend/lib/common-steps/ask-national-address.tsx:118
#: frontend/lib/common-steps/landlord-mailing-address.tsx:41
#: frontend/lib/laletterbuilder/components/landlord-info.tsx:42
msgid "Zip code"
msgstr "Código postal"

#: frontend/lib/norent/letter-builder/know-your-rights.tsx:82
msgid "and"
msgstr "y"

#: frontend/lib/evictionfree/declaration-builder/confirmation.tsx:156
msgid "email"
msgstr "correo electrónico"

#: frontend/lib/evictionfree/declaration-builder/confirmation.tsx:158
msgid "email and USPS Certified Mail"
msgstr "email y correo certificado por USPS"

#: frontend/lib/evictionfree/components/helmet.tsx:13
msgid "eviction free nyc, eviction free ny, hardship, declaration, declare hardship, eviction, evicted"
msgstr "eviction free nyc, eviction free ny, penuria, declaración, desalojo, desalojado"

#: frontend/lib/evictionfree/data/faqs-content.tsx:157
msgid "evictionFree.canLandlordChallengeDeclarationFaq"
msgstr ""
"<0>SI. ESTO ES NUEVO. Ahora, el casero tiene derecho a impugnar la validez de la declaración de dificultades de un inquilino. Para hacer esto, el casero puede presentar una moción ante la corte, declarando que no cree que el inquilino tenga las dificultades que reclamó en su Declaración de Dificultades. Si ocurre esto, la Corte concederá una audiencia para determinar la validez de la declaración de dificultades del inquilino y el inquilino deberá mostrar prueba de las dificultades que reclamó en su Declaración. En NYC, <1>inquilinos tienen el derecho a un abogado a través de Right to Counsel para estas audiencias</1>.</0><2>\n"
"Si la corte decide que el inquilino demostró su reclamo por dificultades, entonces su caso/desalojo permanecerá en pausa hasta al menos el {0}. La corte instruirá a las partes que soliciten ERAP si parece que el inquilino es elegible y aún no ha presentado esa solicitud.</2><3>Si la corte decide que el inquilino NO está experimentando dificultades, entonces su caso y desalojo pueden proceder.</3>"

#: frontend/lib/evictionfree/about.tsx:45
msgid "evictionfree.aboutPageText2"
msgstr "Una nueva ley estatal, aprobada a finales de 2020 y extendida en 2021, permite a la mayoría de los inquilinos detener su caso de desalojo hasta el {0}, si cumplimentan un formulario de “Declaración de Penuria”. Sin embargo, esta ley carga la responsabilidad de averiguar cómo hacerlo a los inquilinos y no facilita el acceso al ejercicio de sus derechos."

#: frontend/lib/evictionfree/about.tsx:56
msgid "evictionfree.aboutPageText3"
msgstr "Nuestro sitio web ayuda a los inquilinos a presentar este formulario de declaración de dificultades con total tranquilidad: enviándolo por correo certificado de USPS y por correo electrónico gratuito a todas las entidades necesarias (el dueño de tu edificio y los tribunales) para garantizar la protección. Y dado que la ley no va lo suficientemente lejos para proteger a la gente más allá del {0}, nuestra herramienta conecta a los inquilinos con el movimiento de inquilinos más grande para que podamos #CancelRent."

#: frontend/lib/evictionfree/declaration-builder/agree-to-legal-terms.tsx:13
msgid "evictionfree.agreeToStateTermsIntro"
msgstr "Estas últimas preguntas son para asegurarse de que entiendes los límites de la protección concedida por este formulario de declaración de penuria, y de que contestaste a las preguntas anteriores con veracidad:"

#: frontend/lib/evictionfree/declaration-builder/routes.tsx:44
msgid "evictionfree.askForEmail"
msgstr "Utilizaremos esta información para enviarte una copia de tu declaración. Si es posible, también te reenviaremos el correo electrónico de parte de la corte cuando hayan recibido tu formulario de declaración."

#: frontend/lib/evictionfree/declaration-builder/confirmation.tsx:193
msgid "evictionfree.confirmationNoEmailToCourtYet"
msgstr "Una copia de tu declaración también se mandará a tu corte local por correo electrónico—estamos determinando cual es la corte indicada para recibir su declaración. Te avisaremos cuando se haya mandado por mensaje de texto y en esta página."

#: frontend/lib/evictionfree/declaration-email-to-user.tsx:46
msgid "evictionfree.contactHcaBlurb"
msgstr "Si has recibido una ‘Notificación de desalojo por incumplimiento de pago de alquiler’ (\"Notice to Pay Rent or Quit\" en inglés) o cualquier otro tipo de aviso de desalojo, comunícate con Housing Court Answers (NYC) al 212-962-4795, de lunes a viernes, de 9:00 AM a 5:00 PM, o llama a la línea directa estatal al 833-503-0447, que funciona 24 horas al día, los siete días de la semana."

#: frontend/lib/evictionfree/data/faqs-content.tsx:244
msgid "evictionfree.deadlineFaq1"
msgstr "Puedes enviar tu formulario de declaración en cualquier momento, hasta el {0}. Luego de enviar tu formulario de declaración a través de esta herramienta, se lo enviaremos inmediatamente por correo postal y/o correo electrónico al dueño de tu edificio y a las cortes. Si estás enviando tu formulario SOLAMENTE por correo postal, envíalo lo antes posible y conserva cualquier prueba de envío y/o acuse de recibo para tus archivos."

#: frontend/lib/evictionfree/declaration-builder/confirmation.tsx:79
msgid "evictionfree.emailBodyTemplateForSharingFromConfirmation2"
msgstr "El 28 de diciembre de 2020, el estado de Nueva York aprobó la legislación que protege a los inquilinos del desalojo debido a la pérdida de ingresos o a los riesgos de salud del COVID-19. Para protegerte, debes rellenar una declaración de penuria y enviarla al dueño de tu edificio y/o a los tribunales. Acabo de utilizar este sitio web para enviar un formulario de declaración de penurias al dueño de mi edificio y a los tribunales locales—deteniendo cualquier caso de desalojo hasta el {date}. Míralo aquí: {url}"

#: frontend/lib/evictionfree/homepage.tsx:38
msgid "evictionfree.emailBodyTemplateForSharingFromHomepage1"
msgstr "El 28 de diciembre de 2020, el estado de Nueva York aprobó la legislación que protege a los inquilinos del desalojo debido a la pérdida de ingresos o a los riesgos de salud del COVID-19. Para protegerte, debes rellenar una declaración de penuria y enviarla al dueño de tu edificio y/o a los tribunales. Puedes utilizar este sitio web para enviar un formulario de declaración de penurias al dueño de tu edificio y a los tribunales locales — deteniendo tu caso de desalojo hasta el {0}. Míralo aquí: {1}"

#: frontend/lib/evictionfree/declaration-builder/confirmation.tsx:93
msgid "evictionfree.erapBlurbOnConfirmation"
msgstr "No estás solo. Hay más de un millón de neoyorquinos que no pueden pagar su renta. Ahora NYS tiene un programa de ayuda con la renta, el Programa de Emergencia de Asistencia de Renta (ERAP). Si usted solicitó ERAP, <0>su casero no puede iniciar un nuevo caso de desalojo</0> contra usted, y cualquier caso de desalojo actual se detendrá."

#: frontend/lib/evictionfree/data/faqs-content.tsx:119
msgid "evictionfree.faqListOfHowToConnectWithLawyer"
msgstr "<0><1>Llama al <2>718 557-1379</2> o al <3>212 962-4795</3> de Lunes - Viernes, 9 - 5pm</1><4>Llama al <5>311</5> y solicite la línea de ayuda para inquilinos</4><6>Envía un correo electrónico a OCJ (Office of Civil Justice en inglés) a <7>civiljustice@hra.nyc.gov</7>. Proporciona un nombre, número de teléfono y número de índice del caso del Tribunal de Vivienda para tu caso de desalojo (si lo conoces) en tu correo electrónico.</6></0>"

#: frontend/lib/evictionfree/faqs.tsx:54
msgid "evictionfree.faqsPageIntro"
msgstr "Comprender estas leyes es difícil. A continuación, echa un vistazo a nuestras preguntas frecuentes de personas que han usado nuestra herramienta. Si tienes preguntas sobre el estado de la corte de vivienda y el estatus actual de los casos de desalojo, consulte"

#: frontend/lib/evictionfree/declaration-builder/covid-impact.tsx:13
msgid "evictionfree.financialHardshipExplainer1"
msgstr "Esto significa que no puedes pagar tu alquiler u otras obligaciones financieras bajo el contrato de arrendamiento al completo u obtener una vivienda permanente, alterna, y adecuada debido a uno o más de las siguientes razones:"

#: frontend/lib/evictionfree/declaration-builder/covid-impact.tsx:20
msgid "evictionfree.financialHardshipExplainer2"
msgstr "<0>Perdida significativa de ingresos del hogar durante la pandemia COVID-19.</0><1>Aumento en gastos corrientes necesarios relacionados con la realización de trabajo esencial o relacionados con el impacto sobre la salud durante la pandemia COVID-19.</1><2>Las responsabilidades de cuidado diurno para menores o el cuidado de familiares ancianos, discapacitados o enfermos durante la pandemia COVID-19 han impactado negativamente sobre mi capacidad o la capacidad de otros integrantes del hogar de obtener empleo significativo, ganar ingresos, o han aumentado los gastos.</2><3>Es difícil mudarme debido a los gastos de mudanza y la dificultad en conseguir una vivienda alterna u otra residencia durante la pandemia COVID-19.</3><4>Otras circunstancias relacionadas con la pandemia COVID-19 han impactado negativamente mi capacidad de obtener empleo significativo o ganar ingresos o los ingresos del hogar han reducido significativamente o han aumentado significativamente mis gastos.</4><5>En la medida en que he perdido ingresos en el hogar o han aumentado los gastos, el ingreso recibido, sea por asistencia pública, incluso el seguro de desempleo, asistencia por desempleo por causa de la pandemia, el seguro por discapacidad o la licencia familiar pagada, que haya recibido desde el comienzo de la pandemia COVID-19 no compensa en su totalidad la pérdida de ingresos del hogar o el aumento de los gastos.</5>"

#: frontend/lib/evictionfree/declaration-builder/confirmation.tsx:137
msgid "evictionfree.getInvolvedWithCBO2"
msgstr "¡Involúcrate con la organización local de tu comunidad! ¡Únete a millones en la lucha por un futuro libre de desalojos!"

#: frontend/lib/evictionfree/about.tsx:102
msgid "evictionfree.hj4aBlurb"
msgstr "<0>Housing Justice for All</0> es una coalición de más de 100 organizaciones, desde Brooklyn a Buffalo, que representan a los inquilinos y aquellos que no tienen hogar en el estado de Nueva York. Estamos unidos en nuestra convicción de que la vivienda es un derecho humano; que ninguna persona debe vivir con miedo a un desalojo; y que podemos poner fin a la crisis de las personas sin hogar en nuestro Estado."

#: frontend/lib/evictionfree/homepage.tsx:136
msgid "evictionfree.introToLaw2"
msgstr "La legislación del estado de Nueva York protege temporalmente a los inquilinos del desalojo debido a la pérdida de ingresos o a los riesgos de salud del COVID-19. Para protegerte, debes rellenar una declaración de penuria y enviarla al dueño de tu edificio y/o a los tribunales. Porque los dueños atacaron, estas leyes han sido debilitadas. <0>Lee sobre todos sus derechos</0> y únete al movimiento para contra-atacar."

#: frontend/lib/evictionfree/declaration-builder/welcome.tsx:12
msgid "evictionfree.introductionToDeclarationFormSteps"
msgstr "Para beneficiarte de las protecciones de desalojo que han puesto en marcha los representantes gubernamentales locales, puedes notificar al dueño de tu edificio rellenando un formulario de declaración de penuria. <0>En el caso de que el dueño de tu edificio intente desalojarte, los tribunales lo verán como un paso proactivo que ayuda a establecer tu defensa.</0>"

#: frontend/lib/evictionfree/about.tsx:118
msgid "evictionfree.justfixBlurb1"
msgstr "<0>JustFix.nyc</0> codiseña y construye herramientas para inquilinos, organizadores del vivienda y abogados que luchan contra el desplazamiento en la ciudad de Nueva York. Nuestra misión es galvanizar un movimiento de inquilinos del siglo XXI que trabaje en favor de la vivienda para todos, y creemos que el poder de los datos y la tecnología debe ser accesible para quienes luchan en esta lucha."

#: frontend/lib/evictionfree/declaration-builder/confirmation.tsx:43
msgid "evictionfree.landlordRetaliationWarning"
msgstr "Puede que el dueño de tu edificio tome represalias una vez que haya recibido tu declaración. Esto es ilegal. Ponte en contacto con la Línea de Ayuda del Inquilino de la Ciudad (que puede proporcionar consejo gratuito y asesoramiento legal a los inquilinos) llamando al <0>311</0>"

#: frontend/lib/evictionfree/declaration-builder/agree-to-legal-terms.tsx:28
msgid "evictionfree.legalAgreementCheckboxOnFees"
msgstr "Además, entiendo que los honorarios, multas o intereses legales por impago total de alquiler o por no haber cumplido con otras obligaciones financieras según requerido por mi tenencia, contrato de alquiler o contrato semejante aún podrán cobrarse y resultar en un fallo monetario en mi contra."

#: frontend/lib/evictionfree/declaration-builder/agree-to-legal-terms.tsx:37
msgid "evictionfree.legalAgreementCheckboxOnLandlordChallenge"
msgstr ""
"Además, entiendo que mi casero puede solicitar una audiencia para retar el presente\n"
"certificado de penuria y tendré la oportunidad de participar en todo procedimiento\n"
"de tenencia inmobiliaria."

#: frontend/lib/evictionfree/declaration-builder/agree-to-legal-terms.tsx:45
msgid "evictionfree.legalAgreementCheckboxOnNewProtections4"
msgstr "Además, entiendo que mi casero puede solicitar el desalojo después del {0}, y que la ley puede proporcionarle, en ese momento, ciertas protecciones independientes disponibles a través de esta declaración."

#: frontend/lib/evictionfree/declaration-builder/welcome.tsx:23
msgid "evictionfree.outlineOfDeclarationFormSteps"
msgstr "<0>En los próximos pasos, construiremos tu declaración. Si puedes, ten esta información a mano:</0><1><2><3>tu número de teléfono y dirección postal</3></2><4><5>la dirección postal del dueño de tu edificio y/o su dirección de correo electrónico</5></4></1>"

#: frontend/lib/evictionfree/data/faqs-content.tsx:108
msgid "evictionfree.postOfficeFaq"
msgstr "No, puedes utilizar este sitio web para enviar una carta al dueño de tu edificio por correo electrónico o correo postal de USPS. No tienes que pagar por el envío de la carta. Si optas por no utilizar esta herramienta, deberás enviar tu declaración por correo por tu propia cuenta."

#: frontend/lib/evictionfree/data/faqs-content.tsx:214
msgid "evictionfree.printOutFaq"
msgstr "<0>¡No, puedes imprimir el <1>formulario de declaración de dificultades</1>, llenarlo a mano y enviarlo por correo postal o correo electrónico al dueño de tu edificio y la corte de vivienda local.</0><2>Los residentes de la ciudad de Nueva York pueden enviar sus declaraciones a la corte de su condado:</2>"

#: frontend/lib/evictionfree/data/faqs-content.tsx:257
msgid "evictionfree.resendFaq"
msgstr "Actualmente no puedes utilizar esta herramienta para enviar más de un formulario de declaración. Sin embargo, una vez que utilices esta herramienta, podrás descargar una copia de tu formulario en PDF en la “Página de confirmación” y podrás optar por reenviar esta declaración por tu propia cuenta. Debes conservarla para tus archivos, en caso de que el dueño de tu edificio intente llevarte a juicio."

#: frontend/lib/evictionfree/about.tsx:83
msgid "evictionfree.rtcBlurb"
msgstr "La <0>Right to Counsel NYC Coalition</0> es una extensa coalición de inquilinos que se formó en el 2014 para quebrantar la Corte de Vivienda como centro de desplazamiento y detener la crisis de desalojo que ha amenazado a nuestras familias, nuestros vecinos y nuestras casas por demasiado tiempo. Consta de inquilinos, organizadores, abogados, organizaciones de servicios legales y más. Estamos construyendo campañas para un NYC sin desalojos y, en última instancia, para un derecho a la vivienda."

#: frontend/lib/evictionfree/declaration-builder/covid-impact.tsx:60
msgid "evictionfree.significantHealthRiskExplainer"
msgstr "Esto significa que usted o uno o más miembros de su familia tienen un mayor riesgo de enfermedad grave o muerte por el COVID-19 debido a ser mayor de sesenta y cinco años, tener una discapacidad o tener una afección médica subyacente, que puede incluir pero no se limita a ser inmunodeprimido/a."

#: frontend/lib/evictionfree/data/faqs-content.tsx:234
msgid "evictionfree.timeLagFaq"
msgstr "Una vez que completes tu formulario de declaración a través de esta herramienta, este será enviado inmediatamente por correo postal y/o correo electrónico al dueño de tu edificio y a las cortes. Una vez enviado, el correo postal suele entregar la correspondencia en aproximadamente una semana."

#: frontend/lib/evictionfree/site.tsx:108
msgid "evictionfree.toolSuspensionMessage"
msgstr ""

#: frontend/lib/evictionfree/declaration-builder/confirmation.tsx:77
msgid "evictionfree.tweetTemplateForSharingFromConfirmation2"
msgstr "Acabo de utilizar este sitio web para enviar un formulario de declaración de penurias al dueño de mi edificio y a los tribunales locales—deteniendo cualquier caso de desalojo hasta el {date}. Míralo aquí: {url} #EvictionFreeNY por @JustFixNYC @RTCNYC @housing4allNY"

#: frontend/lib/evictionfree/homepage.tsx:36
msgid "evictionfree.tweetTemplateForSharingFromHomepage1"
msgstr "Puedes utilizar este sitio web para enviar un formulario de declaración de penurias al dueño de tu edificio y a los tribunales locales — deteniendo tu caso de desalojo hasta el {0}. Míralo aquí: {1} #EvictionFreeNY por @JustFixNYC @RTCNYC @housing4allNY"

#: frontend/lib/evictionfree/homepage.tsx:202
msgid "evictionfree.whoBuildThisTool"
msgstr "Nuestra herramienta gratuita fue construida por la <0>Right to Counsel NYC Coalition</0>, <1>Housing Justice for All</1>, y <2>JustFix.nyc</2> como parte del movimiento de inquilinos en todo el estado."

#: frontend/lib/evictionfree/homepage.tsx:172
msgid "evictionfree.whoHasRightToSubmitForm"
msgstr "Todos los inquilinos del estado de Nueva York tienen derecho a rellenar este formulario de declaración de penuria. Especialmente si has recibido una notificación de desalojo o crees que corres el riesgo de ser desalojado, por favor considera utilizar este formulario para protegerte."

#: frontend/lib/evictionfree/data/faqs-content.tsx:188
msgid "evictionfree.whoIsNotProtectedFaq"
msgstr "Si un casero afirma que un inquilino es una molestia, es decir, afirma que el inquilino “se comporta persistentemente de una manera que infringe sustancialmente en el uso o disfrute de otros inquilinos O que causen riesgos sustanciales para la seguridad de otros,” o que un inquilino intencionalmente causó daños significativos al apartamento, entonces el inquilino no tiene la protección de esta ley. Recuerde, un casero tendría que demostrar esto en la corte. Si no lo puede demostrar y el inquilino llenó el formulario de declaración de dificultades, entonces se retrasa el desalojo al menos hasta el {0}."

#: frontend/lib/laletterbuilder/letter-builder/choose-letter.tsx:116
#: frontend/lib/laletterbuilder/letter-builder/send-options.tsx:24
msgid "free"
msgstr ""

#: frontend/lib/data-driven-onboarding/data-driven-onboarding.tsx:163
msgid "justfix.DdoMayNeedHpdRegistration"
msgstr "Parece que este edificio deba estar registrado con el HPD. Los proprietarios que no registren sus propiedades correctamente incurren multas y no tienen el derecho de llevar a los inquilinos a la corte por no pagar el alquiler. Puedes encontrar más información en la página <0>Gestión de Propiedades de HPD</0>"

#: frontend/lib/common-steps/landlord-name-and-contact-types.tsx:29
msgid "justfix.commonWarningAboutChangingLandlordDetails1"
msgstr "Si recibes documentos relacionados con el alquiler desde una dirección diferente, o si el dueño de tu edificio te ha dado instrucciones de usar una dirección diferente para vuestra correspondencia, puedes <0>proporcionar tus propios datos.</0> Sin embargo, sólo debes usar una dirección distinta a la que te sugerimos si tienes la certeza absoluta de que es correcta—es más seguro usar la dirección oficial que el dueño de tu edificio ha registrado con la ciudad."

#: frontend/lib/ui/covid-banners.tsx:91
msgid "justfix.ddoEhpaDeactivatedMessage"
msgstr "A partir de junio de 2021, La Corte de Vivienda ha impedido que los inquilinos demanden a sus dueños a través de la herramienta HP Action de JustFix.nyc. Para aprender cómo presentar una Acción de HP ahora, lee nuestra <0>artículo de Medium</0>. Para aprender más acera de Acciones de HP y encontrar una lista de proveedores legales, visita <1>Housing Court Answers</1>."

#: frontend/lib/data-driven-onboarding/data-driven-onboarding.tsx:229
msgid "justfix.ddoLocCovidMessage"
msgstr "¿El dueño de tu edificio no contesta? ¡Puedes tomar acción gratis para pedir arreglos! Debido a la crisis de salud por el Covid-19, te recomendamos que sólo pidas arreglos en caso de emergencia, para que puedas mantener la salud limitando cuántas personas entran a tu hogar."

#: frontend/lib/common-steps/ask-name.tsx:44
msgid "justfix.howIsPersonalInfoProtectedV2"
msgstr ""

#: frontend/lib/ui/legal-disclaimer.tsx:4
msgid "justfix.legalDisclaimer"
msgstr "Aviso: La información en {website} no constituye asesoramiento jurídico y no debe ser utilizado como sustituto del asesoramiento de un abogado cualificado para asesorar sobre cuestiones jurídicas relativas a la vivienda. Si lo necesitas, podemos ayudar a dirigirte a servicios legales gratuitos."

#: frontend/lib/ui/privacy-info-modal.tsx:35
msgid "justfix.privacyInfoModalTextV2"
msgstr ""

#: frontend/lib/rh/routes.tsx:58
msgid "justfix.rhExplanation"
msgstr "Este documento te ayuda a averiguar si tu apartamento es de <0>renta estabilizada</0> y si te están <1>cobrando de más</1>. Te muestra la cantidad de renta registrada que se pagó en tu apartamento desde el año 1984."

#: frontend/lib/rh/routes.tsx:190
msgid "justfix.rhNoRsUnits"
msgstr "De acuerdo con los registros de documentación fiscal, tu edificio no ha reportado ninguna unidad de renta estabilizada en los últimos años. Aunque sea posible que tu apartamento sea de renta estabilizada, parece improbable."

#: frontend/lib/rh/routes.tsx:198
msgid "justfix.rhNoRsUnitsMeansNoRentHistory"
msgstr "Aún así puedes enviar una solicitud al DHCR para asegurarte, pero es posible que no tengan ningún historial de alquiler en sus registros que enviarte. En este caso, <0>no recibirías un historial de alquiler</0> por correo."

#: frontend/lib/rh/email-to-dhcr.tsx:24
msgid "justfix.rhRequestToDhcr"
msgstr "<0>Querido administrador del DHCR,</0><1> Yo, {0}, vivo actualmente en {1} en el apartamento {2}, y quisiera solicitar el Historial de Renta completo de este apartamento desde el año 1984. </1><2>Gracias,<3/>{3}</2>"

#: frontend/lib/rh/routes.tsx:179
msgid "justfix.rhRsUnitsAreGoodSign"
msgstr "Aunque estos datos no garantizan que tu apartamento sea de renta estabilizada, es un buen indicio de si el DHCR tiene un historial de alquiler en sus archivo que enviarte."

#: frontend/lib/rh/routes.tsx:302
msgid "justfix.rhWarningAboutNotReceiving"
msgstr "<0>Si tu apartamento nunca ha sido de renta estabilizada:</0> no recibirás un historial de alquiler por correo. El DHCR sólo tiene historiales de alquiler para aquellos apartamentos que hayan sido en algún momento de renta estabilizada."

#: frontend/lib/rh/routes.tsx:279
msgid "justfix.rhWhatHappensNext"
msgstr "<0>Si tu apartamento es actualmente de renta estabilizada, o lo ha sido en cualquier momento en el pasado:</0> deberías recibir tu historial de alquiler por correo en aproximadamente una semana. Tu historial de alquiler es un documento importante que muestra los alquileres registrados en tu apartamento desde 1984. Puedes aprender más sobre ello y cómo puede ayudarte a averiguar si estás pagando de más en el <1>la guía de alquiler de recargos de estabilidad de Met Council on Housing</1> o consultando nuestro artículo del <2>Centro de Aprendizaje a cerca de Sobrecargos</2>."

#: frontend/lib/common-steps/ask-name.tsx:36
msgid "justfix.whyIsAccountNeeded"
msgstr ""

#: frontend/lib/start-account-or-login/ask-phone-number.tsx:39
msgid "justfix.whyIsPhoneNumberNeeded"
msgstr "Utilizaremos esta información para:<0><1>Acceder a tu cuenta actual</1><2>Comprobar si coincide con una cuenta preexistente </2><3>Abrirte una cuenta nueva.</3></0><4/>Una cuenta te permitirá volver a nuestras herramientas en cualquier punto del proceso sin tener que empezar desde el principio, descargar cualquier documentos que hayas completado, y recibir notificaciones sobre cambios relevantes a políticas que te afecten."

#: frontend/lib/laletterbuilder/letter-builder/habitability/habitability-letter-content.tsx:20
msgid "laletterbuilder.emailToLandlordBody"
msgstr ""

#: frontend/lib/laletterbuilder/about.tsx:54
msgid "laletterbuilder.explanationAboutWhyWeMadeThisSite"
msgstr ""

#: frontend/lib/laletterbuilder/faq-content.tsx:43
msgid "laletterbuilder.faq.retaliation"
msgstr ""

#: frontend/lib/laletterbuilder/faq-content.tsx:33
msgid "laletterbuilder.faq.timesensitive"
msgstr ""

#: frontend/lib/laletterbuilder/faq-content.tsx:54
msgid "laletterbuilder.faq.undocumented"
msgstr ""

#: frontend/lib/laletterbuilder/faq-content.tsx:10
msgid "laletterbuilder.faq.whentosend"
msgstr ""

#: frontend/lib/laletterbuilder/faq-content.tsx:20
msgid "laletterbuilder.faq.whocanhelp"
msgstr ""

#: frontend/lib/laletterbuilder/letter-builder/habitability/habitability-letter-content.tsx:97
msgid "laletterbuilder.habitability.access-intro"
msgstr ""

#: frontend/lib/laletterbuilder/letter-builder/habitability/habitability-letter-content.tsx:92
msgid "laletterbuilder.habitability.access-title"
msgstr ""

#: frontend/lib/laletterbuilder/letter-builder/habitability/habitability-letter-content.tsx:104
msgid "laletterbuilder.habitability.access-warning"
msgstr ""

#: frontend/lib/laletterbuilder/letter-builder/habitability/habitability-letter-content.tsx:117
msgid "laletterbuilder.habitability.consequences"
msgstr ""

#: frontend/lib/laletterbuilder/letter-builder/habitability/habitability-letter-content.tsx:84
msgid "laletterbuilder.habitability.intro-1"
msgstr ""

#: frontend/lib/laletterbuilder/letter-builder/habitability/issues.tsx:101
msgid "laletterbuilder.issues.addRepairDetails"
msgstr ""

#: frontend/lib/laletterbuilder/letter-builder/habitability/issues.tsx:91
msgid "laletterbuilder.issues.repairNotListed"
msgstr ""

#: frontend/lib/laletterbuilder/components/landlord-info.tsx:45
msgid "laletterbuilder.landlord.whereToFindInfo"
msgstr ""

#: frontend/lib/laletterbuilder/about.tsx:72
msgid "laletterbuilder.madeByBlurb"
msgstr ""

#: frontend/lib/laletterbuilder/components/review-your-rights.tsx:17
msgid "laletterbuilder.retaliationInfo"
msgstr ""

#: frontend/lib/laletterbuilder/components/review-your-rights.tsx:11
msgid "laletterbuilder.reviewTenantRightsIntro"
msgstr ""

#: frontend/lib/laletterbuilder/letter-builder/choose-letter.tsx:117
#: frontend/lib/laletterbuilder/letter-builder/send-options.tsx:25
msgid "no printing"
msgstr ""

#: frontend/lib/norent/data/faqs-content.tsx:215
msgid "norent.additionalInstructionsForConnectingWithOrganizers"
msgstr "<0/><1>También puedes contactar a tus vecinos y organizar a todos en tu edificio para emprender acciones colectivas y reclamar. Lee más sobre cómo formar sindicatos de inquilinos y comenzar una huelga de renta en <2/>.</1>"

#: frontend/lib/norent/letter-builder/confirmation.tsx:164
msgid "norent.callToActionForCancelRentCampaign"
msgstr "<0>Están en juego nuestros hogares, salud, seguridad colectiva y futuros. Millones de nosotros no sabemos cómo vamos a pagar la renta, hipoteca, o utilidades el 1 de junio. Sin embargo, los propietarios y los bancos esperan que paguemos como de costumbre. </0><1>¡Únete a millones de nosotros para luchar por un futuro libre de deuda y ganar una suspensión nacional en los pagos de renta, hipoteca y utilidades!</1>"

#: frontend/lib/norent/data/faqs-content.tsx:265
msgid "norent.definitionOfEvictionMoratorium"
msgstr "<0>Una \"moratoria de desalojo\" puede significar algo diferente en cada jurisdicción, pero en resumen, una moratoria detiene temporalmente ciertos tipos de desalojo.</0><1>El mecanismo exacto por medio del cual se aplica esta suspensión y los tipos de casos que se suspenden, varía de una ciudad a otra. Dependiendo de la jurisdicción, la corte puede simplemente estar cerrados o no tramitar las demandas de desalojo, los alguaciles pueden no hacer cumplir las órdenes de desalojo o puede haber alguna combinación de estos y otros métodos para suspender los desalojos.</1><2>NoRent.org te ayudará orientándote para entender las diferentes reglas. También puedes leer más sobre las protecciones de los inquilinos en tu jurisdicción en el Proyecto de Mapeo Contra los Desalojos COVID-19 Emergency Tenant Protections & Rent Strikes Map <3/>.</2>"

#: frontend/lib/norent/letter-email-to-user.tsx:95
msgid "norent.doINeedToSendAB832LetterEveryMonth"
msgstr "Si. Siga estas instrucciones incluso si ha enviado una carta a su propietario cada mes que no ha pagado renta. Y envíe una nueva declaración por cada mes en el futuro (hasta septiembre de 2021)."

#: frontend/lib/norent/letter-email-to-user.tsx:105
msgid "norent.doIStillHaveToPayMyRentAB832"
msgstr "El 30 de septiembre o antes, debe decidir si va pagar el 25% de la renta por cada mes desde septiembre de 2020 hasta septiembre de 2021. Sería un total de 13 meses multiplicado por 25%. Si después de consultar con un abogado, determina que no quiere estar en la corte de desalojo, pague el 25%. Los inquilinos con condiciones de vivienda muy malas o que viven en unidades ilegales deben hablar con un abogado antes de decidir si pagar o no pagar."

#: frontend/lib/norent/letter-builder/confirmation.tsx:25
msgid "norent.emailBodyTemplateForSharingNoRent"
msgstr "Usé www.norent.org para decirle al dueño de mi edificio de que no puedo pagar la renta este mes. Esta herramienta gratuita te ayuda a construir y enviar una carta al dueño de tu edificio, citando las protecciones legales en tu estado, y te conecta con otras personas de tu comunidad que participan en la campaña de #cancelrent"

#: frontend/lib/norent/letter-content.tsx:71
msgid "norent.emailToLandlordBody_v2"
msgstr "<0>Por favor vea la carta adjunta de <1/>. </0><2>Para documentar las comunicaciones y evitar malentendidos, por favor corresponda con <3/> por correo electrónico a <4>{0}</4> o por correo ordinario en lugar de una llamada telefónica o una visita en persona. </2>"

#: frontend/lib/norent/about.tsx:79
msgid "norent.explanationAboutWhyWeMadeThisSite"
msgstr "Los inquilinos de todo el país se ven afectados por el COVID-19 de manera que afecta su habilidad para pagar la renta. Hemos creado esta herramienta para que todos los inquilinos puedan ejercer sus derechos durante la pandemia."

#: frontend/lib/norent/homepage.tsx:128
msgid "norent.explanationOfPartnerships"
msgstr "Nuestro generador de cartas gratuitas fue construido con <0>abogados y organizaciones de derechos de inquilinos sin fines de lucro</0> en toda la nación para asegurarnos de que tu carta te ofrece las mayores protecciones disponibles según el estado en el que vives."

#: frontend/lib/norent/data/faqs-content.tsx:290
msgid "norent.explanationOfWhatHappensWhenEvictionMoratoriumEnds"
msgstr "<0>Una vez que se levante la moratoria, los procesos de desalojo en las cortes y la aplicación de la ley por parte de las autoridades locales del orden público pueden reanudarse.</0><1>Si no logramos reivindicaciones adicionales (como un congelamiento de la renta y la suspensión de los pagos de renta) antes de que estas \"moratorias de desalojo\" terminen, volverán a empezar los procesos, los desalojos continuarán y se presentarán nuevas demandas judiciales.</1><2>Estamos trabajando arduamente pidiendo la congelación y suspensión inmediatas del alquiler, entre otras solicitudes. ¡Este es el momento de organizarse! Participa en <3/>.</2>"

#: frontend/lib/norent/data/faqs-content.tsx:227
msgid "norent.explanationOfWhatToolDoes"
msgstr "<0>NoRent.org te guía en el proceso de cómo notificar al dueño de tu edificio que no puedes pagar la renta debido a un problema relacionado con el COVID-19. También te ayudaremos a obtener más información sobre los derechos que protegen a los inquilinos en tu estado y te daremos información sobre recursos para tomar medidas legales u organizativas.</0>"

#: frontend/lib/norent/data/faqs-content.tsx:311
msgid "norent.explanationOfWithholdingRent"
msgstr "<0>Hay una diferencia entre una \"huelga de renta\" o retener la renta, y no pagar la renta. Esta carta le notifica al dueño de tu edificio que no estás pagando la renta debido a los impactos financieros del COVID-19, que ahora es una forma de retrasar los pagos de renta.</0><1>Retener tu renta, o una huelga de renta, es declarar que no pagarás la renta, independientemente de si puedes hacerlo. Esto puede ponerte en riesgo de desalojo legal por no pagar la renta. Nunca debes ser el único que decide retener la renta, solo debes hacerlo cuando hayas obtenido el apoyo y la participación de todos en tu edificio.</1><2>Si bien es arriesgado, retener la renta puede ser una táctica importante para que los inquilinos impulsen un movimiento. Si tus vecinos están considerando una huelga de renta, sería conveniente que consultes los recursos a continuación sobre cómo organizarse y ponerse en contacto con las herramientas y recursos que las organizaciones han puesto a disposición.</2>"

#: frontend/lib/norent/letter-email-to-user.tsx:72
msgid "norent.howDoesLetterHelpWithAB3088"
msgstr "<0>El uso de esta declaración satisface todos los requisitos locales para notificar al propietario.</0><1><2>Proporciona una defensa en un caso de desalojo basado en la falta de pago de la renta; y </2><3>Convierte su alquiler en \"deuda civil.\" Esto significa que el dueño o manager de tu edificio puede presentar un caso de reclamos menores por el impago de renta. Si el dueño o manager de tu edificio obtiene un fallo por la renta no pagada en un tribunal de reclamos menores, el dueño o manager de tu edificio puede cobrar ese fallo embargando tu cheque de trabajo, o recaudando tu cuenta bancaria.</3></1>"

#: frontend/lib/norent/data/faqs-content.tsx:347
msgid "norent.howToConnectWithManufacturedHomeOwners"
msgstr "<0> Únete a algún movimiento de propietarios de viviendas prefabricadas que se haya formado para hacer que sus comunidades sean lugares asequibles, saludables, seguros y hermosos para vivir. Propietarios de viviendas móviles/prefabricadas: <1/> y exigir que las empresas propietarias de comunidades asuman su responsabilidad. </0>"

#: frontend/lib/norent/data/faqs-content.tsx:136
msgid "norent.infoAboutCollectiveOrganizing"
msgstr "<0>El lugar más importante para comenzar es en donde vives. Contáctate de manera segura con otros inquilinos de tu edificio o lugar donde vives y comienza organizando un sistema de comunicación entre ustedes para averiguar qué problemas y necesidades tienen en común.</0><1> Para obtener más recursos sobre cómo formar un sindicato de inquilinos, consulta <2/>. También puedes contactar a grupos locales que se estén organizando y que estén afiliados a la alianza nacional <3/>.</1>"

#: frontend/lib/norent/data/faqs-content.tsx:359
msgid "norent.instructionsForAfterSendingLetter"
msgstr "<0>Después de enviar esta carta, tu arrendador puede contactarte para pedirte más información o discutir un plan de pago. Asegúrate de que toda tu comunicación esté documentada mediante cartas, correos electrónicos o mensajes de texto. Negocia solo acuerdos en donde aceptes pagar una porción de tu renta que sea razonable y que tengas la seguridad de que vas a poder pagar sin poner en riesgo tu salud. No aceptes mudarte. Puedes encontrar ayuda legal adicional en <1/>.</0><2>Debes continuar recopilando documentación que demuestre que has sido afectado financieramente a causa del COVID-19.</2>"

#: frontend/lib/norent/data/faqs-content.tsx:128
msgid "norent.instructionsForConnectingWithOrganizers"
msgstr "<0> Ponte en contacto con organizadores del movimiento de la vivienda a través de <1/>, una alianza nacional de organizadores que construye el movimiento de inquilinos desde 2007. Puedes unirte a su convocatoria de inquilinos en todo el país para luchar por la condonación de la renta en <2/>.</0>"

#: frontend/lib/norent/letter-builder/welcome.tsx:12
msgid "norent.introductionToLetterBuilderSteps"
msgstr "Para que la ley estatal de California de AB3088 te ampare con las protecciones del COVID-19 de no poder pagar la renta, deberías notificar al dueño o manager de tu edificio. <0>En el caso de que intenten desalojarte, las cortes lo verán como un paso proactivo que ayude a establecer tu defensa.</0>"

#: frontend/lib/norent/letter-content.tsx:216
msgid "norent.letter.conclusion"
msgstr "<0>El Congreso aprobó la Ley CARES el 27 de marzo del 2020 (Ley Pública 116-136). Los inquilinos que viven en propiedades cubiertas por esta ley, también están protegidos del desalojo por impago o cualquier otra razón hasta el 23 de agosto de 2020. Por favor, hágame saber de inmediato si usted cree que esta vivienda no está cubierta por la ley CARES y explique por qué. </0><1>Para documentar nuestra comunicación y evitar malentendidos, por favor responda por correo electrónico o texto en lugar de una llamada o visita. </1><2>Gracias por su comprensión y cooperación.</2>"

#: frontend/lib/norent/letter-content.tsx:209
msgid "norent.letter.floridaAddition"
msgstr "He sufrido una pérdida de empleo, salarios o ingresos durante el estado de emergencia de Florida que afecta directamente mi capacidad de hacer pagos de alquiler."

#: frontend/lib/norent/letter-builder/know-your-rights.tsx:103
msgid "norent.letter.lacountydisclaimer2022v3"
msgstr "Según lo requerido en la sección VI.A.1 de la Resolución de la Junta de Supervisores del Condado de Los Ángeles del 25 de enero de 2022, que modifica y reafirma aún más la Resolución de Protección de Inquilinos COVID-19 del Condado de Los Ángeles:"

#: frontend/lib/norent/letter-builder/letter-preview.tsx:68
msgid "norent.letter.noteAboutLetterStructureOnPreview"
msgstr "Tenga en cuenta que su carta de declaración se estructurará de la forma siguiente para cumplir con los requisitos de la sección VI.A.1 de la Resolución de la Junta de Supervisores del Condado de Los Ángeles del 25 de enero de 2022, que modifica y reafirma aún más la Resolución de Protección de Inquilinos COVID-19 del Condado de Los Ángeles:"

#: frontend/lib/norent/letter-content.tsx:161
msgid "norent.letter.v1NonPayment"
msgstr "Esta carta es para notificarle que no podré pagar el alquiler a partir del <0/> y hasta nuevo aviso debido a la pérdida de ingresos, gastos adicionales, y/o otras circunstancias financieras relacionadas con el COVID-19."

#: frontend/lib/norent/letter-content.tsx:169
msgid "norent.letter.v1NonPayment_multipleDates"
msgstr "Esta carta es para notificarle que no podré pagar la renta durante los meses siguientes y hasta siguiente aviso debido a la pérdida de ingresos, gastos adicioonales, y/o otras circunstancias financieras relacionadas con el COVID-19:"

#: frontend/lib/norent/letter-content.tsx:190
msgid "norent.letter.v2Hardship"
msgstr "Esta carta es para notificarle que he tenido una pérdida de ingresos, gastos adicionales y/o otras circunstancias financieras relacionadas con la pandemia. Hasta nuevo aviso, la emergencia del COVID-19 puede afectar mi capacidad de pagar la renta. No renuncio a mi derecho a establecer otras defensas adicionales."

#: frontend/lib/norent/letter-content.tsx:200
msgid "norent.letter.v3FewProtections"
msgstr "Esta carta es para informarle de las protecciones para inquilinos existentes en {0}. No renuncio a mi derecho a establecer defensas adicionales."

#: frontend/lib/norent/letter-content.tsx:91
msgid "norent.letterBodyCaliforniaLaCountyVIA1v2"
msgstr "<0>Según lo requerido en la sección VI.A.1 de la Resolución de la Junta de Supervisores del Condado de Los Ángeles del 25 de enero de 2022, que modifica y reafirma aún más la Resolución de Protección de Inquilinos COVID-19 del Condado de Los Ángeles, esta carta de declaración se refiere al pago de la renta para los meses siguientes:</0><1/><2>El ingreso de mi hogar para el mes anterior es igual o menos al 80 por ciento del ingreso medio del área.</2><3>No puedo pagar el alquiler de los meses anteriores debido a un impacto financiero relacionado con COVID-19. Afirmo que tengo uno de los siguientes Impactos Financieros: </3><4><5>Pérdida sustancial de los ingresos del hogar causada por la pandemia COVID-19; </5><6>Pérdida de ingresos o negocios debido al cierre de negocio; </6><7>Costo aumentado;</7><8>Ingresos reducidos u otras razones similares que afectan a mi capacidad de pagar el alquiler; </8><9>Pérdida de horas de trabajo o salarios compensables, o despidos; o</9><10>Gastos médicos extraordinarios fuera de bolsillo. </10></4><11>El impacto financiero estaba relacionado con COVID-19 de una o más de las siguientes maneras:</11><12><13>Diagnóstico sospechoso o confirmado de COVID-19 o cuidado de mí mismo o de otra persona, como un miembro del hogar sospechoso o confirmado con COVID-19.</13><14>Despido, pérdida de horas, pérdida de ingresos u otra reducción de ingresos como resultado del cierre de negocios u otros impactos económicos o del empleador de COVID-19.</14><15>Cumplimiento de una recomendación del Funcionario de Salud del Condado de quedarse en casa, ponerse en cuarentena o evitar congregarse con otras personas durante el estado de emergencia.</15><16>Gastos médicos extraordinarios de su bolsillo relacionados con el diagnóstico, las pruebas y/o el tratamiento de COVID-19.</16><17>Necesidades de cuidado infantil derivadas del cierre de escuelas relacionadas con COVID-19.</17></12><18>Si recibe este aviso más de siete (7) días después de la fecha de vencimiento de mi alquiler, existen circunstancias atenuantes que me impidieron proporcionar este aviso antes.</18>"

#: frontend/lib/norent/data/faqs-content.tsx:47
msgid "norent.listOfSuggestedNonpaymentDocumentation"
msgstr "<0>Mientras esperas que el dueño de tu edificio te dé una respuesta, reúne toda la documentación que puedas. Algunos tipos de documentación que puedes recopilar incluyen:</0><1><2><3>Carta de tu jefe:</3>una carta de tu jefe o de un compañero de trabajo que mencione el virus COVID-19 y muestre la pérdida de trabajo o la reducción de horas como resultado del COVID-19.</2><4><5> Documentos de beneficios de desempleo</5>: son los documentos que demuestran que solicitaste o recibiste beneficios del Departamento de Desarrollo del Empleo.</4><6><7>Recibos de pago de salario</7>: pueden ser cheques de pagos anteriores a la fecha de terminación o despido. Si has tenido un cambio en el número de horas de trabajo, puedes retener tus cheques de pago anteriores y posteriores a ese cambio.</6><8><9>Gastos relacionados con el COVID-19</9>: pueden ser facturas que demuestren que tus gastos han aumentado por problemas derivados del COVID-19, incluidos los costos de cuidado de niños, gastos para cumplir con las directivas de salud pública u otros gastos relacionados.</8><10><11>Cierre de escuelas</11>: esta podría ser una notificación de la escuela de tus hijos diciendo que ha cerrado debido al COVID-19. También puedes incluir pruebas de que tus hijos están matriculados.</10><12><13> Estados financieros</13>: pueden ser presupuestos, estados de cuenta bancarios o archivos personales que demuestren que tus ingresos laborales o de negocio se han interrumpido debido a la crisis provocada por el COVID-19. Asegúrate de no enviar información financiera personal confidencial que no quieras que vea el dueño de tu edificio.</12><14><15>Registros médicos del COVID-19</15>: esto podría incluir gastos médicos extraordinarios que tengan relación con el diagnóstico, pruebas y/o tratamiento del COVID-19 que hayas efectuado con tu dinero propio para ti o algún miembro de tu familia. Debido a la confidencialidad de los archivos médicos, es posible que no desees enviarlos al dueño de tu edificio. Sin embargo, debes conservar estos recibos para tu archivo personal. Estos podrían ser utilizados como prueba en caso que debas presentarlos como evidencia en procedimientos judiciales.</14><16><17>Alguna otra prueba del impacto financiero relacionado con el COVID-19</17>: puede ser cualquier otra prueba que demuestre cómo el virus COVID-19 ha afectado tu capacidad de pagar la renta.</16></1>"

#: frontend/lib/norent/letter-builder/los-angeles-know-your-rights.tsx:35
msgid "norent.losAngelesKyrPostProtectionExpiration"
msgstr "Hemos trabajado con la organización sin fines de lucro, <0>SAJE</0> para ofrecer apoyo adicional una vez que haya enviado su carta. Puede aprender más sobre las protecciones contra desalojo para los residentes de Los Angeles en <1>Stay Housed</1>."

#: frontend/lib/norent/about.tsx:99
msgid "norent.madeByBlurb"
msgstr "NoRent.org fue creado por <0>JustFix.nyc</0>, una organización sin fines de lucro que co-diseña y construye herramientas para inquilinos, organizadores de viviendas y abogados que luchan contra el desplazamiento en la ciudad de Nueva York."

#: frontend/lib/norent/letter-builder/welcome.tsx:23
msgid "norent.outlineOfLetterBuilderSteps"
msgstr "<0>En los próximos pasos, construiremos tu carta utilizando la siguiente información. Si puedes, ten esta información a mano:</0><1><2><3>tu número de teléfono, dirección de correo electrónico y dirección postal</3></2><4><5>la dirección postal del dueño o manager de tu edificio y/o su dirección de correo electrónico</5></4></1>"

#: frontend/lib/laletterbuilder/letter-builder/habitability/letter-email-to-user.tsx:33
#: frontend/lib/norent/letter-email-to-user.tsx:141
msgid "norent.sajeBlockQuote"
msgstr "Desde 1996, SAJE ha sido una fuerza para la justicia económica en nuestra comunidad, centrándose en los derechos de los inquilinos, la vivienda saludable y el desarrollo equitativo. Creemos que el destino de los vecindarios de la ciudad debe ser decidido por quienes viven allí, y nos reunimos con otras organizaciones para garantizar que esto ocurra de manera justa, replicable y sostenible. La vivienda es un derecho humano."

#: frontend/lib/norent/letter-email-to-user.tsx:160
msgid "norent.sajeFacebookLive"
msgstr "<0>SAJE también ofrece todos los miércoles sesiones de preguntas y respuestas en Facebook Live:</0><1><2>Inglés 11am-12pm</2><3>Español 12:30pm-1:30pm</3></1>"

#: frontend/lib/laletterbuilder/letter-builder/habitability/letter-email-to-user.tsx:46
#: frontend/lib/norent/letter-email-to-user.tsx:154
msgid "norent.sajePhoneCalls"
msgstr "Acciones Estratégicas para una Economía Justa (SAJE) está disponible para llamadas telefónicas en el (213) 745-9961, de lunes a viernes de 10:00am-6:00pm."

#: frontend/lib/norent/homepage.tsx:254
msgid "norent.sampleNoRentLetter"
msgstr "<0>Le escribo para informarle de que he tenido una pérdida de ingresos, gastos adicionales y/o otras circunstancias financieras relacionadas con el COVID-19. Hasta nuevo aviso, la emergencia COVID-19 puede afectar mi capacidad de pagar la renta. </0><1/><2>Los inquilinos en Florida están protegidos del desalojo por falta de pago por orden ejecutiva 20-94, emitido por el gobernador Ron DeSantis el 2 de abril de 2020. </2><3/><4>Los inquilinos en propiedades cubiertas también están protegidos contra el desalojo, las tasas, las penalizaciones y otros cargos relacionados con el impago por la ley CARES (Título IV, Sec. 4024) promulgado por el Congreso el 27 de marzo de 2020. </4><5/><6>Junto con mis vecinos, estoy organizando, animando y/o participando en una organización de inquilinos para que podamos apoyar...</6>"

#: frontend/lib/norent/data/faqs-content.tsx:15
msgid "norent.sendCDCDeclarationBlurb"
msgstr "Puede que quieras <0>enviar una declaración</0> bajo la Orden emitida por los Centros para el Control y la Prevención de Enfermedades (CDC) para proporcionar protección a los inquilinos contra el desalojo. Obtén más información sobre la declaración del CDC antes de enviar un aviso al dueño o manager de tu edificio."

#: frontend/lib/norent/letter-email-to-user.tsx:177
msgid "norent.tenantsTogetherDescription"
msgstr "Puedes ponerte en contacto con Inquilinos Unidos, una coalición estatal de organizaciones locales de inquilinos dedicada a defender y promover el derecho de los inquilinos de California a una vivienda segura, digna y asequible."

#: frontend/lib/norent/letter-builder/confirmation.tsx:23
msgid "norent.tweetTemplateForSharingNoRent"
msgstr "¿No sabes cómo pagarás la renta este mes? Avisa al dueño de tu edificio con NoRent.org de @JustFixNYC. Esta herramienta gratuita envía una carta certificada informándole de tus derechos. Únete al movimiento #cancelrent en NoRent.org."

#: frontend/lib/norent/letter-email-to-user.tsx:118
msgid "norent.whatIfMyLandlordSendsMeANoticeAB3088"
msgstr "Si el propietario le envía un aviso para pagar el alquiler con una declaración, léalo. Si es el mismo, feche, fírmelo y envíelo exactamente como se indica en el aviso. Tenga en cuenta que a veces los propietarios cambian la dirección o la forma de pago. Siga las instrucciones del aviso para pagar el alquiler o renunciar (Notice to Pay or Quit) para saber dónde y cómo enviar el alquiler."

#: frontend/lib/norent/letter-email-to-user.tsx:28
msgid "norent.whatIsAB832partOne"
msgstr "AB832 es ahora ley estatal y extiende la protección al inquilino hasta el 30 de septiembre de 2021. La ley extiende las protecciones para inquilinos incluidas en la Ley de Estabilización y Alivio para Inquilinos, Propietarios y Pequeños Propietarios de 2020 (AB3088) y SB91 al 30 de septiembre de 2021. Estas protecciones originalmente se expiraban el 30 de junio de 2021 según SB91. La Ley incluye las mismas reglas de elegibilidad y programa que antes, incluyendo:"

#: frontend/lib/norent/letter-email-to-user.tsx:37
msgid "norent.whatIsAB832partTwo"
msgstr "<0><1>Limitar la divulgación pública de casos de desalojo que involucren la falta de pago de renta durante el 4 de marzo de 2020 al 30 de septiembre de 2021.</1><2>Protege a inquilinos de bajos ingresos de que los propietarios cedan o vendan su deuda de renta a un tercero cobrador de deudas.</2><3>El período de aviso de “Pagar o Desalojar” por falta de pago de renta se extendió de 3 a 15 días.</3><4>Protege a inquilinos de ser desalojados por “causa justa” si se puede demostrar que el propietario realmente está desalojando al inquilino por falta de pago de renta relacionado con COVID-19.</4><5>El propietario no le puede cobrar cargos por pago atrasado o por falta de pago de renta durante el 1 de marzo de 2020 a 30 de septiembre de 2021 a inquilinos que han experimentando dificultades relacionadas con COVID-19.</5><6>Exigir a los propietarios que notifiquen a todos los inquilinos que adeudan renta atrasada sobre sus derechos y el programa de asistencia de renta a través de un aviso informativo antes del 28 de febrero de 2021.</6></0>"

#: frontend/lib/norent/data/faqs-content.tsx:120
msgid "norent.whatToDoIfLandlordRetaliates"
msgstr "<0> Es normal sentirse ansioso o asustado si el propietario toma represalias. Si el dueño de tu edificio te acosa, se niega a hacer reparaciones o intenta desalojarte ilegalmente, solicita asistencia legal en <1/> y comunícate con los organizadores de inquilinos en <2/>.</0>"

#: frontend/lib/norent/data/faqs-content.tsx:239
msgid "norent.whoThisToolIsFor"
msgstr "<0>Si no puedes pagar la renta este mes debido a un problema relacionado con el COVID-19 (es decir, debido a cambios en el trabajo, pérdida de ingresos, gastos de salud o pérdida de cuidado de niños), esta herramienta es para ti. Aunque las reglas para ejercer tus derechos varían según el estado en el que vives, NoRent.org puede ayudarte a entender las complejidades y ponerte en contacto con los recursos necesarios.</0>"

#: frontend/lib/norent/data/faqs-content.tsx:252
msgid "norent.whyYouShouldNotifyAboutNotPayingRent"
msgstr "<0>En algunos estados, para beneficiarse de las protecciones de desalojo que los funcionarios electos han establecido, debes notificar a tu arrendador que tu falta de pago es por razones relacionadas con el COVID-19. En caso de que el dueño de tu edificio trate de desalojarte, la corte puede ver esta notificación como una medida proactiva que ayuda a establecer tu defensa.</0>"

#: frontend/lib/norent/data/faqs-content.tsx:378
msgid "norent.whyYouStillOweRentAfterSendingLetter"
msgstr "<0>Sí. Después de enviar la carta seguirás obligado a pagar la renta porque nuestros gobiernos estatales y federales no han adoptado una política de condonación de alquiler. Reclama la anulación de la renta en <1/></0>"

#: frontend/lib/norent/components/helmet.tsx:13
msgid "pay rent, rent, can't pay rent, june rent, june 1"
msgstr "pagar la renta, renta, no puedo pagar la renta, renta de junio, 1 de junio"

#. This is used to describe a link to another website that is only available in English.
#: frontend/lib/ui/localized-outbound-link.tsx:44
msgid "{0} (in English)"
msgstr "{0} (en inglés)"

#: frontend/lib/forms/chars-remaining.tsx:18
msgid "{remaining, plural, one {1 character remaining} other {# characters remaining}}"
msgstr "{remaining, plural, one {queda sólo 1 carácter} other {quedan # caracteres}}"

#: frontend/lib/norent/letter-builder/confirmation.tsx:111
msgid "{stateName} has specific documentation requirements to support your letter to your landlord."
msgstr "{stateName} requiere documentación específica para apoyar tu carta al dueño de tu edificio."<|MERGE_RESOLUTION|>--- conflicted
+++ resolved
@@ -1528,11 +1528,7 @@
 msgstr ""
 
 #: frontend/lib/laletterbuilder/about.tsx:99
-<<<<<<< HEAD
 msgid "LaLetterBuilder is a collaboration between JustFix and legal organizations and housing rights non-profits in Los Angeles."
-=======
-msgid "LaLetterBuilder is a collaboration between JustFix.nyc and legal organizations and housing rights non-profits in Los Angeles."
->>>>>>> bef3e9bd
 msgstr ""
 
 #: frontend/lib/laletterbuilder/letter-builder/habitability/habitability-letter-content.tsx:33
@@ -3490,11 +3486,7 @@
 msgstr ""
 
 #: frontend/lib/start-account-or-login/ask-phone-number.tsx:54
-<<<<<<< HEAD
-msgid "Your privacy is very important to us! Everything on JustFix is secure."
-=======
-msgid "Your privacy is very important to us. Everything on JustFix.nyc is secure."
->>>>>>> bef3e9bd
+msgid "Your privacy is very important to us. Everything on JustFix is secure."
 msgstr ""
 
 #: frontend/lib/common-steps/ask-national-address.tsx:111
