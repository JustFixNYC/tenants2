msgid ""
msgstr ""
"POT-Creation-Date: 2020-05-05 12:34+0000\n"
"Mime-Version: 1.0\n"
"Content-Type: text/plain; charset=UTF-8\n"
"Content-Transfer-Encoding: 8bit\n"
"X-Generator: @lingui/cli\n"
"X-Crowdin-SourceKey: msgstr\n"
"Language: es\n"
"Project-Id-Version: tenants2\n"
"Report-Msgid-Bugs-To: \n"
<<<<<<< HEAD
"PO-Revision-Date: 2021-08-17 03:33\n"
=======
"PO-Revision-Date: 2021-09-08 17:12\n"
>>>>>>> 03c60fac
"Last-Translator: \n"
"Language-Team: Spanish\n"
"Plural-Forms: nplurals=2; plural=(n != 1);\n"
"X-Crowdin-Project: tenants2\n"
"X-Crowdin-Project-ID: 402800\n"
"X-Crowdin-Language: es-ES\n"
"X-Crowdin-File: /master/locales/en/messages.po\n"
"X-Crowdin-File-ID: 40\n"

#. This is used when showing the translation of English content in the user's language. It should be localized to use the name of the language itself, e.g. 'Spanish translation'.
#: frontend/lib/ui/cross-language.tsx:8
msgid "(Name of your language) translation"
msgstr "Traducción en español"

#: frontend/lib/norent/letter-builder/letter-preview.tsx:123
msgid "(Note: the email will be sent in English)"
msgstr "(Nota: tenga en cuenta que el correo electrónico se enviará en inglés)"

#: frontend/lib/rh/routes.tsx:223
msgid "(Note: the request will be sent in English)"
msgstr "(Nota: tenga en cuenta que la solicitud se enviará en inglés)"

#: frontend/lib/forms/optionalize-label.ts:7
msgid "(optional)"
msgstr "(opcional)"

#: frontend/lib/rh/routes.tsx:39
msgid "*Division of Housing and Community Renewal"
msgstr "*División de Vivienda y Renovación de la Comunidad"

#: frontend/lib/norent/homepage.tsx:185
msgid "8 Minutes"
msgstr "8 minutos"

#: frontend/lib/pages/cross-site-terms-opt-in.tsx:33
msgid "<0/> makes use of a <1/> and <2/>, which you can review."
msgstr "<0/> usa una <1/> y unos <2/>, que puedes revisar."

#: frontend/lib/norent/letter-content.tsx:15
msgid "<0>Declaration of COVID-19 Related Financial Distress</0><1/>Compliant with Code of Civil Procedure Section 1179.02, AB832, COVID-19 Tenant Relief Act"
msgstr "<0>Declaración de Complicaciones Financieras Relacionadas con el COVID-19</0><1/>Conforme con la Sección 1179.02, AB832, de la Ley de Alivio de Inquilinos COVID-19"

#: frontend/lib/data-driven-onboarding/data-driven-onboarding.tsx:405
msgid "<0>Free tools for you to fight for a safe and healthy home</0><1>Enter your address to learn more.</1>"
msgstr "<0>Herramientas gratuitas para luchar por un hogar seguro y saludable</0><1>Introduce tu dirección para saber más.</1>"

#: frontend/lib/norent/letter-email-to-user.tsx:255
msgid "<0>Hello {0},</0><1>You've sent your NoRent letter. Attached to this email is a PDF copy for your records.</1>"
msgstr "<0>Hola {0},</0><1>Has enviado tu carta de NoRent. Aquí tienes una copia PDF para tus archivos adjunta a este correo electrónico.</1>"

#: frontend/lib/norent/data/faqs-content.tsx:389
msgid "<0>If your landlord is trying to illegally evict you, reach out to legal assistance at <1/> immediately.</0>"
msgstr "<0>Si el dueño de tu edificio te está intentando desalojar de forma ilegal, contacta con asistencia legal en <1/> inmediatamente.</0>"

#: frontend/lib/norent/data/faqs-content.tsx:114
msgid "<0>If you’re facing an emergency, you can find further legal assistance in your state at <1/>.</0>"
msgstr "<0>Si te enfrentas a una emergencia, puede encontrar asistencia legal adicional en tu estado en <1/>.</0>"

#: frontend/lib/norent/data/faqs-content.tsx:192
#: frontend/lib/norent/data/faqs-content.tsx:200
msgid "<0>No, you can use this website to send a letter to your landlord via email or USPS mail. You do not have to pay for the letter to be mailed.</0>"
msgstr "<0>No, puedes utilizar este sitio web para enviar una carta al dueño de tu edificio por correo electrónico o correo postal vía USPS. No tienes que pagar para que la carta sea enviada por correo postal.</0>"

#: frontend/lib/norent/components/footer.tsx:51
msgid "<0>NoRent</0> <1>brought to you by JustFix.nyc</1>"
msgstr "<0>NoRent</0> <1>es proporcionado por JustFix.nyc</1>"

#: frontend/lib/norent/components/letter-counter.tsx:15
msgid "<0>NoRent</0> <1>letters sent by tenants across the USA</1><2>Since April 2020</2>"
msgstr "<0>NoRent</0> <1>cartas de enviadas por inquilinos en todo Estados Unidos (EEUU)</1><2>Desde Abril del 2020</2>"

#: frontend/lib/norent/letter-content.tsx:22
msgid "<0>Notice of COVID-19 impact on rent</0><1/>at <2/>"
msgstr "<0>Aviso de impacto del COVID-19 en la renta</0><1/>en <2/>"

#. heading of formal letter
#: frontend/lib/util/letter-content-util.tsx:40
msgid "<0>To</0><1/><2>From</2><3/>"
msgstr "<0>De</0><1/><2>Hasta</2><3/>"

#: frontend/lib/norent/letter-builder/rent-periods.tsx:39
msgid "<0>We aren't including months that you have already informed your landlord about in previous letters.</0>"
msgstr "<0>No incluimos meses en los que ya has informado al dueño de tu edificio anteriormente.</0>"

#: frontend/lib/norent/data/faqs-content.tsx:173
#: frontend/lib/norent/data/faqs-content.tsx:180
msgid "<0>Yes, this is a free website created by 501(c)3 non-profit organizations across the United States.</0>"
msgstr "<0>Sí, este es un sitio web gratuito creado por organizaciones sin fines de lucro, con exención tributaria 501(c)(3), en todo Estados Unidos (EEUU).</0>"

#: frontend/lib/norent/letter-builder/post-signup-no-protections.tsx:8
msgid "<0>Your account is set up.</0><1>We do not currently recommend sending this notice of non-payment to your landlord. <2/></1>"
msgstr "<0>Tu cuenta está configurada.</0><1>Actualmente, no recomendamos enviar esta notificación de falta de pago al dueño o manager de tu edificio. <2/></1>"

#: frontend/lib/evictionfree/declaration-email-to-user.tsx:40
msgid "A PDF of your form is attached to this email. Please save a copy for your records."
msgstr "Adjunto a este correo electrónico encontrarás un PDF de tu formulario. Conserva una copia para tus archivos."

#: frontend/lib/evictionfree/declaration-builder/confirmation.tsx:137
msgid "A copy of the declaration has also been sent to your local court via email in order to ensure they have it on record if your landlord attempts to initiate an eviction case."
msgstr "A copy of the declaration has also been sent to your local court via email in order to ensure they have it on record if your landlord attempts to initiate an eviction case."

#: frontend/lib/evictionfree/declaration-email-to-user.tsx:30
msgid "A hard copy of your form has also been mailed to your landlord via USPS mail. You can also track the delivery of your hard copy form using USPS Tracking:"
msgstr "También se le envió una copia impresa de tu formulario al dueño de tu edificio por correo de USPS. También puedes dar seguimiento a la entrega de tu formulario impreso utilizando el seguimiento de correspondencia de USPS:"

#: frontend/lib/norent/homepage.tsx:103
msgid "A national tool by non-profit <0>JustFix.nyc</0>"
msgstr "Una herramienta nacional por <0>JustFix.nyc</0>, organización sin fines de lucro"

#: frontend/lib/evictionfree/about.tsx:36
#: frontend/lib/evictionfree/about.tsx:41
#: frontend/lib/evictionfree/site.tsx:72
#: frontend/lib/norent/about.tsx:48
#: frontend/lib/norent/about.tsx:53
#: frontend/lib/norent/components/footer.tsx:40
#: frontend/lib/norent/site.tsx:37
msgid "About"
msgstr "Acerca de"

#: frontend/lib/data-driven-onboarding/data-driven-onboarding.tsx:361
msgid "Actions"
msgstr "Acciones"

#: frontend/lib/common-steps/ask-national-address.tsx:101
#: frontend/lib/forms/address-and-borough-form-field.tsx:9
msgid "Address"
msgstr "Dirección"

#: frontend/lib/evictionfree/data/faqs-content.tsx:21
#: frontend/lib/evictionfree/data/faqs-content.tsx:35
#: frontend/lib/evictionfree/data/faqs-content.tsx:49
#: frontend/lib/evictionfree/data/faqs-content.tsx:63
#: frontend/lib/evictionfree/data/faqs-content.tsx:78
msgid "Address:"
msgstr "Dirección:"

#: frontend/lib/norent/data/faqs-content.tsx:11
msgid "After Sending Your Letter"
msgstr "Después de enviar tu carta"

#: frontend/lib/evictionfree/homepage.tsx:231
msgid "After sending your hardship declaration form, connect with local organizing groups to get involved in the fight to make New York eviction free, cancel rent, and more!"
msgstr "After sending your hardship declaration form, connect with local organizing groups to get involved in the fight to make New York eviction free, cancel rent, and more!"

#: frontend/lib/norent/homepage.tsx:296
msgid "After sending your letter, we can connect you to <0>local groups</0> to organize for greater demands with other tenants."
msgstr "Después de enviar tu carta, podemos conectarte con <0>grupos locales</0> para que te organizes con tus vecinos para hacer mayores demandas y ejercer tus derechos."

#: frontend/lib/evictionfree/declaration-builder/preview.tsx:23
#: frontend/lib/norent/letter-builder/letter-preview.tsx:20
msgid "After this step, you cannot go back to make changes. But don’t worry, we’ll explain what to do next."
msgstr "Después de este paso, no puedes volver a hacer cambios. Pero no te preocupes, te explicaremos qué hacer después de enviar la carta."

#: frontend/lib/norent/homepage.tsx:221
msgid "After you’ve reviewed your letter, we send it to your landlord on your behalf by email and by certified mail, depending on the contact information that you provide us."
msgstr "Después de que hayas revisado tu carta, la enviaremos a tu arrendador por correo electrónico y por correo certificado, según la información de contacto que nos hayas proporcionado."

#: frontend/lib/evictionfree/declaration-builder/agree-to-legal-terms.tsx:10
msgid "Agree to the state’s legal terms"
msgstr "Aceptar los términos legales del estado"

#: common-data/us-state-choices.ts:66
msgid "Alabama"
msgstr "Alabama"

#: frontend/lib/pages/not-found.tsx:12
msgid "Alas."
msgstr "Mecachis."

#: common-data/us-state-choices.ts:65
msgid "Alaska"
msgstr "Alaska"

#: frontend/lib/norent/components/subscribe.tsx:34
msgid "All set! Thanks for subscribing!"
msgstr "¡Todo listo! ¡Gracias por suscribirte!"

#: frontend/lib/norent/homepage.tsx:188
msgid "Answer a few questions about yourself and your landlord or management company. It'll take no more than 8 minutes."
msgstr "Contesta algunas preguntas sobre ti y sobre el dueño o manager de tu edificio. Tardarás menos de 8 minutos."

#: frontend/lib/evictionfree/faqs.tsx:21
msgid "Any questions?"
msgstr "Tienes preguntas?"

#: common-data/issue-choices.ts:151
msgid "Apartment needs painting"
msgstr "El apartamento necesita pintura"

#: frontend/lib/forms/apt-number-form-fields.tsx:13
#: frontend/lib/rh/routes.tsx:127
msgid "Apartment number"
msgstr "Número de apartamento"

#: frontend/lib/pages/logout-alt-page.tsx:16
msgid "Are you sure you want to log out?"
msgstr "¿Estás seguro de que quieres cerrar la sesión?"

#: frontend/lib/common-steps/ask-national-address.tsx:46
msgid "Are you sure you want to proceed with the following address?"
msgstr "¿Seguro que quieres continuar con la siguiente dirección?"

#: common-data/us-state-choices.ts:67
msgid "Arizona"
msgstr "Arizona"

#: common-data/us-state-choices.ts:68
msgid "Arkansas"
msgstr "Arkansas"

#: frontend/lib/evictionfree/homepage.tsx:25
msgid "August 31st"
msgstr "August 31st"

#: frontend/lib/evictionfree/homepage.tsx:25
msgid "August 31st, 2021"
msgstr "August 31st, 2021"

#: frontend/lib/evictionfree/homepage.tsx:63
msgid "Automatically fill in your landlord's information based on your address if you live in New York City"
msgstr "Automatically fill in your landlord's information based on your address if you live in New York City"

#: frontend/lib/evictionfree/about.tsx:31
#: frontend/lib/evictionfree/declaration-builder/confirmation.tsx:64
msgid "Available in English and Spanish."
msgstr "Disponible en Inglés y Español."

#: frontend/lib/ui/buttons.tsx:38
msgid "Back"
msgstr "Atrás"

#: frontend/lib/norent/faqs.tsx:96
msgid "Back to top"
msgstr "Volver al inicio de esta sección"

#: frontend/lib/norent/homepage.tsx:71
msgid "Banning evictions"
msgstr "Prohibir desalojos"

#: common-data/issue-choices.ts:164
#: common-data/issue-choices.ts:179
#: common-data/issue-choices.ts:203
#: common-data/issue-choices.ts:218
msgid "Baseboards defective"
msgstr "Zócalo defectuoso"

#: common-data/issue-choices.ts:237
msgid "Bathtub: cracked tub"
msgstr "Bañera: agrietada"

#: common-data/issue-choices.ts:242
msgid "Bathtub: drain stoppage"
msgstr "Bañera: desagüe atascado"

#: common-data/issue-choices.ts:239
msgid "Bathtub: faucets not installed"
msgstr "Bañera: no hay grifo"

#: common-data/issue-choices.ts:240
msgid "Bathtub: faucets not working"
msgstr "Bañera: grifo no funciona"

#: common-data/issue-choices.ts:238
msgid "Bathtub: leaky faucet"
msgstr "Bañera: grifo con fugas"

#: common-data/issue-choices.ts:241
msgid "Bathtub: pipes leaking"
msgstr "Bañera: tuberías con fugas"

#: frontend/lib/evictionfree/declaration-builder/preview.tsx:41
msgid "Before you send your hardship declaration form, let's review what will be sent to make sure all the information is correct."
msgstr "Antes de enviar tu formulario de declaración de penuria, revisemos lo que se enviará para asegurarnos de que toda la información es correcta."

#: frontend/lib/norent/letter-builder/letter-preview.tsx:61
msgid "Before you send your letter, let's review what will be sent to make sure all the information is correct."
msgstr "Antes de enviar tu carta, revisémosla para asegurarnos de que toda la información es correcta."

#: frontend/lib/norent/the-letter.tsx:56
msgid "Benefit from the eviction protections that local elected officials have put in place, by notifying your landlord of your inability to pay rent for reasons related to COVID-19"
msgstr "Aprovecha las protecciones de desalojo en tu estado notificando al dueño de tu edificio de que no puedes pagar la renta por razones relacionadas con el COVID-19"

#: common-data/issue-choices.ts:262
msgid "Broken/no smoke/Co2 detector"
msgstr "Sin detector de Co2 o humo"

#: frontend/lib/evictionfree/data/faqs-content.tsx:31
msgid "Bronx Housing Court:"
msgstr "Corte de vivienda de Bronx:"

#: frontend/lib/evictionfree/data/faqs-content.tsx:45
msgid "Brooklyn Housing Court:"
msgstr "Corte de vivienda de Brooklyn:"

#: frontend/lib/norent/faqs.tsx:74
msgid "Browse the FAQs"
msgstr "Explora las preguntas frecuentes"

#: common-data/issue-choices.ts:259
msgid "Bug infestation"
msgstr "Infestación de insectos"

#: frontend/lib/norent/homepage.tsx:39
msgid "Build a letter using our free letter builder"
msgstr "Crea una carta con nuestro generador de cartas gratis"

#: frontend/lib/norent/components/footer.tsx:31
#: frontend/lib/norent/site.tsx:28
msgid "Build my Letter"
msgstr "Crear mi carta"

#: frontend/lib/norent/homepage.tsx:29
msgid "Build my letter"
msgstr "Crear mi carta"

#: frontend/lib/norent/letter-builder/confirmation.tsx:162
msgid "Build power in numbers"
msgstr "Construye poder común"

#: frontend/lib/norent/letter-builder/welcome.tsx:9
msgid "Build your letter"
msgstr "Crea tu carta"

#: frontend/lib/data-driven-onboarding/data-driven-onboarding.tsx:212
msgid "Buildings in your landlord's portfolio are located in {0, plural, one {one zip code.} other {# zip codes.}}"
msgstr "Los edificios en el portafolio del dueño de tu edificio se encuentran en {0, plural, one {un código postal.} other {# código postales.}}"

#: common-data/issue-choices.ts:155
msgid "Buzzer not working"
msgstr "El timbre del edificio no funciona"

#: frontend/lib/norent/data/faqs-content.tsx:41
msgid "COVID-19 Emergency Tenant Protections & Rent Strikes Map"
msgstr "Mapa de huelgas de renta y protección para inquilinos ante la emergencia generada por el COVID-19"

#: frontend/lib/norent/data/state-localized-resources.tsx:6
msgid "COVID-19 Tenant Relief Act Extension"
msgstr "Extensión de la Ley de Alivio de Inquilinos COVID-19"

#: common-data/us-state-choices.ts:69
msgid "California"
msgstr "California"

#: frontend/lib/evictionfree/about.tsx:19
#: frontend/lib/evictionfree/declaration-builder/confirmation.tsx:54
msgid "Call the Housing Court Answers hotline at <0>212-962-4795</0>."
msgstr "Llame a la línea directa de Housing Court Answers en el <0>212-962-4795</0>."

#: frontend/lib/evictionfree/data/faqs-content.tsx:140
msgid "Can I see what forms I’m sending before I fill them out?"
msgstr "¿Puedo ver qué formularios voy a enviar antes de llenarlos?"

#: frontend/lib/norent/components/helmet.tsx:55
#: frontend/lib/norent/homepage.tsx:89
msgid "Can't pay rent?"
msgstr "¿No puedes pagar la renta?"

#: frontend/lib/forms/clear-anonymous-session-button.tsx:9
msgid "Cancel"
msgstr "Cancelar"

#: frontend/lib/norent/data/state-localized-resources.tsx:21
msgid "Cancel Rent Campaign"
msgstr "Campaña para la Anulación de la Renta"

#: frontend/lib/rh/routes.tsx:135
msgid "Cancel request"
msgstr "Cancelar solicitud"

#: frontend/lib/norent/homepage.tsx:70
msgid "Cancelling rent"
msgstr "Cancelar la renta"

#: common-data/issue-choices.ts:169
#: common-data/issue-choices.ts:184
#: common-data/issue-choices.ts:208
#: common-data/issue-choices.ts:223
msgid "Ceiling falling/fell"
msgstr "Techo colapsado/se colapsa"

#: common-data/issue-choices.ts:170
#: common-data/issue-choices.ts:185
#: common-data/issue-choices.ts:209
#: common-data/issue-choices.ts:224
msgid "Ceiling leaking"
msgstr "Techo gotea"

#: frontend/lib/common-steps/ask-national-address.tsx:91
msgid "Change"
msgstr "Cambiar"

#: frontend/lib/common-steps/ask-national-address.tsx:90
msgid "Change city and state from {cityAndState}"
msgstr "Cambiar ciudad y estado de {cityAndState}"

#: frontend/lib/evictionfree/declaration-builder/covid-impact.tsx:72
msgid "Check any or all that apply. Note: You <0>must select at least one box</0> in order to qualify for the State's eviction protections."
msgstr "Marque cualquiera o todas las casillas que apliquen. Nota: Para calificar para las protecciones de desalojo del Estado <0>debes seleccionar al menos una casilla</0>."

#: frontend/lib/norent/letter-builder/know-your-rights.tsx:33
msgid "Check out these valuable resources for your state:"
msgstr "Explora otros recursos específicos para tu estado:"

#: frontend/lib/evictionfree/declaration-builder/confirmation.tsx:149
msgid "Check your email for a message containing a copy of your declaration and additional important information on next steps."
msgstr "Check your email for a message containing a copy of your declaration and additional important information on next steps."

#: frontend/lib/norent/letter-builder/confirmation.tsx:73
msgid "Check your email for additional important information on next steps."
msgstr "Revisa tu correo electrónico para información importante adicional y siguientes pasos."

#: frontend/lib/norent/homepage.tsx:42
msgid "Cite up-to-date legal ordinances in your letter"
msgstr "Cita ordenanzas legales actuales en tu carta"

#: frontend/lib/common-steps/landlord-mailing-address.tsx:39
msgid "City"
msgstr "Ciudad"

#: frontend/lib/common-steps/ask-national-address.tsx:85
msgid "City and state"
msgstr "Ciudad y estado"

#: frontend/lib/forms/city-and-state-form-field.tsx:15
msgid "City/township/borough"
msgstr "Ciudad/pueblo/municipalidad"

#: frontend/lib/norent/data/faqs-content.tsx:44
msgid "Click here to join MHAction’s movement"
msgstr "Haz clic aquí para unirte al movimiento de MH Action"

#: frontend/lib/norent/letter-builder/confirmation.tsx:185
msgid "Click here to join MHAction’s movement to hold corporate community owners accountable."
msgstr "Haga clic aquí para unirte al movimiento de MH Action y hacer que los propietarios de la comunidad corporativa rindan cuentas."

#: frontend/lib/start-account-or-login/ask-phone-number.tsx:59
msgid "Click here to learn more about our privacy policy."
msgstr "Haga clic aquí para obtener más información sobre nuestra política de privacidad."

#: common-data/issue-choices.ts:143
msgid "Cockroaches"
msgstr "Cucarachas"

#: frontend/lib/norent/homepage.tsx:304
msgid "Collective action is a powerful tool for:"
msgstr "La acción colectiva es una herramienta poderosa para:"

#: common-data/us-state-choices.ts:70
msgid "Colorado"
msgstr "Colorado"

#: frontend/lib/norent/letter-builder/more-letters.tsx:15
msgid "Come back next month to send another letter if you still can't pay rent."
msgstr "Vuelve el mes que viene para enviar otra carta si todavía no puedes pagar la renta."

#: frontend/lib/norent/about.tsx:11
msgid "Community Justice Project"
msgstr "Community Justice Project"

#: frontend/lib/evictionfree/declaration-builder/preview.tsx:33
msgid "Confirm"
msgstr "Confirmar"

#: frontend/lib/start-account-or-login/set-password.tsx:22
msgid "Confirm your new password"
msgstr "Confirma tu nueva contraseña"

#: frontend/lib/common-steps/ask-national-address.tsx:33
#: frontend/lib/common-steps/ask-nyc-address.tsx:23
msgid "Confirming the address"
msgstr "Confirmando la dirección"

#: frontend/lib/common-steps/ask-city-state.tsx:16
msgid "Confirming the city"
msgstr "Confirmando la ciudad"

#: common-data/us-state-choices.ts:71
msgid "Connecticut"
msgstr "Connecticut"

#: frontend/lib/norent/data/faqs-content.tsx:10
msgid "Connecting With Others"
msgstr "Poniéndose en contacto con otros"

#: frontend/lib/evictionfree/declaration-builder/confirmation.tsx:34
#: frontend/lib/norent/letter-builder/confirmation.tsx:140
msgid "Contact a lawyer if your landlord retaliates"
msgstr "Ponte en contacto con un abogado si el dueño de tu edificio toma represalias"

#: frontend/lib/common-steps/error-pages.tsx:19
#: frontend/lib/evictionfree/declaration-builder/error-pages.tsx:18
#: frontend/lib/norent/letter-builder/error-pages.tsx:20
#: frontend/lib/rh/routes.tsx:208
msgid "Continue"
msgstr "Continuar"

#: frontend/lib/rh/routes.tsx:208
msgid "Continue anyway"
msgstr "Aún así continuar"

#: frontend/lib/evictionfree/declaration-builder/error-pages.tsx:11
msgid "Continue to the confirmation page for information about the declaration you sent and next steps you can take."
msgstr "Continúa a la página de confirmación para obtener información sobre la declaración que has enviado y los siguientes pasos que puedes tomar."

#: frontend/lib/norent/letter-builder/error-pages.tsx:13
msgid "Continue to the confirmation page for information about the last letter you sent and next steps you can take."
msgstr "Sigue a la página de confirmación para obtener información sobre la última carta que enviaste y los siguientes pasos que puedes tomar."

#: common-data/issue-choices.ts:191
msgid "Cracked sink"
msgstr "Lavabo agrietado"

#: common-data/issue-choices.ts:160
#: common-data/issue-choices.ts:177
#: common-data/issue-choices.ts:201
#: common-data/issue-choices.ts:216
msgid "Cracked walls"
msgstr "Paredes Agrietadas"

#: frontend/lib/common-steps/create-password.tsx:10
msgid "Create a password"
msgstr "Crea una contraseña"

#. salutation of formal letter
#: frontend/lib/util/letter-content-util.tsx:48
msgid "Dear <0/>,"
msgstr "Estimado/a <0/>,"

#: frontend/lib/norent/homepage.tsx:251
msgid "Dear Landlord/Management."
msgstr "Estimado dueño/manager del edificio."

#: common-data/us-state-choices.ts:72
msgid "Delaware"
msgstr "Delaware"

#: frontend/lib/evictionfree/declaration-builder/confirmation.tsx:156
msgid "Details about your declaration"
msgstr "Detalles sobre tu declaración"

#: frontend/lib/norent/letter-builder/confirmation.tsx:80
msgid "Details about your latest letter"
msgstr "Detalles sobre tu última carta"

#: frontend/lib/ui/footer.tsx:13
msgid "Developed with <0>Law Help Interactive</0>"
msgstr "Desarrollado con <0>Law Help Interactive</0>"

#: common-data/us-state-choices.ts:73
msgid "District of Columbia"
msgstr "Distrito de Columbia"

#: frontend/lib/evictionfree/data/faqs-content.tsx:108
msgid "Do I have to go to the post office to mail my declaration?"
msgstr "¿Tengo que ir a la oficina de correos para enviar mi declaración?"

#: frontend/lib/norent/data/faqs-content.tsx:188
msgid "Do I have to go to the post office to mail my letter?"
msgstr "¿Tengo que ir a la oficina de correos para enviar mi carta?"

#: frontend/lib/norent/letter-email-to-user.tsx:93
msgid "Do I need to send this declaration every month?"
msgstr "¿Necesito enviar esta declaración cada mes?"

#: frontend/lib/norent/letter-email-to-user.tsx:103
msgid "Do I still have to pay my rent?"
msgstr "¿Aún tengo que pagar la renta?"

#: frontend/lib/evictionfree/declaration-builder/index-number.tsx:17
msgid "Do you have a current eviction court case?"
msgstr "¿Tiene usted un caso de desalojo en curso?"

#: frontend/lib/common-steps/ask-city-state.tsx:18
msgid "Do you live in {0}, {1}?"
msgstr "¿Vives en {0}, {1}?"

#: frontend/lib/common-steps/landlord-mailing-address.tsx:20
msgid "Do you still want to mail to:"
msgstr "¿Aún deseas continuar?"

#: frontend/lib/pages/logout-alt-page.tsx:19
msgid "Don’t worry, we’ll save your progress so you’ll be able to come back to your last step when you log back in."
msgstr "No te preocupes, guardaremos tus respuestas para que puedas empezar desde donde te quedaste cuando vuelvas a conectarte."

#: common-data/issue-choices.ts:153
msgid "Door lock not working"
msgstr "Cerradura de la puerta no funciona"

#: common-data/issue-choices.ts:167
#: common-data/issue-choices.ts:182
#: common-data/issue-choices.ts:206
#: common-data/issue-choices.ts:221
msgid "Door not working"
msgstr "Puerta no funciona"

#: common-data/issue-choices.ts:154
msgid "Doorbell not working"
msgstr "El timbre de la casa no funciona"

#: frontend/lib/evictionfree/declaration-builder/confirmation.tsx:171
msgid "Download completed declaration"
msgstr "Descargar declaración completada"

#: common-data/issue-choices.ts:197
msgid "Drain stoppage"
msgstr "Desagüe atascado"

#: common-data/issue-choices.ts:265
msgid "Dryer not working"
msgstr "Secadora no funciona"

#: frontend/lib/evictionfree/declaration-builder/confirmation.tsx:97
msgid "Due to the COVID-19 pandemic, some offices are closed and may not answer phones."
msgstr "Debido a la pandemia del COVID-19, algunas oficinas están cerradas y pueden no contestar a los teléfonos."

#: frontend/lib/norent/components/subscribe.tsx:61
msgid "ENTER YOUR EMAIL"
msgstr "INTRODUCE TU CORREO ELECTRÓNICO"

#: common-data/issue-choices.ts:172
#: common-data/issue-choices.ts:187
#: common-data/issue-choices.ts:211
#: common-data/issue-choices.ts:226
#: common-data/issue-choices.ts:257
msgid "Electric wiring exposed"
msgstr "Alambrado Eléctrico Expuesto"

#: common-data/issue-choices.ts:171
#: common-data/issue-choices.ts:186
#: common-data/issue-choices.ts:210
#: common-data/issue-choices.ts:225
msgid "Electricity not working"
msgstr "La electricidad no funciona"

#: frontend/lib/norent/components/subscribe.tsx:59
msgid "Email"
msgstr "Correo electrónico"

#: frontend/lib/account-settings/contact-settings.tsx:41
#: frontend/lib/common-steps/ask-email.tsx:13
#: frontend/lib/common-steps/landlord-name-and-contact-types.tsx:68
msgid "Email address"
msgstr "Dirección de correo electrónico"

#: frontend/lib/evictionfree/data/faqs-content.tsx:24
#: frontend/lib/evictionfree/data/faqs-content.tsx:38
#: frontend/lib/evictionfree/data/faqs-content.tsx:52
#: frontend/lib/evictionfree/data/faqs-content.tsx:67
#: frontend/lib/evictionfree/data/faqs-content.tsx:82
msgid "Email:"
msgstr "Correo electrónico:"

#: frontend/lib/norent/letter-builder/letter-preview.tsx:99
msgid "English version"
msgstr "Versión en inglés"

#: frontend/lib/data-driven-onboarding/data-driven-onboarding.tsx:414
msgid "Enter your address to see some recommended actions."
msgstr "Introduce tu dirección para ver algunas acciones recomendadas."

#: frontend/lib/norent/the-letter.tsx:66
msgid "Establish your defense"
msgstr "Establece tu defensa"

<<<<<<< HEAD
#: frontend/lib/evictionfree/declaration-builder/confirmation.tsx:117
msgid "Eviction Free NY Has Been Suspended"
msgstr "Eviction Free NY ha sido suspendido"

#: frontend/lib/evictionfree/homepage.tsx:39
msgid "Eviction Free NY has been suspended"
msgstr "Eviction Free NY ha sido suspendido"

=======
>>>>>>> 03c60fac
#: frontend/lib/norent/data/state-localized-resources.tsx:14
msgid "Eviction Moratorium updates"
msgstr "Actualizaciones de la Moratoria de Desalojo"

#: frontend/lib/norent/the-letter.tsx:53
msgid "Exercise your rights"
msgstr "Ejercita tus derechos"

#: frontend/lib/rh/routes.tsx:318
msgid "Explore our other tools"
msgstr "Explora nuestras otras herramientas"

#: frontend/lib/norent/homepage.tsx:114
msgid "Explore the tool"
msgstr "Explora la herramienta"

#: frontend/lib/evictionfree/faqs.tsx:45
#: frontend/lib/norent/faqs.tsx:56
msgid "FAQs"
msgstr "Preguntas Frecuentes"

#: frontend/lib/evictionfree/site.tsx:69
#: frontend/lib/norent/components/footer.tsx:37
#: frontend/lib/norent/site.tsx:34
msgid "Faqs"
msgstr "Preguntas frecuentes"

#: common-data/issue-choices.ts:193
msgid "Faucets not installed"
msgstr "Grifos No Instalados"

#: common-data/issue-choices.ts:194
msgid "Faucets not working"
msgstr "Grifos No Funcionan"

#: frontend/lib/evictionfree/homepage.tsx:228
msgid "Fight to #CancelRent"
msgstr "Fight to #CancelRent"

#: frontend/lib/evictionfree/homepage.tsx:37
#: frontend/lib/evictionfree/site.tsx:57
#: frontend/lib/evictionfree/site.tsx:61
msgid "Fill out my form"
msgstr "Fill out my form"

#: frontend/lib/evictionfree/homepage.tsx:60
msgid "Fill out your hardship declaration form online"
msgstr "Fill out your hardship declaration form online"

#: frontend/lib/norent/letter-builder/confirmation.tsx:116
msgid "Find out more"
msgstr "Más información"

#: frontend/lib/rh/routes.tsx:120
msgid "First name"
msgstr "Nombre"

#: common-data/issue-choices.ts:150
msgid "Floor sags"
msgstr "Piso hundido"

#: common-data/us-state-choices.ts:74
msgid "Florida"
msgstr "Florida"

#: frontend/lib/evictionfree/homepage.tsx:164
msgid "For New York State tenants"
msgstr "For New York State tenants"

#: frontend/lib/evictionfree/declaration-email-to-user.tsx:54
msgid "For more information about New York’s eviction protections and your rights as a tenant, check out our FAQ on the <0>Right to Counsel website</0>."
msgstr "Para obtener más información sobre las protecciones de desalojo de Nueva York y tus derechos como inquilino, consulta nuestras preguntas frecuentes en <0>el sitio web de Right to Counsel</0>."

#: frontend/lib/evictionfree/homepage.tsx:194
msgid "For tenants by tenants"
msgstr "For tenants by tenants"

#: frontend/lib/norent/homepage.tsx:218
msgid "Free Certified Mail"
msgstr "Correo certificado gratuito"

#: frontend/lib/evictionfree/faqs.tsx:50
#: frontend/lib/norent/faqs.tsx:61
msgid "Frequently Asked Questions"
msgstr "Preguntas Frecuentes"

#: common-data/issue-choices.ts:152
msgid "Front door not working"
msgstr "Puerta principal no funciona"

#: common-data/issue-choices.ts:261
msgid "Fumes/smoke entering apartment"
msgstr "Vapores/Humo Entrando en Casa"

#: frontend/lib/norent/letter-builder/confirmation.tsx:100
msgid "Gather documentation"
msgstr "Recopila documentación"

#: common-data/us-state-choices.ts:75
msgid "Georgia"
msgstr "Georgia"

#: frontend/lib/norent/letter-builder/confirmation.tsx:208
msgid "Give feedback"
msgstr "Comparte tu opinión"

#: frontend/lib/norent/letter-builder/confirmation.tsx:197
msgid "Give us feedback"
msgstr "Comparte tu opinión"

#: frontend/lib/start-account-or-login/verify-password.tsx:39
msgid "Go back"
msgstr "Atrás"

#: frontend/lib/norent/letter-builder/confirmation.tsx:192
msgid "Go to website"
msgstr "Ir al sitio web"

#: frontend/lib/norent/homepage.tsx:69
msgid "Going on rent strike"
msgstr "Hacer huelga de renta"

#: frontend/lib/rh/routes.tsx:167
msgid "Good news!"
msgstr "¡Buenas noticias!"

#: frontend/lib/ui/privacy-info-modal.tsx:61
msgid "Got it!"
msgstr "¡Entendido!"

#: frontend/lib/pages/redirect-to-english-page.tsx:15
msgid "Got it, take me there"
msgstr "Entendido, llévame"

#: common-data/us-state-choices.ts:76
msgid "Hawaii"
msgstr "Hawaii"

#: frontend/lib/tests/i18n-lingui.test.tsx:19
#: frontend/lib/tests/i18n-lingui.test.tsx:25
#: frontend/lib/tests/i18n-lingui.test.tsx:32
#: frontend/lib/ui/tests/localized-outbound-link.test.tsx:18
#: frontend/lib/ui/tests/localized-outbound-link.test.tsx:25
msgid "Hello world"
msgstr "Hola mundo"

#: frontend/lib/evictionfree/declaration-email-to-user.tsx:19
msgid "Hello {0},"
msgstr "Hola {0},"

#: frontend/lib/justfix-navbar.tsx:27
msgid "Help"
msgstr "Ayuda"

#: frontend/lib/norent/data/faqs-content.tsx:387
msgid "Help! My landlord is already trying to evict me."
msgstr "¡Ayuda! El dueño de mi edificio ya intenta desalojarme."

#: frontend/lib/norent/the-letter.tsx:44
msgid "Here are a few benefits to sending a letter to your landlord:"
msgstr "Éstos son algunos de los beneficios de enviar una carta al dueño de tu edificio:"

#: frontend/lib/rh/routes.tsx:215
msgid "Here is a preview of the request for your Rent History. It includes your address and apartment number so that the DHCR can mail you."
msgstr "Aquí tienes una vista previa de la solicitud de tu Historial de Renta. Incluye tu dirección y número de apartamento para que el DHCR pueda enviarte el carta con tu historial."

#: frontend/lib/norent/letter-builder/letter-preview.tsx:90
msgid "Here's a preview of the letter that will be attached in an email to your landlord:"
msgstr "Esta es una vista previa de la carta que se adjuntará en un correo electrónico al dueño de tu edificio:"

#: frontend/lib/norent/letter-builder/letter-preview.tsx:93
msgid "Here's a preview of the letter:"
msgstr "Esta es una vista previa de la carta:"

#: frontend/lib/norent/letter-builder/letter-preview.tsx:118
msgid "Here’s a preview of the email that will be sent on your behalf:"
msgstr "Esta es una vista previa del correo electrónico que se enviará en tu nombre:"

#: frontend/lib/norent/homepage.tsx:241
msgid "Here’s a preview of what the letter looks like:"
msgstr "Esta es una vista previa de la carta:"

#: frontend/lib/norent/the-letter.tsx:89
msgid "Here’s what the letter will look like:"
msgstr "Así será la carta:"

#: frontend/lib/norent/homepage.tsx:48
msgid "Here’s what you can do with <0>NoRent</0>"
msgstr "Esto es lo que puedes hacer con <0>NoRent</0>"

#: frontend/lib/evictionfree/declaration-builder/routes.tsx:53
msgid "Highly recommended."
msgstr "Altamente recomendable."

#: frontend/lib/justfix-navbar.tsx:14
#: frontend/lib/norent/site.tsx:50
msgid "Homepage"
msgstr "Página Principal"

#: frontend/lib/evictionfree/about.tsx:28
#: frontend/lib/evictionfree/declaration-builder/confirmation.tsx:63
msgid "Hours of operation: Monday to Friday, 9am - 5pm."
msgstr "Horario: Lunes a Viernes, 9am - 17pm."

#: frontend/lib/rh/routes.tsx:257
msgid "Housing Court Answers"
msgstr "Respuestas de la Corte de Vivienda"

#: frontend/lib/norent/about.tsx:36
msgid "Housing Justice for All"
msgstr "Housing Justice for All"

#: frontend/lib/norent/data/faqs-content.tsx:446
msgid "How can I build collective power with other tenants?"
msgstr "¿Cómo puedo construir poder colectivo con otros inquilinos?"

#: frontend/lib/norent/data/faqs-content.tsx:340
#: frontend/lib/norent/data/faqs-content.tsx:441
msgid "How can I connect with a lawyer?"
msgstr "¿Cómo puedo ponerme en contacto con un abogado?"

#: frontend/lib/norent/data/faqs-content.tsx:436
msgid "How can I document my hardships related to COVID-19?"
msgstr "¿Cómo puedo documentar mis dificultades relacionadas con el COVID-19?"

#: frontend/lib/norent/data/faqs-content.tsx:335
msgid "How do I organize with other tenants in my building, block, or neighborhood?"
msgstr "¿Cómo me organizo con otros inquilinos de mi edificio, cuadra o vecindario?"

#: frontend/lib/norent/letter-email-to-user.tsx:71
msgid "How does sending this declaration help me?"
msgstr "¿Por qué me sirve de ayuda enviar esta declaración?"

#: frontend/lib/norent/homepage.tsx:167
msgid "How it works"
msgstr "Cómo funciona"

#: frontend/lib/pages/cross-site-terms-opt-in.tsx:45
msgid "I agree to the <0/> terms and conditions."
msgstr "Acepto los términos y condiciones de <0/>."

#: frontend/lib/evictionfree/declaration-builder/create-account.tsx:37
msgid "I agree to the <0>Eviction Free NY terms and conditions</0>."
msgstr "Acepto los <0>términos y condiciones de Eviction Free NY</0>."

#: frontend/lib/norent/letter-builder/create-account.tsx:43
msgid "I agree to the <0>NoRent.org terms and conditions</0>."
msgstr "Acepto los <0>términos y condiciones de NoRent.org</0>."

#: frontend/lib/evictionfree/declaration-builder/covid-impact.tsx:93
msgid "I am experiencing financial hardship due to COVID-19."
msgstr "Estoy experimentando dificultades financieras debido al COVID-19."

#: frontend/lib/start-account-or-login/verify-password.tsx:64
msgid "I forgot my password"
msgstr "He perdido mi contraseña"

#: frontend/lib/evictionfree/data/faqs-content.tsx:120
msgid "I have a current eviction case in NYC. How do I connect with a lawyer?"
msgstr "Tengo un caso en curso de desalojo en Nueva York. ¿Cómo puedo conectarme con un abogado?"

#: frontend/lib/forms/apt-number-form-fields.tsx:15
msgid "I have no apartment number"
msgstr "No tengo ningún número de apartamento"

#: frontend/lib/norent/letter-builder/confirmation.tsx:24
msgid "I just used JustFix.nyc's new free tool to tell my landlord I can't pay rent"
msgstr "Acabo de usar la nueva herramienta gratuita de JustFix.nyc para decirle a mi arrendador que no puedo pagar la renta"

#: frontend/lib/evictionfree/data/faqs-content.tsx:205
msgid "I live in another state that isn’t New York. Is this tool for me?"
msgstr "No vivo en el estado de Nueva York. ¿Puedo igual usar esta herramienta?"

#: frontend/lib/evictionfree/declaration-builder/preview.tsx:63
msgid "I understand I am signing and submitting this form under penalty of law. I know it is against the law to make a statement on this form that I know is false."
msgstr "Entiendo que estoy firmando y enviando este formulario bajo pena de ley. Sé que es ilegal hacer a sabiendas una declaración falsa en este formulario."

#: frontend/lib/evictionfree/declaration-builder/agree-to-legal-terms.tsx:21
msgid "I understand that I must comply with all other lawful terms under my tenancy, lease agreement or similar contract."
msgstr "Entiendo que debo cumplir con todos los demás términos legales de mi contrato de alquiler y tenencia o contrato semejante."

#: frontend/lib/norent/data/faqs-content.tsx:160
msgid "I'm scared. What happens if my landlord retaliates?"
msgstr "Tengo miedo. ¿Qué sucede si el dueño de mi edificio toma represalias?"

#: common-data/us-state-choices.ts:77
msgid "Idaho"
msgstr "Idaho"

#: frontend/lib/start-account-or-login/verify-phone-number.tsx:25
msgid "If you didn't receive a code, try checking your email. If it's not in there either, please email <0/>."
msgstr "Si no recibiste un código, comprueba tu correo electrónico. Si no lo encuentras, por favor envía un correo electrónico a <0/>."

#: frontend/lib/rh/routes.tsx:312
msgid "If you have more questions, please email us at <0/>."
msgstr "Si tienes más preguntas, por favor envíanos un correo electrónico a <0/>."

#: frontend/lib/norent/letter-email-to-user.tsx:184
msgid "If you have questions about your rights as a tenant, please <0>connect with Tenants Together</0> or find an attorney at <1>Law Help California</1>."
msgstr "Si tiene preguntas sobre tus derechos como inquilino/a, por favor <0>contacta a Tenants Together</0> o busca un abogado en <1>Law Help California</1>."

#: frontend/lib/norent/letter-email-to-user.tsx:235
msgid "If you have received a Notice to Pay Rent or Quit or any other type of eviction notice, sign up for a workshop and/or get legal help at <0>StayHousedLA.org</0>."
msgstr "Si has recibido un Aviso de Pago de Renta (Notice to Pay Rent en inglés) o un Aviso de Desalojo (Notice to Quit en inglés) o cualquier otro tipo de aviso, inscríbete a un taller y/o consigue ayuda legal en <0>StayHousedLA.org</0>."

#: frontend/lib/evictionfree/declaration-builder/index-number.tsx:61
msgid "If you know the court name your case is associated with, please provide it below. Otherwise, leave this blank."
msgstr "Si conoces el nombre de la corte con el que tu caso está asociado, por favor indícalo a continuación. Si no, déjalo en blanco."

#: frontend/lib/common-steps/error-pages.tsx:12
msgid "If you need to make changes to your name or contact information, please contact <0/>."
msgstr "Si necesitas cambiar tu nombre o tu información de contacto, ponte en contacto con <0/>."

#: frontend/lib/common-steps/landlord-name-and-contact-types.tsx:53
msgid "If you write checks or transfer money through your bank to pay your rent, use that name here."
msgstr "Usa el nombre al que pagas la renta."

#: frontend/lib/norent/letter-builder/know-your-rights.tsx:70
msgid "If you’d still like to create an account, we can send you updates in the future."
msgstr "Si aún así quieres crear una cuenta, podemos enviarte noticias en el futuro."

#: common-data/us-state-choices.ts:78
msgid "Illinois"
msgstr "Illinois"

#: frontend/lib/norent/the-letter.tsx:69
msgid "In the event that your landlord tries to evict you, the courts will see this as a proactive step that helps establish your defense."
msgstr "Si el dueño de tu edificio intenta desalojarte, las cortes lo verán como un paso proactivo que ayudará a establecer tu defensa."

#: frontend/lib/norent/letter-builder/confirmation.tsx:120
msgid "In {stateName}, you have <0>{numDaysToSend} days </0>to send documentation to your landlord proving you can’t pay rent."
msgstr "En {stateName}, tienes <0>{numDaysToSend} días </0>para enviar documentación al dueño de tu edificio para demostrar que no puedes pagar la renta."

#: frontend/lib/norent/letter-builder/confirmation.tsx:127
msgid "In {stateName}, you have to send documentation to your landlord proving you can’t pay rent."
msgstr "En {stateName}, tienes que enviar documentación al dueño de tu edificio para probar que no puedes pagar la renta."

#: common-data/issue-choices.ts:195
#: common-data/issue-choices.ts:255
msgid "Inadequate water pressure"
msgstr "Presión de Agua Inadecuada"

#: common-data/issue-choices.ts:266
msgid "Inadequate/no super service"
msgstr "Servicio de súper inadecuado"

#: common-data/us-state-choices.ts:79
msgid "Indiana"
msgstr "Indiana"

#: common-data/us-state-choices.ts:80
msgid "Iowa"
msgstr "Iowa"

#: frontend/lib/norent/data/faqs-content.tsx:309
msgid "Is not paying my rent because of COVID-19 considered a “rent strike”?"
msgstr "¿Se considera una \"huelga de renta\" el no pagar mi renta a causa del COVID-19?"

#: frontend/lib/evictionfree/data/faqs-content.tsx:150
msgid "Is the online tool the only way to submit this form?"
msgstr "¿Es la herramienta en línea la única forma de enviar este formulario?"

#: frontend/lib/evictionfree/data/faqs-content.tsx:193
msgid "Is there a way to resend the declaration if the landlord claims they never received it?"
msgstr "¿Hay alguna manera de volver a enviar la declaración si el dueño del edificio afirma que nunca la recibió?"

#: frontend/lib/norent/data/faqs-content.tsx:209
msgid "Is there someone I can connect with after this to get help?"
msgstr "¿Hay alguien a quien pueda contactar después de esto para obtener ayuda?"

#: frontend/lib/evictionfree/data/faqs-content.tsx:98
#: frontend/lib/norent/data/faqs-content.tsx:169
msgid "Is this free?"
msgstr "¿Es gratis?"

#: frontend/lib/norent/data/faqs-content.tsx:237
msgid "Is this tool right for me?"
msgstr "¿Es esta herramienta adecuada para mí?"

#: frontend/lib/data-driven-onboarding/data-driven-onboarding.tsx:183
msgid "It doesn't seem like this property is required to register with HPD. You can learn about the City's registration requirements on <0>HPD's Property Management page</0>."
msgstr "Parece que esta propiedad no tiene que estar registrada con el HPD. Puedes aprender los requisitos de registro de la ciudad en la página <0>Gestión de Propiedad de HPD</0>."

#: frontend/lib/rh/routes.tsx:162
#: frontend/lib/rh/routes.tsx:169
msgid "It looks like your apartment may be rent stabilized"
msgstr "Parece que tu apartamento es de renta estabilizada"

#: frontend/lib/norent/letter-builder/rent-periods.tsx:28
msgid "It's important to notify your landlord of all months when you couldn't pay rent in full."
msgstr "Es importante notificar al dueño o manager de tu edificio de todos los meses cuando no pudiste pagar el alquiler completo."

#: frontend/lib/norent/letter-builder/confirmation.tsx:143
msgid "It’s possible that your landlord will retaliate once they’ve received your letter. This is illegal. Contact <0>your local legal aid provider</0> for assistance."
msgstr "Puede ser que el dueño de tu edificio tome represalias tras recibir tu carta. Esto es ilegal. Póngase en contacto con <0>un proveedor local de asistencia legal</0> para obtener ayuda."

#: frontend/lib/rh/routes.tsx:163
#: frontend/lib/rh/routes.tsx:187
msgid "It’s unlikely that your apartment is rent stabilized"
msgstr "Es poco probable que tu apartamento sea de renta estabilizada"

#: frontend/lib/common-steps/ask-name.tsx:11
msgid "It’s your first time here!"
msgstr "¡Es la primera vez que estás aquí!"

#: frontend/lib/evictionfree/data/faqs-content.tsx:130
msgid "I’m undocumented. Can I use this tool?"
msgstr "Soy indocumentado. ¿Puedo usar esta herramienta?"

#: frontend/lib/norent/components/footer.tsx:19
msgid "Join our <0/>mailing list"
msgstr "¡Únete a nuestra <0/>lista de distribución!"

#: frontend/lib/evictionfree/declaration-builder/confirmation.tsx:81
msgid "Join the fight to cancel rent"
msgstr "Únete a la lucha para cancelar el alquiler"

#: frontend/lib/ui/footer.tsx:27
msgid "JustFix.nyc is a registered 501(c)(3) nonprofit organization."
msgstr "JustFix.nyc es una organización registrada 501(c)(3) sin fines de lucro."

#: frontend/lib/rh/routes.tsx:263
msgid "JustFix.nyc's Learning Center"
msgstr "Centro de Aprendizaje de JustFix.nyc"

#: common-data/us-state-choices.ts:81
msgid "Kansas"
msgstr "Kansas"

#: common-data/us-state-choices.ts:82
msgid "Kentucky"
msgstr "Kentucky"

#: frontend/lib/norent/letter-builder/know-your-rights.tsx:113
msgid "Know your rights"
msgstr "Conoce tus derechos"

#: frontend/lib/ui/landlord.tsx:36
msgid "Landlord address"
msgstr "Dirección de correo del dueño de tu edificio"

#: frontend/lib/ui/landlord.tsx:36
msgid "Landlord name"
msgstr "Nombre del dueño de tu edificio"

#: frontend/lib/common-steps/landlord-email.tsx:38
msgid "Landlord/management company's email"
msgstr "Dirección de correo electrónico del dueño o manager de tu edificio"

#: frontend/lib/common-steps/landlord-name-and-contact-types.tsx:51
msgid "Landlord/management company's name"
msgstr "Nombre del dueño o manager de tu edificio"

#: frontend/lib/evictionfree/components/footer.tsx:13
#: frontend/lib/ui/language-toggle.tsx:34
msgid "Language:"
msgstr "Idioma:"

#: frontend/lib/rh/routes.tsx:123
msgid "Last name"
msgstr "Apellido"

#: common-data/issue-choices.ts:156
msgid "Lead-based paint"
msgstr "Pintura a base de plomo"

#: common-data/issue-choices.ts:192
msgid "Leaky faucet"
msgstr "Grifo con fugas"

#: frontend/lib/norent/about.tsx:57
msgid "Learn about why we made this tool, who we are, and who our partners are."
msgstr "Aprenda por qué hemos construido esta herramienta, quiénes somos, y quiénes son nuestros aliados."

#: frontend/lib/data-driven-onboarding/data-driven-onboarding.tsx:268
msgid "Learn about your rent"
msgstr "Aprende Sobre Tu Alquiler"

#: frontend/lib/data-driven-onboarding/data-driven-onboarding.tsx:309
#: frontend/lib/norent/about.tsx:66
#: frontend/lib/norent/the-letter.tsx:29
msgid "Learn more"
msgstr "Aprender más"

#: frontend/lib/norent/about.tsx:111
msgid "Learn more about our mission on our website"
msgstr "Obtén más información a cerca de nuestra misión en nuestro sitio web (sólo en inglés)"

#: frontend/lib/norent/letter-builder/know-your-rights.tsx:47
msgid "Learn more."
msgstr "Aprender más."

#: frontend/lib/norent/homepage.tsx:202
msgid "Legal Protections"
msgstr "Protecciones jurídicas"

#: frontend/lib/account-settings/about-you-settings.tsx:43
#: frontend/lib/common-steps/ask-name.tsx:29
#: frontend/lib/onboarding/onboarding-step-1.tsx:89
msgid "Legal first name"
msgstr "Primer nombre legal"

#: frontend/lib/account-settings/about-you-settings.tsx:44
#: frontend/lib/common-steps/ask-name.tsx:30
#: frontend/lib/onboarding/onboarding-step-1.tsx:92
msgid "Legal last name"
msgstr "Apellido legal"

#: frontend/lib/norent/homepage.tsx:125
msgid "Legally vetted"
msgstr "Verificado legalmente"

#: frontend/lib/common-steps/ask-name.tsx:14
msgid "Let's get to know you."
msgstr "Conozcámonos."

#: frontend/lib/start-account-or-login/set-password.tsx:15
msgid "Let's set you up with a new password, so you can easily login again."
msgstr "Configuremos una nueva contraseña, para que puedas volver fácilmente."

#: frontend/lib/norent/letter-builder/create-account.tsx:27
msgid "Let's set you up with an account. This will enable you to save your information, and receive updates."
msgstr "Configuremos tu cuenta. Esto te permitirá guardar tu información y recibir noticias."

#: frontend/lib/norent/data/faqs-content.tsx:8
msgid "Letter Builder"
msgstr "Generador de cartas"

#: frontend/lib/evictionfree/declaration-builder/create-account.tsx:20
msgid "Let’s set you up with an account. An account will enable you to save your information, download your declaration, and more."
msgstr "Configuremos tu cuenta. Esto te permitirá guardar tu información, bajarte tu declaración, y más."

#: frontend/lib/norent/letter-builder/create-account.tsx:22
msgid "Let’s set you up with an account. An account will enable you to save your information, download your letter, and more."
msgstr "Configuremos tu cuenta. Esto te permitirá guardar tu información, bajarte tu carta, y más."

#: frontend/lib/norent/homepage.tsx:293
msgid "Locally supported"
msgstr "Con apoyo local"

#: frontend/lib/common-steps/error-pages.tsx:28
#: frontend/lib/evictionfree/site.tsx:77
#: frontend/lib/norent/site.tsx:42
msgid "Log in"
msgstr "Iniciar sesión"

#: frontend/lib/evictionfree/site.tsx:75
#: frontend/lib/norent/site.tsx:40
#: frontend/lib/pages/logout-alt-page.tsx:14
msgid "Log out"
msgstr "Cerrar sesión"

#: frontend/lib/common-steps/error-pages.tsx:10
msgid "Looks like you're already logged in"
msgstr "Parece ser que ya has iniciado tu sesión"

#: frontend/lib/norent/letter-builder/los-angeles-know-your-rights.tsx:28
msgid "Looks like you're in <0>Los Angeles County, California</0>"
msgstr "Parece que estás en <0>el Condado de Los Angeles, California</0>"

#: frontend/lib/common-steps/error-pages.tsx:22
msgid "Looks like you're not logged in"
msgstr "Parece que no has iniciado ninguna sesión"

#: frontend/lib/common-steps/welcome.tsx:37
msgid "Looks like you've been here before. Click \"Next\" to be taken to where you left off."
msgstr "Parece que ya estuviste aquí antes. Haz clic en \"Continuar\" para seguir desde donde te quedaste."

#: common-data/issue-choices.ts:163
#: common-data/issue-choices.ts:178
#: common-data/issue-choices.ts:202
#: common-data/issue-choices.ts:217
msgid "Loose floor"
msgstr "Piso suelto"

#: frontend/lib/norent/letter-builder/los-angeles-know-your-rights.tsx:26
msgid "Los Angeles County"
msgstr "El Condado de Los Angeles"

#: common-data/us-state-choices.ts:83
msgid "Louisiana"
msgstr "Luisiana"

#: frontend/lib/evictionfree/homepage.tsx:100
msgid "Made by non-profits <0>Right to Counsel NYC Coalition</0>, <1>Housing Justice for All</1>, and <2>JustFix.nyc</2>"
msgstr "Made by non-profits <0>Right to Counsel NYC Coalition</0>, <1>Housing Justice for All</1>, and <2>JustFix.nyc</2>"

#: frontend/lib/ui/footer.tsx:36
msgid "Made with NYC ♥ by the team at <0>JustFix.nyc</0>"
msgstr "Hecho en NYC con ♥ por el equipo de <0>JustFix.nyc</0>"

#: frontend/lib/common-steps/landlord-name-and-contact-types.tsx:71
msgid "Mailing address"
msgstr "Dirección postal"

#: common-data/us-state-choices.ts:84
msgid "Maine"
msgstr "Maine"

#: frontend/lib/norent/letter-builder/letter-preview.tsx:137
msgid "Make sure all the information above is correct."
msgstr "Asegúrate de que la información sea la correcta."

#: frontend/lib/evictionfree/data/faqs-content.tsx:17
msgid "Manhattan Housing Court:"
msgstr "Corte de vivienda de Manhattan:"

#: frontend/lib/norent/about.tsx:26
msgid "Manufactured Housing Action"
msgstr "Manufactured Housing Action"

#: common-data/us-state-choices.ts:85
msgid "Maryland"
msgstr "Maryland"

#: common-data/us-state-choices.ts:86
msgid "Massachusetts"
msgstr "Massachusetts"

#: frontend/lib/rh/routes.tsx:251
msgid "Met Council on Housing"
msgstr "Met Council on Housing"

#: common-data/issue-choices.ts:141
msgid "Mice"
msgstr "Ratones"

#: common-data/us-state-choices.ts:87
msgid "Michigan"
msgstr "Michigan"

#: frontend/lib/norent/components/helmet.tsx:12
msgid "Millions of Americans won’t be able to pay rent because of COVID‑19. Use our free tool to take action by writing a letter to your landlord. You're not alone."
msgstr "Millones de estadounidenses no podrán pagar la renta debido al COVID 19. Usa nuestra herramienta gratuita para escribirle una carta al dueño de tu edificio y tomar acción. No estás solo/a."

#: common-data/us-state-choices.ts:88
msgid "Minnesota"
msgstr "Minnesota"

#: common-data/us-state-choices.ts:89
msgid "Mississippi"
msgstr "Misisipi"

#: common-data/us-state-choices.ts:90
msgid "Missouri"
msgstr "Misuri"

#: frontend/lib/norent/letter-builder/confirmation.tsx:182
msgid "Mobile/Manufactured Home Residents"
msgstr "Residentes de Casas Prefabricadas o Móviles"

#: common-data/issue-choices.ts:158
msgid "Mold"
msgstr "Moho"

#: common-data/issue-choices.ts:161
#: common-data/issue-choices.ts:174
#: common-data/issue-choices.ts:198
#: common-data/issue-choices.ts:213
msgid "Mold on walls"
msgstr "Muros Con Moho"

#: common-data/us-state-choices.ts:91
msgid "Montana"
msgstr "Montana"

#: frontend/lib/norent/letter-builder/rent-periods.tsx:37
msgid "Months of rent non-payment"
msgstr "Meses de impago de renta"

#: frontend/lib/norent/letter-builder/rent-periods.tsx:26
msgid "Months you're missing rent payments"
msgstr "Meses en the te faltan pagos de renta"

#: frontend/lib/data-driven-onboarding/data-driven-onboarding.tsx:360
msgid "More actions"
msgstr "Más acciones"

#: frontend/lib/norent/letter-builder/confirmation.tsx:159
msgid "More resources"
msgstr "Más información"

#: frontend/lib/norent/about.tsx:21
msgid "Movement Law Lab"
msgstr "Movement Law Lab"

#: frontend/lib/common-steps/create-password.tsx:6
msgid "Must be at least 8 characters. Can't be all numbers."
msgstr "Debe tener por lo menos 8 letras. No se puede usar solo números."

#: frontend/lib/evictionfree/faqs.tsx:24
msgid "Navigating these laws is confusing. Here are a few <0>frequently asked questions</0> from people who have used our tool:"
msgstr "Comprender estas leyes es difícil. Aquí hay algunas <0>preguntas frecuentes</0> de personas que han utilizado nuestra herramienta:"

#: common-data/us-state-choices.ts:92
msgid "Nebraska"
msgstr "Nebraska"

#: frontend/lib/evictionfree/about.tsx:15
#: frontend/lib/evictionfree/declaration-builder/confirmation.tsx:51
msgid "Need additional support?"
msgstr "¿Necesitas apoyo adicional?"

#: frontend/lib/norent/letter-builder/confirmation.tsx:154
msgid "Need to send another letter?"
msgstr "¿Necesitas enviar otra carta?"

#: common-data/issue-choices.ts:250
msgid "Needs cleaning due to COVID-19"
msgstr "Necesita limpieza debido al COVID-19"

#: common-data/us-state-choices.ts:93
msgid "Nevada"
msgstr "Nevada"

#: common-data/us-state-choices.ts:94
msgid "New Hampshire"
msgstr "Nuevo Hampshire"

#: common-data/us-state-choices.ts:95
msgid "New Jersey"
msgstr "Nueva Jersey"

#: common-data/us-state-choices.ts:96
msgid "New Mexico"
msgstr "Nuevo México"

#: common-data/us-state-choices.ts:97
msgid "New York"
msgstr "Nueva York"

#: frontend/lib/start-account-or-login/set-password.tsx:21
msgid "New password"
msgstr "Contraseña nueva"

#: frontend/lib/common-steps/welcome.tsx:45
#: frontend/lib/ui/buttons.tsx:30
#: frontend/lib/ui/buttons.tsx:48
msgid "Next"
msgstr "Continuar"

#: frontend/lib/evictionfree/declaration-builder/preview.tsx:31
#: frontend/lib/forms/yes-no-radios-form-field.tsx:28
#: frontend/lib/forms/yes-no-radios-form-field.tsx:47
#: frontend/lib/norent/letter-builder/letter-preview.tsx:28
#: frontend/lib/ui/confirmation-modal.tsx:20
msgid "No"
msgstr "No"

#: common-data/issue-choices.ts:147
msgid "No cold water"
msgstr "Sin agua fría"

#: common-data/issue-choices.ts:144
msgid "No gas"
msgstr "Sin gas"

#: common-data/issue-choices.ts:145
#: common-data/issue-choices.ts:253
msgid "No heat"
msgstr "Sin calefacción"

#: common-data/issue-choices.ts:146
#: common-data/issue-choices.ts:254
msgid "No hot water"
msgstr "Sin agua caliente"

#: frontend/lib/data-driven-onboarding/data-driven-onboarding.tsx:162
#: frontend/lib/data-driven-onboarding/data-driven-onboarding.tsx:181
msgid "No registration found."
msgstr "No hay fecha de registro."

#: common-data/issue-choices.ts:267
msgid "No rent receipts given"
msgstr "No se dan recibos de alquiler"

#: common-data/issue-choices.ts:148
msgid "No smoke detector"
msgstr "Sin detector de humo"

#: frontend/lib/evictionfree/data/faqs-content.tsx:207
msgid "No. Unfortunately, these protections only apply to residents of New York State."
msgstr "No. Desafortunadamente, estas protecciones solo se aplican a los residentes del estado de Nueva York."

#: frontend/lib/norent/letter-content.tsx:81
msgid "NoRent.org <0/>sent on behalf of <1/>"
msgstr "NoRent.org <0/>enviado en nombre de <1/>"

#: frontend/lib/norent/about.tsx:126
msgid "NoRent.org is a collaboration between JustFix.nyc and legal organizations and housing rights non-profits across the nation."
msgstr "NoRent.org es una colaboración entre JustFix.nyc, organizaciones legales y organizaciones sin fines de lucro en todo Estados Unidos (EEUU)."

#: common-data/us-state-choices.ts:98
msgid "North Carolina"
msgstr "Carolina del Norte"

#: common-data/us-state-choices.ts:99
msgid "North Dakota"
msgstr "Dakota del Norte"

#: frontend/lib/norent/the-letter.tsx:19
msgid "Not being able to pay rent due to COVID-19 is nothing to be ashamed of. Our letter builder makes it easy to send a letter to your landlord."
msgstr "No poder pagar la renta debido al COVID-19 no es nada de lo que avergonzarse. Nuestro generador de cartas hace que sea fácil enviarle una carta al dueño de tu edificio para avisarle."

#: frontend/lib/norent/letter-content.tsx:66
msgid "Notice of COVID-19 impact on Rent sent on behalf of {0}"
msgstr "Aviso de impacto del COVID-19 en la renta enviado en nombre de {0}"

#: frontend/lib/start-account-or-login/verify-password.tsx:52
msgid "Now we just need your password. This is the same one you’ve used on JustFix.nyc."
msgstr "Ahora sólo necesitamos tu contraseña. Esta es la misma que usas en JustFix.nyc."

#: common-data/us-state-choices.ts:100
msgid "Ohio"
msgstr "Ohio"

#: common-data/us-state-choices.ts:101
msgid "Oklahoma"
msgstr "Oklahoma"

#: frontend/lib/norent/letter-builder/letter-preview.tsx:75
msgid "One letter for the months between March and August when you couldn't pay rent in full."
msgstr "Una carta para los meses entre marzo y agosto cuando no pudiste pagar la renta en su totalidad."

#: frontend/lib/app.tsx:57
#: frontend/lib/norent/components/subscribe.tsx:47
#: frontend/lib/norent/components/subscribe.tsx:51
msgid "Oops! A network error occurred. Try again later."
msgstr "¡Vaya! Hubo un error en la red. Inténtalo más tarde."

#: frontend/lib/norent/components/subscribe.tsx:37
msgid "Oops! That email is invalid."
msgstr "¡Vaya! Ese correo electrónico no es válido."

#: frontend/lib/data-driven-onboarding/data-driven-onboarding.tsx:289
msgid "Order rent history"
msgstr "Pedir Historial de Renta"

#: common-data/us-state-choices.ts:102
msgid "Oregon"
msgstr "Oregón"

#: frontend/lib/norent/about.tsx:122
msgid "Our Partners"
msgstr "Nuestros aliados"

#: frontend/lib/norent/homepage.tsx:205
msgid "Our letter cites the most up-to-date legal ordinances that protect tenant rights in your state."
msgstr "Nuestra carta cita las ordenanzas legales actuales que protegen los derechos de los inquilinos en tu estado."

#: frontend/lib/common-steps/ask-national-address.tsx:35
#: frontend/lib/common-steps/ask-nyc-address.tsx:25
msgid "Our records have shown us a similar address. Would you like to proceed with this address:"
msgstr "Nuestros registros han encontrado una dirección similar. ¿Quieres continuar con la dirección siguiente?"

#: frontend/lib/common-steps/ask-national-address.tsx:44
msgid "Our records tell us that this address is invalid."
msgstr "Nuestros registros indican que esta dirección no es válida."

#: frontend/lib/common-steps/landlord-mailing-address.tsx:18
msgid "Our records tell us that this address is undeliverable."
msgstr "Nuestros registros indican que no se puede enviar correo a esta dirección."

#: common-data/issue-choices.ts:173
#: common-data/issue-choices.ts:188
#: common-data/issue-choices.ts:212
#: common-data/issue-choices.ts:227
msgid "Outlets not working"
msgstr "Tomas de corriente no funcionan"

#: common-data/issue-choices.ts:251
msgid "Painting overdue (3 years)"
msgstr "Pintura Atrasada (cada 3 años)"

#: frontend/lib/start-account-or-login/verify-password.tsx:61
msgid "Password"
msgstr "Contraseña"

#: common-data/issue-choices.ts:159
#: common-data/issue-choices.ts:176
#: common-data/issue-choices.ts:200
#: common-data/issue-choices.ts:215
msgid "Peeling paint"
msgstr "Pintura Se Descama"

#: common-data/issue-choices.ts:252
msgid "Peeling/flaking paint"
msgstr "Pintura Escamada/Pelada"

#: common-data/us-state-choices.ts:103
msgid "Pennsylvania"
msgstr "Pensilvania"

#: frontend/lib/account-settings/contact-settings.tsx:24
#: frontend/lib/rh/routes.tsx:128
#: frontend/lib/start-account-or-login/ask-phone-number.tsx:36
msgid "Phone number"
msgstr "Número de teléfono"

#: frontend/lib/evictionfree/components/footer.tsx:32
msgid "Photo credits:"
msgstr "Acreditación de imágenes:"

#: common-data/issue-choices.ts:196
msgid "Pipes leaking"
msgstr "Tuberías con fugas"

#: frontend/lib/norent/letter-builder/know-your-rights.tsx:104
msgid "Please <0>go back and choose a state</0>."
msgstr "Por favor <0>vuelve y escoge un estado</0>."

#: frontend/lib/pages/cross-site-terms-opt-in.tsx:31
msgid "Please agree to our terms and conditions"
msgstr "Por favor, acepta nuestros términos y condiciones"

#: frontend/lib/common-steps/create-password.tsx:11
msgid "Please confirm your password"
msgstr "Por favor confirma tu contraseña"

#: frontend/lib/norent/components/subscribe.tsx:19
msgid "Please enter an email address!"
msgstr "Por favor, ¡introduzca una dirección de correo electrónico!"

#: frontend/lib/ui/landlord.tsx:67
msgid "Please enter your landlord's name and contact information below. You can find this information on your lease and/or rent receipts."
msgstr "Por favor, proporciona el nombre del dueño de tu edificio así como su información de contacto. Puedes encontrar esta información en tu contrato de arrendamiento y/o tus recibos de alquiler."

#: frontend/lib/norent/letter-builder/letter-preview.tsx:68
msgid "Please note that your declaration letter will be structured as follows to meet the requirements of California's AB832 law:"
msgstr "Tenga en cuenta que su carta de declaración tendrá la siguiente estructura para cumplir con los requisitos de la ley AB832 de California:"

#: frontend/lib/norent/letter-email-to-user.tsx:215
msgid "Please read the rest of this email carefully as it contains important information about your next steps."
msgstr "Por favor, lee atentamente el resto del correo electrónico ya que contiene información importante sobre tus próximos pasos."

#: frontend/lib/account-settings/about-you-settings.tsx:24
#: frontend/lib/common-steps/ask-name.tsx:31
#: frontend/lib/onboarding/onboarding-step-1.tsx:95
msgid "Preferred first name"
msgstr "Nombre de preferencia"

#: frontend/lib/norent/letter-builder/letter-preview.tsx:102
#: frontend/lib/norent/the-letter.tsx:92
msgid "Preview of your NoRent.org letter"
msgstr "Vista previa de tu carta NoRent.org"

#: frontend/lib/evictionfree/declaration-builder/preview.tsx:56
msgid "Preview this declaration as a PDF"
msgstr "Vista previa de esta declaración como PDF"

#: frontend/lib/ui/privacy-info-modal.tsx:27
msgid "Privacy Policy"
msgstr "Política de Privacidad"

#: frontend/lib/data-driven-onboarding/data-driven-onboarding.tsx:300
#: frontend/lib/evictionfree/declaration-builder/welcome.tsx:9
msgid "Protect yourself from eviction"
msgstr "Protéjete del desalojo"

#: frontend/lib/evictionfree/declaration-builder/confirmation.tsx:69
#: frontend/lib/evictionfree/homepage.tsx:32
#: frontend/lib/evictionfree/homepage.tsx:79
#: frontend/lib/evictionfree/homepage.tsx:85
msgid "Protect yourself from eviction in New York State"
msgstr "Protéjete del desalojo en el estado de Nueva York"

#: common-data/us-state-choices.ts:104
msgid "Puerto Rico"
msgstr "Puerto Rico"

#: frontend/lib/evictionfree/data/faqs-content.tsx:59
msgid "Queens Housing Court:"
msgstr "Corte de vivienda de Queens:"

#: common-data/issue-choices.ts:168
#: common-data/issue-choices.ts:183
#: common-data/issue-choices.ts:207
#: common-data/issue-choices.ts:222
msgid "Radiators/risers not working"
msgstr "Radiadores/tubos de subida no funcionan"

#: common-data/issue-choices.ts:142
msgid "Rats"
msgstr "Ratas"

#: common-data/issue-choices.ts:260
msgid "Rats/mice"
msgstr "Ratas/ratones"

#: frontend/lib/data-driven-onboarding/data-driven-onboarding.tsx:353
msgid "Recommended actions"
msgstr "Acciones recomendadas"

#: common-data/issue-choices.ts:189
msgid "Refrigerator not working"
msgstr "Refrigerador no funciona"

#. before signature in formal letter
#: frontend/lib/util/letter-content-util.tsx:57
msgid "Regards,"
msgstr "Atentamente,"

#: frontend/lib/rh/routes.tsx:328
msgid "Rent History"
msgstr "Historial de Renta"

#: frontend/lib/norent/data/faqs-content.tsx:38
msgid "Rent Strike 2020: A Resource List"
msgstr "Huelga de Renta 2020: Lista de recursos (en inglés)"

#: frontend/lib/norent/data/state-localized-resources.tsx:29
msgid "Rent Strike Organizing"
msgstr "Organizar Huelgas de Renta"

#: common-data/issue-choices.ts:268
msgid "Rent receipts incomplete"
msgstr "Recibos de Alquiler Incompletos"

#: frontend/lib/rh/email-to-dhcr.tsx:22
msgid "Request for Rent History"
msgstr "Solicitud de Historial de Renta"

#: frontend/lib/data-driven-onboarding/data-driven-onboarding.tsx:239
msgid "Request repairs from your landlord"
msgstr "Solicitar arreglos del dueño de tu edificio"

#: frontend/lib/rh/routes.tsx:43
msgid "Request your Rent History"
msgstr "Solicita tu Historial de Renta"

#: frontend/lib/rh/routes.tsx:110
msgid "Request your apartment's Rent History from the DHCR"
msgstr "Solicita el Historial de Renta de tu apartamento al DHCR"

#: frontend/lib/data-driven-onboarding/data-driven-onboarding.tsx:204
msgid "Research your landlord"
msgstr "Investiga al dueño de tu edificio"

#: frontend/lib/start-account-or-login/verify-password.tsx:27
msgid "Reset your password"
msgstr "Cambia tu contraseña"

#: frontend/lib/data-driven-onboarding/data-driven-onboarding.tsx:349
msgid "Results for {0}"
msgstr "Resultados para \"{0}\""

#: frontend/lib/rh/routes.tsx:213
msgid "Review your request to the DHCR"
msgstr "Revisa tu solicitud al DHCR"

#: common-data/us-state-choices.ts:105
msgid "Rhode Island"
msgstr "Rhode Island"

#: frontend/lib/evictionfree/data/faqs-content.tsx:11
msgid "Right to Counsel's FAQ page"
msgstr "Página de Preguntas Frecuentes del Right to Counsel"

#: frontend/lib/norent/about.tsx:16
msgid "Right to the City"
msgstr "Right to the City"

#: frontend/lib/norent/letter-builder/know-your-rights.tsx:128
msgid "Right to the City Alliance can contact me to provide additional support."
msgstr "Permito que Right to the City se ponga en contacto conmigo para proporcionarme apoyo adicional."

#: common-data/issue-choices.ts:256
msgid "Rusty water"
msgstr "Agua Oxidada"

#: frontend/lib/norent/letter-content.tsx:274
msgid "Sample NoRent.org letter"
msgstr "Ejemplar de una carta de NoRent.org"

#: frontend/lib/data-driven-onboarding/data-driven-onboarding.tsx:418
msgid "Search address"
msgstr "Dirección de búsqueda"

#: frontend/lib/evictionfree/faqs.tsx:37
#: frontend/lib/norent/faqs.tsx:48
msgid "See more FAQs"
msgstr "Ver todas las preguntas frecuentes"

#: frontend/lib/evictionfree/declaration-builder/preview.tsx:69
msgid "Send"
msgstr "Enviar"

#: frontend/lib/data-driven-onboarding/data-driven-onboarding.tsx:249
msgid "Send a letter of complaint"
msgstr "Enviar una carta de queja"

#: frontend/lib/norent/letter-builder/more-letters.tsx:36
msgid "Send another letter"
msgstr "Enviar otra carta"

#: frontend/lib/start-account-or-login/verify-password.tsx:41
msgid "Send code"
msgstr "Enviar código"

#: frontend/lib/evictionfree/homepage.tsx:72
msgid "Send your form by USPS Certified Mail for free to your landlord"
msgstr "Send your form by USPS Certified Mail for free to your landlord"

#: frontend/lib/evictionfree/homepage.tsx:69
msgid "Send your form by email to your landlord and the courts"
msgstr "Send your form by email to your landlord and the courts"

#: frontend/lib/norent/homepage.tsx:41
msgid "Send your letter by certified mail for free"
msgstr "Envía tu carta por correo certificado gratis"

#: frontend/lib/norent/homepage.tsx:40
msgid "Send your letter by email"
msgstr "Envía tu carta por correo electrónico"

#: frontend/lib/norent/faqs.tsx:65
msgid "Sending a letter to your landlord is a big step. Check out our frequently asked questions from people who have used our tool:"
msgstr "Enviar una carta al dueño de tu edificio es un paso grande. Consulta las preguntas frecuentes de las personas que han utilizado nuestra herramienta:"

#: frontend/lib/norent/faqs.tsx:35
msgid "Sending a letter to your landlord is a big step. Here are a few <0>frequently asked questions</0> from people who have used our tool:"
msgstr "Enviar una carta al dueño de tu edificio es un paso grande. Aquí tienes algunas <0>preguntas frecuentes</0> de las personas que han utilizado nuestra herramienta:"

#: frontend/lib/norent/letter-builder/letter-preview.tsx:81
msgid "Separate letters for each month starting in September when you couldn't pay rent in full."
msgstr "Cartas separadas para cada mes a partir de septiembre, cuando no pudiste pagar la renta en su totalidad."

#: frontend/lib/evictionfree/declaration-builder/create-account.tsx:17
#: frontend/lib/norent/letter-builder/create-account.tsx:19
msgid "Set up an account"
msgstr "Configura tu cuenta"

#: frontend/lib/start-account-or-login/set-password.tsx:10
msgid "Set your new password"
msgstr "Establece tu nueva contraseña"

#: frontend/lib/start-account-or-login/set-password.tsx:12
msgid "Set your password"
msgstr "Establece tu contraseña"

#: frontend/lib/evictionfree/declaration-builder/preview.tsx:21
msgid "Shall we send your declaration?"
msgstr "¿Enviamos tu declaración?"

#: frontend/lib/norent/letter-builder/letter-preview.tsx:18
msgid "Shall we send your letter?"
msgstr "¿Quieres que enviemos tu carta?"

#: frontend/lib/evictionfree/declaration-builder/confirmation.tsx:74
#: frontend/lib/evictionfree/homepage.tsx:255
#: frontend/lib/norent/letter-builder/confirmation.tsx:214
msgid "Share this tool"
msgstr "Compartir esta herramienta"

#: common-data/issue-choices.ts:249
msgid "Shower: drain stoppage"
msgstr "Ducha: desagüe atascado"

#: common-data/issue-choices.ts:248
msgid "Shower: leaky shower head"
msgstr "Ducha: alcachofa de ducha rota"

#: common-data/issue-choices.ts:247
msgid "Shower: low water pressure"
msgstr "Ducha: baja presión de agua"

#: common-data/issue-choices.ts:243
msgid "Shower: mold on walls"
msgstr "Ducha: moho sobre las paredes"

#: common-data/issue-choices.ts:246
msgid "Shower: not working"
msgstr "Ducha: no funciona"

#: common-data/issue-choices.ts:244
msgid "Shower: wall tiles cracked"
msgstr "Ducha: baldosas agrietadas"

#: common-data/issue-choices.ts:245
msgid "Shower: wall tiles missing"
msgstr "Ducha: faltan baldosas"

#: frontend/lib/justfix-navbar.tsx:24
msgid "Sign in"
msgstr "Iniciar sesión"

#: frontend/lib/justfix-navbar.tsx:38
msgid "Sign out"
msgstr "Cerrar sesión"

#: frontend/lib/norent/letter-builder/confirmation.tsx:178
msgid "Sign the petition"
msgstr "Firmar la petición"

#: frontend/lib/common-steps/error-pages.tsx:24
msgid "Sign up or log in to your account to access our tool."
msgstr "Regístrate o inicia una sesión en tu cuenta para acceder a nuestra herramienta."

#. before signature in formal letter
#: frontend/lib/util/letter-content-util.tsx:53
msgid "Signed,"
msgstr "Firmado,"

#: common-data/issue-choices.ts:230
msgid "Sink: cracked sink"
msgstr "Lavabo: agrietado"

#: common-data/issue-choices.ts:236
msgid "Sink: drain stoppage"
msgstr "Lavabo: desagüe atascado"

#: common-data/issue-choices.ts:232
msgid "Sink: faucets not installed"
msgstr "Lavabo: sin grifo"

#: common-data/issue-choices.ts:233
msgid "Sink: faucets not working"
msgstr "Lavabo: grifo no funciona"

#: common-data/issue-choices.ts:231
msgid "Sink: leaky faucet"
msgstr "Lavabo: grifo con fugas"

#: common-data/issue-choices.ts:234
msgid "Sink: low water pressure"
msgstr "Lavabo: baja presión de agua"

#: common-data/issue-choices.ts:235
msgid "Sink: pipes leaking"
msgstr "Lavabo: tuberías con fugas"

#: common-data/issue-choices.ts:149
msgid "Smoke detector not working"
msgstr "Detector de humo no funciona"

#: frontend/lib/pages/not-found.tsx:15
msgid "Sorry, the page you are looking for doesn't seem to exist."
msgstr "Lo sentimos, la página que estás buscando no existe."

#: frontend/lib/data-driven-onboarding/data-driven-onboarding.tsx:377
msgid "Sorry, we don't recognize the address you entered."
msgstr "Lo sentimos, no reconocemos la dirección que has introducido."

#: common-data/us-state-choices.ts:106
msgid "South Carolina"
msgstr "Carolina del Sur"

#: common-data/us-state-choices.ts:107
msgid "South Dakota"
msgstr "Dakota del Sur"

#: frontend/lib/common-steps/welcome.tsx:45
msgid "Start"
msgstr "Iniciar"

#: frontend/lib/data-driven-onboarding/data-driven-onboarding.tsx:258
msgid "Start a legal case for repairs and/or harassment"
msgstr "Empieza un caso legal por arreglos y/o acoso"

#: frontend/lib/rh/routes.tsx:68
msgid "Start my request"
msgstr "Iniciar mi solicitud"

#: frontend/lib/forms/mailing-address-fields.tsx:7
msgid "State"
msgstr "Estado"

#: frontend/lib/evictionfree/data/faqs-content.tsx:74
msgid "Staten Island Housing Court:"
msgstr "Corte de vivienda de Staten Island:"

#: frontend/lib/norent/data/faqs-content.tsx:12
msgid "States with Limited Protections"
msgstr "Estados con Protecciones Limitadas"

#: frontend/lib/progress/progress-bar.tsx:112
msgid "Step {currStep} of {numSteps}"
msgstr "Paso {currStep} de {numSteps}"

#: common-data/issue-choices.ts:190
msgid "Stove not working"
msgstr "Estufa no funciona"

#: frontend/lib/norent/about.tsx:31
msgid "Strategic Actions for a Just Economy"
msgstr "Strategic Actions for a Just Economy"

#: frontend/lib/norent/letter-builder/los-angeles-know-your-rights.tsx:60
msgid "Strategic Actions for a Just Economy (SAJE) can contact me to provide additional support."
msgstr "Acciones Estratégicas para una Economía Justa (SAJE) puede ponerse en contacto conmigo para proporcionarme apoyo adicional."

#: frontend/lib/common-steps/landlord-mailing-address.tsx:38
msgid "Street address (include unit/suite/floor/apt #)"
msgstr "Dirección (incluye unidad/suite/piso/apt #)"

#: frontend/lib/norent/components/subscribe.tsx:64
#: frontend/lib/norent/components/subscribe.tsx:65
msgid "Submit email"
msgstr "Enviar email"

#: frontend/lib/rh/routes.tsx:245
msgid "Submit request"
msgstr "Enviar Solicitud"

#: frontend/lib/justfix-navbar.tsx:21
msgid "Take action"
msgstr "Toma acción"

#: frontend/lib/norent/data/faqs-content.tsx:9
msgid "Tenant Rights"
msgstr "Derechos del Inquilino"

#: frontend/lib/norent/letter-content.tsx:35
msgid "Tenants adversely affected by the COVID-19 crisis are protected from eviction for nonpayment per emergency declaration(s) from:"
msgstr "Los inquilinos que se vean negativamente afectados por la crisis del COVID-19 están protegidos del desalojo por impago por la(s) declaración(es) de emergencia siguiente(s):"

#: frontend/lib/norent/letter-content.tsx:38
msgid "Tenants impacted by the COVID-19 crisis are protected from eviction for nonpayment per emergency declaration(s) from:"
msgstr "Los inquilinos afectados por la crisis del COVID-19 están protegidos del desalojo por impago por la(s) declaración(es) de emergencia siguiente(s):"

#: common-data/us-state-choices.ts:108
msgid "Tennessee"
msgstr "Tennessee"

#: frontend/lib/ui/privacy-info-modal.tsx:28
msgid "Terms of Use"
msgstr "Términos de Uso"

#: common-data/us-state-choices.ts:109
msgid "Texas"
msgstr "Tejas"

#: frontend/lib/norent/components/footer.tsx:34
#: frontend/lib/norent/site.tsx:31
#: frontend/lib/norent/the-letter.tsx:10
#: frontend/lib/norent/the-letter.tsx:15
msgid "The Letter"
msgstr "La Carta"

#: frontend/lib/norent/letter-email-to-user.tsx:225
msgid "The above information is not a substitute for direct legal advice for your specific situation."
msgstr "Esta información no sustituye el asesoramiento legal directo sobre tu situación específica."

#: frontend/lib/data-driven-onboarding/data-driven-onboarding.tsx:216
msgid "The majority of your landlord's properties are concentrated in {0}."
msgstr "La mayoría de las propiedades del dueño de tu edificio se concentran en {0}."

#: frontend/lib/evictionfree/homepage.tsx:176
msgid "The protections outlined by NY state law apply to you regardless of immigration status."
msgstr "The protections outlined by NY state law apply to you regardless of immigration status."

#: frontend/lib/pages/redirect-to-english-page.tsx:11
msgid "The webpage that you want to access is only available in English."
msgstr "La página web a la que quieres acceder solo está disponible en inglés."

#: frontend/lib/data-driven-onboarding/data-driven-onboarding.tsx:121
msgid "There {0, plural, one {is one unit} other {are # units}} in your building."
msgstr "Hay {0, plural, one {una unidad} other {# unidades}} en tu edificio."

#: frontend/lib/data-driven-onboarding/data-driven-onboarding.tsx:281
msgid "Think your apartment may be rent-stabilized? Request its official records."
msgstr "¿Crees que tu apartamento puede ser de renta estabilizada? Solicita el registro oficial."

#: frontend/lib/data-driven-onboarding/data-driven-onboarding.tsx:141
msgid "This building is owned by the <0>NYC Housing Authority (NYCHA)</0>."
msgstr "Este edificio es propiedad de la <0>NYC Housing Authority (NYCHA)</0>."

#: frontend/lib/common-steps/landlord-name-and-contact-types.tsx:28
msgid "This information seems wrong. Can I change it?"
msgstr "Esta información parece incorrecta. ¿Puedo cambiarla?"

#: frontend/lib/common-steps/landlord-email.tsx:20
msgid "This is optional."
msgstr "Esto es opcional."

#: frontend/lib/common-steps/landlord-name-and-contact-types.tsx:20
#: frontend/lib/ui/landlord.tsx:30
msgid "This is your landlord’s information as registered with the <0>NYC Department of Housing and Preservation (HPD)</0>. This may be different than where you send your rent checks."
msgstr "Esta es la información del dueño de tu edificio según los registros del <0>Departamento de Preservación de la Vivienda (HPD por sus siglas en inglés)</0>. Puede que sea distinta de donde envías tu cheque de renta."

#: frontend/lib/rh/routes.tsx:65
msgid "This service is free, secure, and confidential."
msgstr "Este servicio es gratuito, seguro y confidencial."

#: frontend/lib/norent/letter-builder/confirmation.tsx:200
msgid "This tool is provided by JustFix.nyc. We’re a non-profit that creates tools for tenants and the housing rights movement. We always want feedback to improve our tools."
msgstr "Esta herramienta te la trae JustFix.nyc. Somos una organización sin fines de lucro que crea herramientas para inquilinos y el movimiento de derechos de la vivienda. Siempre nos interesa tu opinión para mejorar nuestras herramientas."

#: frontend/lib/start-account-or-login/verify-password.tsx:29
msgid "To begin the password reset process, we'll text you a verification code."
msgstr "Para restablecer tu contraseña, te enviaremos un código de verificación."

#: frontend/lib/evictionfree/declaration-email-to-user.tsx:64
msgid "To get involved in organizing and the fight to #StopEvictions and #CancelRent, follow us on Twitter at <0>@RTCNYC</0> and <1>@housing4allNY</1>."
msgstr "Para participar en la organización y en la lucha para #StopEvictions (parar los desalojos) y #CancelRent (cancelar la renta), síguenos en Twitter: <0>@RTCNYC</0> y @ <1>housing4allNY</1>."

#: frontend/lib/norent/letter-email-to-user.tsx:271
msgid "To learn more about what to do next, check out our FAQ page: {faqURL}"
msgstr "Para saber más sobre qué hacer a continuación, consulta nuestra página de preguntas frecuentes: {faqURL}"

#: frontend/lib/norent/letter-builder/letter-preview.tsx:127
msgid "To:"
msgstr "A:"

#: frontend/lib/rh/routes.tsx:228
msgid "To: New York Division of Housing and Community Renewal (DHCR)"
msgstr "Para: La División de Vivienda y Renovación de la Comunidad (DHCR)"

#: common-data/issue-choices.ts:229
msgid "Toilet leaking"
msgstr "Inodoro con Fugas"

#: common-data/issue-choices.ts:228
msgid "Toilet not working"
msgstr "Inodoro No Funciona"

#: frontend/lib/evictionfree/declaration-builder/confirmation.tsx:105
msgid "USPS Certified Mail"
msgstr "Correo Certificado de USPS"

#: frontend/lib/evictionfree/declaration-builder/confirmation.tsx:163
#: frontend/lib/norent/letter-builder/confirmation.tsx:89
msgid "USPS Tracking #:"
msgstr "Número de Seguimiento USPS:"

#: frontend/lib/evictionfree/declaration-builder/routes.tsx:88
msgid "Unfortunately, this tool is currently only available to individuals who live in the state of New York."
msgstr "Desafortunadamente, esta herramienta sólo está disponible actualmente para personas que viven en el estado de Nueva York."

#: frontend/lib/norent/letter-builder/know-your-rights.tsx:41
msgid "Unfortunately, we do not currently recommend sending a notice of non-payment to your landlord. Sending a notice could put you at risk of harassment."
msgstr "Desafortunadamente, en este momento no recomendamos enviar una carta de impago al dueño de tu edificio. Enviar la carta podría ponerte en riesgo de hostigamiento."

#: frontend/lib/norent/letter-builder/know-your-rights.tsx:53
msgid "Unfortunately, we do not currently recommend sending this notice of non-payment to your landlord. <0/>"
msgstr "Desafortunadamente, actualmente no recomendamos enviar esta notificación de falta de pago al dueño o manager de tu edificio. <0/>"

#: frontend/lib/common-steps/ask-national-address.tsx:102
msgid "Unit/apt/lot/suite number"
msgstr "Número de apartamento/unidad/lote/suite"

#: frontend/lib/data-driven-onboarding/data-driven-onboarding.tsx:375
msgid "Unrecognized address"
msgstr "Dirección no reconocida"

#: common-data/us-state-choices.ts:110
msgid "Utah"
msgstr "Utah"

#: common-data/issue-choices.ts:157
msgid "Vacate order issued"
msgstr "Orden de vacío emitida"

#: frontend/lib/evictionfree/declaration-builder/covid-impact.tsx:87
msgid "Vacating the premises and moving into new permanent housing would pose a significant health risk due to COVID-19."
msgstr "Desocupar la instalación y mudarme a una nueva vivienda permanente presentaría un grave riesgo a mi salud o a la salud de un integrante del hogar a enfermedad grave o muerte por COVID-19 debido a ser mayor de 65 años, una discapacidad o afecciones subyacentes, que puede incluir, entre otros, estar inmunodeprimido."

#: frontend/lib/start-account-or-login/verify-phone-number.tsx:22
msgid "Verification code"
msgstr "Código de verificación"

#: frontend/lib/start-account-or-login/verify-phone-number.tsx:11
msgid "Verify your phone number"
msgstr "Verifica tu número de teléfono"

#: common-data/us-state-choices.ts:111
msgid "Vermont"
msgstr "Vermont"

#: frontend/lib/norent/letter-builder/menu.tsx:35
msgid "View details about your last letter"
msgstr "Ver detalles sobre tu última carta"

#: frontend/lib/evictionfree/declaration-builder/confirmation.tsx:92
msgid "View list of organizations"
msgstr "Ver lista de organizaciones"

#: frontend/lib/norent/letter-builder/letter-preview.tsx:105
msgid "View this letter as a PDF"
msgstr "Ver la carta como PDF"

#: common-data/us-state-choices.ts:112
msgid "Virginia"
msgstr "Virginia"

#: frontend/lib/evictionfree/data/faqs-content.tsx:123
msgid "Visit <0/> for information on how to connect with a lawyer."
msgstr "Visita <0/> para obtener información sobre cómo conectar con un abogado."

#: frontend/lib/data-driven-onboarding/data-driven-onboarding.tsx:226
msgid "Visit Who Owns What"
msgstr "Visita Quién Es El Dueño"

#: frontend/lib/rh/routes.tsx:51
msgid "Want to know if your apartment's rent stabilized? Request your <0>Rent History</0> from the NY State DHCR*!"
msgstr "¿Quieres saber si tu apartamento es de renta estabilizada? ¡Solicita tu <0>Historial de alquiler</0> en el DHCR* del estado de NY!"

#: frontend/lib/rh/routes.tsx:321
msgid "Want to read more about your rights?"
msgstr "¿Quieres leer más sobre tus derechos?"

#: common-data/issue-choices.ts:264
msgid "Washing machine not working"
msgstr "Lavadora no funciona"

#: common-data/us-state-choices.ts:113
msgid "Washington"
msgstr "Washington"

#: common-data/issue-choices.ts:162
#: common-data/issue-choices.ts:175
#: common-data/issue-choices.ts:199
#: common-data/issue-choices.ts:214
msgid "Water damage"
msgstr "Daño Por Agua"

#: frontend/lib/norent/homepage.tsx:170
msgid "We make it easy to notify your landlord by email or by certified mail for free."
msgstr "Te facilitamos notificar al dueño de tu edificio por correo electrónico o por correo certificado gratis."

#: frontend/lib/norent/letter-builder/letter-preview.tsx:109
msgid "We will be mailing this letter on your behalf by USPS certified mail and will be providing a tracking number."
msgstr "Enviaremos la carta en tu nombre por correo certificado de USPS y te proporcionaremos un número de seguimiento."

#: frontend/lib/norent/letter-builder/ask-national-address.tsx:11
#: frontend/lib/norent/letter-builder/ask-nyc-address.tsx:9
msgid "We'll include this information in the letter to your landlord."
msgstr "Incluiremos esta información en la carta al dueño de tu edificio."

#: frontend/lib/evictionfree/declaration-builder/routes.tsx:29
msgid "We'll include this information in your hardship declaration form."
msgstr "Incluiremos esta información en tu formulario de declaración de penuria."

#: frontend/lib/evictionfree/declaration-builder/index-number.tsx:41
msgid "We'll need to add your case's index number to your declaration."
msgstr "Tendremos que añadir el número de índice de tu caso a tu declaración."

#: frontend/lib/norent/letter-builder/ask-email.tsx:10
msgid "We'll use this information to email you a copy of your letter."
msgstr "Utilizaremos esta información para enviarte una copia de tu carta."

#: frontend/lib/norent/letter-builder/ask-email.tsx:14
msgid "We'll use this information to send you updates."
msgstr "Utilizaremos esta información para enviarte noticias."

#: frontend/lib/evictionfree/declaration-builder/routes.tsx:80
msgid "We'll use this information to send your hardship declaration form via certified mail for free."
msgstr "Utilizaremos esta información para enviar su formulario de declaración de penuria por correo certificado de forma gratuita."

#: frontend/lib/evictionfree/declaration-builder/routes.tsx:70
#: frontend/lib/evictionfree/declaration-builder/routes.tsx:75
msgid "We'll use this information to send your hardship declaration form."
msgstr "Utilizaremos esta información para enviar tu declaración de penuria."

#: frontend/lib/norent/letter-builder/landlord-email.tsx:5
#: frontend/lib/norent/letter-builder/landlord-mailing-address.tsx:8
#: frontend/lib/norent/letter-builder/landlord-name-and-contact-types.tsx:7
msgid "We'll use this information to send your letter."
msgstr "Utilizaremos esta información para enviar tu carta."

#: frontend/lib/start-account-or-login/verify-phone-number.tsx:14
msgid "We've just sent you a text message containing a verification code. Please enter it below."
msgstr "Acabamos de enviarte un mensaje de texto que contiene un código de verificación. Por favor, introdúcelo abajo."

#: common-data/issue-choices.ts:258
msgid "Weak electrical current"
msgstr "Baja Corriente Eléctrica"

#: frontend/lib/common-steps/welcome.tsx:24
#: frontend/lib/norent/letter-builder/menu.tsx:26
msgid "Welcome back!"
msgstr "¡Hola de nuevo!"

#: common-data/us-state-choices.ts:114
msgid "West Virginia"
msgstr "Virginia Occidental"

#: frontend/lib/norent/letter-builder/ask-city-state.tsx:8
msgid "We’ll use this information to pull the most up-to-date ordinances that protect your rights as a tenant in your letter."
msgstr "Utilizaremos esta información para obtener las ordenanzas actuales que protegen tus derechos como inquilino y así citarlas en tu carta."

#: frontend/lib/norent/letter-builder/ask-national-address.tsx:15
msgid "We’ll use this to reference the latest policies that protect your rights as a tenant."
msgstr "Utilizaremos esta información para citar las políticas actuales que protegen tus derechos como inquilino."

#: frontend/lib/norent/letter-builder/know-your-rights.tsx:90
msgid "We’ve partnered with <0/> to provide additional support once you’ve sent your letter."
msgstr "Nos hemos aliado con <0/> para proporcionar asistencia adicional una vez que hayas enviado tu carta."

#: frontend/lib/norent/letter-builder/know-your-rights.tsx:60
msgid "We’ve partnered with <0/> to provide additional support."
msgstr "Nos hemos aliado con <0/> para proporcionarte apoyo adicional."

#: frontend/lib/common-steps/landlord-name-and-contact-types.tsx:59
msgid "What contact information do you have for your landlord or building management? <0>We recommend choosing both if you have them.</0>"
msgstr "¿Qué información de contacto tienes del dueño o manager de tu edificio? <0>Sugerimos que elijas las dos opciones si las tienes.</0>"

#: frontend/lib/norent/data/faqs-content.tsx:263
msgid "What does an eviction moratorium mean?"
msgstr "¿Qué significa una moratoria del desalojo?"

#: frontend/lib/norent/data/faqs-content.tsx:225
msgid "What does this tool do?"
msgstr "¿Qué hace esta herramienta?"

#: frontend/lib/evictionfree/declaration-builder/covid-impact.tsx:11
msgid "What does “financial hardship” mean?"
msgstr "¿Qué significa “penuria financiera”?"

#: frontend/lib/evictionfree/declaration-builder/covid-impact.tsx:58
msgid "What does “significant health risk” mean?"
msgstr "¿Qué significa “riesgo sanitario significativo”?"

#: frontend/lib/norent/data/faqs-content.tsx:357
msgid "What happens after I send this letter?"
msgstr "¿Qué ocurre después de enviar esta carta?"

#: frontend/lib/norent/letter-builder/confirmation.tsx:97
#: frontend/lib/rh/routes.tsx:276
msgid "What happens next?"
msgstr "¿Y ahora qué?"

#: frontend/lib/norent/data/faqs-content.tsx:288
msgid "What happens when the eviction moratorium ends?"
msgstr "¿Qué sucede cuando termine la moratoria de desalojo?"

#: frontend/lib/norent/letter-email-to-user.tsx:130
#: frontend/lib/norent/letter-email-to-user.tsx:173
msgid "What if I have more questions?"
msgstr "¿Qué pasa si tengo más preguntas?"

#: frontend/lib/norent/data/faqs-content.tsx:345
msgid "What if I live in a manufactured or mobile home?"
msgstr "¿Qué sucede si vivo en una casa prefabricada o móvil?"

#: frontend/lib/norent/data/faqs-content.tsx:402
msgid "What if I live in a state without an eviction moratorium?"
msgstr "¿Qué sucede si vivo en un estado en donde no existe la moratoria de desalojo?"

#: frontend/lib/norent/letter-email-to-user.tsx:116
msgid "What if my landlord sends me a notice?"
msgstr "¿Qué pasa si el dueño o manager de mi edificio me envía un aviso?"

#: frontend/lib/evictionfree/data/faqs-content.tsx:180
msgid "What is the deadline for filling out the declaration?"
msgstr "¿Cuál es el plazo para completar el formulario de declaración?"

#: frontend/lib/norent/letter-email-to-user.tsx:25
msgid "What is the new law AB832?"
msgstr "¿Qué es la nueva ley AB832?"

#: frontend/lib/evictionfree/data/faqs-content.tsx:170
msgid "What is the time lag between me filling this out and when it gets sent?"
msgstr "¿Cuánto tiempo tarda en ser enviado el formulario luego de haberlo llenado?"

#: frontend/lib/forms/address-and-borough-form-field.tsx:19
msgid "What is your borough?"
msgstr "¿Cuál es tu municipalidad?"

#: frontend/lib/norent/data/faqs-content.tsx:397
msgid "What kind of documentation should I collect to prove I can’t pay rent?"
msgstr "¿Qué tipo de documentación debo recopilar para demostrar que no puedo pagar la renta?"

#: frontend/lib/evictionfree/data/faqs-content.tsx:142
msgid "When you use our tool, you will be able to preview your filled out form before sending it. You can also view a blank copy of the Hardship Declaration form."
msgstr "Cuando utilices nuestra herramienta, podrás obtener una vista previa de tu formulario completo antes de enviarlo. También puedes ver una copia en blanco del formulario de Declaración de Dificultades."

#: frontend/lib/evictionfree/declaration-builder/index-number.tsx:47
msgid "Where do I find my case's index number?"
msgstr "¿Dónde encuentro el número de índice de mi caso?"

#: frontend/lib/common-steps/landlord-name-and-contact-types.tsx:52
msgid "Where do I find this information?"
msgstr "¿Dónde encuentro esta información?"

#: frontend/lib/common-steps/ask-city-state.tsx:25
msgid "Where do you live?"
msgstr "¿Dónde vives?"

#: frontend/lib/start-account-or-login/ask-phone-number.tsx:28
msgid "Whether it's your first time here, or you're a returning user, let's start with your number."
msgstr "Empecemos con tu número de teléfono, ya sea tu primera vez aquí, o estés de vuelta."

#: frontend/lib/evictionfree/declaration-builder/covid-impact.tsx:70
msgid "Which hardship situation applies to you?"
msgstr "¿Qué situación de penuria te aplica?"

#: frontend/lib/norent/letter-builder/confirmation.tsx:103
msgid "While you wait for your landlord to respond, gather as much documentation as you can. This can include a letter from your employer, receipts, doctor’s notes etc."
msgstr "Mientras esperas a que el dueño de tu edificio conteste, recopila toda la documentación que puedas. Esto puede incluir una carta de tu jefe, recibos, notas de tu médico, etc."

#: frontend/lib/evictionfree/about.tsx:76
#: frontend/lib/norent/about.tsx:94
msgid "Who we are"
msgstr "Quiénes somos"

#: frontend/lib/norent/letter-builder/rent-periods.tsx:38
msgid "Why aren't all months listed?"
msgstr "¿Por qué no puedo ver todos los meses?"

#: frontend/lib/start-account-or-login/ask-phone-number.tsx:38
msgid "Why do you need this information?"
msgstr "¿Por qué necesitáis esta información?"

#: frontend/lib/norent/the-letter.tsx:41
msgid "Why send a letter"
msgstr "Por qué enviar una carta"

#: frontend/lib/norent/data/faqs-content.tsx:250
msgid "Why should I notify my landlord if I can’t pay my rent?"
msgstr "¿Por qué debo avisar al dueño de mi edificio de que no puedo pagar la renta?"

#: frontend/lib/norent/about.tsx:75
msgid "Why we made this"
msgstr "Por qué hemos creado esta herramienta"

#: frontend/lib/norent/data/faqs-content.tsx:376
msgid "Will I still owe my rent after I send this letter?"
msgstr "¿Seguiré adeudando mi renta después de enviar esta carta?"

#: common-data/issue-choices.ts:166
#: common-data/issue-choices.ts:181
#: common-data/issue-choices.ts:205
#: common-data/issue-choices.ts:220
msgid "Window frame defective"
msgstr "Marco de ventana defectuoso"

#: common-data/issue-choices.ts:165
#: common-data/issue-choices.ts:180
#: common-data/issue-choices.ts:204
#: common-data/issue-choices.ts:219
msgid "Window glass broken"
msgstr "Cristal de ventana roto"

#: common-data/issue-choices.ts:263
msgid "Window guards missing"
msgstr "Faltan Protectores de Ventana"

#: common-data/us-state-choices.ts:115
msgid "Wisconsin"
msgstr "Wisconsin"

#: frontend/lib/evictionfree/homepage.tsx:55
msgid "With this free tool, you can"
msgstr "With this free tool, you can"

#: common-data/us-state-choices.ts:116
msgid "Wyoming"
msgstr "Wyoming"

#: frontend/lib/forms/yes-no-radios-form-field.tsx:28
#: frontend/lib/forms/yes-no-radios-form-field.tsx:46
#: frontend/lib/norent/letter-builder/letter-preview.tsx:30
#: frontend/lib/ui/confirmation-modal.tsx:20
msgid "Yes"
msgstr "Si"

#: frontend/lib/norent/letter-builder/create-account.tsx:37
msgid "Yes, JustFix.nyc can text me to follow up about my housing issues."
msgstr "Sí, JustFix.nyc puede enviarme mensajes de texto para hacer un seguimiento de mis problemas de vivienda."

#: frontend/lib/evictionfree/declaration-builder/create-account.tsx:30
msgid "Yes, Right to Counsel NYC Coalition, Housing Justice for All, and JustFix.nyc can text me to follow up about my housing issues."
msgstr "Sí, Right to Counsel NYC Coalition, Housing Justice for All, y JustFix.nyc pueden enviarme un mensaje de texto para hacer un seguimiento de mis asuntos de vivienda."

#: frontend/lib/pages/logout-alt-page.tsx:26
msgid "Yes, Sign Out"
msgstr "Sí, cerrar sesión"

#: frontend/lib/evictionfree/data/faqs-content.tsx:133
msgid "Yes, the protections outlined by New York State law apply to you regardless of immigration status."
msgstr "Sí, las protecciones descritas por la ley del estado de Nueva York te protegen independientemente de tu estado migratorio."

#: frontend/lib/evictionfree/data/faqs-content.tsx:101
msgid "Yes, this is a free website created by 501(c)3 non-profit organizations."
msgstr "Sí, este es un sitio web gratuito creado por organizaciones sin fines de lucro reconocidas con la categoría de exención tributaria 501(c)3."

#: frontend/lib/start-account-or-login/verify-password.tsx:49
msgid "You already have an account"
msgstr "Ya tienes una cuenta"

#: frontend/lib/norent/homepage.tsx:59
msgid "You can"
msgstr "Puedes"

#: frontend/lib/norent/letter-email-to-user.tsx:263
msgid "You can also track the delivery of your letter using USPS Tracking:"
msgstr "También puede seguir la entrega de su carta usando USPS Tracking:"

#: frontend/lib/norent/letter-email-to-user.tsx:134
msgid "You can contact Strategic Actions for a Just Economy (SAJE) - a 501c3 non-profit organization in South Los Angeles."
msgstr "Puedes contactar Acciones Estratégicas para una Economía Justa (SAJE) - una organización sin fines de lucro 501c3 en el sur de Los Angeles."

#: frontend/lib/norent/letter-builder/more-letters.tsx:29
msgid "You can send an additional letter for other months when you couldn't pay rent."
msgstr "Puedes enviar otra carta para indicar los demás meses en que no hayas podido pagar la renta."

#: frontend/lib/evictionfree/homepage.tsx:88
msgid "You can use this website to send a hardship declaration form to your landlord and local courts—putting your eviction case on hold until {0}"
msgstr "You can use this website to send a hardship declaration form to your landlord and local courts—putting your eviction case on hold until {0}"

#: frontend/lib/evictionfree/components/helmet.tsx:12
msgid "You can use this website to send a hardship declaration form to your landlord and local courts—putting your eviction case on hold until {0}."
msgstr "You can use this website to send a hardship declaration form to your landlord and local courts—putting your eviction case on hold until {0}."

#: frontend/lib/norent/letter-builder/error-pages.tsx:10
msgid "You can't send any more letters"
msgstr "No puedes enviar más cartas"

#: frontend/lib/evictionfree/declaration-builder/routes.tsx:86
msgid "You don't live in New York"
msgstr "No vives en Nueva York"

#: frontend/lib/ui/landlord.tsx:81
msgid "You have chosen to overwrite the landlord recommended by JustFix.nyc. Please provide your own details below, or <0>use the recommended landlord \"{0}\"</0>."
msgstr "Has elegido sustituir la información recomendada por JustFix.nyc sobre el dueño de tu edificio. Por favor proporciona tu propia información a continuación, o <0>usa el dueño recomendado\"{0}\"</0>."

#: frontend/lib/evictionfree/declaration-builder/preview.tsx:48
msgid "You haven't completed previous steps. Please <0>go back</0>."
msgstr "No has completado los pasos anteriores. Por favor <0>vuelve atrás</0>."

#: frontend/lib/norent/letter-builder/menu.tsx:28
msgid "You most recently sent a letter on {0}."
msgstr "Enviaste una carta en {0}."

#: frontend/lib/norent/letter-builder/know-your-rights.tsx:115
msgid "You're in <0>{stateName}</0>"
msgstr "Estás en <0>{stateName}</0>"

#: frontend/lib/norent/letter-builder/more-letters.tsx:9
msgid "You've already sent letters for all of the months since COVID-19 started."
msgstr "Ya has enviado cartas que corresponden a todos los meses desde que comenzó el COVID-19."

#: frontend/lib/evictionfree/declaration-builder/error-pages.tsx:9
msgid "You've already sent your hardship declaration"
msgstr "Ya has enviado tu declaración de penuria"

#: frontend/lib/evictionfree/declaration-builder/confirmation.tsx:131
msgid "You've sent your hardship declaration"
msgstr "You've sent your hardship declaration"

#: frontend/lib/norent/letter-builder/confirmation.tsx:47
#: frontend/lib/norent/letter-builder/confirmation.tsx:54
msgid "You've sent your letter"
msgstr "Has enviado tu carta"

#: frontend/lib/evictionfree/declaration-email-to-user.tsx:23
msgid "Your Hardship Declaration form has been emailed to:"
msgstr "Tu formulario de Declaración de Dificultades ha sido enviado por correo electrónico a:"

#: frontend/lib/norent/letter-builder/letter-preview.tsx:59
msgid "Your Letter Is Ready To Send!"
msgstr "¡Tu carta está lista para enviar!"

#: frontend/lib/norent/letter-email-to-user.tsx:295
msgid "Your NoRent letter and important next steps"
msgstr "Tu carta de NoRent y pasos siguientes importantes"

#: frontend/lib/norent/letter-content.tsx:267
msgid "Your NoRent.org letter"
msgstr "Tu carta de NoRent.org"

#: frontend/lib/rh/routes.tsx:273
msgid "Your Rent History has been requested from the New York State DHCR!"
msgstr "¡Tu Historial de Alquiler ha sido solicitado al DHCR del estado de Nueva York!"

#: frontend/lib/norent/letter-builder/post-signup-no-protections.tsx:7
msgid "Your account is set up"
msgstr "¡Tu cuenta está lista!"

#: frontend/lib/data-driven-onboarding/data-driven-onboarding.tsx:274
msgid "Your apartment may be rent stabilized."
msgstr "Tu apartamento es de renta estabilizada."

#: frontend/lib/rh/routes.tsx:172
msgid "Your building had {0, plural, one {1 rent stabilized unit} other {# rent stabilized units}} in {1}, according to property tax documents."
msgstr "Tu edificio tenía {0, plural, one {una unidad de renta estabilizada} other {# unidades de renta estabilizada}} en {1}."

#: frontend/lib/data-driven-onboarding/data-driven-onboarding.tsx:275
msgid "Your building had {0, plural, one {one rent stabilized unit} other {# rent stabilized units}} in {1}."
msgstr "Tu edificio tenía {0, plural, one {una unidad de alquiler estabilizado} other {# unidades de renta estabilizada}} en el {1}."

#: frontend/lib/data-driven-onboarding/data-driven-onboarding.tsx:128
msgid "Your building was built in {0} or earlier."
msgstr "Tu edificio fue construido en {0} o antes."

#: frontend/lib/evictionfree/declaration-builder/index-number.tsx:66
msgid "Your case's court name"
msgstr "Nombre de la corte de tu caso"

#: frontend/lib/evictionfree/declaration-builder/index-number.tsx:46
msgid "Your case's index number"
msgstr "Número de índice de tu caso"

#: frontend/lib/evictionfree/declaration-email-to-user.tsx:76
msgid "Your declaration form and important next steps"
msgstr "Tu formulario de declaración y los pasos importantes a seguir"

#: frontend/lib/evictionfree/declaration-builder/preview.tsx:39
msgid "Your declaration is ready to send!"
msgstr "¡Tu declaración está lista para enviar!"

#: frontend/lib/common-steps/ask-email.tsx:18
msgid "Your email address"
msgstr "Tu dirección de correo electrónico"

#: frontend/lib/evictionfree/declaration-builder/confirmation.tsx:133
msgid "Your hardship declaration form has been sent to your landlord via {0}."
msgstr "Your hardship declaration form has been sent to your landlord via {0}."

#: frontend/lib/evictionfree/declaration-builder/index-number.tsx:48
msgid "Your index number can be found at the top of Postcard or Notice of Petition that you received from housing court. <0>They look like this:</0>"
msgstr "Tu número de índice se encuentra en la parte superior de la Postal o Aviso de Petición (\"Postcard or Notice of Petition\" en inglés) que recibiste de la corte de vivienda. <0>Son así:</0>"

#: frontend/lib/evictionfree/declaration-email-to-user.tsx:15
msgid "Your landlord"
msgstr "el dueño de tu edificio"

#: frontend/lib/data-driven-onboarding/data-driven-onboarding.tsx:208
msgid "Your landlord is associated with {buildings, plural, one {one building} other {# buildings}}."
msgstr "El proprietario de tu edificio está asociado con {buildings, plural, one {un edificio} other {# edificios}}."

#: frontend/lib/data-driven-onboarding/data-driven-onboarding.tsx:164
msgid "Your landlord may be breaking the law!"
msgstr "¡Puede que el proprietario de tu edificio esté violando la ley!"

#: frontend/lib/data-driven-onboarding/data-driven-onboarding.tsx:221
msgid "Your landlord might own other buildings, too."
msgstr "Puede que el propietario de tu edificio también posea otros edificios."

#: frontend/lib/common-steps/landlord-mailing-address.tsx:27
msgid "Your landlord or management company's address"
msgstr "La dirección del dueño o manager de tu edificio"

#: frontend/lib/common-steps/landlord-email.tsx:16
msgid "Your landlord or management company's email"
msgstr "La dirección de correo electrónico del dueño o manager de tu edificio"

#: frontend/lib/common-steps/landlord-name-and-contact-types.tsx:93
msgid "Your landlord or management company's information"
msgstr "Los datos del dueño o manager de tu edificio"

#: frontend/lib/data-driven-onboarding/data-driven-onboarding.tsx:149
msgid "Your landlord owns {0, plural, one {one building} other {# buildings}} and {1, plural, one {one unit.} other {# units.}}"
msgstr "El dueño de tu edificio posee {0, plural, one {un edificio} other {# edificios}} y {1, plural, one {una unidad.} other {# unidades.}}"

#: frontend/lib/norent/letter-builder/confirmation.tsx:60
msgid "Your letter has been mailed to your landlord via USPS Certified Mail. A copy of your letter has also been sent to your email."
msgstr "Tu carta ha sido enviada al dueño de tu edificio por correo certificado por USPS. También hemos enviado una copia de tu carta a tu dirección de correo electrónico."

#: frontend/lib/norent/letter-builder/confirmation.tsx:66
msgid "Your letter has been sent to your landlord via email. A copy of your letter has also been sent to your email."
msgstr "Tu carta ha sido enviada al dueño o manager de tu edificio por correo certificado de USPS. También hemos enviado una copia de tu carta a tu dirección de correo electrónico."

#: frontend/lib/evictionfree/declaration-builder/confirmation.tsx:159
#: frontend/lib/norent/letter-builder/confirmation.tsx:83
msgid "Your letter was sent on {0}."
msgstr "Tu carta fue enviada el {0}."

#: frontend/lib/evictionfree/declaration-email-to-user.tsx:12
msgid "Your local housing court"
msgstr "la corte de vivienda local"

#: frontend/lib/start-account-or-login/ask-phone-number.tsx:25
msgid "Your phone number"
msgstr "Tu número de teléfono"

#: frontend/lib/ui/privacy-info-modal.tsx:30
msgid "Your privacy is very important to us!"
msgstr "¡Su privacidad es muy importante para nosotros!"

#: frontend/lib/start-account-or-login/ask-phone-number.tsx:54
msgid "Your privacy is very important to us! Everything on JustFix.nyc is secure."
msgstr "¡Tu privacidad es muy importante para nosotros! Todo en JustFix.nyc es seguro."

#: frontend/lib/common-steps/ask-national-address.tsx:97
#: frontend/lib/common-steps/ask-nyc-address.tsx:39
msgid "Your residence"
msgstr "Tu hogar"

#: frontend/lib/norent/homepage.tsx:93
msgid "You’re not alone. Millions of Americans won’t be able to pay rent because of COVID‑19. Use our FREE tool to take action by writing a letter to your landlord."
msgstr "No estás solo. Millones de estadounidenses no podrán pagar la renta por culpa del COVID 19. Utiliza nuestra herramienta GRATIS para tomar acción mandando una carta al dueño de tu edificio."

#: frontend/lib/common-steps/ask-national-address.tsx:104
#: frontend/lib/common-steps/landlord-mailing-address.tsx:41
msgid "Zip code"
msgstr "Código postal"

#: frontend/lib/norent/letter-builder/know-your-rights.tsx:82
msgid "and"
msgstr "y"

#: frontend/lib/evictionfree/declaration-builder/confirmation.tsx:104
msgid "email"
msgstr "correo electrónico"

#: frontend/lib/evictionfree/declaration-builder/confirmation.tsx:106
msgid "email and USPS Certified Mail"
msgstr "email y correo certificado por USPS"

#: frontend/lib/evictionfree/components/helmet.tsx:13
msgid "eviction free nyc, eviction free ny, hardship, declaration, declare hardship, eviction, evicted"
msgstr "eviction free nyc, eviction free ny, penuria, declaración, desalojo, desalojado"

#: frontend/lib/evictionfree/about.tsx:45
msgid "evictionfree.aboutPageText2"
msgstr "A new State law, passed in late 2020 and extended in 2021, allows most tenants to stop their eviction case until {0}, if they fill out a “Hardship Declaration” form. However, this law puts the responsibility on tenants to figure out how to do that and doesn’t provide easy access to exercise their rights."

#: frontend/lib/evictionfree/about.tsx:56
msgid "evictionfree.aboutPageText3"
msgstr "Our website helps tenants submit this hardship declaration form with peace of mind—sending it out via free USPS Certified Mail and email to all of the appropriate parties (your landlord and the courts) to ensure protection. And since the law doesn’t go far enough to protect folks beyond {0}, our tool connects tenants to the larger tenant movement so we can #CancelRent."

#: frontend/lib/evictionfree/declaration-builder/agree-to-legal-terms.tsx:12
msgid "evictionfree.agreeToStateTermsIntro"
msgstr "Estas últimas preguntas son para asegurarse de que entiendes los límites de la protección concedida por este formulario de declaración de penuria, y de que contestaste a las preguntas anteriores con veracidad:"

#: frontend/lib/evictionfree/declaration-builder/routes.tsx:55
msgid "evictionfree.askForEmail"
msgstr "Utilizaremos esta información para enviarte una copia de tu declaración. Si es posible, también te reenviaremos el correo electrónico de parte de la corte cuando hayan recibido tu formulario de declaración."

#: frontend/lib/evictionfree/declaration-builder/confirmation.tsx:141
msgid "evictionfree.confirmationNoEmailToCourtYet"
msgstr "A copy of the declaration will also be sent to your local court via email—we are determining the appropriate court to receive your declaration. We will notify you via text and on this page when it is sent."

#: frontend/lib/evictionfree/declaration-email-to-user.tsx:46
msgid "evictionfree.contactHcaBlurb"
msgstr "Si has recibido una ‘Notificación de desalojo por incumplimiento de pago de alquiler’ (\"Notice to Pay Rent or Quit\" en inglés) o cualquier otro tipo de aviso de desalojo, comunícate con Housing Court Answers (NYC) al 212-962-4795, de lunes a viernes, de 9:00 AM a 5:00 PM, o llama a la línea directa estatal al 833-503-0447, que funciona 24 horas al día, los siete días de la semana."

#: frontend/lib/evictionfree/data/faqs-content.tsx:182
msgid "evictionfree.deadlineFaq1"
msgstr "You currently can submit your declaration form at any time between now and {0}. Once you submit your declaration form via this tool, we will mail and/or email it immediately to your landlord and the courts. If you’re ONLY sending your form via physical mail, send it as soon as possible and keep any proof of mailing and/or return receipts for your records."

#: frontend/lib/evictionfree/declaration-builder/confirmation.tsx:70
msgid "evictionfree.emailBodyTemplateForSharingFromConfirmation1"
msgstr "El 28 de diciembre de 2020, el estado de Nueva York aprobó la legislación que protege a los inquilinos del desalojo debido a la pérdida de ingresos o a los riesgos de salud del COVID-19. Para protegerte, debes rellenar una declaración de penuria y enviarla al dueño de tu edificio y/o a los tribunales. Acabo de utilizar este sitio web para enviar un formulario de declaración de penurias al dueño de mi edificio y a los tribunales locales—deteniendo cualquier caso de desalojo hasta el 31 de agosto, 2021. Míralo aquí: {0}"

#: frontend/lib/evictionfree/homepage.tsx:33
msgid "evictionfree.emailBodyTemplateForSharingFromHomepage1"
msgstr "On December 28, 2020, New York State passed legislation that protects tenants from eviction due to lost income or COVID-19 health risks. In order to get protected, you must fill out a hardship declaration form and send it to your landlord and/or the courts. You can use this website to send a hardship declaration form to your landlord and local courts—putting your eviction case on hold until {0}. Check it out here: {1}"

#: frontend/lib/evictionfree/faqs.tsx:54
msgid "evictionfree.faqsPageIntro"
msgstr "Comprender estas leyes es difícil. A continuación, echa un vistazo a nuestras preguntas frecuentes de personas que han usado nuestra herramienta. Si tienes preguntas sobre el estado de la corte de vivienda y el estatus actual de los casos de desalojo, consulte"

#: frontend/lib/evictionfree/declaration-builder/covid-impact.tsx:13
msgid "evictionfree.financialHardshipExplainer1"
msgstr "Esto significa que no puedes pagar tu alquiler u otras obligaciones financieras bajo el contrato de arrendamiento al completo u obtener una vivienda permanente, alterna, y adecuada debido a uno o más de las siguientes razones:"

#: frontend/lib/evictionfree/declaration-builder/covid-impact.tsx:20
msgid "evictionfree.financialHardshipExplainer2"
msgstr "<0>Perdida significativa de ingresos del hogar durante la pandemia COVID-19.</0><1>Aumento en gastos corrientes necesarios relacionados con la realización de trabajo esencial o relacionados con el impacto sobre la salud durante la pandemia COVID-19.</1><2>Las responsabilidades de cuidado diurno para menores o el cuidado de familiares ancianos, discapacitados o enfermos durante la pandemia COVID-19 han impactado negativamente sobre mi capacidad o la capacidad de otros integrantes del hogar de obtener empleo significativo, ganar ingresos, o han aumentado los gastos.</2><3>Es difícil mudarme debido a los gastos de mudanza y la dificultad en conseguir una vivienda alterna u otra residencia durante la pandemia COVID-19.</3><4>Otras circunstancias relacionadas con la pandemia COVID-19 han impactado negativamente mi capacidad de obtener empleo significativo o ganar ingresos o los ingresos del hogar han reducido significativamente o han aumentado significativamente mis gastos.</4><5>En la medida en que he perdido ingresos en el hogar o han aumentado los gastos, el ingreso recibido, sea por asistencia pública, incluso el seguro de desempleo, asistencia por desempleo por causa de la pandemia, el seguro por discapacidad o la licencia familiar pagada, que haya recibido desde el comienzo de la pandemia COVID-19 no compensa en su totalidad la pérdida de ingresos del hogar o el aumento de los gastos.</5>"

#: frontend/lib/evictionfree/declaration-builder/confirmation.tsx:84
msgid "evictionfree.getInvolvedWithCBO"
msgstr "¡Involúcrate con la organización local de tu comunidad! Únete a millones en la lucha por un futuro libre de deuda y para ganar una cancelación de renta, hipotecas y utilidades."

#: frontend/lib/evictionfree/about.tsx:102
msgid "evictionfree.hj4aBlurb"
msgstr "<0>Housing Justice for All</0> es una coalición de más de 100 organizaciones, desde Brooklyn a Buffalo, que representan a los inquilinos y aquellos que no tienen hogar en el estado de Nueva York. Estamos unidos en nuestra convicción de que la vivienda es un derecho humano; que ninguna persona debe vivir con miedo a un desalojo; y que podemos poner fin a la crisis de las personas sin hogar en nuestro Estado."

#: frontend/lib/evictionfree/homepage.tsx:129
msgid "evictionfree.introToLaw"
msgstr "On December 28, 2020, New York State <0>passed legislation</0> that protects tenants from eviction due to lost income or COVID-19 health risks. In order to get protected, you must fill out a <1>hardship declaration form</1> and send it to your landlord and/or the courts."

#: frontend/lib/evictionfree/declaration-builder/welcome.tsx:12
msgid "evictionfree.introductionToDeclarationFormSteps"
msgstr "In order to benefit from the eviction protections that local government representatives have put in place, you can notify your landlord by filling out a hardship declaration form. <0>In the event that your landlord tries to evict you, the courts will see this as a proactive step that helps establish your defense.</0>"

#: frontend/lib/evictionfree/about.tsx:118
msgid "evictionfree.justfixBlurb1"
msgstr "<0>JustFix.nyc</0> codiseña y construye herramientas para inquilinos, organizadores del vivienda y abogados que luchan contra el desplazamiento en la ciudad de Nueva York. Nuestra misión es galvanizar un movimiento de inquilinos del siglo XXI que trabaje en favor de la vivienda para todos, y creemos que el poder de los datos y la tecnología debe ser accesible para quienes luchan en esta lucha."

#: frontend/lib/evictionfree/declaration-builder/confirmation.tsx:37
msgid "evictionfree.landlordRetaliationWarning"
msgstr "Puede que el dueño de tu edificio tome represalias una vez que haya recibido tu declaración. Esto es ilegal. Ponte en contacto con la Línea de Ayuda del Inquilino de la Ciudad (que puede proporcionar consejo gratuito y asesoramiento legal a los inquilinos) llamando al <0>311</0>"

#: frontend/lib/evictionfree/declaration-builder/agree-to-legal-terms.tsx:27
msgid "evictionfree.legalAgreementCheckboxOnFees"
msgstr "Además, entiendo que los honorarios, multas o intereses legales por impago total de alquiler o por no haber cumplido con otras obligaciones financieras según requerido por mi tenencia, contrato de alquiler o contrato semejante aún podrán cobrarse y resultar en un fallo monetario en mi contra."

#: frontend/lib/evictionfree/declaration-builder/agree-to-legal-terms.tsx:36
msgid "evictionfree.legalAgreementCheckboxOnNewProtections3"
msgstr "Además, entiendo que mi casero puede solicitar el desalojo después del 31 de agosto del 2021 y que la ley puede proporcionarle, en ese momento, ciertas protecciones independientes disponibles a través de esta declaración."

#: frontend/lib/evictionfree/declaration-builder/welcome.tsx:23
msgid "evictionfree.outlineOfDeclarationFormSteps"
msgstr "<0>In the next few steps, we’ll help you fill out your hardship declaration form. Have this information on hand if possible:</0><1><2><3>your phone number and residence</3></2><4><5>your landlord or management company’s mailing and/or email address</5></4></1>"

#: frontend/lib/evictionfree/data/faqs-content.tsx:111
msgid "evictionfree.postOfficeFaq"
msgstr "No, puedes utilizar este sitio web para enviar una carta al dueño de tu edificio por correo electrónico o correo postal de USPS. No tienes que pagar por el envío de la carta. Si optas por no utilizar esta herramienta, deberás enviar tu declaración por correo por tu propia cuenta."

#: frontend/lib/evictionfree/data/faqs-content.tsx:152
msgid "evictionfree.printOutFaq"
msgstr "<0>¡No, puedes imprimir el <1>formulario de declaración de dificultades</1>, llenarlo a mano y enviarlo por correo postal o correo electrónico al dueño de tu edificio y la corte de vivienda local.</0><2>Los residentes de la ciudad de Nueva York pueden enviar sus declaraciones a la corte de su condado:</2>"

#: frontend/lib/evictionfree/data/faqs-content.tsx:195
msgid "evictionfree.resendFaq"
msgstr "Actualmente no puedes utilizar esta herramienta para enviar más de un formulario de declaración. Sin embargo, una vez que utilices esta herramienta, podrás descargar una copia de tu formulario en PDF en la “Página de confirmación” y podrás optar por reenviar esta declaración por tu propia cuenta. Debes conservarla para tus archivos, en caso de que el dueño de tu edificio intente llevarte a juicio."

#: frontend/lib/evictionfree/about.tsx:83
msgid "evictionfree.rtcBlurb"
msgstr "La <0>Right to Counsel NYC Coalition</0> es una extensa coalición de inquilinos que se formó en el 2014 para quebrantar la Corte de Vivienda como centro de desplazamiento y detener la crisis de desalojo que ha amenazado a nuestras familias, nuestros vecinos y nuestras casas por demasiado tiempo. Consta de inquilinos, organizadores, abogados, organizaciones de servicios legales y más. Estamos construyendo campañas para un NYC sin desalojos y, en última instancia, para un derecho a la vivienda."

#: frontend/lib/evictionfree/declaration-builder/covid-impact.tsx:60
msgid "evictionfree.significantHealthRiskExplainer"
msgstr "Esto significa que usted o uno o más miembros de su familia tienen un mayor riesgo de enfermedad grave o muerte por el COVID-19 debido a ser mayor de sesenta y cinco años, tener una discapacidad o tener una afección médica subyacente, que puede incluir pero no se limita a ser inmunodeprimido/a."

#: frontend/lib/evictionfree/data/faqs-content.tsx:172
msgid "evictionfree.timeLagFaq"
msgstr "Una vez que completes tu formulario de declaración a través de esta herramienta, este será enviado inmediatamente por correo postal y/o correo electrónico al dueño de tu edificio y a las cortes. Una vez enviado, el correo postal suele entregar la correspondencia en aproximadamente una semana."

#: frontend/lib/evictionfree/declaration-builder/confirmation.tsx:68
msgid "evictionfree.tweetTemplateForSharingFromConfirmation1"
msgstr "Acabo de utilizar este sitio web para enviar un formulario de declaración de penurias al dueño de mi edificio y a los tribunales locales—deteniendo cualquier caso de desalojo hasta el 31 de agosto, 2021. Míralo aquí: {0} #EvictionFreeNY por @JustFixNYC @RTCNYC @housing4allNY"

#: frontend/lib/evictionfree/homepage.tsx:31
msgid "evictionfree.tweetTemplateForSharingFromHomepage1"
msgstr "You can use this website to send a hardship declaration form to your landlord and local courts—putting your eviction case on hold until {0}. Check it out here: {1} #EvictionFreeNY via @JustFixNYC @RTCNYC @housing4allNY"

#: frontend/lib/evictionfree/homepage.tsx:197
msgid "evictionfree.whoBuildThisTool"
msgstr "Our free tool was built by the <0>Right to Counsel NYC Coalition</0>, <1>Housing Justice for All</1>, and <2>JustFix.nyc</2> as part of the larger tenant movement across the state."

#: frontend/lib/evictionfree/homepage.tsx:167
msgid "evictionfree.whoHasRightToSubmitForm"
msgstr "All tenants in New York State have a right to fill out this hardship declaration form. Especially if you've been served an eviction notice or believe you are at risk of being evicted, please consider using this form to protect yourself."

#: frontend/lib/data-driven-onboarding/data-driven-onboarding.tsx:166
msgid "justfix.DdoMayNeedHpdRegistration"
msgstr "Parece que este edificio deba estar registrado con el HPD. Los proprietarios que no registren sus propiedades correctamente incurren multas y no tienen el derecho de llevar a los inquilinos a la corte por no pagar el alquiler. Puedes encontrar más información en la página <0>Gestión de Propiedades de HPD</0>"

#: frontend/lib/common-steps/landlord-name-and-contact-types.tsx:29
msgid "justfix.commonWarningAboutChangingLandlordDetails1"
msgstr "Si recibes documentos relacionados con el alquiler desde una dirección diferente, o si el dueño de tu edificio te ha dado instrucciones de usar una dirección diferente para vuestra correspondencia, puedes <0>proporcionar tus propios datos.</0> Sin embargo, sólo debes usar una dirección distinta a la que te sugerimos si tienes la certeza absoluta de que es correcta—es más seguro usar la dirección oficial que el dueño de tu edificio ha registrado con la ciudad."

#: frontend/lib/data-driven-onboarding/data-driven-onboarding.tsx:294
msgid "justfix.ddoEfnycCovidMessage1"
msgstr "You can send a hardship declaration form to your landlord and local courts—putting your eviction case on hold until {0}."

#: frontend/lib/ui/covid-banners.tsx:91
msgid "justfix.ddoEhpaDeactivatedMessage"
msgstr "Since June 2021, Housing Court has blocked tenants from suing their landlord through JustFix’s HP Action Tool. To learn how to file an HP Action now, read our <0>Medium article</0>. To learn more about HP Actions and find a list of legal providers, visit <1>Housing Court Answers</1>."

#: frontend/lib/data-driven-onboarding/data-driven-onboarding.tsx:232
msgid "justfix.ddoLocCovidMessage"
msgstr "¿El dueño de tu edificio no contesta? ¡Puedes tomar acción gratis para pedir arreglos! Debido a la crisis de salud por el Covid-19, te recomendamos que sólo pidas arreglos en caso de emergencia, para que puedas mantener la salud limitando cuántas personas entran a tu hogar."

#: frontend/lib/ui/legal-disclaimer.tsx:4
msgid "justfix.legalDisclaimer"
msgstr "Aviso: La información en {website} no constituye asesoramiento jurídico y no debe ser utilizado como sustituto del asesoramiento de un abogado cualificado para asesorar sobre cuestiones jurídicas relativas a la vivienda. Si lo necesitas, podemos ayudar a dirigirte a servicios legales gratuitos."

#: frontend/lib/ui/privacy-info-modal.tsx:32
msgid "justfix.privacyInfoModalText"
msgstr "¡<0>Tu privacidad es muy importante para nosotros! Estas son algunas de las cosas más importantes a saber:</0><1><2>Tu información personal está segura. </2><3>No usaremos tu información personal para beneficiarnos ni la venderemos a terceros. </3><4>Utilizaremos tu dirección postal para encontrar datos sobre tu edificio y su dueño. </4></1><5>Nuestra Política de Privacidad permite compartir datos anónimos sólo con organizaciones de defensa de inquilinos autorizadas exclusivamente para ayudar a promover la misión de proteger los derechos de inquilinos. La Política de Privacidad contiene información sobre qué datos recopilamos, cómo la utilizamos y las opciones que tiene respecto a su información personal. Si quieres leer más, por favor revisa nuestra <6/> completa y nuestros <7/>.</5>"

#: frontend/lib/rh/routes.tsx:58
msgid "justfix.rhExplanation"
msgstr "Este documento te ayuda a averiguar si tu apartamento es de <0>renta estabilizada</0> y si te están <1>cobrando de más</1>. Te muestra la cantidad de renta registrada que se pagó en tu apartamento desde el año 1984."

#: frontend/lib/rh/routes.tsx:190
msgid "justfix.rhNoRsUnits"
msgstr "De acuerdo con los registros de documentación fiscal, tu edificio no ha reportado ninguna unidad de renta estabilizada en los últimos años. Aunque sea posible que tu apartamento sea de renta estabilizada, parece improbable."

#: frontend/lib/rh/routes.tsx:198
msgid "justfix.rhNoRsUnitsMeansNoRentHistory"
msgstr "Aún así puedes enviar una solicitud al DHCR para asegurarte, pero es posible que no tengan ningún historial de alquiler en sus registros que enviarte. En este caso, <0>no recibirías un historial de alquiler</0> por correo."

#: frontend/lib/rh/email-to-dhcr.tsx:24
msgid "justfix.rhRequestToDhcr"
msgstr "<0>Querido administrador del DHCR,</0><1> Yo, {0}, vivo actualmente en {1} en el apartamento {2}, y quisiera solicitar el Historial de Renta completo de este apartamento desde el año 1984. </1><2>Gracias,<3/>{3}</2>"

#: frontend/lib/rh/routes.tsx:179
msgid "justfix.rhRsUnitsAreGoodSign"
msgstr "Aunque estos datos no garantizan que tu apartamento sea de renta estabilizada, es un buen indicio de si el DHCR tiene un historial de alquiler en sus archivo que enviarte."

#: frontend/lib/rh/routes.tsx:302
msgid "justfix.rhWarningAboutNotReceiving"
msgstr "<0>Si tu apartamento nunca ha sido de renta estabilizada:</0> no recibirás un historial de alquiler por correo. El DHCR sólo tiene historiales de alquiler para aquellos apartamentos que hayan sido en algún momento de renta estabilizada."

#: frontend/lib/rh/routes.tsx:279
msgid "justfix.rhWhatHappensNext"
msgstr "<0>Si tu apartamento es actualmente de renta estabilizada, o lo ha sido en cualquier momento en el pasado:</0> deberías recibir tu historial de alquiler por correo en aproximadamente una semana. Tu historial de alquiler es un documento importante que muestra los alquileres registrados en tu apartamento desde 1984. Puedes aprender más sobre ello y cómo puede ayudarte a averiguar si estás pagando de más en el <1>la guía de alquiler de recargos de estabilidad de Met Council on Housing</1> o consultando nuestro artículo del <2>Centro de Aprendizaje a cerca de Sobrecargos</2>."

#: frontend/lib/start-account-or-login/ask-phone-number.tsx:39
msgid "justfix.whyIsPhoneNumberNeeded"
msgstr "Utilizaremos esta información para:<0><1>Acceder a tu cuenta actual</1><2>Comprobar si coincide con una cuenta preexistente </2><3>Abrirte una cuenta nueva.</3></0><4/>Una cuenta te permitirá volver a nuestras herramientas en cualquier punto del proceso sin tener que empezar desde el principio, descargar cualquier documentos que hayas completado, y recibir notificaciones sobre cambios relevantes a políticas que te afecten."

#: frontend/lib/norent/data/faqs-content.tsx:215
msgid "norent.additionalInstructionsForConnectingWithOrganizers"
msgstr "<0/><1>También puedes contactar a tus vecinos y organizar a todos en tu edificio para emprender acciones colectivas y reclamar. Lee más sobre cómo formar sindicatos de inquilinos y comenzar una huelga de renta en <2/>.</1>"

#: frontend/lib/norent/letter-builder/confirmation.tsx:164
msgid "norent.callToActionForCancelRentCampaign"
msgstr "<0>Están en juego nuestros hogares, salud, seguridad colectiva y futuros. Millones de nosotros no sabemos cómo vamos a pagar la renta, hipoteca, o utilidades el 1 de junio. Sin embargo, los propietarios y los bancos esperan que paguemos como de costumbre. </0><1>¡Únete a millones de nosotros para luchar por un futuro libre de deuda y ganar una suspensión nacional en los pagos de renta, hipoteca y utilidades!</1>"

#: frontend/lib/norent/data/faqs-content.tsx:265
msgid "norent.definitionOfEvictionMoratorium"
msgstr "<0>Una \"moratoria de desalojo\" puede significar algo diferente en cada jurisdicción, pero en resumen, una moratoria detiene temporalmente ciertos tipos de desalojo.</0><1>El mecanismo exacto por medio del cual se aplica esta suspensión y los tipos de casos que se suspenden, varía de una ciudad a otra. Dependiendo de la jurisdicción, la corte puede simplemente estar cerrados o no tramitar las demandas de desalojo, los alguaciles pueden no hacer cumplir las órdenes de desalojo o puede haber alguna combinación de estos y otros métodos para suspender los desalojos.</1><2>NoRent.org te ayudará orientándote para entender las diferentes reglas. También puedes leer más sobre las protecciones de los inquilinos en tu jurisdicción en el Proyecto de Mapeo Contra los Desalojos COVID-19 Emergency Tenant Protections & Rent Strikes Map <3/>.</2>"

#: frontend/lib/norent/letter-email-to-user.tsx:95
msgid "norent.doINeedToSendAB832LetterEveryMonth"
msgstr "Si. Siga estas instrucciones incluso si ha enviado una carta a su propietario cada mes que no ha pagado renta. Y envíe una nueva declaración por cada mes en el futuro (hasta septiembre de 2021)."

#: frontend/lib/norent/letter-email-to-user.tsx:105
msgid "norent.doIStillHaveToPayMyRentAB832"
msgstr "El 30 de septiembre o antes, debe decidir si va pagar el 25% de la renta por cada mes desde septiembre de 2020 hasta septiembre de 2021. Sería un total de 13 meses multiplicado por 25%. Si después de consultar con un abogado, determina que no quiere estar en la corte de desalojo, pague el 25%. Los inquilinos con condiciones de vivienda muy malas o que viven en unidades ilegales deben hablar con un abogado antes de decidir si pagar o no pagar."

#: frontend/lib/norent/letter-builder/confirmation.tsx:25
msgid "norent.emailBodyTemplateForSharingNoRent"
msgstr "Usé www.norent.org para decirle al dueño de mi edificio de que no puedo pagar la renta este mes. Esta herramienta gratuita te ayuda a construir y enviar una carta al dueño de tu edificio, citando las protecciones legales en tu estado, y te conecta con otras personas de tu comunidad que participan en la campaña de #cancelrent"

#: frontend/lib/norent/letter-content.tsx:68
msgid "norent.emailToLandlordBody_v2"
msgstr "<0>Por favor vea la carta adjunta de <1/>. </0><2>Para documentar las comunicaciones y evitar malentendidos, por favor corresponda con <3/> por correo electrónico a <4>{0}</4> o por correo ordinario en lugar de una llamada telefónica o una visita en persona. </2>"

#: frontend/lib/norent/about.tsx:79
msgid "norent.explanationAboutWhyWeMadeThisSite"
msgstr "Los inquilinos de todo el país se ven afectados por el COVID-19 de manera que afecta su habilidad para pagar la renta. Hemos creado esta herramienta para que todos los inquilinos puedan ejercer sus derechos durante la pandemia."

#: frontend/lib/norent/homepage.tsx:128
msgid "norent.explanationOfPartnerships"
msgstr "Nuestro generador de cartas gratuitas fue construido con <0>abogados y organizaciones de derechos de inquilinos sin fines de lucro</0> en toda la nación para asegurarnos de que tu carta te ofrece las mayores protecciones disponibles según el estado en el que vives."

#: frontend/lib/norent/data/faqs-content.tsx:290
msgid "norent.explanationOfWhatHappensWhenEvictionMoratoriumEnds"
msgstr "<0>Una vez que se levante la moratoria, los procesos de desalojo en las cortes y la aplicación de la ley por parte de las autoridades locales del orden público pueden reanudarse.</0><1>Si no logramos reivindicaciones adicionales (como un congelamiento de la renta y la suspensión de los pagos de renta) antes de que estas \"moratorias de desalojo\" terminen, volverán a empezar los procesos, los desalojos continuarán y se presentarán nuevas demandas judiciales.</1><2>Estamos trabajando arduamente pidiendo la congelación y suspensión inmediatas del alquiler, entre otras solicitudes. ¡Este es el momento de organizarse! Participa en <3/>.</2>"

#: frontend/lib/norent/data/faqs-content.tsx:227
msgid "norent.explanationOfWhatToolDoes"
msgstr "<0>NoRent.org te guía en el proceso de cómo notificar al dueño de tu edificio que no puedes pagar la renta debido a un problema relacionado con el COVID-19. También te ayudaremos a obtener más información sobre los derechos que protegen a los inquilinos en tu estado y te daremos información sobre recursos para tomar medidas legales u organizativas.</0>"

#: frontend/lib/norent/data/faqs-content.tsx:311
msgid "norent.explanationOfWithholdingRent"
msgstr "<0>Hay una diferencia entre una \"huelga de renta\" o retener la renta, y no pagar la renta. Esta carta le notifica al dueño de tu edificio que no estás pagando la renta debido a los impactos financieros del COVID-19, que ahora es una forma de retrasar los pagos de renta.</0><1>Retener tu renta, o una huelga de renta, es declarar que no pagarás la renta, independientemente de si puedes hacerlo. Esto puede ponerte en riesgo de desalojo legal por no pagar la renta. Nunca debes ser el único que decide retener la renta, solo debes hacerlo cuando hayas obtenido el apoyo y la participación de todos en tu edificio.</1><2>Si bien es arriesgado, retener la renta puede ser una táctica importante para que los inquilinos impulsen un movimiento. Si tus vecinos están considerando una huelga de renta, sería conveniente que consultes los recursos a continuación sobre cómo organizarse y ponerse en contacto con las herramientas y recursos que las organizaciones han puesto a disposición.</2>"

#: frontend/lib/norent/letter-email-to-user.tsx:72
msgid "norent.howDoesLetterHelpWithAB3088"
msgstr "<0>El uso de esta declaración satisface todos los requisitos locales para notificar al propietario.</0><1><2>Proporciona una defensa en un caso de desalojo basado en la falta de pago de la renta; y </2><3>Convierte su alquiler en \"deuda civil.\" Esto significa que el dueño o manager de tu edificio puede presentar un caso de reclamos menores por el impago de renta. Si el dueño o manager de tu edificio obtiene un fallo por la renta no pagada en un tribunal de reclamos menores, el dueño o manager de tu edificio puede cobrar ese fallo embargando tu cheque de trabajo, o recaudando tu cuenta bancaria.</3></1>"

#: frontend/lib/norent/data/faqs-content.tsx:347
msgid "norent.howToConnectWithManufacturedHomeOwners"
msgstr "<0> Únete a algún movimiento de propietarios de viviendas prefabricadas que se haya formado para hacer que sus comunidades sean lugares asequibles, saludables, seguros y hermosos para vivir. Propietarios de viviendas móviles/prefabricadas: <1/> y exigir que las empresas propietarias de comunidades asuman su responsabilidad. </0>"

#: frontend/lib/norent/data/faqs-content.tsx:136
msgid "norent.infoAboutCollectiveOrganizing"
msgstr "<0>El lugar más importante para comenzar es en donde vives. Contáctate de manera segura con otros inquilinos de tu edificio o lugar donde vives y comienza organizando un sistema de comunicación entre ustedes para averiguar qué problemas y necesidades tienen en común.</0><1> Para obtener más recursos sobre cómo formar un sindicato de inquilinos, consulta <2/>. También puedes contactar a grupos locales que se estén organizando y que estén afiliados a la alianza nacional <3/>.</1>"

#: frontend/lib/norent/data/faqs-content.tsx:359
msgid "norent.instructionsForAfterSendingLetter"
msgstr "<0>Después de enviar esta carta, tu arrendador puede contactarte para pedirte más información o discutir un plan de pago. Asegúrate de que toda tu comunicación esté documentada mediante cartas, correos electrónicos o mensajes de texto. Negocia solo acuerdos en donde aceptes pagar una porción de tu renta que sea razonable y que tengas la seguridad de que vas a poder pagar sin poner en riesgo tu salud. No aceptes mudarte. Puedes encontrar ayuda legal adicional en <1/>.</0><2>Debes continuar recopilando documentación que demuestre que has sido afectado financieramente a causa del COVID-19.</2>"

#: frontend/lib/norent/data/faqs-content.tsx:128
msgid "norent.instructionsForConnectingWithOrganizers"
msgstr "<0> Ponte en contacto con organizadores del movimiento de la vivienda a través de <1/>, una alianza nacional de organizadores que construye el movimiento de inquilinos desde 2007. Puedes unirte a su convocatoria de inquilinos en todo el país para luchar por la condonación de la renta en <2/>.</0>"

#: frontend/lib/norent/data/faqs-content.tsx:404
msgid "norent.instructionsForStatesWithLimitedProtections_v2"
msgstr "<0><1/></0><2>También debes saber que no estás solo. En los estados sin moratoria de desalojo es importante protegerse legalmente y construir poder colectivo con otros inquilinos.</2><3> Primero, comienza asegurándote de que toda la comunicación con el dueño de tu edificio esté documentada por escrito. Comienza a recopilar toda la documentación de cualquier dificultad que hayas tenido relacionada con el COVID-19. Si te enfrentas a una emergencia, busca de inmediato ayuda legal en tu estado consultando en <4/>.</3><5> Luego, conéctate de manera segura con otros inquilinos en tu edificio o el lugar en donde vives. Comienza organizando un sistema de comunicación entre vosotros para averiguar qué problemas y necesidades tenéis en común. Para obtener más recursos sobre cómo formar un sindicato de inquilinos, consulta <6/>. También puedes contactar a grupos locales que se estén organizando y que estén afiliados a la alianza nacional <7/>.</5><8> Finalmente, únete a los millones de inquilinos que están trabajando arduamente y luchando por la protección nacional de los inquilinos, la congelación y suspensión inmediatas del alquiler. Súmate a <9/>.</8>"

#: frontend/lib/norent/letter-builder/welcome.tsx:12
msgid "norent.introductionToLetterBuilderSteps"
msgstr "Para que la ley estatal de California de AB3088 te ampare con las protecciones del COVID-19 de no poder pagar la renta, deberías notificar al dueño o manager de tu edificio. <0>En el caso de que intenten desalojarte, las cortes lo verán como un paso proactivo que ayude a establecer tu defensa.</0>"

#: frontend/lib/norent/letter-content.tsx:194
msgid "norent.letter.conclusion"
msgstr "<0>El Congreso aprobó la Ley CARES el 27 de marzo del 2020 (Ley Pública 116-136). Los inquilinos que viven en propiedades cubiertas por esta ley, también están protegidos del desalojo por impago o cualquier otra razón hasta el 23 de agosto de 2020. Por favor, hágame saber de inmediato si usted cree que esta vivienda no está cubierta por la ley CARES y explique por qué. </0><1>Para documentar nuestra comunicación y evitar malentendidos, por favor responda por correo electrónico o texto en lugar de una llamada o visita. </1><2>Gracias por su comprensión y cooperación.</2>"

#: frontend/lib/norent/letter-content.tsx:187
msgid "norent.letter.floridaAddition"
msgstr "He sufrido una pérdida de empleo, salarios o ingresos durante el estado de emergencia de Florida que afecta directamente mi capacidad de hacer pagos de alquiler."

#: frontend/lib/norent/letter-content.tsx:139
msgid "norent.letter.v1NonPayment"
msgstr "Esta carta es para notificarle que no podré pagar el alquiler a partir del <0/> y hasta nuevo aviso debido a la pérdida de ingresos, gastos adicionales, y/o otras circunstancias financieras relacionadas con el COVID-19."

#: frontend/lib/norent/letter-content.tsx:147
msgid "norent.letter.v1NonPayment_multipleDates"
msgstr "Esta carta es para notificarle que no podré pagar la renta durante los meses siguientes y hasta siguiente aviso debido a la pérdida de ingresos, gastos adicioonales, y/o otras circunstancias financieras relacionadas con el COVID-19:"

#: frontend/lib/norent/letter-content.tsx:168
msgid "norent.letter.v2Hardship"
msgstr "Esta carta es para notificarle que he tenido una pérdida de ingresos, gastos adicionales y/o otras circunstancias financieras relacionadas con la pandemia. Hasta nuevo aviso, la emergencia del COVID-19 puede afectar mi capacidad de pagar la renta. No renuncio a mi derecho a establecer otras defensas adicionales."

#: frontend/lib/norent/letter-content.tsx:178
msgid "norent.letter.v3FewProtections"
msgstr "Esta carta es para informarle de las protecciones para inquilinos existentes en {0}. No renuncio a mi derecho a establecer defensas adicionales."

#: frontend/lib/norent/letter-content.tsx:88
msgid "norent.letterBodyCaliforniaAB832"
msgstr "<0>Esta carta de declaración se refiere al pago del alquiler durante los meses siguientes:</0><1/><2>Actualmente no puedo pagar mi alquiler u otras obligaciones financieras delineadas en el contrato de arrendamiento debido a uno o más de lo siguiente:</2><3><4>Pérdida de ingresos causada por la pandemia COVID-19. </4><5>Gastos adicionales directamente relacionados con la realización de trabajos esenciales durante el mandato COVID-19.</5><6>Gastos adicionales relacionados con impactos de la salud del pandemia COVID-19. </6><7>Satisfacción de responsabilidades de cuidado de niños, personas discapacitadas, o familiares enfermos directamente relacionadas con la pandemia COVID-19 que limita mi capacidad de obtener ingresos. </7><8>Aumento de los costos para el cuidado de los niños o para atender a un miembro de la familia con discapacidades o enfermo relacionado directamente con la pandemia COVID-19. </8><9>Otras circunstancias relacionadas con la pandemia COVID-19 que han reducido mis ingresos o aumentado mis gastos. </9></3><10>Cualquier asistencia pública, incluyendo seguro de desempleo, asistencia pandémica para el desempleo, seguro de discapacidad estatal (SDI), o permiso familiar pagado, que he recibido desde el inicio de la pandemia COVID-19 no compensa plenamente mi pérdida de ingresos y/o gastos adicionales. </10><11>Declaro bajo pena de perjurio en virtud de las leyes del Estado de California que lo declarado es verdadero y correcto.</11>"

#: frontend/lib/norent/data/faqs-content.tsx:47
msgid "norent.listOfSuggestedNonpaymentDocumentation"
msgstr "<0>Mientras esperas que el dueño de tu edificio te dé una respuesta, reúne toda la documentación que puedas. Algunos tipos de documentación que puedes recopilar incluyen:</0><1><2><3>Carta de tu jefe:</3>una carta de tu jefe o de un compañero de trabajo que mencione el virus COVID-19 y muestre la pérdida de trabajo o la reducción de horas como resultado del COVID-19.</2><4><5> Documentos de beneficios de desempleo</5>: son los documentos que demuestran que solicitaste o recibiste beneficios del Departamento de Desarrollo del Empleo.</4><6><7>Recibos de pago de salario</7>: pueden ser cheques de pagos anteriores a la fecha de terminación o despido. Si has tenido un cambio en el número de horas de trabajo, puedes retener tus cheques de pago anteriores y posteriores a ese cambio.</6><8><9>Gastos relacionados con el COVID-19</9>: pueden ser facturas que demuestren que tus gastos han aumentado por problemas derivados del COVID-19, incluidos los costos de cuidado de niños, gastos para cumplir con las directivas de salud pública u otros gastos relacionados.</8><10><11>Cierre de escuelas</11>: esta podría ser una notificación de la escuela de tus hijos diciendo que ha cerrado debido al COVID-19. También puedes incluir pruebas de que tus hijos están matriculados.</10><12><13> Estados financieros</13>: pueden ser presupuestos, estados de cuenta bancarios o archivos personales que demuestren que tus ingresos laborales o de negocio se han interrumpido debido a la crisis provocada por el COVID-19. Asegúrate de no enviar información financiera personal confidencial que no quieras que vea el dueño de tu edificio.</12><14><15>Registros médicos del COVID-19</15>: esto podría incluir gastos médicos extraordinarios que tengan relación con el diagnóstico, pruebas y/o tratamiento del COVID-19 que hayas efectuado con tu dinero propio para ti o algún miembro de tu familia. Debido a la confidencialidad de los archivos médicos, es posible que no desees enviarlos al dueño de tu edificio. Sin embargo, debes conservar estos recibos para tu archivo personal. Estos podrían ser utilizados como prueba en caso que debas presentarlos como evidencia en procedimientos judiciales.</14><16><17>Alguna otra prueba del impacto financiero relacionado con el COVID-19</17>: puede ser cualquier otra prueba que demuestre cómo el virus COVID-19 ha afectado tu capacidad de pagar la renta.</16></1>"

#: frontend/lib/norent/letter-builder/los-angeles-know-your-rights.tsx:35
msgid "norent.losAngelesKyrAB832"
msgstr "Hemos trabajado con la organización sin fines de lucro <0>SAJE</0> para proporcionarte apoyo adicional una vez que hayas enviado tu carta. Puedes aprender más sobre cómo la ley AB832 afecta a los residentes de Los Angeles en <1>Stay Housed LA</1>."

#: frontend/lib/norent/about.tsx:99
msgid "norent.madeByBlurb"
msgstr "NoRent.org fue creado por <0>JustFix.nyc</0>, una organización sin fines de lucro que co-diseña y construye herramientas para inquilinos, organizadores de viviendas y abogados que luchan contra el desplazamiento en la ciudad de Nueva York."

#: frontend/lib/norent/letter-builder/welcome.tsx:23
msgid "norent.outlineOfLetterBuilderSteps"
msgstr "<0>En los próximos pasos, construiremos tu carta utilizando la siguiente información. Si puedes, ten esta información a mano:</0><1><2><3>tu número de teléfono, dirección de correo electrónico y dirección postal</3></2><4><5>la dirección postal del dueño o manager de tu edificio y/o su dirección de correo electrónico</5></4></1>"

#: frontend/lib/norent/letter-email-to-user.tsx:141
msgid "norent.sajeBlockQuote"
msgstr "Desde 1996, SAJE ha sido una fuerza para la justicia económica en nuestra comunidad, centrándose en los derechos de los inquilinos, la vivienda saludable y el desarrollo equitativo. Creemos que el destino de los vecindarios de la ciudad debe ser decidido por quienes viven allí, y nos reunimos con otras organizaciones para garantizar que esto ocurra de manera justa, replicable y sostenible. La vivienda es un derecho humano."

#: frontend/lib/norent/letter-email-to-user.tsx:160
msgid "norent.sajeFacebookLive"
msgstr "<0>SAJE también ofrece todos los miércoles sesiones de preguntas y respuestas en Facebook Live:</0><1><2>Inglés 11am-12pm</2><3>Español 12:30pm-1:30pm</3></1>"

#: frontend/lib/norent/letter-email-to-user.tsx:154
msgid "norent.sajePhoneCalls"
msgstr "Acciones Estratégicas para una Economía Justa (SAJE) está disponible para llamadas telefónicas en el (213) 745-9961, de lunes a viernes de 10:00am-6:00pm."

#: frontend/lib/norent/homepage.tsx:254
msgid "norent.sampleNoRentLetter"
msgstr "<0>Le escribo para informarle de que he tenido una pérdida de ingresos, gastos adicionales y/o otras circunstancias financieras relacionadas con el COVID-19. Hasta nuevo aviso, la emergencia COVID-19 puede afectar mi capacidad de pagar la renta. </0><1/><2>Los inquilinos en Florida están protegidos del desalojo por falta de pago por orden ejecutiva 20-94, emitido por el gobernador Ron DeSantis el 2 de abril de 2020. </2><3/><4>Los inquilinos en propiedades cubiertas también están protegidos contra el desalojo, las tasas, las penalizaciones y otros cargos relacionados con el impago por la ley CARES (Título IV, Sec. 4024) promulgado por el Congreso el 27 de marzo de 2020. </4><5/><6>Junto con mis vecinos, estoy organizando, animando y/o participando en una organización de inquilinos para que podamos apoyar...</6>"

#: frontend/lib/norent/data/faqs-content.tsx:15
msgid "norent.sendCDCDeclarationBlurb"
msgstr "Puede que quieras <0>enviar una declaración</0> bajo la Orden emitida por los Centros para el Control y la Prevención de Enfermedades (CDC) para proporcionar protección a los inquilinos contra el desalojo. Obtén más información sobre la declaración del CDC antes de enviar un aviso al dueño o manager de tu edificio."

#: frontend/lib/norent/letter-email-to-user.tsx:177
msgid "norent.tenantsTogetherDescription"
msgstr "Puedes ponerte en contacto con Inquilinos Unidos, una coalición estatal de organizaciones locales de inquilinos dedicada a defender y promover el derecho de los inquilinos de California a una vivienda segura, digna y asequible."

#: frontend/lib/norent/letter-builder/confirmation.tsx:23
msgid "norent.tweetTemplateForSharingNoRent"
msgstr "¿No sabes cómo pagarás la renta este mes? Avisa al dueño de tu edificio con NoRent.org de @JustFixNYC. Esta herramienta gratuita envía una carta certificada informándole de tus derechos. Únete al movimiento #cancelrent en NoRent.org."

#: frontend/lib/norent/letter-email-to-user.tsx:118
msgid "norent.whatIfMyLandlordSendsMeANoticeAB3088"
msgstr "Si el propietario le envía un aviso para pagar el alquiler con una declaración, léalo. Si es el mismo, feche, fírmelo y envíelo exactamente como se indica en el aviso. Tenga en cuenta que a veces los propietarios cambian la dirección o la forma de pago. Siga las instrucciones del aviso para pagar el alquiler o renunciar (Notice to Pay or Quit) para saber dónde y cómo enviar el alquiler."

#: frontend/lib/norent/letter-email-to-user.tsx:28
msgid "norent.whatIsAB832partOne"
msgstr "AB832 es ahora ley estatal y extiende la protección al inquilino hasta el 30 de septiembre de 2021. La ley extiende las protecciones para inquilinos incluidas en la Ley de Estabilización y Alivio para Inquilinos, Propietarios y Pequeños Propietarios de 2020 (AB3088) y SB91 al 30 de septiembre de 2021. Estas protecciones originalmente se expiraban el 30 de junio de 2021 según SB91. La Ley incluye las mismas reglas de elegibilidad y programa que antes, incluyendo:"

#: frontend/lib/norent/letter-email-to-user.tsx:37
msgid "norent.whatIsAB832partTwo"
msgstr "<0><1>Limitar la divulgación pública de casos de desalojo que involucren la falta de pago de renta durante el 4 de marzo de 2020 al 30 de septiembre de 2021.</1><2>Protege a inquilinos de bajos ingresos de que los propietarios cedan o vendan su deuda de renta a un tercero cobrador de deudas.</2><3>El período de aviso de “Pagar o Desalojar” por falta de pago de renta se extendió de 3 a 15 días.</3><4>Protege a inquilinos de ser desalojados por “causa justa” si se puede demostrar que el propietario realmente está desalojando al inquilino por falta de pago de renta relacionado con COVID-19.</4><5>El propietario no le puede cobrar cargos por pago atrasado o por falta de pago de renta durante el 1 de marzo de 2020 a 30 de septiembre de 2021 a inquilinos que han experimentando dificultades relacionadas con COVID-19.</5><6>Exigir a los propietarios que notifiquen a todos los inquilinos que adeudan renta atrasada sobre sus derechos y el programa de asistencia de renta a través de un aviso informativo antes del 28 de febrero de 2021.</6></0>"

#: frontend/lib/norent/data/faqs-content.tsx:120
msgid "norent.whatToDoIfLandlordRetaliates"
msgstr "<0> Es normal sentirse ansioso o asustado si el propietario toma represalias. Si el dueño de tu edificio te acosa, se niega a hacer reparaciones o intenta desalojarte ilegalmente, solicita asistencia legal en <1/> y comunícate con los organizadores de inquilinos en <2/>.</0>"

#: frontend/lib/norent/data/faqs-content.tsx:239
msgid "norent.whoThisToolIsFor"
msgstr "<0>Si no puedes pagar la renta este mes debido a un problema relacionado con el COVID-19 (es decir, debido a cambios en el trabajo, pérdida de ingresos, gastos de salud o pérdida de cuidado de niños), esta herramienta es para ti. Aunque las reglas para ejercer tus derechos varían según el estado en el que vives, NoRent.org puede ayudarte a entender las complejidades y ponerte en contacto con los recursos necesarios.</0>"

#: frontend/lib/norent/data/faqs-content.tsx:252
msgid "norent.whyYouShouldNotifyAboutNotPayingRent"
msgstr "<0>En algunos estados, para beneficiarse de las protecciones de desalojo que los funcionarios electos han establecido, debes notificar a tu arrendador que tu falta de pago es por razones relacionadas con el COVID-19. En caso de que el dueño de tu edificio trate de desalojarte, la corte puede ver esta notificación como una medida proactiva que ayuda a establecer tu defensa.</0>"

#: frontend/lib/norent/data/faqs-content.tsx:378
msgid "norent.whyYouStillOweRentAfterSendingLetter"
msgstr "<0>Sí. Después de enviar la carta seguirás obligado a pagar la renta porque nuestros gobiernos estatales y federales no han adoptado una política de condonación de alquiler. Reclama la anulación de la renta en <1/></0>"

#: frontend/lib/norent/components/helmet.tsx:13
msgid "pay rent, rent, can't pay rent, june rent, june 1"
msgstr "pagar la renta, renta, no puedo pagar la renta, renta de junio, 1 de junio"

#. This is used to describe a link to another website that is only available in English.
#: frontend/lib/ui/localized-outbound-link.tsx:44
msgid "{0} (in English)"
msgstr "{0} (en inglés)"

#: frontend/lib/forms/chars-remaining.tsx:18
msgid "{remaining, plural, one {1 character remaining} other {# characters remaining}}"
msgstr "{remaining, plural, one {queda sólo 1 carácter} other {quedan # caracteres}}"

#: frontend/lib/norent/letter-builder/confirmation.tsx:111
msgid "{stateName} has specific documentation requirements to support your letter to your landlord."
msgstr "{stateName} requiere documentación específica para apoyar tu carta al dueño de tu edificio."
<|MERGE_RESOLUTION|>--- conflicted
+++ resolved
@@ -9,11 +9,7 @@
 "Language: es\n"
 "Project-Id-Version: tenants2\n"
 "Report-Msgid-Bugs-To: \n"
-<<<<<<< HEAD
-"PO-Revision-Date: 2021-08-17 03:33\n"
-=======
 "PO-Revision-Date: 2021-09-08 17:12\n"
->>>>>>> 03c60fac
 "Last-Translator: \n"
 "Language-Team: Spanish\n"
 "Plural-Forms: nplurals=2; plural=(n != 1);\n"
@@ -678,17 +674,6 @@
 msgid "Establish your defense"
 msgstr "Establece tu defensa"
 
-<<<<<<< HEAD
-#: frontend/lib/evictionfree/declaration-builder/confirmation.tsx:117
-msgid "Eviction Free NY Has Been Suspended"
-msgstr "Eviction Free NY ha sido suspendido"
-
-#: frontend/lib/evictionfree/homepage.tsx:39
-msgid "Eviction Free NY has been suspended"
-msgstr "Eviction Free NY ha sido suspendido"
-
-=======
->>>>>>> 03c60fac
 #: frontend/lib/norent/data/state-localized-resources.tsx:14
 msgid "Eviction Moratorium updates"
 msgstr "Actualizaciones de la Moratoria de Desalojo"
