msgid ""
msgstr ""
"POT-Creation-Date: 2020-05-05 12:34+0000\n"
"Mime-Version: 1.0\n"
"Content-Type: text/plain; charset=UTF-8\n"
"Content-Transfer-Encoding: 8bit\n"
"X-Generator: @lingui/cli\n"
"X-Crowdin-SourceKey: msgstr\n"
"Language: es\n"
"Project-Id-Version: tenants2\n"
"Report-Msgid-Bugs-To: \n"
"PO-Revision-Date: 2021-01-29 01:08\n"
"Last-Translator: \n"
"Language-Team: Spanish\n"
"Plural-Forms: nplurals=2; plural=(n != 1);\n"
"X-Crowdin-Project: tenants2\n"
"X-Crowdin-Project-ID: 402800\n"
"X-Crowdin-Language: es-ES\n"
"X-Crowdin-File: /master/locales/en/messages.po\n"
"X-Crowdin-File-ID: 40\n"

#. This is used when showing the translation of English content in the user's language. It should be localized to use the name of the language itself, e.g. 'Spanish translation'.
#: frontend/lib/ui/cross-language.tsx:8
msgid "(Name of your language) translation"
msgstr "Traducción en español"

#: frontend/lib/norent/letter-builder/letter-preview.tsx:123
msgid "(Note: the email will be sent in English)"
msgstr "(Nota: tenga en cuenta que el correo electrónico se enviará en inglés)"

#: frontend/lib/rh/routes.tsx:216
msgid "(Note: the request will be sent in English)"
msgstr "(Nota: tenga en cuenta que la solicitud se enviará en inglés)"

#: frontend/lib/common-steps/landlord-email.tsx:38
msgid "(optional)"
msgstr "(opcional)"

#: frontend/lib/rh/routes.tsx:38
msgid "*Division of Housing and Community Renewal"
msgstr "*División de Vivienda y Renovación de la Comunidad"

#: frontend/lib/norent/homepage.tsx:185
msgid "8 Minutes"
msgstr "8 minutos"

#: frontend/lib/pages/cross-site-terms-opt-in.tsx:33
msgid "<0/> makes use of a <1/> and <2/>, which you can review."
msgstr "<0/> usa una <1/> y unos <2/>, que puedes revisar."

#: frontend/lib/norent/letter-content.tsx:15
msgid "<0>Declaration of COVID-19 Related Financial Distress</0><1/>Compliant with Section 20 of the COVID-19 Tenant Relief Act of 2020, AB 3088"
msgstr "<0>Declaración de Complicaciones Financieras Relacionadas con el COVID-19</0><1/>Conforme con la Sección 20 de la Ley de Alivio de Inquilinos COVID-19 de 2020, AB 3088"

#: frontend/lib/data-driven-onboarding/data-driven-onboarding.tsx:448
msgid "<0>Free tools for you to fight for a safe and healthy home</0><1>Enter your address to learn more.</1>"
msgstr "<0>Herramientas gratuitas para luchar por un hogar seguro y saludable</0><1>Introduce tu dirección para saber más.</1>"

#: frontend/lib/norent/letter-email-to-user.tsx:234
msgid "<0>Hello {0},</0><1>You've sent your NoRent letter. Attached to this email is a PDF copy for your records.</1>"
msgstr "<0>Hola {0},</0><1>Has enviado tu carta de NoRent. Aquí tienes una copia PDF para tus archivos adjunta a este correo electrónico.</1>"

#: frontend/lib/norent/data/faqs-content.tsx:389
msgid "<0>If your landlord is trying to illegally evict you, reach out to legal assistance at <1/> immediately.</0>"
msgstr "<0>Si el dueño de tu edificio te está intentando desalojar de forma ilegal, contacta con asistencia legal en <1/> inmediatamente.</0>"

#: frontend/lib/norent/data/faqs-content.tsx:114
msgid "<0>If you’re facing an emergency, you can find further legal assistance in your state at <1/>.</0>"
msgstr "<0>Si te enfrentas a una emergencia, puede encontrar asistencia legal adicional en tu estado en <1/>.</0>"

#: frontend/lib/norent/data/faqs-content.tsx:192
#: frontend/lib/norent/data/faqs-content.tsx:200
msgid "<0>No, you can use this website to send a letter to your landlord via email or USPS mail. You do not have to pay for the letter to be mailed.</0>"
msgstr "<0>No, puedes utilizar este sitio web para enviar una carta al dueño de tu edificio por correo electrónico o correo postal vía USPS. No tienes que pagar para que la carta sea enviada por correo postal.</0>"

#: frontend/lib/norent/components/footer.tsx:51
msgid "<0>NoRent</0> <1>brought to you by JustFix.nyc</1>"
msgstr "<0>NoRent</0> <1>es proporcionado por JustFix.nyc</1>"

#: frontend/lib/norent/components/letter-counter.tsx:15
msgid "<0>NoRent</0> <1>letters sent by tenants across the USA</1><2>Since April 2020</2>"
msgstr "<0>NoRent</0> <1>cartas de enviadas por inquilinos en todo Estados Unidos (EEUU)</1><2>Desde Abril del 2020</2>"

#: frontend/lib/norent/letter-content.tsx:22
msgid "<0>Notice of COVID-19 impact on rent</0><1/>at <2/>"
msgstr "<0>Aviso de impacto del COVID-19 en la renta</0><1/>en <2/>"

#. heading of formal letter
#: frontend/lib/util/letter-content-util.tsx:40
msgid "<0>To</0><1/><2>From</2><3/>"
msgstr "<0>De</0><1/><2>Hasta</2><3/>"

#: frontend/lib/norent/letter-builder/rent-periods.tsx:39
msgid "<0>We aren't including months that you have already informed your landlord about in previous letters.</0>"
msgstr "<0>No incluimos meses en los que ya has informado al dueño de tu edificio anteriormente.</0>"

#: frontend/lib/norent/data/faqs-content.tsx:173
#: frontend/lib/norent/data/faqs-content.tsx:180
msgid "<0>Yes, this is a free website created by 501(c)3 non-profit organizations across the United States.</0>"
msgstr "<0>Sí, este es un sitio web gratuito creado por organizaciones sin fines de lucro, con exención tributaria 501(c)(3), en todo Estados Unidos (EEUU).</0>"

#: frontend/lib/norent/letter-builder/post-signup-no-protections.tsx:8
msgid "<0>Your account is set up.</0><1>We do not currently recommend sending this notice of non-payment to your landlord. <2/></1>"
msgstr "<0>Tu cuenta está configurada.</0><1>Actualmente, no recomendamos enviar esta notificación de falta de pago al dueño o manager de tu edificio. <2/></1>"

#: frontend/lib/evictionfree/declaration-email-to-user.tsx:43
msgid "A PDF of your form is attached to this email. Please save a copy for your records."
msgstr "Adjunto a este correo electrónico encontrarás un PDF de tu formulario. Conserva una copia para tus archivos."

#: frontend/lib/evictionfree/declaration-builder/confirmation.tsx:127
msgid "A copy of the declaration has also been sent to your local court via email in order to ensure they have it on record if your landlord attempts to initiate an eviction case."
msgstr "También se ha enviado una copia de la declaración al tribunal de tu localidad por correo electrónico con el fin de asegurarse de que conste en acta si tu propietario intenta iniciar un caso de desalojo."

#: frontend/lib/evictionfree/declaration-email-to-user.tsx:33
msgid "A hard copy of your form has also been mailed to your landlord via USPS mail. You can also track the delivery of your hard copy form using USPS Tracking:"
msgstr "También se le envió una copia impresa de tu formulario al dueño de tu edificio por correo de USPS. También puedes dar seguimiento a la entrega de tu formulario impreso utilizando el seguimiento de correspondencia de USPS:"

#: frontend/lib/norent/homepage.tsx:103
msgid "A national tool by non-profit <0>JustFix.nyc</0>"
msgstr "Una herramienta nacional por <0>JustFix.nyc</0>, organización sin fines de lucro"

#: frontend/lib/evictionfree/about.tsx:10
#: frontend/lib/evictionfree/about.tsx:15
#: frontend/lib/evictionfree/site.tsx:53
#: frontend/lib/norent/about.tsx:48
#: frontend/lib/norent/about.tsx:53
#: frontend/lib/norent/components/footer.tsx:40
#: frontend/lib/norent/site.tsx:37
msgid "About"
msgstr "Acerca de"

#: frontend/lib/data-driven-onboarding/data-driven-onboarding.tsx:404
msgid "Actions"
msgstr "Acciones"

#: frontend/lib/common-steps/ask-national-address.tsx:81
#: frontend/lib/forms/address-and-borough-form-field.tsx:9
msgid "Address"
msgstr "Dirección"

#: frontend/lib/evictionfree/data/faqs-content.tsx:18
#: frontend/lib/evictionfree/data/faqs-content.tsx:31
#: frontend/lib/evictionfree/data/faqs-content.tsx:44
#: frontend/lib/evictionfree/data/faqs-content.tsx:57
#: frontend/lib/evictionfree/data/faqs-content.tsx:71
msgid "Address:"
msgstr "Dirección:"

#: frontend/lib/norent/data/faqs-content.tsx:11
msgid "After Sending Your Letter"
msgstr "Después de enviar tu carta"

#: frontend/lib/evictionfree/homepage.tsx:220
msgid "After sending your hardship declaration form, connect with local organizing groups to get involved in the fight to make New York eviction free, cancel rent, and more!"
msgstr "Después de enviar tu formulario de declaración de penuria, ¡conecta con grupos de organizadores locales para involucrarte en la lucha para que el estado de Nueva York sea libre de desalojos, cancelar alquiler, y mucho más!"

#: frontend/lib/norent/homepage.tsx:293
msgid "After sending your letter, we can connect you to <0>local groups</0> to organize for greater demands with other tenants."
msgstr "Después de enviar tu carta, podemos conectarte con <0>grupos locales</0> para que te organizes con tus vecinos para hacer mayores demandas y ejercer tus derechos."

#: frontend/lib/evictionfree/declaration-builder/preview.tsx:20
#: frontend/lib/norent/letter-builder/letter-preview.tsx:20
msgid "After this step, you cannot go back to make changes. But don’t worry, we’ll explain what to do next."
msgstr "Después de este paso, no puedes volver a hacer cambios. Pero no te preocupes, te explicaremos qué hacer después de enviar la carta."

#: frontend/lib/norent/homepage.tsx:221
msgid "After you’ve reviewed your letter, we send it to your landlord on your behalf by email and by certified mail, depending on the contact information that you provide us."
msgstr "Después de que hayas revisado tu carta, la enviaremos a tu arrendador por correo electrónico y por correo certificado, según la información de contacto que nos hayas proporcionado."

#: frontend/lib/evictionfree/declaration-builder/agree-to-legal-terms.tsx:10
msgid "Agree to the state’s legal terms"
msgstr "Aceptar los términos legales del estado"

#: common-data/us-state-choices.ts:66
msgid "Alabama"
msgstr "Alabama"

#: frontend/lib/pages/not-found.tsx:12
msgid "Alas."
msgstr "Mecachis."

#: common-data/us-state-choices.ts:65
msgid "Alaska"
msgstr "Alaska"

#: frontend/lib/norent/components/subscribe.tsx:34
msgid "All set! Thanks for subscribing!"
msgstr "¡Todo listo! ¡Gracias por suscribirte!"

#: frontend/lib/norent/homepage.tsx:188
msgid "Answer a few questions about yourself and your landlord or management company. It'll take no more than 8 minutes."
msgstr "Contesta algunas preguntas sobre ti y sobre el dueño o manager de tu edificio. Tardarás menos de 8 minutos."

#: frontend/lib/evictionfree/faqs.tsx:19
msgid "Any questions?"
<<<<<<< HEAD
msgstr "Any questions?"
=======
msgstr ""
>>>>>>> 24cfbbc7

#: common-data/issue-choices.ts:151
msgid "Apartment needs painting"
msgstr "El apartamento necesita pintura"

#: frontend/lib/forms/apt-number-form-fields.tsx:13
#: frontend/lib/rh/routes.tsx:120
msgid "Apartment number"
msgstr "Número de apartamento"

#: frontend/lib/pages/logout-alt-page.tsx:15
msgid "Are you sure you want to log out?"
msgstr "¿Estás seguro de que quieres cerrar la sesión?"

#: frontend/lib/common-steps/ask-national-address.tsx:46
msgid "Are you sure you want to proceed with the following address?"
msgstr "¿Seguro que quieres continuar con la siguiente dirección?"

#: common-data/us-state-choices.ts:67
msgid "Arizona"
msgstr "Arizona"

#: common-data/us-state-choices.ts:68
msgid "Arkansas"
msgstr "Arkansas"

#: frontend/lib/evictionfree/homepage.tsx:50
msgid "Automatically fill in your landlord's information based on your address if you live in New York City"
msgstr "Rellena automáticamente la información del dueño de tu edificio en base a tu dirección si vives en la ciudad de Nueva York"

#: frontend/lib/ui/buttons.tsx:38
msgid "Back"
msgstr "Atrás"

#: frontend/lib/norent/faqs.tsx:96
msgid "Back to top"
msgstr "Volver al inicio de esta sección"

#: frontend/lib/norent/homepage.tsx:71
msgid "Banning evictions"
msgstr "Prohibir desalojos"

#: common-data/issue-choices.ts:164
#: common-data/issue-choices.ts:179
#: common-data/issue-choices.ts:203
#: common-data/issue-choices.ts:218
msgid "Baseboards defective"
msgstr "Zócalo defectuoso"

#: common-data/issue-choices.ts:237
msgid "Bathtub: cracked tub"
msgstr "Bañera: agrietada"

#: common-data/issue-choices.ts:242
msgid "Bathtub: drain stoppage"
msgstr "Bañera: desagüe atascado"

#: common-data/issue-choices.ts:239
msgid "Bathtub: faucets not installed"
msgstr "Bañera: no hay grifo"

#: common-data/issue-choices.ts:240
msgid "Bathtub: faucets not working"
msgstr "Bañera: grifo no funciona"

#: common-data/issue-choices.ts:238
msgid "Bathtub: leaky faucet"
msgstr "Bañera: grifo con fugas"

#: common-data/issue-choices.ts:241
msgid "Bathtub: pipes leaking"
msgstr "Bañera: tuberías con fugas"

#: frontend/lib/evictionfree/declaration-builder/preview.tsx:38
msgid "Before you send your hardship declaration form, let's review what will be sent to make sure all the information is correct."
msgstr "Antes de enviar tu formulario de declaración de penuria, revisemos lo que se enviará para asegurarnos de que toda la información es correcta."

#: frontend/lib/norent/letter-builder/letter-preview.tsx:61
msgid "Before you send your letter, let's review what will be sent to make sure all the information is correct."
msgstr "Antes de enviar tu carta, revisémosla para asegurarnos de que toda la información es correcta."

#: frontend/lib/norent/the-letter.tsx:56
msgid "Benefit from the eviction protections that local elected officials have put in place, by notifying your landlord of your inability to pay rent for reasons related to COVID-19"
msgstr "Aprovecha las protecciones de desalojo en tu estado notificando al dueño de tu edificio de que no puedes pagar la renta por razones relacionadas con el COVID-19"

#: common-data/issue-choices.ts:262
msgid "Broken/no smoke/Co2 detector"
msgstr "Sin detector de Co2 o humo"

#: frontend/lib/evictionfree/data/faqs-content.tsx:27
msgid "Bronx Housing Court:"
msgstr "Corte de vivienda de Bronx:"

#: frontend/lib/evictionfree/data/faqs-content.tsx:40
msgid "Brooklyn Housing Court:"
msgstr "Corte de vivienda de Brooklyn:"

#: frontend/lib/norent/faqs.tsx:74
msgid "Browse the FAQs"
msgstr "Explora las preguntas más frecuentes"

#: common-data/issue-choices.ts:259
msgid "Bug infestation"
msgstr "Infestación de insectos"

#: frontend/lib/norent/homepage.tsx:39
msgid "Build a letter using our free letter builder"
msgstr "Crea una carta con nuestro generador de cartas gratis"

#: frontend/lib/norent/components/footer.tsx:31
#: frontend/lib/norent/site.tsx:28
msgid "Build my Letter"
msgstr "Crear mi carta"

#: frontend/lib/norent/homepage.tsx:29
msgid "Build my letter"
msgstr "Crear mi carta"

#: frontend/lib/norent/letter-builder/confirmation.tsx:153
msgid "Build power in numbers"
msgstr "Construye poder común"

#: frontend/lib/norent/letter-builder/welcome.tsx:9
msgid "Build your letter"
msgstr "Crea tu carta"

#: frontend/lib/data-driven-onboarding/data-driven-onboarding.tsx:216
msgid "Buildings in your landlord's portfolio are located in {0, plural, one {one zip code.} other {# zip codes.}}"
msgstr "Los edificios en el portafolio del dueño de tu edificio se encuentran en {0, plural, one {un código postal.} other {# código postales.}}"

#: common-data/issue-choices.ts:155
msgid "Buzzer not working"
msgstr "El timbre del edificio no funciona"

#: frontend/lib/norent/data/faqs-content.tsx:41
msgid "COVID-19 Emergency Tenant Protections & Rent Strikes Map"
msgstr "Mapa de huelgas de renta y protección para inquilinos ante la emergencia generada por el COVID-19"

#: common-data/us-state-choices.ts:69
msgid "California"
msgstr "California"

#: frontend/lib/evictionfree/declaration-builder/confirmation.tsx:53
msgid "Call the Housing Court Answers hotline at <0>212-962-4795</0>."
msgstr "Llame a la línea directa de Housing Court Answers en el <0>212-962-4795</0>."

#: frontend/lib/evictionfree/data/faqs-content.tsx:132
msgid "Can I see what forms I’m sending before I fill them out?"
msgstr "¿Puedo ver qué formularios voy a enviar antes de llenarlos?"

#: frontend/lib/norent/components/helmet.tsx:55
#: frontend/lib/norent/homepage.tsx:89
msgid "Can't pay rent?"
msgstr "¿No puedes pagar la renta?"

#: frontend/lib/forms/clear-session-button.tsx:9
msgid "Cancel"
msgstr "Cancelar"

#: frontend/lib/norent/data/state-localized-resources.tsx:24
msgid "Cancel Rent Campaign"
msgstr "Campaña para la Anulación de la Renta"

#: frontend/lib/rh/routes.tsx:128
msgid "Cancel request"
msgstr "Cancelar solicitud"

#: frontend/lib/norent/homepage.tsx:70
msgid "Cancelling rent"
msgstr "Cancelar la renta"

#: common-data/issue-choices.ts:169
#: common-data/issue-choices.ts:184
#: common-data/issue-choices.ts:208
#: common-data/issue-choices.ts:223
msgid "Ceiling falling/fell"
msgstr "Techo colapsado/se colapsa"

#: common-data/issue-choices.ts:170
#: common-data/issue-choices.ts:185
#: common-data/issue-choices.ts:209
#: common-data/issue-choices.ts:224
msgid "Ceiling leaking"
msgstr "Techo gotea"

#: frontend/lib/evictionfree/declaration-builder/covid-impact.tsx:72
msgid "Check any or all that apply. Note: You <0>must select at least one box</0> in order to qualify for the State's eviction protections."
msgstr "Marque cualquiera o todas las casillas que apliquen. Nota: Para calificar para las protecciones de desalojo del Estado <0>debes seleccionar al menos una casilla</0>."

#: frontend/lib/norent/letter-builder/know-your-rights.tsx:30
msgid "Check out these valuable resources for your state:"
msgstr "Explora otros recursos específicos para tu estado:"

#: frontend/lib/evictionfree/declaration-builder/confirmation.tsx:139
msgid "Check your email for a message containing a copy of your declaration and additional important information on next steps."
msgstr "Revisa tu correo electrónico para encontrar un mensaje que contiene una copia de tu declaración e información adicional importante sobre los siguientes pasos."

#: frontend/lib/norent/letter-builder/confirmation.tsx:64
msgid "Check your email for additional important information on next steps."
msgstr "Revisa tu correo electrónico para información importante adicional y siguientes pasos."

#: frontend/lib/norent/homepage.tsx:42
msgid "Cite up-to-date legal ordinances in your letter"
msgstr "Cita ordenanzas legales actuales en tu carta"

#: frontend/lib/common-steps/landlord-mailing-address.tsx:39
msgid "City"
msgstr "Ciudad"

#: frontend/lib/forms/city-and-state-form-field.tsx:15
msgid "City/township/borough"
msgstr "Ciudad/pueblo/municipalidad"

#: frontend/lib/norent/data/faqs-content.tsx:44
msgid "Click here to join MHAction’s movement"
msgstr "Haz clic aquí para unirte al movimiento de MH Action"

#: frontend/lib/norent/letter-builder/confirmation.tsx:176
msgid "Click here to join MHAction’s movement to hold corporate community owners accountable."
msgstr "Haga clic aquí para unirte al movimiento de MH Action y hacer que los propietarios de la comunidad corporativa rindan cuentas."

#: frontend/lib/start-account-or-login/ask-phone-number.tsx:54
msgid "Click here to learn more about our privacy policy."
msgstr "Haga clic aquí para obtener más información sobre nuestra política de privacidad."

#: common-data/issue-choices.ts:143
msgid "Cockroaches"
msgstr "Cucarachas"

#: frontend/lib/norent/homepage.tsx:301
msgid "Collective action is a powerful tool for:"
msgstr "La acción colectiva es una herramienta poderosa para:"

#: common-data/us-state-choices.ts:70
msgid "Colorado"
msgstr "Colorado"

#: frontend/lib/norent/letter-builder/more-letters.tsx:15
msgid "Come back next month to send another letter if you still can't pay rent."
msgstr "Vuelve el mes que viene para enviar otra carta si todavía no puedes pagar la renta."

#: frontend/lib/norent/about.tsx:11
msgid "Community Justice Project"
msgstr "Community Justice Project"

#: frontend/lib/evictionfree/declaration-builder/preview.tsx:30
msgid "Confirm"
msgstr "Confirmar"

#: frontend/lib/evictionfree/declaration-builder/create-account.tsx:28
#: frontend/lib/norent/letter-builder/create-account.tsx:35
msgid "Confirm password"
msgstr "Confirma la contraseña"

#: frontend/lib/start-account-or-login/set-password.tsx:22
msgid "Confirm your new password"
msgstr "Confirma tu nueva contraseña"

#: frontend/lib/common-steps/ask-national-address.tsx:33
#: frontend/lib/common-steps/ask-nyc-address.tsx:23
msgid "Confirming the address"
msgstr "Confirmando la dirección"

#: frontend/lib/common-steps/ask-city-state.tsx:16
msgid "Confirming the city"
msgstr "Confirmando la ciudad"

#: frontend/lib/evictionfree/declaration-email-to-user.tsx:22
msgid "Congratulations!"
msgstr "¡Felicitaciones!"

#: common-data/us-state-choices.ts:71
msgid "Connecticut"
msgstr "Connecticut"

#: frontend/lib/norent/data/faqs-content.tsx:10
msgid "Connecting With Others"
msgstr "Poniéndose en contacto con otros"

#: frontend/lib/evictionfree/declaration-builder/confirmation.tsx:33
#: frontend/lib/norent/letter-builder/confirmation.tsx:131
msgid "Contact a lawyer if your landlord retaliates"
msgstr "Ponte en contacto con un abogado si el dueño de tu edificio toma represalias"

#: frontend/lib/common-steps/error-pages.tsx:19
#: frontend/lib/evictionfree/declaration-builder/error-pages.tsx:18
#: frontend/lib/norent/letter-builder/error-pages.tsx:20
#: frontend/lib/rh/routes.tsx:201
msgid "Continue"
msgstr "Continuar"

#: frontend/lib/rh/routes.tsx:201
msgid "Continue anyway"
msgstr "Aún así continuar"

#: frontend/lib/evictionfree/declaration-builder/error-pages.tsx:11
msgid "Continue to the confirmation page for information about the declaration you sent and next steps you can take."
msgstr "Continúa a la página de confirmación para obtener información sobre la declaración que has enviado y los siguientes pasos que puedes tomar."

#: frontend/lib/norent/letter-builder/error-pages.tsx:13
msgid "Continue to the confirmation page for information about the last letter you sent and next steps you can take."
msgstr "Sigue a la página de confirmación para obtener información sobre la última carta que enviaste y los siguientes pasos que puedes tomar."

#: common-data/issue-choices.ts:191
msgid "Cracked sink"
msgstr "Lavabo agrietado"

#: common-data/issue-choices.ts:160
#: common-data/issue-choices.ts:177
#: common-data/issue-choices.ts:201
#: common-data/issue-choices.ts:216
msgid "Cracked walls"
msgstr "Paredes Agrietadas"

#. salutation of formal letter
#: frontend/lib/util/letter-content-util.tsx:48
msgid "Dear <0/>,"
msgstr "Estimado/a <0/>,"

#: frontend/lib/norent/homepage.tsx:248
msgid "Dear Landlord/Management."
msgstr "Estimado dueño/manager del edificio."

#: common-data/us-state-choices.ts:72
msgid "Delaware"
msgstr "Delaware"

#: frontend/lib/evictionfree/declaration-builder/confirmation.tsx:146
msgid "Details about your declaration"
msgstr "Detalles sobre tu declaración"

#: frontend/lib/norent/letter-builder/confirmation.tsx:71
msgid "Details about your latest letter"
msgstr "Detalles sobre tu última carta"

#: frontend/lib/ui/footer.tsx:12
msgid "Developed with <0>Law Help Interactive</0>"
msgstr "Desarrollado con <0>Law Help Interactive</0>"

#: common-data/us-state-choices.ts:73
msgid "District of Columbia"
msgstr "Distrito de Columbia"

#: frontend/lib/evictionfree/data/faqs-content.tsx:100
msgid "Do I have to go to the post office to mail my declaration?"
msgstr "¿Tengo que ir a la oficina de correos para enviar mi declaración?"

#: frontend/lib/norent/data/faqs-content.tsx:188
msgid "Do I have to go to the post office to mail my letter?"
msgstr "¿Tengo que ir a la oficina de correos para enviar mi carta?"

#: frontend/lib/norent/letter-email-to-user.tsx:72
msgid "Do I need to send this declaration every month?"
msgstr "¿Necesito enviar esta declaración cada mes?"

#: frontend/lib/norent/letter-email-to-user.tsx:82
msgid "Do I still have to pay my rent?"
msgstr "¿Aún tengo que pagar la renta?"

#: frontend/lib/evictionfree/declaration-builder/index-number.tsx:16
msgid "Do you have a current eviction court case?"
msgstr "¿Tiene usted un caso de desalojo en curso?"

#: frontend/lib/common-steps/ask-city-state.tsx:18
msgid "Do you live in {0}, {1}?"
msgstr "¿Vives en {0}, {1}?"

#: frontend/lib/common-steps/landlord-mailing-address.tsx:20
msgid "Do you still want to mail to:"
msgstr "¿Aún deseas continuar?"

#: frontend/lib/pages/logout-alt-page.tsx:18
msgid "Don’t worry, we’ll save your progress so you’ll be able to come back to your last step when you log back in."
msgstr "No te preocupes, guardaremos tus respuestas para que puedas empezar desde donde te quedaste cuando vuelvas a conectarte."

#: common-data/issue-choices.ts:153
msgid "Door lock not working"
msgstr "Cerradura de la puerta no funciona"

#: common-data/issue-choices.ts:167
#: common-data/issue-choices.ts:182
#: common-data/issue-choices.ts:206
#: common-data/issue-choices.ts:221
msgid "Door not working"
msgstr "Puerta no funciona"

#: common-data/issue-choices.ts:154
msgid "Doorbell not working"
msgstr "El timbre de la casa no funciona"

#: frontend/lib/evictionfree/declaration-builder/confirmation.tsx:161
msgid "Download completed declaration"
msgstr "Descargar declaración completada"

#: common-data/issue-choices.ts:197
msgid "Drain stoppage"
msgstr "Desagüe atascado"

#: common-data/issue-choices.ts:265
msgid "Dryer not working"
msgstr "Secadora no funciona"

#: frontend/lib/evictionfree/declaration-builder/confirmation.tsx:87
msgid "Due to the COVID-19 pandemic, some offices are closed and may not answer phones."
msgstr "Debido a la pandemia del COVID-19, algunas oficinas están cerradas y pueden no contestar a los teléfonos."

#: frontend/lib/norent/components/subscribe.tsx:55
msgid "ENTER YOUR EMAIL"
msgstr "INTRODUCE TU CORREO ELECTRÓNICO"

#: common-data/issue-choices.ts:172
#: common-data/issue-choices.ts:187
#: common-data/issue-choices.ts:211
#: common-data/issue-choices.ts:226
#: common-data/issue-choices.ts:257
msgid "Electric wiring exposed"
msgstr "Alambrado Eléctrico Expuesto"

#: common-data/issue-choices.ts:171
#: common-data/issue-choices.ts:186
#: common-data/issue-choices.ts:210
#: common-data/issue-choices.ts:225
msgid "Electricity not working"
msgstr "La electricidad no funciona"

#: frontend/lib/norent/components/subscribe.tsx:53
msgid "Email"
msgstr "Correo electrónico"

#: frontend/lib/common-steps/ask-email.tsx:19
#: frontend/lib/common-steps/landlord-name-and-contact-types.tsx:69
msgid "Email address"
msgstr "Dirección de correo electrónico"

#: frontend/lib/evictionfree/data/faqs-content.tsx:21
#: frontend/lib/evictionfree/data/faqs-content.tsx:34
#: frontend/lib/evictionfree/data/faqs-content.tsx:47
#: frontend/lib/evictionfree/data/faqs-content.tsx:61
#: frontend/lib/evictionfree/data/faqs-content.tsx:75
msgid "Email:"
msgstr "Correo electrónico:"

#: frontend/lib/norent/letter-builder/letter-preview.tsx:99
msgid "English version"
msgstr "Versión en inglés"

#: frontend/lib/data-driven-onboarding/data-driven-onboarding.tsx:457
msgid "Enter your address to see some recommended actions."
msgstr "Introduce tu dirección para ver algunas acciones recomendadas."

#: frontend/lib/norent/the-letter.tsx:66
msgid "Establish your defense"
msgstr "Establece tu defensa"

#: frontend/lib/norent/data/state-localized-resources.tsx:17
msgid "Eviction Moratorium updates"
msgstr "Actualizaciones de la Moratoria de Desalojo"

#: frontend/lib/norent/the-letter.tsx:53
msgid "Exercise your rights"
msgstr "Ejercita tus derechos"

#: frontend/lib/rh/routes.tsx:311
msgid "Explore our other tools"
msgstr "Explora nuestras otras herramientas"

#: frontend/lib/norent/homepage.tsx:114
msgid "Explore the tool"
msgstr "Explora la herramienta"

#: frontend/lib/evictionfree/faqs.tsx:43
#: frontend/lib/norent/faqs.tsx:56
msgid "FAQs"
msgstr "Preguntas Frecuentes"

#: frontend/lib/evictionfree/site.tsx:50
#: frontend/lib/norent/components/footer.tsx:37
#: frontend/lib/norent/site.tsx:34
msgid "Faqs"
msgstr "Preguntas más frecuentes"

#: common-data/issue-choices.ts:193
msgid "Faucets not installed"
msgstr "Grifos No Instalados"

#: common-data/issue-choices.ts:194
msgid "Faucets not working"
msgstr "Grifos No Funcionan"

#: frontend/lib/data-driven-onboarding/data-driven-onboarding.tsx:343
msgid "Fight an eviction"
msgstr "Lucha contra un desalojo"

#: frontend/lib/evictionfree/homepage.tsx:217
msgid "Fight to #CancelRent"
msgstr "Lucha para #CancelRent"

#: frontend/lib/evictionfree/homepage.tsx:24
#: frontend/lib/evictionfree/site.tsx:38
#: frontend/lib/evictionfree/site.tsx:42
msgid "Fill out my form"
msgstr "Rellena mi formulario"

#: frontend/lib/evictionfree/homepage.tsx:47
msgid "Fill out your hardship declaration form online"
<<<<<<< HEAD
msgstr "Fill out your hardship declaration form online"
=======
msgstr ""
>>>>>>> 24cfbbc7

#: frontend/lib/norent/letter-builder/confirmation.tsx:107
msgid "Find out more"
msgstr "Más información"

#: frontend/lib/common-steps/ask-name.tsx:25
#: frontend/lib/rh/routes.tsx:113
msgid "First name"
msgstr "Nombre"

#: common-data/issue-choices.ts:150
msgid "Floor sags"
msgstr "Piso hundido"

#: common-data/us-state-choices.ts:74
msgid "Florida"
msgstr "Florida"

#: frontend/lib/evictionfree/homepage.tsx:153
msgid "For New York State tenants"
msgstr "Para los inquilinos del estado de Nueva York"

#: frontend/lib/evictionfree/declaration-email-to-user.tsx:57
msgid "For more information about New York’s eviction protections and your rights as a tenant, check out our FAQ on the <0>Right to Counsel website</0>."
msgstr "Para obtener más información sobre las protecciones de desalojo de Nueva York y tus derechos como inquilino, consulta nuestras preguntas frecuentes en <0>el sitio web de Right to Counsel</0>."

#: frontend/lib/evictionfree/homepage.tsx:183
msgid "For tenants by tenants"
msgstr "Para inquilinos por inquilinos"

#: frontend/lib/norent/homepage.tsx:218
msgid "Free Certified Mail"
msgstr "Correo certificado gratuito"

#: frontend/lib/evictionfree/faqs.tsx:48
#: frontend/lib/norent/faqs.tsx:61
msgid "Frequently Asked Questions"
msgstr "Preguntas Más Frecuentes"

#: common-data/issue-choices.ts:152
msgid "Front door not working"
msgstr "Puerta principal no funciona"

#: common-data/issue-choices.ts:261
msgid "Fumes/smoke entering apartment"
msgstr "Vapores/Humo Entrando en Casa"

#: frontend/lib/norent/letter-builder/confirmation.tsx:91
msgid "Gather documentation"
msgstr "Recopila documentación"

#: common-data/us-state-choices.ts:75
msgid "Georgia"
msgstr "Georgia"

#: frontend/lib/norent/letter-builder/confirmation.tsx:199
msgid "Give feedback"
msgstr "Comparte tu opinión"

#: frontend/lib/norent/letter-builder/confirmation.tsx:188
msgid "Give us feedback"
msgstr "Comparte tu opinión"

#: frontend/lib/start-account-or-login/verify-password.tsx:39
msgid "Go back"
msgstr "Atrás"

#: frontend/lib/norent/letter-builder/confirmation.tsx:183
msgid "Go to website"
msgstr "Ir al sitio web"

#: frontend/lib/norent/homepage.tsx:69
msgid "Going on rent strike"
msgstr "Hacer huelga de renta"

#: frontend/lib/rh/routes.tsx:160
msgid "Good news!"
msgstr "¡Buenas noticias!"

#: frontend/lib/ui/privacy-info-modal.tsx:61
msgid "Got it!"
msgstr "¡Entendido!"

#: frontend/lib/pages/redirect-to-english-page.tsx:15
msgid "Got it, take me there"
msgstr "Entendido, llévame"

#: common-data/us-state-choices.ts:76
msgid "Hawaii"
msgstr "Hawaii"

#: frontend/lib/tests/i18n-lingui.test.tsx:19
#: frontend/lib/tests/i18n-lingui.test.tsx:25
#: frontend/lib/tests/i18n-lingui.test.tsx:32
#: frontend/lib/ui/tests/localized-outbound-link.test.tsx:18
#: frontend/lib/ui/tests/localized-outbound-link.test.tsx:25
msgid "Hello world"
msgstr "Hola mundo"

#: frontend/lib/evictionfree/declaration-email-to-user.tsx:19
msgid "Hello {0},"
msgstr "Hola {0},"

#: frontend/lib/justfix-navbar.tsx:29
msgid "Help"
msgstr "Ayuda"

#: frontend/lib/norent/data/faqs-content.tsx:387
msgid "Help! My landlord is already trying to evict me."
msgstr "¡Ayuda! El dueño de mi edificio ya intenta desalojarme."

#: frontend/lib/norent/the-letter.tsx:44
msgid "Here are a few benefits to sending a letter to your landlord:"
msgstr "Éstos son algunos de los beneficios de enviar una carta al dueño de tu edificio:"

#: frontend/lib/rh/routes.tsx:208
msgid "Here is a preview of the request for your Rent History. It includes your address and apartment number so that the DHCR can mail you."
msgstr "Aquí tienes una vista previa de la solicitud de tu Historial de Renta. Incluye tu dirección y número de apartamento para que el DHCR pueda enviarte el carta con tu historial."

#: frontend/lib/norent/letter-builder/letter-preview.tsx:90
msgid "Here's a preview of the letter that will be attached in an email to your landlord:"
msgstr "Esta es una vista previa de la carta que se adjuntará en un correo electrónico al dueño de tu edificio:"

#: frontend/lib/norent/letter-builder/letter-preview.tsx:93
msgid "Here's a preview of the letter:"
msgstr "Esta es una vista previa de la carta:"

#: frontend/lib/norent/letter-builder/letter-preview.tsx:118
msgid "Here’s a preview of the email that will be sent on your behalf:"
msgstr "Esta es una vista previa del correo electrónico que se enviará en tu nombre:"

#: frontend/lib/norent/homepage.tsx:241
msgid "Here’s a preview of what the letter looks like:"
msgstr "Esta es una vista previa de la carta:"

#: frontend/lib/norent/the-letter.tsx:89
msgid "Here’s what the letter will look like:"
msgstr "Así será la carta:"

#: frontend/lib/norent/homepage.tsx:48
msgid "Here’s what you can do with <0>NoRent</0>"
msgstr "Esto es lo que puedes hacer con <0>NoRent</0>"

#: frontend/lib/justfix-navbar.tsx:14
#: frontend/lib/norent/site.tsx:50
msgid "Homepage"
msgstr "Página Principal"

#: frontend/lib/evictionfree/declaration-builder/confirmation.tsx:62
msgid "Hours of operation: Monday to Friday, 9am - 5pm. Available in English and Spanish."
msgstr "Horario: Lunes a Viernes, 9am - 17pm. Disponible en Inglés y Español."

#: frontend/lib/rh/routes.tsx:250
msgid "Housing Court Answers"
msgstr "Respuestas de la Corte de Vivienda"

#: frontend/lib/norent/about.tsx:36
msgid "Housing Justice for All"
msgstr "Housing Justice for All"

#: frontend/lib/norent/data/faqs-content.tsx:446
msgid "How can I build collective power with other tenants?"
msgstr "¿Cómo puedo construir poder colectivo con otros inquilinos?"

#: frontend/lib/norent/data/faqs-content.tsx:340
#: frontend/lib/norent/data/faqs-content.tsx:441
msgid "How can I connect with a lawyer?"
msgstr "¿Cómo puedo ponerme en contacto con un abogado?"

#: frontend/lib/norent/data/faqs-content.tsx:436
msgid "How can I document my hardships related to COVID-19?"
msgstr "¿Cómo puedo documentar mis dificultades relacionadas con el COVID-19?"

#: frontend/lib/norent/data/faqs-content.tsx:335
msgid "How do I organize with other tenants in my building, block, or neighborhood?"
msgstr "¿Cómo me organizo con otros inquilinos de mi edificio, cuadra o vecindario?"

#: frontend/lib/norent/letter-email-to-user.tsx:50
msgid "How does sending this declaration help me?"
msgstr "¿Por qué me sirve de ayuda enviar esta declaración?"

#: frontend/lib/norent/homepage.tsx:167
msgid "How it works"
msgstr "Cómo funciona"

#: frontend/lib/pages/cross-site-terms-opt-in.tsx:45
msgid "I agree to the <0/> terms and conditions."
msgstr "Acepto los términos y condiciones de <0/>."

#: frontend/lib/evictionfree/declaration-builder/create-account.tsx:37
msgid "I agree to the <0>Eviction Free NY terms and conditions</0>."
msgstr "Acepto los <0>términos y condiciones de Eviction Free NY</0>."

#: frontend/lib/norent/letter-builder/create-account.tsx:43
msgid "I agree to the <0>NoRent.org terms and conditions</0>."
msgstr "Acepto los <0>términos y condiciones de NoRent.org</0>."

#: frontend/lib/evictionfree/declaration-builder/covid-impact.tsx:93
msgid "I am experiencing financial hardship due to COVID-19."
msgstr "Estoy experimentando dificultades financieras debido al COVID-19."

#: frontend/lib/start-account-or-login/verify-password.tsx:64
msgid "I forgot my password"
msgstr "He perdido mi contraseña"

#: frontend/lib/evictionfree/data/faqs-content.tsx:194
msgid "I have a current eviction case in NYC. How do I connect with a lawyer?"
msgstr "Tengo un caso en curso de desalojo en Nueva York. ¿Cómo puedo conectarme con un abogado?"

#: frontend/lib/forms/apt-number-form-fields.tsx:15
msgid "I have no apartment number"
msgstr "No tengo ningún número de apartamento"

#: frontend/lib/norent/components/social-icons.tsx:17
msgid "I just used JustFix.nyc's new free tool to tell my landlord I can't pay rent"
msgstr "Acabo de usar la nueva herramienta gratuita de JustFix.nyc para decirle a mi arrendador que no puedo pagar la renta"

#: frontend/lib/evictionfree/data/faqs-content.tsx:122
msgid "I live in another state that isn’t New York. Is this tool for me?"
msgstr "No vivo en el estado de Nueva York. ¿Puedo igual usar esta herramienta?"

#: frontend/lib/evictionfree/declaration-builder/preview.tsx:47
msgid "I understand I am signing and submitting this form under penalty of law. I know it is against the law to make a statement on this form that I know is false."
msgstr "Entiendo que estoy firmando y enviando este formulario bajo pena de ley. Sé que es ilegal hacer a sabiendas una declaración falsa en este formulario."

#: frontend/lib/evictionfree/declaration-builder/agree-to-legal-terms.tsx:21
msgid "I understand that I must comply with all other lawful terms under my tenancy, lease agreement or similar contract."
msgstr "Entiendo que debo cumplir con todos los demás términos legales de mi contrato de alquiler y tenencia o contrato semejante."

#: frontend/lib/norent/data/faqs-content.tsx:160
msgid "I'm scared. What happens if my landlord retaliates?"
msgstr "Tengo miedo. ¿Qué sucede si el dueño de mi edificio toma represalias?"

#: common-data/us-state-choices.ts:77
msgid "Idaho"
msgstr "Idaho"

#: frontend/lib/start-account-or-login/verify-phone-number.tsx:25
msgid "If you didn't receive a code, try checking your email. If it's not in there either, please email <0/>."
msgstr "Si no recibiste un código, comprueba tu correo electrónico. Si no lo encuentras, por favor envía un correo electrónico a <0/>."

#: frontend/lib/rh/routes.tsx:305
msgid "If you have more questions, please email us at <0/>."
msgstr "Si tienes más preguntas, por favor envíanos un correo electrónico a <0/>."

#: frontend/lib/norent/letter-email-to-user.tsx:163
msgid "If you have questions about your rights as a tenant, please <0>connect with Tenants Together</0> or find an attorney at <1>Law Help California</1>."
msgstr "Si tiene preguntas sobre tus derechos como inquilino/a, por favor <0>contacta a Tenants Together</0> o busca un abogado en <1>Law Help California</1>."

#: frontend/lib/norent/letter-email-to-user.tsx:214
msgid "If you have received a Notice to Pay Rent or Quit or any other type of eviction notice, sign up for a workshop and/or get legal help at <0>StayHousedLA.org</0>."
msgstr "Si has recibido un Aviso de Pago de Renta (Notice to Pay Rent en inglés) o un Aviso de Desalojo (Notice to Quit en inglés) o cualquier otro tipo de aviso, inscríbete a un taller y/o consigue ayuda legal en <0>StayHousedLA.org</0>."

#: frontend/lib/common-steps/error-pages.tsx:12
msgid "If you need to make changes to your name or contact information, please contact <0/>."
msgstr "Si necesitas cambiar tu nombre o tu información de contacto, ponte en contacto con <0/>."

#: frontend/lib/common-steps/landlord-name-and-contact-types.tsx:54
msgid "If you write checks or transfer money through your bank to pay your rent, use that name here."
msgstr "Usa el nombre al que pagas la renta."

#: frontend/lib/norent/letter-builder/know-your-rights.tsx:67
msgid "If you’d still like to create an account, we can send you updates in the future."
msgstr "Si aún así quieres crear una cuenta, podemos enviarte noticias en el futuro."

#: common-data/us-state-choices.ts:78
msgid "Illinois"
msgstr "Illinois"

#: frontend/lib/norent/the-letter.tsx:69
msgid "In the event that your landlord tries to evict you, the courts will see this as a proactive step that helps establish your defense."
msgstr "Si el dueño de tu edificio intenta desalojarte, las cortes lo verán como un paso proactivo que ayudará a establecer tu defensa."

#: frontend/lib/norent/letter-builder/confirmation.tsx:111
msgid "In {stateName}, you have <0>{numDaysToSend} days </0>to send documentation to your landlord proving you can’t pay rent."
msgstr "En {stateName}, tienes <0>{numDaysToSend} días </0>para enviar documentación al dueño de tu edificio para demostrar que no puedes pagar la renta."

#: frontend/lib/norent/letter-builder/confirmation.tsx:118
msgid "In {stateName}, you have to send documentation to your landlord proving you can’t pay rent."
msgstr "En {stateName}, tienes que enviar documentación al dueño de tu edificio para probar que no puedes pagar la renta."

#: common-data/issue-choices.ts:195
#: common-data/issue-choices.ts:255
msgid "Inadequate water pressure"
msgstr "Presión de Agua Inadecuada"

#: common-data/issue-choices.ts:266
msgid "Inadequate/no super service"
msgstr "Servicio de súper inadecuado"

#: common-data/us-state-choices.ts:79
msgid "Indiana"
msgstr "Indiana"

#: common-data/us-state-choices.ts:80
msgid "Iowa"
msgstr "Iowa"

#: frontend/lib/norent/data/faqs-content.tsx:309
msgid "Is not paying my rent because of COVID-19 considered a “rent strike”?"
msgstr "¿Se considera una \"huelga de renta\" el no pagar mi renta a causa del COVID-19?"

#: frontend/lib/evictionfree/data/faqs-content.tsx:142
msgid "Is the online tool the only way to submit this form?"
msgstr "¿Es la herramienta en línea la única forma de enviar este formulario?"

#: frontend/lib/evictionfree/data/faqs-content.tsx:182
msgid "Is there a way to resend the declaration if the landlord claims they never received it?"
msgstr "¿Hay alguna manera de volver a enviar la declaración si el dueño del edificio afirma que nunca la recibió?"

#: frontend/lib/norent/data/faqs-content.tsx:209
msgid "Is there someone I can connect with after this to get help?"
msgstr "¿Hay alguien a quien pueda contactar después de esto para obtener ayuda?"

#: frontend/lib/evictionfree/data/faqs-content.tsx:90
#: frontend/lib/norent/data/faqs-content.tsx:169
msgid "Is this free?"
msgstr "¿Es gratis?"

#: frontend/lib/norent/data/faqs-content.tsx:237
msgid "Is this tool right for me?"
msgstr "¿Es esta herramienta adecuada para mí?"

#: frontend/lib/data-driven-onboarding/data-driven-onboarding.tsx:182
msgid "It doesn't seem like this property is required to register with HPD. You can learn about the City's registration requirements on <0>HPD's Property Management page</0>."
msgstr "Parece que esta propiedad no tiene que estar registrada con el HPD. Puedes aprender los requisitos de registro de la ciudad en la página <0>Gestión de Propiedad de HPD</0>."

#: frontend/lib/rh/routes.tsx:155
#: frontend/lib/rh/routes.tsx:162
msgid "It looks like your apartment may be rent stabilized"
msgstr "Parece que tu apartamento es de renta estabilizada"

#: frontend/lib/norent/letter-builder/rent-periods.tsx:28
msgid "It's important to notify your landlord of all months when you couldn't pay rent in full."
msgstr "Es importante notificar al dueño o manager de tu edificio de todos los meses cuando no pudiste pagar el alquiler completo."

#: frontend/lib/norent/letter-builder/confirmation.tsx:134
msgid "It’s possible that your landlord will retaliate once they’ve received your letter. This is illegal. Contact <0>your local legal aid provider</0> for assistance."
msgstr "Puede ser que el dueño de tu edificio tome represalias tras recibir tu carta. Esto es ilegal. Póngase en contacto con <0>un proveedor local de asistencia legal</0> para obtener ayuda."

#: frontend/lib/rh/routes.tsx:156
#: frontend/lib/rh/routes.tsx:180
msgid "It’s unlikely that your apartment is rent stabilized"
msgstr "Es poco probable que tu apartamento sea de renta estabilizada"

#: frontend/lib/common-steps/ask-name.tsx:10
msgid "It’s your first time here!"
msgstr "¡Es la primera vez que estás aquí!"

#: frontend/lib/evictionfree/data/faqs-content.tsx:112
msgid "I’m undocumented. Can I use this tool?"
msgstr "Soy indocumentado. ¿Puedo usar esta herramienta?"

#: frontend/lib/norent/components/footer.tsx:19
msgid "Join our <0/>mailing list"
msgstr "¡Únete a nuestra <0/>lista de distribución!"

#: frontend/lib/evictionfree/declaration-builder/confirmation.tsx:71
msgid "Join the fight to cancel rent"
msgstr "Únete a la lucha para cancelar el alquiler"

#: frontend/lib/ui/footer.tsx:26
msgid "JustFix.nyc is a registered 501(c)(3) nonprofit organization."
msgstr "JustFix.nyc es una organización registrada 501(c)(3) sin fines de lucro."

#: frontend/lib/rh/routes.tsx:256
msgid "JustFix.nyc's Learning Center"
msgstr "Centro de Aprendizaje de JustFix.nyc"

#: common-data/us-state-choices.ts:81
msgid "Kansas"
msgstr "Kansas"

#: common-data/us-state-choices.ts:82
msgid "Kentucky"
msgstr "Kentucky"

#: frontend/lib/norent/letter-builder/know-your-rights.tsx:110
msgid "Know your rights"
msgstr "Conoce tus derechos"

#: frontend/lib/ui/landlord.tsx:36
msgid "Landlord address"
msgstr "Dirección de correo del dueño de tu edificio"

#: frontend/lib/ui/landlord.tsx:36
msgid "Landlord name"
msgstr "Nombre del dueño de tu edificio"

#: frontend/lib/common-steps/landlord-email.tsx:37
msgid "Landlord/management company's email"
msgstr "Dirección de correo electrónico del dueño o manager de tu edificio"

#: frontend/lib/common-steps/landlord-name-and-contact-types.tsx:52
msgid "Landlord/management company's name"
msgstr "Nombre del dueño o manager de tu edificio"

#: frontend/lib/ui/language-toggle.tsx:34
msgid "Language:"
msgstr "Idioma:"

#: frontend/lib/common-steps/ask-name.tsx:26
#: frontend/lib/rh/routes.tsx:116
msgid "Last name"
msgstr "Apellido"

#: common-data/issue-choices.ts:156
msgid "Lead-based paint"
msgstr "Pintura a base de plomo"

#: common-data/issue-choices.ts:192
msgid "Leaky faucet"
msgstr "Grifo con fugas"

#: frontend/lib/norent/about.tsx:57
msgid "Learn about why we made this tool, who we are, and who our partners are."
msgstr "Aprenda por qué hemos construido esta herramienta, quiénes somos, y quiénes son nuestros aliados."

#: frontend/lib/data-driven-onboarding/data-driven-onboarding.tsx:310
msgid "Learn about your rent"
msgstr "Aprende Sobre Tu Alquiler"

#: frontend/lib/data-driven-onboarding/data-driven-onboarding.tsx:352
#: frontend/lib/norent/about.tsx:66
#: frontend/lib/norent/the-letter.tsx:29
msgid "Learn more"
msgstr "Aprender más"

#: frontend/lib/norent/about.tsx:111
msgid "Learn more about our mission on our website"
msgstr "Obtén más información a cerca de nuestra misión en nuestro sitio web (sólo en inglés)"

#: frontend/lib/norent/letter-builder/know-your-rights.tsx:44
msgid "Learn more."
msgstr "Aprender más."

#: frontend/lib/norent/homepage.tsx:202
msgid "Legal Protections"
msgstr "Protecciones jurídicas"

#: frontend/lib/norent/homepage.tsx:125
msgid "Legally vetted"
msgstr "Verificado legalmente"

#: frontend/lib/common-steps/ask-name.tsx:13
msgid "Let's get to know you."
msgstr "Conozcámonos."

#: frontend/lib/start-account-or-login/set-password.tsx:15
msgid "Let's set you up with a new password, so you can easily login again."
msgstr "Configuremos una nueva contraseña, para que puedas volver fácilmente."

#: frontend/lib/norent/letter-builder/create-account.tsx:26
msgid "Let's set you up with an account. This will enable you to save your information, and receive updates."
msgstr "Configuremos tu cuenta. Esto te permitirá guardar tu información y recibir noticias."

#: frontend/lib/norent/data/faqs-content.tsx:8
msgid "Letter Builder"
msgstr "Generador de cartas"

#: frontend/lib/evictionfree/declaration-builder/create-account.tsx:19
msgid "Let’s set you up with an account. An account will enable you to save your information, download your declaration, and more."
msgstr "Configuremos tu cuenta. Esto te permitirá guardar tu información, bajarte tu declaración, y más."

#: frontend/lib/norent/letter-builder/create-account.tsx:21
msgid "Let’s set you up with an account. An account will enable you to save your information, download your letter, and more."
msgstr "Configuremos tu cuenta. Esto te permitirá guardar tu información, bajarte tu carta, y más."

#: frontend/lib/norent/homepage.tsx:290
msgid "Locally supported"
msgstr "Con apoyo local"

#: frontend/lib/common-steps/error-pages.tsx:28
#: frontend/lib/evictionfree/site.tsx:58
#: frontend/lib/norent/site.tsx:42
msgid "Log in"
msgstr "Iniciar sesión"

#: frontend/lib/evictionfree/site.tsx:56
#: frontend/lib/norent/site.tsx:40
#: frontend/lib/pages/logout-alt-page.tsx:13
msgid "Log out"
msgstr "Cerrar sesión"

#: frontend/lib/common-steps/error-pages.tsx:10
msgid "Looks like you're already logged in"
msgstr "Parece ser que ya has iniciado tu sesión"

#: frontend/lib/norent/letter-builder/los-angeles-know-your-rights.tsx:25
msgid "Looks like you're in <0>Los Angeles County, California</0>"
msgstr "Parece que estás en <0>el Condado de Los Angeles, California</0>"

#: frontend/lib/common-steps/error-pages.tsx:22
msgid "Looks like you're not logged in"
msgstr "Parece que no has iniciado ninguna sesión"

#: frontend/lib/common-steps/welcome.tsx:37
msgid "Looks like you've been here before. Click \"Next\" to be taken to where you left off."
msgstr "Parece que ya estuviste aquí antes. Haz clic en \"Continuar\" para seguir desde donde te quedaste."

#: common-data/issue-choices.ts:163
#: common-data/issue-choices.ts:178
#: common-data/issue-choices.ts:202
#: common-data/issue-choices.ts:217
msgid "Loose floor"
msgstr "Piso suelto"

#: frontend/lib/norent/letter-builder/los-angeles-know-your-rights.tsx:23
msgid "Los Angeles County"
msgstr "El Condado de Los Angeles"

#: common-data/us-state-choices.ts:83
msgid "Louisiana"
msgstr "Luisiana"

#: frontend/lib/evictionfree/homepage.tsx:86
msgid "Made by non-profits <0>Right to Counsel NYC Coalition</0>, <1>Housing Justice for All</1>, and <2>JustFix.nyc</2>"
msgstr "Fabricado por las organizaciones sin fines de lucro <0>Right to Counsel NYC Coalition</0>, <1>Housing Justice for All</1>, y <2>JustFix.nyc</2>"

#: frontend/lib/ui/footer.tsx:35
msgid "Made with NYC ♥ by the team at <0>JustFix.nyc</0>"
msgstr "Hecho en NYC con ♥ por el equipo de <0>JustFix.nyc</0>"

#: frontend/lib/common-steps/landlord-name-and-contact-types.tsx:72
msgid "Mailing address"
msgstr "Dirección postal"

#: common-data/us-state-choices.ts:84
msgid "Maine"
msgstr "Maine"

#: frontend/lib/norent/letter-builder/letter-preview.tsx:137
msgid "Make sure all the information above is correct."
msgstr "Asegúrate de que la información sea la correcta."

#: frontend/lib/evictionfree/data/faqs-content.tsx:14
msgid "Manhattan Housing Court:"
msgstr "Corte de vivienda de Manhattan:"

#: frontend/lib/norent/about.tsx:26
msgid "Manufactured Housing Action"
msgstr "Manufactured Housing Action"

#: common-data/us-state-choices.ts:85
msgid "Maryland"
msgstr "Maryland"

#: common-data/us-state-choices.ts:86
msgid "Massachusetts"
msgstr "Massachusetts"

#: frontend/lib/rh/routes.tsx:244
msgid "Met Council on Housing"
msgstr "Met Council on Housing"

#: common-data/issue-choices.ts:141
msgid "Mice"
msgstr "Ratones"

#: common-data/us-state-choices.ts:87
msgid "Michigan"
msgstr "Michigan"

#: frontend/lib/norent/components/helmet.tsx:12
msgid "Millions of Americans won’t be able to pay rent because of COVID‑19. Use our free tool to take action by writing a letter to your landlord. You're not alone."
msgstr "Millones de estadounidenses no podrán pagar la renta debido al COVID 19. Usa nuestra herramienta gratuita para escribirle una carta al dueño de tu edificio y tomar acción. No estás solo/a."

#: common-data/us-state-choices.ts:88
msgid "Minnesota"
msgstr "Minnesota"

#: common-data/us-state-choices.ts:89
msgid "Mississippi"
msgstr "Misisipi"

#: common-data/us-state-choices.ts:90
msgid "Missouri"
msgstr "Misuri"

#: frontend/lib/norent/letter-builder/confirmation.tsx:173
msgid "Mobile/Manufactured Home Residents"
msgstr "Residentes de Casas Prefabricadas o Móviles"

#: common-data/issue-choices.ts:158
msgid "Mold"
msgstr "Moho"

#: common-data/issue-choices.ts:161
#: common-data/issue-choices.ts:174
#: common-data/issue-choices.ts:198
#: common-data/issue-choices.ts:213
msgid "Mold on walls"
msgstr "Muros Con Moho"

#: common-data/us-state-choices.ts:91
msgid "Montana"
msgstr "Montana"

#: frontend/lib/norent/letter-builder/rent-periods.tsx:37
msgid "Months of rent non-payment"
msgstr "Meses de impago de renta"

#: frontend/lib/norent/letter-builder/rent-periods.tsx:26
msgid "Months you're missing rent payments"
msgstr "Meses en the te faltan pagos de renta"

#: frontend/lib/data-driven-onboarding/data-driven-onboarding.tsx:403
msgid "More actions"
msgstr "Más acciones"

#: frontend/lib/norent/letter-builder/confirmation.tsx:150
msgid "More resources"
msgstr "Más información"

#: frontend/lib/norent/about.tsx:21
msgid "Movement Law Lab"
msgstr "Movement Law Lab"

#: frontend/lib/evictionfree/faqs.tsx:22
msgid "Navigating these laws is confusing. Here are a few <0>frequently asked questions</0> from people who have used our tool:"
msgstr "Comprender estas leyes es difícil. Aquí hay algunas <0>preguntas más frecuentes</0> de personas que han utilizado nuestra herramienta:"

#: common-data/us-state-choices.ts:92
msgid "Nebraska"
msgstr "Nebraska"

#: frontend/lib/evictionfree/declaration-builder/confirmation.tsx:50
msgid "Need additional support?"
msgstr "¿Necesitas apoyo adicional?"

#: frontend/lib/norent/letter-builder/confirmation.tsx:145
msgid "Need to send another letter?"
msgstr "¿Necesitas enviar otra carta?"

#: common-data/issue-choices.ts:250
msgid "Needs cleaning due to COVID-19"
msgstr "Necesita limpieza debido al COVID-19"

#: common-data/us-state-choices.ts:93
msgid "Nevada"
msgstr "Nevada"

#: common-data/us-state-choices.ts:94
msgid "New Hampshire"
msgstr "Nuevo Hampshire"

#: common-data/us-state-choices.ts:95
msgid "New Jersey"
msgstr "Nueva Jersey"

#: common-data/us-state-choices.ts:96
msgid "New Mexico"
msgstr "Nuevo México"

#: common-data/us-state-choices.ts:97
msgid "New York"
msgstr "Nueva York"

#: frontend/lib/start-account-or-login/set-password.tsx:21
msgid "New password"
msgstr "Contraseña nueva"

#: frontend/lib/common-steps/welcome.tsx:45
#: frontend/lib/ui/buttons.tsx:30
#: frontend/lib/ui/buttons.tsx:48
msgid "Next"
msgstr "Continuar"

#: frontend/lib/evictionfree/declaration-builder/preview.tsx:28
#: frontend/lib/forms/yes-no-radios-form-field.tsx:27
#: frontend/lib/norent/letter-builder/letter-preview.tsx:28
#: frontend/lib/ui/confirmation-modal.tsx:20
msgid "No"
msgstr "No"

#: common-data/issue-choices.ts:147
msgid "No cold water"
msgstr "Sin agua fría"

#: common-data/issue-choices.ts:144
msgid "No gas"
msgstr "Sin gas"

#: common-data/issue-choices.ts:145
#: common-data/issue-choices.ts:253
msgid "No heat"
msgstr "Sin calefacción"

#: common-data/issue-choices.ts:146
#: common-data/issue-choices.ts:254
msgid "No hot water"
msgstr "Sin agua caliente"

#: frontend/lib/data-driven-onboarding/data-driven-onboarding.tsx:161
#: frontend/lib/data-driven-onboarding/data-driven-onboarding.tsx:180
msgid "No registration found."
msgstr "No hay fecha de registro."

#: common-data/issue-choices.ts:267
msgid "No rent receipts given"
msgstr "No se dan recibos de alquiler"

#: common-data/issue-choices.ts:148
msgid "No smoke detector"
msgstr "Sin detector de humo"

#: frontend/lib/evictionfree/data/faqs-content.tsx:125
msgid "No. Unfortunately, these protections only apply to residents of New York State."
msgstr "No. Desafortunadamente, estas protecciones solo se aplican a los residentes del estado de Nueva York."

#: frontend/lib/norent/letter-content.tsx:81
msgid "NoRent.org <0/>sent on behalf of <1/>"
msgstr "NoRent.org <0/>enviado en nombre de <1/>"

#: frontend/lib/norent/about.tsx:126
msgid "NoRent.org is a collaboration between JustFix.nyc and legal organizations and housing rights non-profits across the nation."
msgstr "NoRent.org es una colaboración entre JustFix.nyc, organizaciones legales y organizaciones sin fines de lucro en todo Estados Unidos (EEUU)."

#: common-data/us-state-choices.ts:98
msgid "North Carolina"
msgstr "Carolina del Norte"

#: common-data/us-state-choices.ts:99
msgid "North Dakota"
msgstr "Dakota del Norte"

#: frontend/lib/norent/the-letter.tsx:19
msgid "Not being able to pay rent due to COVID-19 is nothing to be ashamed of. Our letter builder makes it easy to send a letter to your landlord."
msgstr "No poder pagar la renta debido al COVID-19 no es nada de lo que avergonzarse. Nuestro generador de cartas hace que sea fácil enviarle una carta al dueño de tu edificio para avisarle."

#: frontend/lib/norent/letter-content.tsx:66
msgid "Notice of COVID-19 impact on Rent sent on behalf of {0}"
msgstr "Aviso de impacto del COVID-19 en la renta enviado en nombre de {0}"

#: frontend/lib/start-account-or-login/verify-password.tsx:52
msgid "Now we just need your password. This is the same one you’ve used on JustFix.nyc."
msgstr "Ahora sólo necesitamos tu contraseña. Esta es la misma que usas en JustFix.nyc."

#: common-data/us-state-choices.ts:100
msgid "Ohio"
msgstr "Ohio"

#: common-data/us-state-choices.ts:101
msgid "Oklahoma"
msgstr "Oklahoma"

#: frontend/lib/norent/letter-builder/letter-preview.tsx:75
msgid "One letter for the months between March and August when you couldn't pay rent in full."
msgstr "Una carta para los meses entre marzo y agosto cuando no pudiste pagar la renta en su totalidad."

#: frontend/lib/app.tsx:57
#: frontend/lib/norent/components/subscribe.tsx:41
#: frontend/lib/norent/components/subscribe.tsx:45
msgid "Oops! A network error occurred. Try again later."
msgstr "¡Vaya! Hubo un error en la red. Inténtalo más tarde."

#: frontend/lib/norent/components/subscribe.tsx:37
msgid "Oops! That email is invalid."
msgstr "¡Vaya! Ese correo electrónico no es válido."

#: frontend/lib/data-driven-onboarding/data-driven-onboarding.tsx:331
msgid "Order rent history"
msgstr "Pedir Historial de Renta"

#: common-data/us-state-choices.ts:102
msgid "Oregon"
msgstr "Oregón"

#: frontend/lib/norent/about.tsx:122
msgid "Our Partners"
msgstr "Nuestros aliados"

#: frontend/lib/norent/homepage.tsx:205
msgid "Our letter cites the most up-to-date legal ordinances that protect tenant rights in your state."
msgstr "Nuestra carta cita las ordenanzas legales actuales que protegen los derechos de los inquilinos en tu estado."

#: frontend/lib/common-steps/ask-national-address.tsx:35
#: frontend/lib/common-steps/ask-nyc-address.tsx:25
msgid "Our records have shown us a similar address. Would you like to proceed with this address:"
msgstr "Nuestros registros han encontrado una dirección similar. ¿Quieres continuar con la dirección siguiente?"

#: frontend/lib/common-steps/ask-national-address.tsx:44
msgid "Our records tell us that this address is invalid."
msgstr "Nuestros registros indican que esta dirección no es válida."

#: frontend/lib/common-steps/landlord-mailing-address.tsx:18
msgid "Our records tell us that this address is undeliverable."
msgstr "Nuestros registros indican que no se puede enviar correo a esta dirección."

#: common-data/issue-choices.ts:173
#: common-data/issue-choices.ts:188
#: common-data/issue-choices.ts:212
#: common-data/issue-choices.ts:227
msgid "Outlets not working"
msgstr "Tomas de corriente no funcionan"

#: common-data/issue-choices.ts:251
msgid "Painting overdue (3 years)"
msgstr "Pintura Atrasada (cada 3 años)"

#: frontend/lib/evictionfree/declaration-builder/create-account.tsx:27
#: frontend/lib/norent/letter-builder/create-account.tsx:34
#: frontend/lib/start-account-or-login/verify-password.tsx:61
msgid "Password"
msgstr "Contraseña"

#: common-data/issue-choices.ts:159
#: common-data/issue-choices.ts:176
#: common-data/issue-choices.ts:200
#: common-data/issue-choices.ts:215
msgid "Peeling paint"
msgstr "Pintura Se Descama"

#: common-data/issue-choices.ts:252
msgid "Peeling/flaking paint"
msgstr "Pintura Escamada/Pelada"

#: common-data/us-state-choices.ts:103
msgid "Pennsylvania"
msgstr "Pensilvania"

#: frontend/lib/rh/routes.tsx:121
#: frontend/lib/start-account-or-login/ask-phone-number.tsx:36
msgid "Phone number"
msgstr "Número de teléfono"

#: frontend/lib/evictionfree/components/footer.tsx:13
msgid "Photo credits:"
<<<<<<< HEAD
msgstr "Photo credits:"
=======
msgstr ""
>>>>>>> 24cfbbc7

#: common-data/issue-choices.ts:196
msgid "Pipes leaking"
msgstr "Tuberías con fugas"

#: frontend/lib/norent/letter-builder/know-your-rights.tsx:101
msgid "Please <0>go back and choose a state</0>."
msgstr "Por favor <0>vuelve y escoge un estado</0>."

#: frontend/lib/pages/cross-site-terms-opt-in.tsx:31
msgid "Please agree to our terms and conditions"
msgstr "Por favor, acepta nuestros términos y condiciones"

#: frontend/lib/norent/components/subscribe.tsx:19
msgid "Please enter an email address!"
msgstr "Por favor, ¡introduzca una dirección de correo electrónico!"

#: frontend/lib/ui/landlord.tsx:67
msgid "Please enter your landlord's name and contact information below. You can find this information on your lease and/or rent receipts."
msgstr "Por favor, proporciona el nombre del dueño de tu edificio así como su información de contacto. Puedes encontrar esta información en tu contrato de arrendamiento y/o tus recibos de alquiler."

#: frontend/lib/norent/letter-builder/letter-preview.tsx:68
msgid "Please note that your declaration letter will be structured as follows to meet the requirements of California's AB3088 law:"
msgstr "Tenga en cuenta que su carta de declaración tendrá la siguiente estructura para cumplir con los requisitos de la ley AB3088 de California:"

#: frontend/lib/norent/letter-email-to-user.tsx:194
msgid "Please read the rest of this email carefully as it contains important information about your next steps."
msgstr "Por favor, lee atentamente el resto del correo electrónico ya que contiene información importante sobre tus próximos pasos."

#: frontend/lib/evictionfree/declaration-builder/preview.tsx:43
msgid "Preview my declaration"
msgstr "Vista previa de mi declaración"

#: frontend/lib/norent/letter-builder/letter-preview.tsx:102
#: frontend/lib/norent/the-letter.tsx:92
msgid "Preview of your NoRent.org letter"
msgstr "Vista previa de tu carta NoRent.org"

#: frontend/lib/ui/privacy-info-modal.tsx:27
msgid "Privacy Policy"
msgstr "Política de Privacidad"

#: frontend/lib/evictionfree/declaration-builder/welcome.tsx:9
msgid "Protect yourself from eviction"
msgstr "Protéjete del desalojo"

#: frontend/lib/evictionfree/homepage.tsx:66
#: frontend/lib/evictionfree/homepage.tsx:72
msgid "Protect yourself from eviction in New York State"
msgstr "Protéjete del desalojo en el estado de Nueva York"

#: common-data/us-state-choices.ts:104
msgid "Puerto Rico"
msgstr "Puerto Rico"

#: frontend/lib/evictionfree/data/faqs-content.tsx:53
msgid "Queens Housing Court:"
msgstr "Corte de vivienda de Queens:"

#: common-data/issue-choices.ts:168
#: common-data/issue-choices.ts:183
#: common-data/issue-choices.ts:207
#: common-data/issue-choices.ts:222
msgid "Radiators/risers not working"
msgstr "Radiadores/tubos de subida no funcionan"

#: common-data/issue-choices.ts:142
msgid "Rats"
msgstr "Ratas"

#: common-data/issue-choices.ts:260
msgid "Rats/mice"
msgstr "Ratas/ratones"

#: frontend/lib/data-driven-onboarding/data-driven-onboarding.tsx:396
msgid "Recommended actions"
msgstr "Acciones recomendadas"

#: common-data/issue-choices.ts:189
msgid "Refrigerator not working"
msgstr "Refrigerador no funciona"

#. before signature in formal letter
#: frontend/lib/util/letter-content-util.tsx:57
msgid "Regards,"
msgstr "Atentamente,"

#: frontend/lib/rh/routes.tsx:321
msgid "Rent History"
msgstr "Historial de Renta"

#: frontend/lib/norent/data/faqs-content.tsx:38
msgid "Rent Strike 2020: A Resource List"
msgstr "Huelga de Renta 2020: Lista de recursos (en inglés)"

#: frontend/lib/norent/data/state-localized-resources.tsx:32
msgid "Rent Strike Organizing"
msgstr "Organizar Huelgas de Renta"

#: common-data/issue-choices.ts:268
msgid "Rent receipts incomplete"
msgstr "Recibos de Alquiler Incompletos"

#: frontend/lib/rh/email-to-dhcr.tsx:20
msgid "Request for Rent History"
msgstr "Solicitud de Historial de Renta"

#: frontend/lib/data-driven-onboarding/data-driven-onboarding.tsx:243
msgid "Request repairs from your landlord"
msgstr "Solicitar arreglos del dueño de tu edificio"

#: frontend/lib/rh/routes.tsx:42
msgid "Request your Rent History"
msgstr "Solicita tu Historial de Renta"

#: frontend/lib/rh/routes.tsx:103
msgid "Request your apartment's Rent History from the DHCR"
msgstr "Solicita el Historial de Renta de tu apartamento al DHCR"

#: frontend/lib/data-driven-onboarding/data-driven-onboarding.tsx:208
msgid "Research your landlord"
msgstr "Investiga al dueño de tu edificio"

#: frontend/lib/start-account-or-login/verify-password.tsx:27
msgid "Reset your password"
msgstr "Cambia tu contraseña"

#: frontend/lib/data-driven-onboarding/data-driven-onboarding.tsx:392
msgid "Results for {0}"
msgstr "Resultados para \"{0}\""

#: frontend/lib/rh/routes.tsx:206
msgid "Review your request to the DHCR"
msgstr "Revisa tu solicitud al DHCR"

#: common-data/us-state-choices.ts:105
msgid "Rhode Island"
msgstr "Rhode Island"

#: frontend/lib/evictionfree/data/faqs-content.tsx:9
msgid "Right to Counsel's FAQ page"
msgstr "Página de Preguntas Más Frecuentes del Right to Counsel"

#: frontend/lib/norent/about.tsx:16
msgid "Right to the City"
msgstr "Right to the City"

#: frontend/lib/norent/letter-builder/know-your-rights.tsx:125
msgid "Right to the City Alliance can contact me to provide additional support."
msgstr "Permito que Right to the City se ponga en contacto conmigo para proporcionarme apoyo adicional."

#: common-data/issue-choices.ts:256
msgid "Rusty water"
msgstr "Agua Oxidada"

#: frontend/lib/norent/letter-content.tsx:274
msgid "Sample NoRent.org letter"
msgstr "Ejemplar de una carta de NoRent.org"

#: frontend/lib/data-driven-onboarding/data-driven-onboarding.tsx:461
msgid "Search address"
msgstr "Dirección de búsqueda"

#: frontend/lib/evictionfree/faqs.tsx:35
#: frontend/lib/norent/faqs.tsx:48
msgid "See more FAQs"
msgstr "Ver todas las preguntas más frecuentes"

#: frontend/lib/evictionfree/declaration-builder/preview.tsx:53
msgid "Send"
msgstr "Enviar"

#: frontend/lib/data-driven-onboarding/data-driven-onboarding.tsx:253
msgid "Send a letter of complaint"
msgstr "Enviar una carta de queja"

#: frontend/lib/norent/letter-builder/more-letters.tsx:36
msgid "Send another letter"
msgstr "Enviar otra carta"

#: frontend/lib/start-account-or-login/verify-password.tsx:41
msgid "Send code"
msgstr "Enviar código"

#: frontend/lib/evictionfree/homepage.tsx:59
msgid "Send your form by USPS Certified Mail for free to your landlord"
msgstr "Envía tu declaración por correo certificado \"USPS Certified Mail\" de forma gratuita al dueño de tu edificio"

#: frontend/lib/evictionfree/homepage.tsx:56
msgid "Send your form by email to your landlord and the courts"
msgstr "Envía tu declaración por correo electrónico al dueño de tu edificio y a los tribunales"

#: frontend/lib/norent/homepage.tsx:41
msgid "Send your letter by certified mail for free"
msgstr "Envía tu carta por correo certificado gratis"

#: frontend/lib/norent/homepage.tsx:40
msgid "Send your letter by email"
msgstr "Envía tu carta por correo electrónico"

#: frontend/lib/norent/faqs.tsx:65
msgid "Sending a letter to your landlord is a big step. Check out our frequently asked questions from people who have used our tool:"
msgstr "Enviar una carta al dueño de tu edificio es un paso grande. Consulta las preguntas más frecuentes de las personas que han utilizado nuestra herramienta:"

#: frontend/lib/norent/faqs.tsx:35
msgid "Sending a letter to your landlord is a big step. Here are a few <0>frequently asked questions</0> from people who have used our tool:"
msgstr "Enviar una carta al dueño de tu edificio es un paso grande. Aquí tienes algunas <0>preguntas más frecuentes</0> de las personas que han utilizado nuestra herramienta:"

#: frontend/lib/norent/letter-builder/letter-preview.tsx:81
msgid "Separate letters for each month starting in September when you couldn't pay rent in full."
msgstr "Cartas separadas para cada mes a partir de septiembre, cuando no pudiste pagar la renta en su totalidad."

#: frontend/lib/evictionfree/declaration-builder/create-account.tsx:16
#: frontend/lib/norent/letter-builder/create-account.tsx:18
msgid "Set up an account"
msgstr "Configura tu cuenta"

#: frontend/lib/start-account-or-login/set-password.tsx:10
msgid "Set your new password"
msgstr "Establece tu nueva contraseña"

#: frontend/lib/start-account-or-login/set-password.tsx:12
msgid "Set your password"
msgstr "Establece tu contraseña"

#: frontend/lib/evictionfree/declaration-builder/preview.tsx:18
msgid "Shall we send your declaration?"
msgstr "¿Enviamos tu declaración?"

#: frontend/lib/norent/letter-builder/letter-preview.tsx:18
msgid "Shall we send your letter?"
msgstr "¿Quieres que enviemos tu carta?"

#: frontend/lib/norent/letter-builder/confirmation.tsx:205
msgid "Share this tool"
msgstr "Compartir esta herramienta"

#: common-data/issue-choices.ts:249
msgid "Shower: drain stoppage"
msgstr "Ducha: desagüe atascado"

#: common-data/issue-choices.ts:248
msgid "Shower: leaky shower head"
msgstr "Ducha: alcachofa de ducha rota"

#: common-data/issue-choices.ts:247
msgid "Shower: low water pressure"
msgstr "Ducha: baja presión de agua"

#: common-data/issue-choices.ts:243
msgid "Shower: mold on walls"
msgstr "Ducha: moho sobre las paredes"

#: common-data/issue-choices.ts:246
msgid "Shower: not working"
msgstr "Ducha: no funciona"

#: common-data/issue-choices.ts:244
msgid "Shower: wall tiles cracked"
msgstr "Ducha: baldosas agrietadas"

#: common-data/issue-choices.ts:245
msgid "Shower: wall tiles missing"
msgstr "Ducha: faltan baldosas"

#: frontend/lib/justfix-navbar.tsx:26
msgid "Sign in"
msgstr "Iniciar sesión"

#: frontend/lib/justfix-navbar.tsx:24
msgid "Sign out"
msgstr "Cerrar sesión"

#: frontend/lib/norent/letter-builder/confirmation.tsx:169
msgid "Sign the petition"
msgstr "Firmar la petición"

#: frontend/lib/common-steps/error-pages.tsx:24
msgid "Sign up or log in to your account to access our tool."
msgstr "Regístrate o inicia una sesión en tu cuenta para acceder a nuestra herramienta."

#. before signature in formal letter
#: frontend/lib/util/letter-content-util.tsx:53
msgid "Signed,"
msgstr "Firmado,"

#: common-data/issue-choices.ts:230
msgid "Sink: cracked sink"
msgstr "Lavabo: agrietado"

#: common-data/issue-choices.ts:236
msgid "Sink: drain stoppage"
msgstr "Lavabo: desagüe atascado"

#: common-data/issue-choices.ts:232
msgid "Sink: faucets not installed"
msgstr "Lavabo: sin grifo"

#: common-data/issue-choices.ts:233
msgid "Sink: faucets not working"
msgstr "Lavabo: grifo no funciona"

#: common-data/issue-choices.ts:231
msgid "Sink: leaky faucet"
msgstr "Lavabo: grifo con fugas"

#: common-data/issue-choices.ts:234
msgid "Sink: low water pressure"
msgstr "Lavabo: baja presión de agua"

#: common-data/issue-choices.ts:235
msgid "Sink: pipes leaking"
msgstr "Lavabo: tuberías con fugas"

#: common-data/issue-choices.ts:149
msgid "Smoke detector not working"
msgstr "Detector de humo no funciona"

#: frontend/lib/pages/not-found.tsx:15
msgid "Sorry, the page you are looking for doesn't seem to exist."
msgstr "Lo sentimos, la página que estás buscando no existe."

#: frontend/lib/data-driven-onboarding/data-driven-onboarding.tsx:420
msgid "Sorry, we don't recognize the address you entered."
msgstr "Lo sentimos, no reconocemos la dirección que has introducido."

#: common-data/us-state-choices.ts:106
msgid "South Carolina"
msgstr "Carolina del Sur"

#: common-data/us-state-choices.ts:107
msgid "South Dakota"
msgstr "Dakota del Sur"

#: frontend/lib/common-steps/welcome.tsx:45
msgid "Start"
msgstr "Iniciar"

#: frontend/lib/data-driven-onboarding/data-driven-onboarding.tsx:281
msgid "Start a legal case for repairs and/or harassment"
msgstr "Empieza un caso legal por arreglos y/o acoso"

#: frontend/lib/data-driven-onboarding/data-driven-onboarding.tsx:301
msgid "Start an emergency legal case for repairs"
msgstr "Empieza un caso legal de emergencia por arreglos"

#: frontend/lib/rh/routes.tsx:67
msgid "Start my request"
msgstr "Iniciar mi solicitud"

#: frontend/lib/forms/mailing-address-fields.tsx:7
msgid "State"
msgstr "Estado"

#: frontend/lib/evictionfree/data/faqs-content.tsx:67
msgid "Staten Island Housing Court:"
msgstr "Corte de vivienda de Staten Island:"

#: frontend/lib/norent/data/faqs-content.tsx:12
msgid "States with Limited Protections"
msgstr "Estados con Protecciones Limitadas"

#: frontend/lib/progress/progress-bar.tsx:112
msgid "Step {currStep} of {numSteps}"
msgstr "Paso {currStep} de {numSteps}"

#: common-data/issue-choices.ts:190
msgid "Stove not working"
msgstr "Estufa no funciona"

#: frontend/lib/norent/about.tsx:31
msgid "Strategic Actions for a Just Economy"
msgstr "Strategic Actions for a Just Economy"

#: frontend/lib/norent/letter-builder/los-angeles-know-your-rights.tsx:57
msgid "Strategic Actions for a Just Economy (SAJE) can contact me to provide additional support."
msgstr "Acciones Estratégicas para una Economía Justa (SAJE) puede ponerse en contacto conmigo para proporcionarme apoyo adicional."

#: frontend/lib/common-steps/landlord-mailing-address.tsx:38
msgid "Street address (include unit/suite/floor/apt #)"
msgstr "Dirección (incluye unidad/suite/piso/apt #)"

#: frontend/lib/norent/components/subscribe.tsx:58
#: frontend/lib/norent/components/subscribe.tsx:59
msgid "Submit email"
msgstr "Enviar email"

#: frontend/lib/rh/routes.tsx:238
msgid "Submit request"
msgstr "Enviar Solicitud"

#: frontend/lib/data-driven-onboarding/data-driven-onboarding.tsx:296
#: frontend/lib/data-driven-onboarding/data-driven-onboarding.tsx:304
msgid "Sue your landlord"
msgstr "Demanda al dueño de tu edificio"

#: frontend/lib/justfix-navbar.tsx:21
msgid "Take action"
msgstr "Toma acción"

#: frontend/lib/norent/data/faqs-content.tsx:9
msgid "Tenant Rights"
msgstr "Derechos del Inquilino"

#: frontend/lib/norent/letter-content.tsx:35
msgid "Tenants adversely affected by the COVID-19 crisis are protected from eviction for nonpayment per emergency declaration(s) from:"
msgstr "Los inquilinos que se vean negativamente afectados por la crisis del COVID-19 están protegidos del desalojo por impago por la(s) declaración(es) de emergencia siguiente(s):"

#: frontend/lib/norent/letter-content.tsx:38
msgid "Tenants impacted by the COVID-19 crisis are protected from eviction for nonpayment per emergency declaration(s) from:"
msgstr "Los inquilinos afectados por la crisis del COVID-19 están protegidos del desalojo por impago por la(s) declaración(es) de emergencia siguiente(s):"

#: common-data/us-state-choices.ts:108
msgid "Tennessee"
msgstr "Tennessee"

#: frontend/lib/ui/privacy-info-modal.tsx:28
msgid "Terms of Use"
msgstr "Términos de Uso"

#: common-data/us-state-choices.ts:109
msgid "Texas"
msgstr "Tejas"

#: frontend/lib/norent/components/footer.tsx:34
#: frontend/lib/norent/site.tsx:31
#: frontend/lib/norent/the-letter.tsx:10
#: frontend/lib/norent/the-letter.tsx:15
msgid "The Letter"
msgstr "La Carta"

#: frontend/lib/norent/letter-email-to-user.tsx:204
msgid "The above information is not a substitute for direct legal advice for your specific situation."
msgstr "Esta información no sustituye el asesoramiento legal directo sobre tu situación específica."

#: frontend/lib/data-driven-onboarding/data-driven-onboarding.tsx:220
msgid "The majority of your landlord's properties are concentrated in {0}."
msgstr "La mayoría de las propiedades del dueño de tu edificio se concentran en {0}."

#: frontend/lib/evictionfree/homepage.tsx:165
msgid "The protections outlined by NY state law apply to you regardless of immigration status."
msgstr "Las protecciones que la ley del estado de Nueva York te proporcionan te aplican independientemente de tu estado migratorio."

#: frontend/lib/pages/redirect-to-english-page.tsx:11
msgid "The webpage that you want to access is only available in English."
msgstr "La página web a la que quieres acceder solo está disponible en inglés."

#: frontend/lib/data-driven-onboarding/data-driven-onboarding.tsx:120
msgid "There {0, plural, one {is one unit} other {are # units}} in your building."
msgstr "{0, plural, one {Hay una unidad} other {Hay # unidades}} en tu edificio."

#: frontend/lib/data-driven-onboarding/data-driven-onboarding.tsx:323
msgid "Think your apartment may be rent-stabilized? Request its official records."
msgstr "¿Crees que tu apartamento puede ser de renta estabilizada? Solicita el registro oficial."

#: frontend/lib/data-driven-onboarding/data-driven-onboarding.tsx:140
msgid "This building is owned by the <0>NYC Housing Authority (NYCHA)</0>."
msgstr "Este edificio es propiedad de la <0>NYC Housing Authority (NYCHA)</0>."

#: frontend/lib/common-steps/landlord-name-and-contact-types.tsx:28
msgid "This information seems wrong. Can I change it?"
msgstr "Esta información parece incorrecta. ¿Puedo cambiarla?"

#: frontend/lib/common-steps/landlord-email.tsx:19
msgid "This is optional."
msgstr "Esto es opcional."

#: frontend/lib/common-steps/landlord-name-and-contact-types.tsx:20
#: frontend/lib/ui/landlord.tsx:30
msgid "This is your landlord’s information as registered with the <0>NYC Department of Housing and Preservation (HPD)</0>. This may be different than where you send your rent checks."
msgstr "Esta es la información del dueño de tu edificio según los registros del <0>Departamento de Preservación de la Vivienda (HPD por sus siglas en inglés)</0>. Puede que sea distinta de donde envías tu cheque de renta."

#: frontend/lib/rh/routes.tsx:64
msgid "This service is free, secure, and confidential."
msgstr "Este servicio es gratuito, seguro y confidencial."

#: frontend/lib/norent/letter-builder/confirmation.tsx:191
msgid "This tool is provided by JustFix.nyc. We’re a non-profit that creates tools for tenants and the housing rights movement. We always want feedback to improve our tools."
msgstr "Esta herramienta te la trae JustFix.nyc. Somos una organización sin fines de lucro que crea herramientas para inquilinos y el movimiento de derechos de la vivienda. Siempre nos interesa tu opinión para mejorar nuestras herramientas."

#: frontend/lib/start-account-or-login/verify-password.tsx:29
msgid "To begin the password reset process, we'll text you a verification code."
msgstr "Para restablecer tu contraseña, te enviaremos un código de verificación."

#: frontend/lib/evictionfree/declaration-email-to-user.tsx:67
msgid "To get involved in organizing and the fight to #StopEvictions and #CancelRent, follow us on Twitter at <0>@RTCNYC</0> and <1>@housing4allNY</1>."
msgstr "Para participar en la organización y en la lucha para #StopEvictions (parar los desalojos) y #CancelRent (cancelar la renta), síguenos en Twitter: <0>@RTCNYC</0> y @ <1>housing4allNY</1>."

#: frontend/lib/norent/letter-email-to-user.tsx:250
msgid "To learn more about what to do next, check out our FAQ page: {faqURL}"
msgstr "Para saber más sobre qué hacer a continuación, consulta nuestra página de preguntas más frecuentes: {faqURL}"

#: frontend/lib/norent/letter-builder/letter-preview.tsx:127
msgid "To:"
msgstr "A:"

#: frontend/lib/rh/routes.tsx:221
msgid "To: New York Division of Housing and Community Renewal (DHCR)"
msgstr "Para: La División de Vivienda y Renovación de la Comunidad (DHCR)"

#: common-data/issue-choices.ts:229
msgid "Toilet leaking"
msgstr "Inodoro con Fugas"

#: common-data/issue-choices.ts:228
msgid "Toilet not working"
msgstr "Inodoro No Funciona"

#: frontend/lib/evictionfree/declaration-builder/confirmation.tsx:95
msgid "USPS Certified Mail"
msgstr "Correo Certificado de USPS"

#: frontend/lib/evictionfree/declaration-builder/confirmation.tsx:153
#: frontend/lib/norent/letter-builder/confirmation.tsx:80
msgid "USPS Tracking #:"
msgstr "Número de Seguimiento USPS:"

#: frontend/lib/norent/data/state-localized-resources.tsx:6
msgid "Understanding California’s COVID-19 Tenant Relief Act of 2020 (PDF)"
msgstr "Comprender la Ley de Alivio de Inquilinos COVID-19 de California de 2020 (PDF)"

#: frontend/lib/evictionfree/declaration-builder/routes.tsx:84
msgid "Unfortunately, this tool is currently only available to individuals who live in the state of New York."
msgstr "Desafortunadamente, esta herramienta sólo está disponible actualmente para personas que viven en el estado de Nueva York."

#: frontend/lib/norent/letter-builder/know-your-rights.tsx:38
msgid "Unfortunately, we do not currently recommend sending a notice of non-payment to your landlord. Sending a notice could put you at risk of harassment."
msgstr "Desafortunadamente, en este momento no recomendamos enviar una carta de impago al dueño de tu edificio. Enviar la carta podría ponerte en riesgo de hostigamiento."

#: frontend/lib/norent/letter-builder/know-your-rights.tsx:50
msgid "Unfortunately, we do not currently recommend sending this notice of non-payment to your landlord. <0/>"
msgstr "Desafortunadamente, actualmente no recomendamos enviar esta notificación de falta de pago al dueño o manager de tu edificio. <0/>"

#: frontend/lib/common-steps/ask-national-address.tsx:82
msgid "Unit/apt/lot/suite number"
msgstr "Número de apartamento/unidad/lote/suite"

#: frontend/lib/data-driven-onboarding/data-driven-onboarding.tsx:418
msgid "Unrecognized address"
msgstr "Dirección no reconocida"

#: common-data/us-state-choices.ts:110
msgid "Utah"
msgstr "Utah"

#: common-data/issue-choices.ts:157
msgid "Vacate order issued"
msgstr "Orden de vacío emitida"

#: frontend/lib/evictionfree/declaration-builder/covid-impact.tsx:87
msgid "Vacating the premises and moving into new permanent housing would pose a significant health risk due to COVID-19."
msgstr "Desocupar la instalación y mudarme a una nueva vivienda permanente presentaría un grave riesgo a mi salud o a la salud de un integrante del hogar a enfermedad grave o muerte por COVID-19 debido a ser mayor de 65 años, una discapacidad o afecciones subyacentes, que puede incluir, entre otros, estar inmunodeprimido."

#: frontend/lib/start-account-or-login/verify-phone-number.tsx:22
msgid "Verification code"
msgstr "Código de verificación"

#: frontend/lib/start-account-or-login/verify-phone-number.tsx:11
msgid "Verify your phone number"
msgstr "Verifica tu número de teléfono"

#: common-data/us-state-choices.ts:111
msgid "Vermont"
msgstr "Vermont"

#: frontend/lib/norent/letter-builder/menu.tsx:35
msgid "View details about your last letter"
msgstr "Ver detalles sobre tu última carta"

#: frontend/lib/evictionfree/declaration-builder/confirmation.tsx:82
msgid "View list of organizations"
msgstr "Ver lista de organizaciones"

#: frontend/lib/norent/letter-builder/letter-preview.tsx:105
msgid "View this letter as a PDF"
msgstr "Ver la carta como PDF"

#: common-data/us-state-choices.ts:112
msgid "Virginia"
msgstr "Virginia"

#: frontend/lib/evictionfree/data/faqs-content.tsx:196
msgid "Visit <0/> for information on how to connect with a lawyer."
msgstr "Visita <0/> para obtener información sobre cómo conectar con un abogado."

#: frontend/lib/data-driven-onboarding/data-driven-onboarding.tsx:230
msgid "Visit Who Owns What"
msgstr "Visita Quién Posee Qué"

#: frontend/lib/rh/routes.tsx:50
msgid "Want to know if your apartment's rent stabilized? Request your <0>Rent History</0> from the NY State DHCR*!"
msgstr "¿Quieres saber si tu apartamento es de renta estabilizada? ¡Solicita tu <0>Historial de alquiler</0> en el DHCR* del estado de NY!"

#: frontend/lib/rh/routes.tsx:314
msgid "Want to read more about your rights?"
msgstr "¿Quieres leer más sobre tus derechos?"

#: common-data/issue-choices.ts:264
msgid "Washing machine not working"
msgstr "Lavadora no funciona"

#: common-data/us-state-choices.ts:113
msgid "Washington"
msgstr "Washington"

#: common-data/issue-choices.ts:162
#: common-data/issue-choices.ts:175
#: common-data/issue-choices.ts:199
#: common-data/issue-choices.ts:214
msgid "Water damage"
msgstr "Daño Por Agua"

#: frontend/lib/norent/homepage.tsx:170
msgid "We make it easy to notify your landlord by email or by certified mail for free."
msgstr "Te facilitamos notificar al dueño de tu edificio por correo electrónico o por correo certificado gratis."

#: frontend/lib/norent/letter-builder/letter-preview.tsx:109
msgid "We will be mailing this letter on your behalf by USPS certified mail and will be providing a tracking number."
msgstr "Enviaremos la carta en tu nombre por correo certificado de USPS y te proporcionaremos un número de seguimiento."

#: frontend/lib/norent/letter-builder/ask-national-address.tsx:11
#: frontend/lib/norent/letter-builder/ask-nyc-address.tsx:9
msgid "We'll include this information in the letter to your landlord."
msgstr "Incluiremos esta información en la carta al dueño de tu edificio."

#: frontend/lib/evictionfree/declaration-builder/routes.tsx:29
msgid "We'll include this information in your hardship declaration form."
msgstr "Incluiremos esta información en tu formulario de declaración de penuria."

#: frontend/lib/evictionfree/declaration-builder/index-number.tsx:36
msgid "We'll need to add your case's index number to your declaration."
msgstr "Tendremos que añadir el número de índice de tu caso a tu declaración."

#: frontend/lib/evictionfree/declaration-builder/routes.tsx:52
msgid "We'll use this information to email you a copy of your hardship declaration form."
msgstr "Utilizaremos esta información para enviarte una copia de tu declaración."

#: frontend/lib/norent/letter-builder/ask-email.tsx:10
msgid "We'll use this information to email you a copy of your letter."
msgstr "Utilizaremos esta información para enviarte una copia de tu carta."

#: frontend/lib/norent/letter-builder/ask-email.tsx:14
msgid "We'll use this information to send you updates."
msgstr "Utilizaremos esta información para enviarte noticias."

#: frontend/lib/evictionfree/declaration-builder/routes.tsx:76
msgid "We'll use this information to send your hardship declaration form via certified mail for free."
msgstr "Utilizaremos esta información para enviar su formulario de declaración de penuria por correo certificado de forma gratuita."

#: frontend/lib/evictionfree/declaration-builder/routes.tsx:66
#: frontend/lib/evictionfree/declaration-builder/routes.tsx:71
msgid "We'll use this information to send your hardship declaration form."
msgstr "Utilizaremos esta información para enviar tu declaración de penuria."

#: frontend/lib/norent/letter-builder/landlord-email.tsx:5
#: frontend/lib/norent/letter-builder/landlord-mailing-address.tsx:8
#: frontend/lib/norent/letter-builder/landlord-name-and-contact-types.tsx:7
msgid "We'll use this information to send your letter."
msgstr "Utilizaremos esta información para enviar tu carta."

#: frontend/lib/start-account-or-login/verify-phone-number.tsx:14
msgid "We've just sent you a text message containing a verification code. Please enter it below."
msgstr "Acabamos de enviarte un mensaje de texto que contiene un código de verificación. Por favor, introdúcelo abajo."

#: common-data/issue-choices.ts:258
msgid "Weak electrical current"
msgstr "Baja Corriente Eléctrica"

#: frontend/lib/common-steps/welcome.tsx:24
#: frontend/lib/norent/letter-builder/menu.tsx:26
msgid "Welcome back!"
msgstr "¡Hola de nuevo!"

#: common-data/us-state-choices.ts:114
msgid "West Virginia"
msgstr "Virginia Occidental"

#: frontend/lib/norent/letter-builder/ask-city-state.tsx:8
msgid "We’ll use this information to pull the most up-to-date ordinances that protect your rights as a tenant in your letter."
msgstr "Utilizaremos esta información para obtener las ordenanzas actuales que protegen tus derechos como inquilino y así citarlas en tu carta."

#: frontend/lib/norent/letter-builder/ask-national-address.tsx:15
msgid "We’ll use this to reference the latest policies that protect your rights as a tenant."
msgstr "Utilizaremos esta información para citar las políticas actuales que protegen tus derechos como inquilino."

#: frontend/lib/norent/letter-builder/know-your-rights.tsx:87
msgid "We’ve partnered with <0/> to provide additional support once you’ve sent your letter."
msgstr "Nos hemos aliado con <0/> para proporcionar asistencia adicional una vez que hayas enviado tu carta."

#: frontend/lib/norent/letter-builder/know-your-rights.tsx:57
msgid "We’ve partnered with <0/> to provide additional support."
msgstr "Nos hemos aliado con <0/> para proporcionarte apoyo adicional."

#: frontend/lib/common-steps/landlord-name-and-contact-types.tsx:60
msgid "What contact information do you have for your landlord or building management? <0>We recommend choosing both if you have them.</0>"
msgstr "¿Qué información de contacto tienes del dueño o manager de tu edificio? <0>Sugerimos que elijas las dos opciones si las tienes.</0>"

#: frontend/lib/norent/data/faqs-content.tsx:263
msgid "What does an eviction moratorium mean?"
msgstr "¿Qué significa una moratoria del desalojo?"

#: frontend/lib/norent/data/faqs-content.tsx:225
msgid "What does this tool do?"
msgstr "¿Qué hace esta herramienta?"

#: frontend/lib/evictionfree/declaration-builder/covid-impact.tsx:11
msgid "What does “financial hardship” mean?"
msgstr "¿Qué significa “penuria financiera”?"

#: frontend/lib/evictionfree/declaration-builder/covid-impact.tsx:58
msgid "What does “significant health risk” mean?"
msgstr "¿Qué significa “riesgo sanitario significativo”?"

#: frontend/lib/norent/data/faqs-content.tsx:357
msgid "What happens after I send this letter?"
msgstr "¿Qué ocurre después de enviar esta carta?"

#: frontend/lib/norent/letter-builder/confirmation.tsx:88
#: frontend/lib/rh/routes.tsx:269
msgid "What happens next?"
msgstr "¿Y ahora qué?"

#: frontend/lib/norent/data/faqs-content.tsx:288
msgid "What happens when the eviction moratorium ends?"
msgstr "¿Qué sucede cuando termine la moratoria de desalojo?"

#: frontend/lib/norent/letter-email-to-user.tsx:109
#: frontend/lib/norent/letter-email-to-user.tsx:152
msgid "What if I have more questions?"
msgstr "¿Qué pasa si tengo más preguntas?"

#: frontend/lib/norent/data/faqs-content.tsx:345
msgid "What if I live in a manufactured or mobile home?"
msgstr "¿Qué sucede si vivo en una casa prefabricada o móvil?"

#: frontend/lib/norent/data/faqs-content.tsx:402
msgid "What if I live in a state without an eviction moratorium?"
msgstr "¿Qué sucede si vivo en un estado en donde no existe la moratoria de desalojo?"

#: frontend/lib/norent/letter-email-to-user.tsx:95
msgid "What if my landlord sends me a notice?"
msgstr "¿Qué pasa si el dueño o manager de mi edificio me envía un aviso?"

#: frontend/lib/evictionfree/data/faqs-content.tsx:169
msgid "What is the deadline for filling out the declaration?"
msgstr "¿Cuál es el plazo para completar el formulario de declaración?"

#: frontend/lib/norent/letter-email-to-user.tsx:25
msgid "What is the new law AB3088?"
msgstr "¿Qué es la nueva ley AB3088?"

#: frontend/lib/evictionfree/data/faqs-content.tsx:159
msgid "What is the time lag between me filling this out and when it gets sent?"
msgstr "¿Cuánto tiempo tarda en ser enviado el formulario luego de haberlo llenado?"

#: frontend/lib/forms/address-and-borough-form-field.tsx:19
msgid "What is your borough?"
msgstr "¿Cuál es tu municipalidad?"

#: frontend/lib/norent/data/faqs-content.tsx:397
msgid "What kind of documentation should I collect to prove I can’t pay rent?"
msgstr "¿Qué tipo de documentación debo recopilar para demostrar que no puedo pagar la renta?"

#: frontend/lib/evictionfree/data/faqs-content.tsx:134
msgid "When you use our tool, you will be able to preview your filled out form before sending it. You can also view a blank copy of the Hardship Declaration form."
msgstr "Cuando utilices nuestra herramienta, podrás obtener una vista previa de tu formulario completo antes de enviarlo. También puedes ver una copia en blanco del formulario de Declaración de Dificultades."

#: frontend/lib/evictionfree/declaration-builder/index-number.tsx:42
msgid "Where do I find my case's index number?"
msgstr "¿Dónde encuentro el número de índice de mi caso?"

#: frontend/lib/common-steps/landlord-name-and-contact-types.tsx:53
msgid "Where do I find this information?"
msgstr "¿Dónde encuentro esta información?"

#: frontend/lib/common-steps/ask-city-state.tsx:25
msgid "Where do you live?"
msgstr "¿Dónde vives?"

#: frontend/lib/start-account-or-login/ask-phone-number.tsx:28
msgid "Whether it's your first time here, or you're a returning user, let's start with your number."
msgstr "Empecemos con tu número de teléfono, ya sea tu primera vez aquí, o estés de vuelta."

#: frontend/lib/evictionfree/declaration-builder/covid-impact.tsx:70
msgid "Which hardship situation applies to you?"
msgstr "¿Qué situación de penuria te aplica?"

#: frontend/lib/norent/letter-builder/confirmation.tsx:94
msgid "While you wait for your landlord to respond, gather as much documentation as you can. This can include a letter from your employer, receipts, doctor’s notes etc."
msgstr "Mientras esperas a que el dueño de tu edificio conteste, recopila toda la documentación que puedas. Esto puede incluir una carta de tu jefe, recibos, notas de tu médico, etc."

#: frontend/lib/evictionfree/about.tsx:47
#: frontend/lib/norent/about.tsx:94
msgid "Who we are"
msgstr "Quiénes somos"

#: frontend/lib/norent/letter-builder/rent-periods.tsx:38
msgid "Why aren't all months listed?"
msgstr "¿Por qué no puedo ver todos los meses?"

#: frontend/lib/start-account-or-login/ask-phone-number.tsx:38
msgid "Why do you need this information?"
msgstr "¿Por qué necesitáis esta información?"

#: frontend/lib/norent/the-letter.tsx:41
msgid "Why send a letter"
msgstr "Por qué enviar una carta"

#: frontend/lib/norent/data/faqs-content.tsx:250
msgid "Why should I notify my landlord if I can’t pay my rent?"
msgstr "¿Por qué debo avisar al dueño de mi edificio de que no puedo pagar la renta?"

#: frontend/lib/norent/about.tsx:75
msgid "Why we made this"
msgstr "Por qué hemos creado esta herramienta"

#: frontend/lib/norent/data/faqs-content.tsx:376
msgid "Will I still owe my rent after I send this letter?"
msgstr "¿Seguiré adeudando mi renta después de enviar esta carta?"

#: common-data/issue-choices.ts:166
#: common-data/issue-choices.ts:181
#: common-data/issue-choices.ts:205
#: common-data/issue-choices.ts:220
msgid "Window frame defective"
msgstr "Marco de ventana defectuoso"

#: common-data/issue-choices.ts:165
#: common-data/issue-choices.ts:180
#: common-data/issue-choices.ts:204
#: common-data/issue-choices.ts:219
msgid "Window glass broken"
msgstr "Cristal de ventana roto"

#: common-data/issue-choices.ts:263
msgid "Window guards missing"
msgstr "Faltan Protectores de Ventana"

#: common-data/us-state-choices.ts:115
msgid "Wisconsin"
msgstr "Wisconsin"

#: frontend/lib/evictionfree/homepage.tsx:42
msgid "With this free tool, you can"
msgstr "Con esta herramienta gratuita, puedes"

#: common-data/us-state-choices.ts:116
msgid "Wyoming"
msgstr "Wyoming"

#: frontend/lib/forms/yes-no-radios-form-field.tsx:26
#: frontend/lib/norent/letter-builder/letter-preview.tsx:30
#: frontend/lib/ui/confirmation-modal.tsx:20
msgid "Yes"
msgstr "Si"

#: frontend/lib/norent/letter-builder/create-account.tsx:37
msgid "Yes, JustFix.nyc can text me to follow up about my housing issues."
msgstr "Sí, JustFix.nyc puede enviarme mensajes de texto para hacer un seguimiento de mis problemas de vivienda."

#: frontend/lib/evictionfree/declaration-builder/create-account.tsx:30
msgid "Yes, Right to Counsel NYC Coalition, Housing Justice for All, and JustFix.nyc can text me to follow up about my housing issues."
msgstr "Sí, Right to Counsel NYC Coalition, Housing Justice for All, y JustFix.nyc pueden enviarme un mensaje de texto para hacer un seguimiento de mis asuntos de vivienda."

#: frontend/lib/pages/logout-alt-page.tsx:25
msgid "Yes, Sign Out"
msgstr "Sí, cerrar sesión"

#: frontend/lib/evictionfree/data/faqs-content.tsx:115
msgid "Yes, the protections outlined by New York State law apply to you regardless of immigration status."
msgstr "Sí, las protecciones descritas por la ley del estado de Nueva York te protegen independientemente de tu estado migratorio."

#: frontend/lib/evictionfree/data/faqs-content.tsx:93
msgid "Yes, this is a free website created by 501(c)3 non-profit organizations."
msgstr "Sí, este es un sitio web gratuito creado por organizaciones sin fines de lucro reconocidas con la categoría de exención tributaria 501(c)3."

#: frontend/lib/start-account-or-login/verify-password.tsx:49
msgid "You already have an account"
msgstr "Ya tienes una cuenta"

#: frontend/lib/norent/homepage.tsx:59
msgid "You can"
msgstr "Puedes"

#: frontend/lib/norent/letter-email-to-user.tsx:242
msgid "You can also track the delivery of your letter using USPS Tracking:"
msgstr "También puede seguir la entrega de su carta usando USPS Tracking:"

#: frontend/lib/norent/letter-email-to-user.tsx:113
msgid "You can contact Strategic Actions for a Just Economy (SAJE) - a 501c3 non-profit organization in South Los Angeles."
msgstr "Puedes contactar Acciones Estratégicas para una Economía Justa (SAJE) - una organización sin fines de lucro 501c3 en el sur de Los Angeles."

#: frontend/lib/norent/letter-builder/more-letters.tsx:29
msgid "You can send an additional letter for other months when you couldn't pay rent."
msgstr "Puedes enviar otra carta para indicar los demás meses en que no hayas podido pagar la renta."

#: frontend/lib/evictionfree/components/helmet.tsx:12
#: frontend/lib/evictionfree/homepage.tsx:75
msgid "You can use this website to send a hardship declaration form to your landlord and local courts— putting your eviction case on hold until May 1st, 2021."
msgstr "Puedes utilizar este sitio web para enviar un formulario de declaración de penurias al dueño de tu edificio y a los tribunales locales — deteniendo tu caso de desalojo hasta el 1 de mayo, 2021."

#: frontend/lib/norent/letter-builder/error-pages.tsx:10
msgid "You can't send any more letters"
msgstr "No puedes enviar más cartas"

#: frontend/lib/evictionfree/declaration-builder/routes.tsx:82
msgid "You don't live in New York"
msgstr "No vives en Nueva York"

#: frontend/lib/ui/landlord.tsx:81
msgid "You have chosen to overwrite the landlord recommended by JustFix.nyc. Please provide your own details below, or <0>use the recommended landlord \"{0}\"</0>."
msgstr "Has elegido sustituir la información recomendada por JustFix.nyc sobre el dueño de tu edificio. Por favor proporciona tu propia información a continuación, o <0>usa el dueño recomendado\"{0}\"</0>."

#: frontend/lib/norent/letter-builder/menu.tsx:28
msgid "You most recently sent a letter on {0}."
msgstr "Enviaste una carta en {0}."

#: frontend/lib/norent/letter-builder/know-your-rights.tsx:112
msgid "You're in <0>{stateName}</0>"
msgstr "Estás en <0>{stateName}</0>"

#: frontend/lib/norent/letter-builder/more-letters.tsx:9
msgid "You've already sent letters for all of the months since COVID-19 started."
msgstr "Ya has enviado cartas que corresponden a todos los meses desde que comenzó el COVID-19."

#: frontend/lib/evictionfree/declaration-builder/error-pages.tsx:9
msgid "You've already sent your hardship declaration"
msgstr "Ya has enviado tu declaración de penuria"

#: frontend/lib/evictionfree/declaration-builder/confirmation.tsx:121
msgid "You've sent your hardship declaration"
msgstr "Has enviado tu declaración de penuria"

#: frontend/lib/norent/letter-builder/confirmation.tsx:38
#: frontend/lib/norent/letter-builder/confirmation.tsx:45
msgid "You've sent your letter"
msgstr "Has enviado tu carta"

#: frontend/lib/evictionfree/declaration-email-to-user.tsx:26
msgid "Your Hardship Declaration form has been emailed to:"
msgstr "Tu formulario de Declaración de Dificultades ha sido enviado por correo electrónico a:"

#: frontend/lib/norent/letter-builder/letter-preview.tsx:59
msgid "Your Letter Is Ready To Send!"
msgstr "¡Tu carta está lista para enviar!"

#: frontend/lib/norent/letter-email-to-user.tsx:274
msgid "Your NoRent letter and important next steps"
msgstr "Tu carta de NoRent y pasos siguientes importantes"

#: frontend/lib/norent/letter-content.tsx:267
msgid "Your NoRent.org letter"
msgstr "Tu carta de NoRent.org"

#: frontend/lib/rh/routes.tsx:266
msgid "Your Rent History has been requested from the New York State DHCR!"
msgstr "¡Tu Historial de Alquiler ha sido solicitado al DHCR del estado de Nueva York!"

#: frontend/lib/norent/letter-builder/post-signup-no-protections.tsx:7
msgid "Your account is set up"
msgstr "¡Tu cuenta está lista!"

#: frontend/lib/data-driven-onboarding/data-driven-onboarding.tsx:316
msgid "Your apartment may be rent stabilized."
msgstr "Tu apartamento es de renta estabilizada."

#: frontend/lib/rh/routes.tsx:165
msgid "Your building had {0, plural, one {1 rent stabilized unit} other {# rent stabilized units}} in {1}, according to property tax documents."
msgstr "Tu edificio tenía {0, plural, one {una unidad de renta estabilizada} other {# unidades de renta estabilizada}} en {1}."

#: frontend/lib/data-driven-onboarding/data-driven-onboarding.tsx:317
msgid "Your building had {0, plural, one {one rent stabilized unit} other {# rent stabilized units}} in {1}."
msgstr "Tu edificio tenía {0, plural, one {una unidad de alquiler estabilizado} other {# unidades de renta estabilizada}} en el {1}."

#: frontend/lib/data-driven-onboarding/data-driven-onboarding.tsx:127
msgid "Your building was built in {0} or earlier."
msgstr "Tu edificio fue construido en {0} o antes."

#: frontend/lib/evictionfree/declaration-builder/index-number.tsx:41
msgid "Your case's index number"
msgstr "Número de índice de tu caso"

#: frontend/lib/evictionfree/declaration-email-to-user.tsx:79
msgid "Your declaration form and important next steps"
msgstr "Tu formulario de declaración y los pasos importantes a seguir"

#: frontend/lib/evictionfree/declaration-builder/preview.tsx:36
msgid "Your declaration is ready to send!"
msgstr "¡Tu declaración está lista para enviar!"

#: frontend/lib/common-steps/ask-email.tsx:10
msgid "Your email address"
msgstr "Tu dirección de correo electrónico"

#: frontend/lib/evictionfree/declaration-builder/confirmation.tsx:123
msgid "Your hardship declaration form has been sent to your landlord via {0}."
msgstr "Tu formulario de declaración de penuria ha sido enviado a tu propietario a través de {0}."

#: frontend/lib/evictionfree/declaration-builder/index-number.tsx:43
msgid "Your index number can be found at the top of Postcard or Notice of Petition that you received from housing court. <0>They look like this:</0>"
msgstr "Tu número de índice se encuentra en la parte superior de la Postal o Aviso de Petición (\"Postcard or Notice of Petition\" en inglés) que recibiste de la corte de vivienda. <0>Son así:</0>"

#: frontend/lib/evictionfree/declaration-email-to-user.tsx:15
msgid "Your landlord"
msgstr "el dueño de tu edificio"

#: frontend/lib/data-driven-onboarding/data-driven-onboarding.tsx:212
msgid "Your landlord is associated with {buildings, plural, one {one building} other {# buildings}}."
msgstr "El proprietario de tu edificio está asociado con {buildings, plural, one {un edificio} other {# edificios}}."

#: frontend/lib/data-driven-onboarding/data-driven-onboarding.tsx:163
msgid "Your landlord may be breaking the law!"
msgstr "¡Puede que el proprietario de tu edificio esté violando la ley!"

#: frontend/lib/data-driven-onboarding/data-driven-onboarding.tsx:225
msgid "Your landlord might own other buildings, too."
msgstr "Puede que el propietario de tu edificio también posea otros edificios."

#: frontend/lib/common-steps/landlord-mailing-address.tsx:27
msgid "Your landlord or management company's address"
msgstr "La dirección del dueño o manager de tu edificio"

#: frontend/lib/common-steps/landlord-email.tsx:15
msgid "Your landlord or management company's email"
msgstr "La dirección de correo electrónico del dueño o manager de tu edificio"

#: frontend/lib/common-steps/landlord-name-and-contact-types.tsx:94
msgid "Your landlord or management company's information"
msgstr "Los datos del dueño o manager de tu edificio"

#: frontend/lib/data-driven-onboarding/data-driven-onboarding.tsx:148
msgid "Your landlord owns {0, plural, one {one building} other {# buildings}} and {1, plural, one {one unit.} other {# units.}}"
msgstr "El dueño de tu edificio posee {0, plural, one {un edificio} other {# edificios}} y {1, plural, one {una unidad.} other {# unidades.}}"

#: frontend/lib/norent/letter-builder/confirmation.tsx:51
msgid "Your letter has been mailed to your landlord via USPS Certified Mail. A copy of your letter has also been sent to your email."
msgstr "Tu carta ha sido enviada al dueño de tu edificio por correo certificado por USPS. También hemos enviado una copia de tu carta a tu dirección de correo electrónico."

#: frontend/lib/norent/letter-builder/confirmation.tsx:57
msgid "Your letter has been sent to your landlord via email. A copy of your letter has also been sent to your email."
msgstr "Tu carta ha sido enviada al dueño o manager de tu edificio por correo certificado de USPS. También hemos enviado una copia de tu carta a tu dirección de correo electrónico."

#: frontend/lib/evictionfree/declaration-builder/confirmation.tsx:149
#: frontend/lib/norent/letter-builder/confirmation.tsx:74
msgid "Your letter was sent on {0}."
msgstr "Tu carta fue enviada el {0}."

#: frontend/lib/evictionfree/declaration-email-to-user.tsx:12
msgid "Your local housing court"
msgstr "la corte de vivienda local"

#: frontend/lib/start-account-or-login/ask-phone-number.tsx:25
msgid "Your phone number"
msgstr "Tu número de teléfono"

#: frontend/lib/ui/privacy-info-modal.tsx:30
msgid "Your privacy is very important to us!"
msgstr "¡Su privacidad es muy importante para nosotros!"

#: frontend/lib/start-account-or-login/ask-phone-number.tsx:49
msgid "Your privacy is very important to us! Everything on JustFix.nyc is secure."
msgstr "¡Tu privacidad es muy importante para nosotros! Todo en JustFix.nyc es seguro."

#: frontend/lib/common-steps/ask-national-address.tsx:77
#: frontend/lib/common-steps/ask-nyc-address.tsx:39
msgid "Your residence"
msgstr "Tu hogar"

#: frontend/lib/norent/homepage.tsx:93
msgid "You’re not alone. Millions of Americans won’t be able to pay rent because of COVID‑19. Use our FREE tool to take action by writing a letter to your landlord."
msgstr "No estás solo. Millones de estadounidenses no podrán pagar la renta por culpa del COVID 19. Utiliza nuestra herramienta GRATIS para tomar acción mandando una carta al dueño de tu edificio."

#: frontend/lib/common-steps/ask-national-address.tsx:83
#: frontend/lib/common-steps/landlord-mailing-address.tsx:41
msgid "Zip code"
msgstr "Código postal"

#: frontend/lib/data-driven-onboarding/data-driven-onboarding.tsx:200
#: frontend/lib/norent/letter-builder/know-your-rights.tsx:79
msgid "and"
msgstr "y"

#: frontend/lib/evictionfree/declaration-builder/confirmation.tsx:94
msgid "email"
msgstr "correo electrónico"

#: frontend/lib/evictionfree/declaration-builder/confirmation.tsx:96
msgid "email and USPS Certified Mail"
msgstr "email y correo certificado por USPS"

#: frontend/lib/evictionfree/components/helmet.tsx:13
msgid "eviction free nyc, eviction free ny, hardship, declaration, declare hardship, eviction, evicted"
msgstr "eviction free nyc, eviction free ny, penuria, declaración, desalojo, desalojado"

#: frontend/lib/evictionfree/components/helmet.tsx:13
msgid "eviction free nyc, eviction free ny, hardship, declaration, declare hardship, eviction, evicted"
msgstr ""

#: frontend/lib/evictionfree/about.tsx:19
msgid "evictionfree.aboutPage1"
msgstr "Una nueva ley estatal, aprobada a finales de 2020, permite a la mayoría de los inquilinos detener su caso de desalojo hasta el 1 de mayo, 2021, si cumplimentan un formulario de “Declaración de Penuria”. Sin embargo, esta ley carga la responsabilidad de averiguar cómo hacerlo a los inquilinos y no facilita el acceso al ejercicio de sus derechos."

#: frontend/lib/evictionfree/about.tsx:29
msgid "evictionfree.aboutPage2"
msgstr "Nuestro sitio web ayuda a los inquilinos a presentar este formulario de declaración de dificultades con total tranquilidad: enviándolo por correo certificado de USPS y por correo electrónico gratuito a todas las entidades necesarias (el dueño de tu edificio y los tribunales) para garantizar la protección. Y dado que la ley no va lo suficientemente lejos para proteger a la gente más allá del 1 de mayo, nuestra herramienta conecta a los inquilinos con el movimiento de inquilinos más grande para que podamos #CancelRent."

#: frontend/lib/evictionfree/declaration-builder/agree-to-legal-terms.tsx:12
msgid "evictionfree.agreeToStateTermsIntro"
msgstr "Estas últimas preguntas son para asegurarse de que entiendes los límites de la protección concedida por este formulario de declaración de penuria, y de que contestaste a las preguntas anteriores con veracidad:"

#: frontend/lib/evictionfree/declaration-builder/confirmation.tsx:131
msgid "evictionfree.confirmationNoEmailToCourtYet"
<<<<<<< HEAD
msgstr "A copy of the declaration will also be sent to your local court via email— we are determining the appropriate court to receive your declaration. We will notify you via text and on this page when it is sent."
=======
msgstr ""
>>>>>>> 24cfbbc7

#: frontend/lib/evictionfree/declaration-email-to-user.tsx:49
msgid "evictionfree.contactHcaBlurb"
msgstr "Si has recibido una ‘Notificación de desalojo por incumplimiento de pago de alquiler’ (\"Notice to Pay Rent or Quit\" en inglés) o cualquier otro tipo de aviso de desalojo, comunícate con Housing Court Answers (NYC) al 212-962-4795, de lunes a viernes, de 9:00 AM a 5:00 PM, o llama a la línea directa estatal al 833-503-0447, que funciona 24 horas al día, los siete días de la semana."

#: frontend/lib/evictionfree/data/faqs-content.tsx:171
msgid "evictionfree.deadlineFaq"
msgstr "Puedes enviar tu formulario de declaración en cualquier momento, hasta el 1 de mayo de 2021. Luego de enviar tu formulario de declaración a través de esta herramienta, se lo enviaremos inmediatamente por correo postal y/o correo electrónico al dueño de tu edificio y a las cortes. Si estás enviando tu formulario SOLAMENTE por correo postal, envíalo lo antes posible y conserva cualquier prueba de envío y/o acuse de recibo para tus archivos."

#: frontend/lib/evictionfree/faqs.tsx:52
msgid "evictionfree.faqsPageIntro"
msgstr "Comprender estas leyes es difícil. A continuación, echa un vistazo a nuestras preguntas más frecuentes de personas que han usado nuestra herramienta. Si tienes preguntas sobre el estado de la corte de vivienda y el estatus actual de los casos de desalojo, consulte"

#: frontend/lib/evictionfree/declaration-builder/covid-impact.tsx:13
msgid "evictionfree.financialHardshipExplainer1"
msgstr "Esto significa que no puedes pagar tu alquiler u otras obligaciones financieras bajo el contrato de arrendamiento al completo u obtener una vivienda permanente, alterna, y adecuada debido a uno o más de las siguientes razones:"

#: frontend/lib/evictionfree/declaration-builder/covid-impact.tsx:20
msgid "evictionfree.financialHardshipExplainer2"
msgstr "<0>Perdida significativa de ingresos del hogar durante la pandemia COVID-19.</0><1>Aumento en gastos corrientes necesarios relacionados con la realización de trabajo esencial o relacionados con el impacto sobre la salud durante la pandemia COVID-19.</1><2>Las responsabilidades de cuidado diurno para menores o el cuidado de familiares ancianos, discapacitados o enfermos durante la pandemia COVID-19 han impactado negativamente sobre mi capacidad o la capacidad de otros integrantes del hogar de obtener empleo significativo, ganar ingresos, o han aumentado los gastos.</2><3>Es difícil mudarme debido a los gastos de mudanza y la dificultad en conseguir una vivienda alterna u otra residencia durante la pandemia COVID-19.</3><4>Otras circunstancias relacionadas con la pandemia COVID-19 han impactado negativamente mi capacidad de obtener empleo significativo o ganar ingresos o los ingresos del hogar han reducido significativamente o han aumentado significativamente mis gastos.</4><5>En la medida en que he perdido ingresos en el hogar o han aumentado los gastos, el ingreso recibido, sea por asistencia pública, incluso el seguro de desempleo, asistencia por desempleo por causa de la pandemia, el seguro por discapacidad o la licencia familiar pagada, que haya recibido desde el comienzo de la pandemia COVID-19 no compensa en su totalidad la pérdida de ingresos del hogar o el aumento de los gastos.</5>"

#: frontend/lib/evictionfree/declaration-builder/confirmation.tsx:74
msgid "evictionfree.getInvolvedWithCBO"
msgstr "¡Involúcrate con la organización local de tu comunidad! Únete a millones en la lucha por un futuro libre de deuda y para ganar una cancelación de renta, hipotecas y utilidades."

#: frontend/lib/evictionfree/about.tsx:73
msgid "evictionfree.hj4aBlurb"
msgstr "<0>Housing Justice for All</0> es una coalición de más de 100 organizaciones, desde Brooklyn a Buffalo, que representan a los inquilinos y aquellos que no tienen hogar en el estado de Nueva York. Estamos unidos en nuestra convicción de que la vivienda es un derecho humano; que ninguna persona debe vivir con miedo a un desalojo; y que podemos poner fin a la crisis de las personas sin hogar en nuestro Estado."

#: frontend/lib/evictionfree/homepage.tsx:115
msgid "evictionfree.introToLaw"
msgstr "El 28 de diciembre de 2020, el estado de Nueva York <0>aprobó la legislación</0> que protege a los inquilinos del desalojo debido a la pérdida de ingresos o a los riesgos de salud del COVID-19. Para protegerte, debes rellenar una declaración de <1>penuria</1> y enviarla al dueño de tu edificio y/o a los tribunales."

#: frontend/lib/evictionfree/declaration-builder/welcome.tsx:12
msgid "evictionfree.introductionToDeclarationFormSteps"
msgstr "Para beneficiarte de las protecciones de desalojo que han puesto en marcha los representantes gubernamentales locales, puedes notificar al dueño de tu edificio rellenando un formulario de declaración de penuria. <0>En el caso de que el dueño de tu edificio intente desalojarte, los tribunales lo verán como un paso proactivo que ayuda a establecer tu defensa.</0>"

#: frontend/lib/evictionfree/about.tsx:89
msgid "evictionfree.justfixBlurb"
msgstr "<0>JustFix.nyc</0> codiseña y construye herramientas para inquilinos, organizadores del vivienda y abogados que luchan contra el desplazamiento en la ciudad de Nueva York. Nuestra misión es galvanizar un movimiento de inquilinos del siglo XXI que trabaje en favor de la vivienda para todos, y creemos que el poder de los datos y la tecnología debe ser accesible para quienes luchan en esta lucha."

#: frontend/lib/evictionfree/declaration-builder/confirmation.tsx:36
msgid "evictionfree.landlordRetaliationWarning"
msgstr "Puede que el dueño de tu edificio tome represalias una vez que haya recibido tu declaración. Esto es ilegal. Ponte en contacto con la Línea de Ayuda del Inquilino de la Ciudad (que puede proporcionar consejo gratuito y asesoramiento legal a los inquilinos) llamando al <0>311</0>"

#: frontend/lib/evictionfree/declaration-builder/agree-to-legal-terms.tsx:27
msgid "evictionfree.legalAgreementCheckboxOnFees"
msgstr "Además, entiendo que los honorarios, multas o intereses legales por impago total de alquiler o por no haber cumplido con otras obligaciones financieras según requerido por mi tenencia, contrato de alquiler o contrato semejante aún podrán cobrarse y resultar en un fallo monetario en mi contra."

#: frontend/lib/evictionfree/declaration-builder/agree-to-legal-terms.tsx:36
msgid "evictionfree.legalAgreementCheckboxOnNewProtections"
msgstr "Además, entiendo que mi casero puede solicitar el desalojo después del 1 de mayo del 2021 y que la ley puede proporcionarle, en ese momento, ciertas protecciones independientes disponibles a través de esta declaración."

#: frontend/lib/evictionfree/declaration-builder/welcome.tsx:23
msgid "evictionfree.outlineOfDeclarationFormSteps"
msgstr "<0>En los próximos pasos, construiremos tu declaración. Si puedes, ten esta información a mano:</0><1><2><3>tu número de teléfono, dirección de correo electrónico y dirección postal</3></2><4><5>la dirección postal del dueño de tu edificio y/o su dirección de correo electrónico</5></4></1>"

#: frontend/lib/evictionfree/data/faqs-content.tsx:103
msgid "evictionfree.postOfficeFaq"
msgstr "No, puedes utilizar este sitio web para enviar una carta al dueño de tu edificio por correo electrónico o correo postal de USPS. No tienes que pagar por el envío de la carta. Si optas por no utilizar esta herramienta, deberás enviar tu declaración por correo por tu propia cuenta."

#: frontend/lib/evictionfree/data/faqs-content.tsx:144
msgid "evictionfree.printOutFaq"
msgstr "<0>¡No! Puedes imprimir el formulario de Declaración de Dificultades, llenarlo a mano y enviarlo por correo postal o correo electrónico al dueño de tu edificio y la corte de vivienda local.</0><1>Los residentes de la ciudad de Nueva York pueden enviar sus declaraciones a la corte de su condado:</1>"

#: frontend/lib/evictionfree/data/faqs-content.tsx:184
msgid "evictionfree.resendFaq"
msgstr "Actualmente no puedes utilizar esta herramienta para enviar más de un formulario de declaración. Sin embargo, una vez que utilices esta herramienta, podrás descargar una copia de tu formulario en PDF en la “Página de confirmación” y podrás optar por reenviar esta declaración por tu propia cuenta. Debes conservarla para tus archivos, en caso de que el dueño de tu edificio intente llevarte a juicio."

#: frontend/lib/evictionfree/about.tsx:54
msgid "evictionfree.rtcBlurb"
msgstr "La <0>Right to Counsel NYC Coalition</0> es una extensa coalición de inquilinos que se formó en el 2014 para quebrantar la Corte de Vivienda como centro de desplazamiento y detener la crisis de desalojo que ha amenazado a nuestras familias, nuestros vecinos y nuestras casas por demasiado tiempo. Consta de inquilinos, organizadores, abogados, organizaciones de servicios legales y más. Estamos construyendo campañas para un NYC sin desalojos y, en última instancia, para un derecho a la vivienda."

#: frontend/lib/evictionfree/declaration-builder/covid-impact.tsx:60
msgid "evictionfree.significantHealthRiskExplainer"
msgstr "Esto significa que usted o uno o más miembros de su familia tienen un mayor riesgo de enfermedad grave o muerte por el COVID-19 debido a ser mayor de sesenta y cinco años, tener una discapacidad o tener una afección médica subyacente, que puede incluir pero no se limita a ser inmunodeprimido/a."

#: frontend/lib/evictionfree/data/faqs-content.tsx:161
msgid "evictionfree.timeLagFaq"
msgstr "Una vez que completes tu formulario de declaración a través de esta herramienta, este será enviado inmediatamente por correo postal y/o correo electrónico al dueño de tu edificio y a las cortes. Una vez enviado, el correo postal suele entregar la correspondencia en aproximadamente una semana."

#: frontend/lib/evictionfree/homepage.tsx:186
msgid "evictionfree.whoBuildThisTool"
msgstr "Nuestra herramienta gratuita fue construida por la <0>Right to Counsel NYC Coalition</0>, <1>Housing Justice for All</1>, y <2>JustFix.nyc</2> como parte del movimiento de inquilinos en todo el estado."

#: frontend/lib/evictionfree/homepage.tsx:156
msgid "evictionfree.whoHasRightToSubmitForm"
msgstr "Todos los inquilinos del estado de Nueva York tienen derecho a rellenar este formulario de declaración de penuria. Especialmente si has recibido una notificación de desalojo o crees que corres el riesgo de ser desalojado, por favor considera utilizar este formulario para protegerte."

#: frontend/lib/data-driven-onboarding/data-driven-onboarding.tsx:165
msgid "justfix.DdoMayNeedHpdRegistration"
msgstr "Parece que este edificio deba estar registrado con el HPD. Los proprietarios que no registren sus propiedades correctamente incurren multas y no tienen el derecho de llevar a los inquilinos a la corte por no pagar el alquiler. Puedes encontrar más información en la página <0>Gestión de Propiedades de HPD</0>"

#: frontend/lib/common-steps/landlord-name-and-contact-types.tsx:29
msgid "justfix.commonWarningAboutChangingLandlordDetails"
msgstr "Si recibes documentos relacionados con el alquiler desde una dirección diferente, o si el dueño de tu edificio te ha dado instrucciones de usar una dirección diferente para vuestra correspondencia, puedes <0>proporcionar tus propios datos.</0> Sin embargo, sólo debes usar una dirección distinta a la que te sugerimos si tienes la certeza absoluta de que es correcta — es más seguro usar la dirección oficial que el dueño de tu edificio ha registrado con la ciudad."

#: frontend/lib/data-driven-onboarding/data-driven-onboarding.tsx:337
msgid "justfix.ddoEfnycCovidMessage"
msgstr "Una moratoria de desalojo limitada está en vigor en el estado de Nueva York debido a la crisis de salud pública del Covid-19. Los organizadores de inquilinos de la ciudad luchan por mantener la gente en sus casas."

#: frontend/lib/data-driven-onboarding/data-driven-onboarding.tsx:273
msgid "justfix.ddoEhpaCovidMessage"
msgstr "<0>Los Tribunales de Vivienda en la ciudad de Nueva York están cerrados debido a la pandemia Covid-19, y están priorizando los casos con problemas que amenazan la salud y seguridad de tu hogar, tales como: {issues}. </0>"

#: frontend/lib/data-driven-onboarding/data-driven-onboarding.tsx:259
msgid "justfix.ddoHpaCovidMessage"
msgstr "<0>Los Tribunales de Vivienda en la ciudad de Nueva York están cerrados debido a la pandemia Covid-19. Todavía puedes crear los formularios para llevar al dueño de tu edificio la corte, pero no podrás presentarlos hasta que los tribunales vuelvan a abrir. </0><1>Si te estás enfrentando a una emergencia como falta de calefacción y/o agua caliente, llama a la línea telefónica de Housing Court Answers <2>(212) 962-4795</2> para obtener asistencia de lunes a viernes de 9: 00 a 17: 00. La asistencia está disponible en Inglés y Español.</1>"

#: frontend/lib/data-driven-onboarding/data-driven-onboarding.tsx:236
msgid "justfix.ddoLocCovidMessage"
msgstr "¿El dueño de tu edificio no contesta? ¡Puedes tomar acción gratis para pedir arreglos! Debido a la crisis de salud por el Covid-19, te recomendamos que sólo pidas arreglos en caso de emergencia, para que puedas mantener la salud limitando cuántas personas entran a tu hogar."

#: frontend/lib/ui/legal-disclaimer.tsx:4
msgid "justfix.legalDisclaimer"
msgstr "Aviso: La información en {website} no constituye asesoramiento jurídico y no debe ser utilizado como sustituto del asesoramiento de un abogado cualificado para asesorar sobre cuestiones jurídicas relativas a la vivienda. Si lo necesitas, podemos ayudar a dirigirte a servicios legales gratuitos."

#: frontend/lib/ui/privacy-info-modal.tsx:32
msgid "justfix.privacyInfoModalText"
msgstr "¡<0>Tu privacidad es muy importante para nosotros! Estas son algunas de las cosas más importantes a saber:</0><1><2>Tu información personal está segura. </2><3>No usaremos tu información personal para beneficiarnos ni la venderemos a terceros. </3><4>Utilizaremos tu dirección postal para encontrar datos sobre tu edificio y su dueño. </4></1><5>Nuestra Política de Privacidad permite compartir datos anónimos sólo con organizaciones de defensa de inquilinos autorizadas exclusivamente para ayudar a promover la misión de proteger los derechos de inquilinos. La Política de Privacidad contiene información sobre qué datos recopilamos, cómo la utilizamos y las opciones que tiene respecto a su información personal. Si quieres leer más, por favor revisa nuestra <6/> completa y nuestros <7/>.</5>"

#: frontend/lib/rh/routes.tsx:57
msgid "justfix.rhExplanation"
msgstr "Este documento te ayuda a averiguar si tu apartamento es de <0>renta estabilizada</0> y si te están <1>cobrando de más</1>. Te muestra la cantidad de renta registrada que se pagó en tu apartamento desde el año 1984."

#: frontend/lib/rh/routes.tsx:183
msgid "justfix.rhNoRsUnits"
msgstr "De acuerdo con los registros de documentación fiscal, tu edificio no ha reportado ninguna unidad de renta estabilizada en los últimos años. Aunque sea posible que tu apartamento sea de renta estabilizada, parece improbable."

#: frontend/lib/rh/routes.tsx:191
msgid "justfix.rhNoRsUnitsMeansNoRentHistory"
msgstr "Aún así puedes enviar una solicitud al DHCR para asegurarte, pero es posible que no tengan ningún historial de alquiler en sus registros que enviarte. En este caso, <0>no recibirías un historial de alquiler</0> por correo."

#: frontend/lib/rh/email-to-dhcr.tsx:22
msgid "justfix.rhRequestToDhcr"
msgstr "<0>Querido administrador del DHCR,</0><1> Yo, {0}, vivo actualmente en {1} en el apartamento {2}, y quisiera solicitar el Historial de Renta completo de este apartamento desde el año 1984. </1><2>Gracias,<3/>{3}</2>"

#: frontend/lib/rh/routes.tsx:172
msgid "justfix.rhRsUnitsAreGoodSign"
msgstr "Aunque estos datos no garantizan que tu apartamento sea de renta estabilizada, es un buen indicio de si el DHCR tiene un historial de alquiler en sus archivo que enviarte."

#: frontend/lib/rh/routes.tsx:295
msgid "justfix.rhWarningAboutNotReceiving"
msgstr "<0>Si tu apartamento nunca ha sido de renta estabilizada:</0> no recibirás un historial de alquiler por correo. El DHCR sólo tiene historiales de alquiler para aquellos apartamentos que hayan sido en algún momento de renta estabilizada."

#: frontend/lib/rh/routes.tsx:272
msgid "justfix.rhWhatHappensNext"
msgstr "<0>Si tu apartamento es actualmente de renta estabilizada, o lo ha sido en cualquier momento en el pasado:</0> deberías recibir tu historial de alquiler por correo en aproximadamente una semana. Tu historial de alquiler es un documento importante que muestra los alquileres registrados en tu apartamento desde 1984. Puedes aprender más sobre ello y cómo puede ayudarte a averiguar si estás pagando de más en el <1>la guía de alquiler de recargos de estabilidad de Met Council on Housing</1> o consultando nuestro artículo del <2>Centro de Aprendizaje a cerca de Sobrecargos</2>."

#: frontend/lib/start-account-or-login/ask-phone-number.tsx:39
msgid "justfix.whyIsPhoneNumberNeeded"
msgstr "Utilizaremos esta información para: <0><1>Acceder a tu cuenta actual</1><2>Comprobar si coincide con una cuenta preexistente </2><3>Abrirte una cuenta nueva</3></0>"

#: frontend/lib/norent/data/faqs-content.tsx:215
msgid "norent.additionalInstructionsForConnectingWithOrganizers"
msgstr "<0/><1>También puedes contactar a tus vecinos y organizar a todos en tu edificio para emprender acciones colectivas y reclamar. Lee más sobre cómo formar sindicatos de inquilinos y comenzar una huelga de renta en <2/>.</1>"

#: frontend/lib/norent/letter-builder/confirmation.tsx:155
msgid "norent.callToActionForCancelRentCampaign"
msgstr "<0>Están en juego nuestros hogares, salud, seguridad colectiva y futuros. Millones de nosotros no sabemos cómo vamos a pagar la renta, hipoteca, o utilidades el 1 de junio. Sin embargo, los propietarios y los bancos esperan que paguemos como de costumbre. </0><1>¡Únete a millones de nosotros para luchar por un futuro libre de deuda y ganar una suspensión nacional en los pagos de renta, hipoteca y utilidades!</1>"

#: frontend/lib/norent/data/faqs-content.tsx:265
msgid "norent.definitionOfEvictionMoratorium"
msgstr "<0>Una \"moratoria de desalojo\" puede significar algo diferente en cada jurisdicción, pero en resumen, una moratoria detiene temporalmente ciertos tipos de desalojo.</0><1>El mecanismo exacto por medio del cual se aplica esta suspensión y los tipos de casos que se suspenden, varía de una ciudad a otra. Dependiendo de la jurisdicción, la corte puede simplemente estar cerrados o no tramitar las demandas de desalojo, los alguaciles pueden no hacer cumplir las órdenes de desalojo o puede haber alguna combinación de estos y otros métodos para suspender los desalojos.</1><2>NoRent.org te ayudará orientándote para entender las diferentes reglas. También puedes leer más sobre las protecciones de los inquilinos en tu jurisdicción en el Proyecto de Mapeo Contra los Desalojos COVID-19 Emergency Tenant Protections & Rent Strikes Map <3/>.</2>"

#: frontend/lib/norent/letter-email-to-user.tsx:74
msgid "norent.doINeedToSendAB3088LetterEveryMonth"
msgstr "Sí. Sigue estas instrucciones incluso si has enviado una carta al dueño o manager de tu edificio por cada mes que no hayas pagado la renta. Y envía una nueva declaración para cada mes siguiente (hasta enero)."

#: frontend/lib/norent/letter-email-to-user.tsx:84
msgid "norent.doIStillHaveToPayMyRentAB3088"
msgstr "Para evitar que el/la dueñe le desaloje por la renta de septiembre de 2020 a enero de 2021, también debe pagar el 25% por cada uno de esos meses. Puede pagarlo mes a mes o puede esperar hasta el 30 de enero de 2021 para pagar el 5 x 25% a la vez. Resultado: Si, después de consultar con un abogado de StayHousedLA, determina que no quiere estar en la corte de desalojo, pague el 25%. Los inquilinos con malas condiciones severas o que viven en unidades ilegales deben hablar con un abogado de StayHousedLA antes de decidir si pagar."

#: frontend/lib/norent/components/social-icons.tsx:18
msgid "norent.emailBodyTemplateForSharingNoRent"
msgstr "Usé www.norent.org para decirle al dueño de mi edificio de que no puedo pagar la renta este mes. Esta herramienta gratuita te ayuda a construir y enviar una carta al dueño de tu edificio, citando las protecciones legales en tu estado, y te conecta con otras personas de tu comunidad que participan en la campaña de #cancelrent"

#: frontend/lib/norent/letter-content.tsx:68
msgid "norent.emailToLandlordBody_v2"
msgstr "<0>Por favor vea la carta adjunta de <1/>. </0><2>Para documentar las comunicaciones y evitar malentendidos, por favor corresponda con <3/> por correo electrónico a <4>{0}</4> o por correo ordinario en lugar de una llamada telefónica o una visita en persona. </2>"

#: frontend/lib/norent/about.tsx:79
msgid "norent.explanationAboutWhyWeMadeThisSite"
msgstr "Los inquilinos de todo el país se ven afectados por el COVID-19 de manera que afecta su habilidad para pagar la renta. Hemos creado esta herramienta para que todos los inquilinos puedan ejercer sus derechos durante la pandemia."

#: frontend/lib/norent/homepage.tsx:128
msgid "norent.explanationOfPartnerships"
msgstr "Nuestro generador de cartas gratuitas fue construido con <0>abogados y organizaciones de derechos de inquilinos sin fines de lucro</0> en toda la nación para asegurarnos de que tu carta te ofrece las mayores protecciones disponibles según el estado en el que vives."

#: frontend/lib/norent/data/faqs-content.tsx:290
msgid "norent.explanationOfWhatHappensWhenEvictionMoratoriumEnds"
msgstr "<0>Una vez que se levante la moratoria, los procesos de desalojo en las cortes y la aplicación de la ley por parte de las autoridades locales del orden público pueden reanudarse.</0><1>Si no logramos reivindicaciones adicionales (como un congelamiento de la renta y la suspensión de los pagos de renta) antes de que estas \"moratorias de desalojo\" terminen, volverán a empezar los procesos, los desalojos continuarán y se presentarán nuevas demandas judiciales.</1><2>Estamos trabajando arduamente pidiendo la congelación y suspensión inmediatas del alquiler, entre otras solicitudes. ¡Este es el momento de organizarse! Participa en <3/>.</2>"

#: frontend/lib/norent/data/faqs-content.tsx:227
msgid "norent.explanationOfWhatToolDoes"
msgstr "<0>NoRent.org te guía en el proceso de cómo notificar al dueño de tu edificio que no puedes pagar la renta debido a un problema relacionado con el COVID-19. También te ayudaremos a obtener más información sobre los derechos que protegen a los inquilinos en tu estado y te daremos información sobre recursos para tomar medidas legales u organizativas.</0>"

#: frontend/lib/norent/data/faqs-content.tsx:311
msgid "norent.explanationOfWithholdingRent"
msgstr "<0>Hay una diferencia entre una \"huelga de renta\" o retener la renta, y no pagar la renta. Esta carta le notifica al dueño de tu edificio que no estás pagando la renta debido a los impactos financieros del COVID-19, que ahora es una forma de retrasar los pagos de renta.</0><1>Retener tu renta, o una huelga de renta, es declarar que no pagarás la renta, independientemente de si puedes hacerlo. Esto puede ponerte en riesgo de desalojo legal por no pagar la renta. Nunca debes ser el único que decide retener la renta, solo debes hacerlo cuando hayas obtenido el apoyo y la participación de todos en tu edificio.</1><2>Si bien es arriesgado, retener la renta puede ser una táctica importante para que los inquilinos impulsen un movimiento. Si tus vecinos están considerando una huelga de renta, sería conveniente que consultes los recursos a continuación sobre cómo organizarse y ponerse en contacto con las herramientas y recursos que las organizaciones han puesto a disposición.</2>"

#: frontend/lib/norent/letter-email-to-user.tsx:51
msgid "norent.howDoesLetterHelpWithAB3088"
msgstr "<0>El uso de esta declaración satisface todos los requisitos locales para notificar al propietario.</0><1><2>Proporciona una defensa en un caso de desalojo basado en la falta de pago de la renta; y </2><3>Convierte su alquiler en \"deuda civil.\" Esto significa que el dueño o manager de tu edificio puede presentar un caso de reclamos menores por el impago de renta. Si el dueño o manager de tu edificio obtiene un fallo por la renta no pagada en un tribunal de reclamos menores, el dueño o manager de tu edificio puede cobrar ese fallo embargando tu cheque de trabajo, o recaudando tu cuenta bancaria.</3></1>"

#: frontend/lib/norent/data/faqs-content.tsx:347
msgid "norent.howToConnectWithManufacturedHomeOwners"
msgstr "<0> Únete a algún movimiento de propietarios de viviendas prefabricadas que se haya formado para hacer que sus comunidades sean lugares asequibles, saludables, seguros y hermosos para vivir. Propietarios de viviendas móviles/prefabricadas: <1/> y exigir que las empresas propietarias de comunidades asuman su responsabilidad. </0>"

#: frontend/lib/norent/data/faqs-content.tsx:136
msgid "norent.infoAboutCollectiveOrganizing"
msgstr "<0>El lugar más importante para comenzar es en donde vives. Contáctate de manera segura con otros inquilinos de tu edificio o lugar donde vives y comienza organizando un sistema de comunicación entre ustedes para averiguar qué problemas y necesidades tienen en común.</0><1> Para obtener más recursos sobre cómo formar un sindicato de inquilinos, consulta <2/>. También puedes contactar a grupos locales que se estén organizando y que estén afiliados a la alianza nacional <3/>.</1>"

#: frontend/lib/norent/data/faqs-content.tsx:359
msgid "norent.instructionsForAfterSendingLetter"
msgstr "<0>Después de enviar esta carta, tu arrendador puede contactarte para pedirte más información o discutir un plan de pago. Asegúrate de que toda tu comunicación esté documentada mediante cartas, correos electrónicos o mensajes de texto. Negocia solo acuerdos en donde aceptes pagar una porción de tu renta que sea razonable y que tengas la seguridad de que vas a poder pagar sin poner en riesgo tu salud. No aceptes mudarte. Puedes encontrar ayuda legal adicional en <1/>.</0><2>Debes continuar recopilando documentación que demuestre que has sido afectado financieramente a causa del COVID-19.</2>"

#: frontend/lib/norent/data/faqs-content.tsx:128
msgid "norent.instructionsForConnectingWithOrganizers"
msgstr "<0> Ponte en contacto con organizadores del movimiento de la vivienda a través de <1/>, una alianza nacional de organizadores que construye el movimiento de inquilinos desde 2007. Puedes unirte a su convocatoria de inquilinos en todo el país para luchar por la condonación de la renta en <2/>.</0>"

#: frontend/lib/norent/data/faqs-content.tsx:404
msgid "norent.instructionsForStatesWithLimitedProtections_v2"
msgstr "<0><1/></0><2>También debes saber que no estás solo. En los estados sin moratoria de desalojo es importante protegerse legalmente y construir poder colectivo con otros inquilinos.</2><3> Primero, comienza asegurándote de que toda la comunicación con el dueño de tu edificio esté documentada por escrito. Comienza a recopilar toda la documentación de cualquier dificultad que hayas tenido relacionada con el COVID-19. Si te enfrentas a una emergencia, busca de inmediato ayuda legal en tu estado consultando en <4/>.</3><5> Luego, conéctate de manera segura con otros inquilinos en tu edificio o el lugar en donde vives. Comienza organizando un sistema de comunicación entre vosotros para averiguar qué problemas y necesidades tenéis en común. Para obtener más recursos sobre cómo formar un sindicato de inquilinos, consulta <6/>. También puedes contactar a grupos locales que se estén organizando y que estén afiliados a la alianza nacional <7/>.</5><8> Finalmente, únete a los millones de inquilinos que están trabajando arduamente y luchando por la protección nacional de los inquilinos, la congelación y suspensión inmediatas del alquiler. Súmate a <9/>.</8>"

#: frontend/lib/norent/letter-builder/welcome.tsx:12
msgid "norent.introductionToLetterBuilderSteps"
msgstr "Para que la ley estatal de California de AB3088 te ampare con las protecciones del COVID-19 de no poder pagar la renta, deberías notificar al dueño o manager de tu edificio. <0>En el caso de que intenten desalojarte, las cortes lo verán como un paso proactivo que ayude a establecer tu defensa.</0>"

#: frontend/lib/norent/letter-content.tsx:194
msgid "norent.letter.conclusion"
msgstr "<0>El Congreso aprobó la Ley CARES el 27 de marzo del 2020 (Ley Pública 116-136). Los inquilinos que viven en propiedades cubiertas por esta ley, también están protegidos del desalojo por impago o cualquier otra razón hasta el 23 de agosto de 2020. Por favor, hágame saber de inmediato si usted cree que esta vivienda no está cubierta por la ley CARES y explique por qué. </0><1>Para documentar nuestra comunicación y evitar malentendidos, por favor responda por correo electrónico o texto en lugar de una llamada o visita. </1><2>Gracias por su comprensión y cooperación.</2>"

#: frontend/lib/norent/letter-content.tsx:187
msgid "norent.letter.floridaAddition"
msgstr "He sufrido una pérdida de empleo, salarios o ingresos durante el estado de emergencia de Florida que afecta directamente mi capacidad de hacer pagos de alquiler."

#: frontend/lib/norent/letter-content.tsx:139
msgid "norent.letter.v1NonPayment"
msgstr "Esta carta es para notificarle que no podré pagar el alquiler a partir del <0/> y hasta nuevo aviso debido a la pérdida de ingresos, gastos adicionales, y/o otras circunstancias financieras relacionadas con el COVID-19."

#: frontend/lib/norent/letter-content.tsx:147
msgid "norent.letter.v1NonPayment_multipleDates"
msgstr "Esta carta es para notificarle que no podré pagar la renta durante los meses siguientes y hasta siguiente aviso debido a la pérdida de ingresos, gastos adicioonales, y/o otras circunstancias financieras relacionadas con el COVID-19:"

#: frontend/lib/norent/letter-content.tsx:168
msgid "norent.letter.v2Hardship"
msgstr "Esta carta es para notificarle que he tenido una pérdida de ingresos, gastos adicionales y/o otras circunstancias financieras relacionadas con la pandemia. Hasta nuevo aviso, la emergencia del COVID-19 puede afectar mi capacidad de pagar la renta. No renuncio a mi derecho a establecer otras defensas adicionales."

#: frontend/lib/norent/letter-content.tsx:178
msgid "norent.letter.v3FewProtections"
msgstr "Esta carta es para informarle de las protecciones para inquilinos existentes en {0}. No renuncio a mi derecho a establecer defensas adicionales."

#: frontend/lib/norent/letter-content.tsx:88
msgid "norent.letterBodyCaliforniaAB3088"
msgstr "<0>Esta carta de declaración se refiere al pago del alquiler durante los meses siguientes:</0><1/><2>Actualmente no puedo pagar mi alquiler u otras obligaciones financieras delineadas en el contrato de arrendamiento debido a uno o más de lo siguiente:</2><3><4>Pérdida de ingresos causada por la pandemia COVID-19. </4><5>Gastos adicionales directamente relacionados con la realización de trabajos esenciales durante el mandato COVID-19.</5><6>Gastos adicionales relacionados con impactos de la salud del pandemia COVID-19. </6><7>Satisfacción de responsabilidades de cuidado de niños, personas discapacitadas, o familiares enfermos directamente relacionadas con la pandemia COVID-19 que limita mi capacidad de obtener ingresos. </7><8>Aumento de los costos para el cuidado de los niños o para atender a un miembro de la familia con discapacidades o enfermo relacionado directamente con la pandemia COVID-19. </8><9>Otras circunstancias relacionadas con la pandemia COVID-19 que han reducido mis ingresos o aumentado mis gastos. </9><10>Cualquier asistencia pública, incluyendo seguro de desempleo, asistencia pandémica para el desempleo, seguro de discapacidad estatal (SDI), o permiso familiar pagado, que he recibido desde el inicio de la pandemia COVID-19 no compensa plenamente mi pérdida de ingresos y/o gastos adicionales. </10></3><11>Declaro bajo pena de perjurio en virtud de las leyes del Estado de California que lo declarado es verdadero y correcto.</11>"

#: frontend/lib/norent/data/faqs-content.tsx:47
msgid "norent.listOfSuggestedNonpaymentDocumentation"
msgstr "<0>Mientras esperas que el dueño de tu edificio te dé una respuesta, reúne toda la documentación que puedas. Algunos tipos de documentación que puedes recopilar incluyen:</0><1><2><3>Carta de tu jefe:</3>una carta de tu jefe o de un compañero de trabajo que mencione el virus COVID-19 y muestre la pérdida de trabajo o la reducción de horas como resultado del COVID-19.</2><4><5> Documentos de beneficios de desempleo</5>: son los documentos que demuestran que solicitaste o recibiste beneficios del Departamento de Desarrollo del Empleo.</4><6><7>Recibos de pago de salario</7>: pueden ser cheques de pagos anteriores a la fecha de terminación o despido. Si has tenido un cambio en el número de horas de trabajo, puedes retener tus cheques de pago anteriores y posteriores a ese cambio.</6><8><9>Gastos relacionados con el COVID-19</9>: pueden ser facturas que demuestren que tus gastos han aumentado por problemas derivados del COVID-19, incluidos los costos de cuidado de niños, gastos para cumplir con las directivas de salud pública u otros gastos relacionados.</8><10><11>Cierre de escuelas</11>: esta podría ser una notificación de la escuela de tus hijos diciendo que ha cerrado debido al COVID-19. También puedes incluir pruebas de que tus hijos están matriculados.</10><12><13> Estados financieros</13>: pueden ser presupuestos, estados de cuenta bancarios o archivos personales que demuestren que tus ingresos laborales o de negocio se han interrumpido debido a la crisis provocada por el COVID-19. Asegúrate de no enviar información financiera personal confidencial que no quieras que vea el dueño de tu edificio.</12><14><15>Registros médicos del COVID-19</15>: esto podría incluir gastos médicos extraordinarios que tengan relación con el diagnóstico, pruebas y/o tratamiento del COVID-19 que hayas efectuado con tu dinero propio para ti o algún miembro de tu familia. Debido a la confidencialidad de los archivos médicos, es posible que no desees enviarlos al dueño de tu edificio. Sin embargo, debes conservar estos recibos para tu archivo personal. Estos podrían ser utilizados como prueba en caso que debas presentarlos como evidencia en procedimientos judiciales.</14><16><17>Alguna otra prueba del impacto financiero relacionado con el COVID-19</17>: puede ser cualquier otra prueba que demuestre cómo el virus COVID-19 ha afectado tu capacidad de pagar la renta.</16></1>"

#: frontend/lib/norent/letter-builder/los-angeles-know-your-rights.tsx:32
msgid "norent.losAngelesKyr"
msgstr "Hemos trabajado con la organización sin fines de lucro <0>SAJE</0> para proporcionarte apoyo adicional una vez que hayas enviado tu carta. Puedes aprender más sobre cómo la ley AB3088 afecta a los residentes de Los Angeles en <1>Stay Housed LA</1>."

#: frontend/lib/norent/about.tsx:99
msgid "norent.madeByBlurb"
msgstr "NoRent.org fue creado por <0>JustFix.nyc</0>, una organización sin fines de lucro que co-diseña y construye herramientas para inquilinos, organizadores de viviendas y abogados que luchan contra el desplazamiento en la ciudad de Nueva York."

#: frontend/lib/norent/letter-builder/welcome.tsx:23
msgid "norent.outlineOfLetterBuilderSteps"
msgstr "<0>En los próximos pasos, construiremos tu carta utilizando la siguiente información. Si puedes, ten esta información a mano:</0><1><2><3>tu número de teléfono, dirección de correo electrónico y dirección postal</3></2><4><5>la dirección postal del dueño o manager de tu edificio y/o su dirección de correo electrónico</5></4></1>"

#: frontend/lib/norent/letter-email-to-user.tsx:120
msgid "norent.sajeBlockQuote"
msgstr "Desde 1996, SAJE ha sido una fuerza para la justicia económica en nuestra comunidad, centrándose en los derechos de los inquilinos, la vivienda saludable y el desarrollo equitativo. Creemos que el destino de los vecindarios de la ciudad debe ser decidido por quienes viven allí, y nos reunimos con otras organizaciones para garantizar que esto ocurra de manera justa, replicable y sostenible. La vivienda es un derecho humano."

#: frontend/lib/norent/letter-email-to-user.tsx:139
msgid "norent.sajeFacebookLive"
msgstr "<0>SAJE también ofrece todos los miércoles sesiones de preguntas y respuestas en Facebook Live:</0><1><2>Inglés 11am-12pm</2><3>Español 12:30pm-1:30pm</3></1>"

#: frontend/lib/norent/letter-email-to-user.tsx:133
msgid "norent.sajePhoneCalls"
msgstr "Acciones Estratégicas para una Economía Justa (SAJE) está disponible para llamadas telefónicas en el (213) 745-9961, de lunes a viernes de 10:00am-6:00pm."

#: frontend/lib/norent/homepage.tsx:251
msgid "norent.sampleNoRentLetter"
msgstr "<0>Le escribo para informarle de que he tenido una pérdida de ingresos, gastos adicionales y/o otras circunstancias financieras relacionadas con el COVID-19. Hasta nuevo aviso, la emergencia COVID-19 puede afectar mi capacidad de pagar la renta. </0><1/><2>Los inquilinos en Florida están protegidos del desalojo por falta de pago por orden ejecutiva 20-94, emitido por el gobernador Ron DeSantis el 2 de abril de 2020. </2><3/><4>Los inquilinos en propiedades cubiertas también están protegidos contra el desalojo, las tasas, las penalizaciones y otros cargos relacionados con el impago por la ley CARES (Título IV, Sec. 4024) promulgado por el Congreso el 27 de marzo de 2020. </4><5/><6>Junto con mis vecinos, estoy organizando, animando y/o participando en una organización de inquilinos para que podamos apoyar...</6>"

#: frontend/lib/norent/data/faqs-content.tsx:15
msgid "norent.sendCDCDeclarationBlurb"
msgstr "Puede que quieras <0>enviar una declaración</0> bajo la Orden emitida por los Centros para el Control y la Prevención de Enfermedades (CDC) para proporcionar protección a los inquilinos contra el desalojo. Obtén más información sobre la declaración del CDC antes de enviar un aviso al dueño o manager de tu edificio."

#: frontend/lib/norent/letter-email-to-user.tsx:156
msgid "norent.tenantsTogetherDescription"
msgstr "Puedes ponerte en contacto con Inquilinos Unidos, una coalición estatal de organizaciones locales de inquilinos dedicada a defender y promover el derecho de los inquilinos de California a una vivienda segura, digna y asequible."

#: frontend/lib/norent/components/social-icons.tsx:16
msgid "norent.tweetTemplateForSharingNoRent"
msgstr "¿No sabes cómo pagarás la renta este mes? Avisa al dueño de tu edificio con NoRent.org de @JustFixNYC. Esta herramienta gratuita envía una carta certificada informándole de tus derechos. Únete al movimiento #cancelrent en NoRent.org."

#: frontend/lib/norent/letter-email-to-user.tsx:97
msgid "norent.whatIfMyLandlordSendsMeANoticeAB3088"
msgstr "Si el propietario le envía un aviso para pagar el alquiler con una declaración, léalo. Si es el mismo, feche, fírmelo y envíelo exactamente como se indica en el aviso. Tenga en cuenta que a veces los propietarios cambian la dirección o la forma de pago. Siga las instrucciones del aviso para pagar el alquiler o renunciar (Notice to Pay or Quit) para saber dónde y cómo enviar el alquiler."

#: frontend/lib/norent/letter-email-to-user.tsx:28
msgid "norent.whatIsAB3088partOne"
msgstr "El 31 de agosto de 2020, el Estado de California aprobó protecciones para inquilinos en virtud del proyecto de ley AB3088 de la Asamblea. Estas protecciones impiden que los arrendadores desalojen inquilinos antes del 1 de febrero 2021 sin una razón válida o para cualquier renta no pagada entre el 4 de marzo - 31 de enero, 2021 por pérdida de ingresos o aumento de gastos asociados con COVID-19. Aunque esta ley le protege del desalojo por no pagar la renta, no cancela la renta."

#: frontend/lib/norent/letter-email-to-user.tsx:39
msgid "norent.whatIsAB3088partTwo"
msgstr "Si debes renta por cualquier mes desde marzo de 2020 a agosto de 2020, debes enviar un formulario de declaración a al dueño o manager de tu edificio por cualquier mes que no pudiste pagar la renta. Ahora que has usado el sitio web de NoRent para enviar la declaración al dueño o manager de tu edificio, tu propietario no te puede desalojar legalmente por no pagar la renta."

#: frontend/lib/norent/data/faqs-content.tsx:120
msgid "norent.whatToDoIfLandlordRetaliates"
msgstr "<0> Es normal sentirse ansioso o asustado si el propietario toma represalias. Si el dueño de tu edificio te acosa, se niega a hacer reparaciones o intenta desalojarte ilegalmente, solicita asistencia legal en <1/> y comunícate con los organizadores de inquilinos en <2/>.</0>"

#: frontend/lib/norent/data/faqs-content.tsx:239
msgid "norent.whoThisToolIsFor"
msgstr "<0>Si no puedes pagar la renta este mes debido a un problema relacionado con el COVID-19 (es decir, debido a cambios en el trabajo, pérdida de ingresos, gastos de salud o pérdida de cuidado de niños), esta herramienta es para ti. Aunque las reglas para ejercer tus derechos varían según el estado en el que vives, NoRent.org puede ayudarte a entender las complejidades y ponerte en contacto con los recursos necesarios.</0>"

#: frontend/lib/norent/data/faqs-content.tsx:252
msgid "norent.whyYouShouldNotifyAboutNotPayingRent"
msgstr "<0>En algunos estados, para beneficiarse de las protecciones de desalojo que los funcionarios electos han establecido, debes notificar a tu arrendador que tu falta de pago es por razones relacionadas con el COVID-19. En caso de que el dueño de tu edificio trate de desalojarte, la corte puede ver esta notificación como una medida proactiva que ayuda a establecer tu defensa.</0>"

#: frontend/lib/norent/data/faqs-content.tsx:378
msgid "norent.whyYouStillOweRentAfterSendingLetter"
msgstr "<0>Sí. Después de enviar la carta seguirás obligado a pagar la renta porque nuestros gobiernos estatales y federales no han adoptado una política de condonación de alquiler. Reclama la anulación de la renta en <1/></0>"

#: frontend/lib/norent/components/helmet.tsx:13
msgid "pay rent, rent, can't pay rent, june rent, june 1"
msgstr "pagar la renta, renta, no puedo pagar la renta, renta de junio, 1 de junio"

#. This is used to describe a link to another website that is only available in English.
#: frontend/lib/ui/localized-outbound-link.tsx:44
msgid "{0} (in English)"
msgstr "{0} (en inglés)"

#: frontend/lib/forms/chars-remaining.tsx:18
msgid "{remaining, plural, one {1 character remaining} other {# characters remaining}}"
msgstr "{remaining, plural, one {queda sólo 1 carácter} other {quedan # caracteres}}"

#: frontend/lib/norent/letter-builder/confirmation.tsx:102
msgid "{stateName} has specific documentation requirements to support your letter to your landlord."
msgstr "{stateName} requiere documentación específica para apoyar tu carta al dueño de tu edificio."
<|MERGE_RESOLUTION|>--- conflicted
+++ resolved
@@ -193,11 +193,7 @@
 
 #: frontend/lib/evictionfree/faqs.tsx:19
 msgid "Any questions?"
-<<<<<<< HEAD
 msgstr "Any questions?"
-=======
-msgstr ""
->>>>>>> 24cfbbc7
 
 #: common-data/issue-choices.ts:151
 msgid "Apartment needs painting"
@@ -703,11 +699,7 @@
 
 #: frontend/lib/evictionfree/homepage.tsx:47
 msgid "Fill out your hardship declaration form online"
-<<<<<<< HEAD
 msgstr "Fill out your hardship declaration form online"
-=======
-msgstr ""
->>>>>>> 24cfbbc7
 
 #: frontend/lib/norent/letter-builder/confirmation.tsx:107
 msgid "Find out more"
@@ -1536,11 +1528,7 @@
 
 #: frontend/lib/evictionfree/components/footer.tsx:13
 msgid "Photo credits:"
-<<<<<<< HEAD
 msgstr "Photo credits:"
-=======
-msgstr ""
->>>>>>> 24cfbbc7
 
 #: common-data/issue-choices.ts:196
 msgid "Pipes leaking"
@@ -2653,11 +2641,7 @@
 
 #: frontend/lib/evictionfree/declaration-builder/confirmation.tsx:131
 msgid "evictionfree.confirmationNoEmailToCourtYet"
-<<<<<<< HEAD
 msgstr "A copy of the declaration will also be sent to your local court via email— we are determining the appropriate court to receive your declaration. We will notify you via text and on this page when it is sent."
-=======
-msgstr ""
->>>>>>> 24cfbbc7
 
 #: frontend/lib/evictionfree/declaration-email-to-user.tsx:49
 msgid "evictionfree.contactHcaBlurb"
