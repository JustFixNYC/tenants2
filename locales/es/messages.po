--- conflicted
+++ resolved
@@ -9,11 +9,7 @@
 "Language: es\n"
 "Project-Id-Version: tenants2\n"
 "Report-Msgid-Bugs-To: \n"
-<<<<<<< HEAD
-"PO-Revision-Date: 2021-01-28 02:58\n"
-=======
 "PO-Revision-Date: 2021-01-28 17:54\n"
->>>>>>> f6901f2e
 "Last-Translator: \n"
 "Language-Team: Spanish\n"
 "Plural-Forms: nplurals=2; plural=(n != 1);\n"
@@ -713,13 +709,10 @@
 #: frontend/lib/evictionfree/homepage.tsx:153
 msgid "For New York State tenants"
 msgstr "Para los inquilinos del estado de Nueva York"
-<<<<<<< HEAD
-=======
 
 #: frontend/lib/evictionfree/declaration-email-to-user.tsx:57
 msgid "For more information about New York’s eviction protections and your rights as a tenant, check out our FAQ on the <0>Right to Counsel website</0>."
 msgstr "Para obtener más información sobre las protecciones de desalojo de Nueva York y tus derechos como inquilino, consulta nuestras preguntas frecuentes en <0>el sitio web de Right to Counsel</0>."
->>>>>>> f6901f2e
 
 #: frontend/lib/evictionfree/homepage.tsx:185
 msgid "For tenants by tenants"
@@ -2500,13 +2493,10 @@
 #: frontend/lib/evictionfree/declaration-builder/index-number.tsx:41
 msgid "Your case's index number"
 msgstr "Número de índice de tu caso"
-<<<<<<< HEAD
-=======
 
 #: frontend/lib/evictionfree/declaration-email-to-user.tsx:79
 msgid "Your declaration form and important next steps"
 msgstr "Your declaration form and important next steps"
->>>>>>> f6901f2e
 
 #: frontend/lib/evictionfree/declaration-builder/preview.tsx:36
 msgid "Your declaration is ready to send!"
@@ -2519,13 +2509,10 @@
 #: frontend/lib/evictionfree/declaration-builder/index-number.tsx:43
 msgid "Your index number can be found at the top of Postcard or Notice of Petition from housing court. <0>They look like this:</0>"
 msgstr "El número de índice de tu caso lo encuentras en la parte superior de la tarjeta de Postal o Aviso de Petition de la corte de viviendas. <0>Se ven así:</0>"
-<<<<<<< HEAD
-=======
 
 #: frontend/lib/evictionfree/declaration-email-to-user.tsx:15
 msgid "Your landlord"
 msgstr "el dueño de tu edificio"
->>>>>>> f6901f2e
 
 #: frontend/lib/data-driven-onboarding/data-driven-onboarding.tsx:212
 msgid "Your landlord is associated with {buildings, plural, one {one building} other {# buildings}}."
@@ -2610,13 +2597,10 @@
 #: frontend/lib/evictionfree/about.tsx:29
 msgid "evictionfree.aboutPage2"
 msgstr "Nuestro sitio web ayuda a los inquilinos a presentar este formulario de declaración de dificultades con total tranquilidad: enviándolo por correo certificado de USPS y por correo electrónico gratuito a todas las entidades necesarias (el dueño de tu edificio y los tribunales) para garantizar la protección. Y dado que la ley no va lo suficientemente lejos para proteger a la gente más allá del 1 de mayo, nuestra herramienta conecta a los inquilinos con el movimiento de inquilinos más grande para que podamos #CancelRent."
-<<<<<<< HEAD
-=======
 
 #: frontend/lib/evictionfree/declaration-email-to-user.tsx:49
 msgid "evictionfree.contactHcaBlurb"
 msgstr "Si has recibido una ‘Notificación de desalojo por incumplimiento de pago de alquiler’ (\"Notice to Pay Rent or Quit\" en inglés) o cualquier otro tipo de aviso de desalojo, comunícate con Housing Court Answers (NYC) al 212-962-4795, de lunes a viernes, de 9:00 AM a 5:00 PM, o llama a la línea directa estatal al 833-503-0447, que funciona 24 horas al día, los siete días de la semana."
->>>>>>> f6901f2e
 
 #: frontend/lib/evictionfree/data/faqs-content.tsx:171
 msgid "evictionfree.deadlineFaq"
