msgid ""
msgstr ""
"POT-Creation-Date: 2020-05-05 12:34+0000\n"
"Mime-Version: 1.0\n"
"Content-Type: text/plain; charset=UTF-8\n"
"Content-Transfer-Encoding: 8bit\n"
"X-Generator: @lingui/cli\n"
"X-Crowdin-SourceKey: msgstr\n"
"Language: es\n"
"Project-Id-Version: tenants2\n"
"Report-Msgid-Bugs-To: \n"
"PO-Revision-Date: 2022-01-14 18:52\n"
"Last-Translator: \n"
"Language-Team: Spanish\n"
"Plural-Forms: nplurals=2; plural=(n != 1);\n"
"X-Crowdin-Project: tenants2\n"
"X-Crowdin-Project-ID: 402800\n"
"X-Crowdin-Language: es-ES\n"
"X-Crowdin-File: /master/locales/en/messages.po\n"
"X-Crowdin-File-ID: 51\n"

#. This is used when showing the translation of English content in the user's language. It should be localized to use the name of the language itself, e.g. 'Spanish translation'.
#: frontend/lib/ui/cross-language.tsx:8
msgid "(Name of your language) translation"
msgstr "Traducción en español"

#: frontend/lib/norent/letter-builder/letter-preview.tsx:123
msgid "(Note: the email will be sent in English)"
msgstr "(Nota: tenga en cuenta que el correo electrónico se enviará en inglés)"

#: frontend/lib/rh/routes.tsx:223
msgid "(Note: the request will be sent in English)"
msgstr "(Nota: tenga en cuenta que la solicitud se enviará en inglés)"

#: frontend/lib/norent/letter-builder/rent-periods.tsx:23
msgid "(only for City of Los Angeles residents)"
msgstr "(solo para residentes de la ciudad de Los Angeles)"

#: frontend/lib/forms/optionalize-label.ts:7
msgid "(optional)"
msgstr "(opcional)"

#: frontend/lib/rh/routes.tsx:39
msgid "*Division of Housing and Community Renewal"
msgstr "*División de Vivienda y Renovación de la Comunidad"

#: frontend/lib/norent/homepage.tsx:185
msgid "8 Minutes"
msgstr "8 minutos"

#: frontend/lib/pages/cross-site-terms-opt-in.tsx:35
msgid "<0/> makes use of a <1/> and <2/>, which you can review."
msgstr "<0/> usa una <1/> y unos <2/>, que puedes revisar."

#: frontend/lib/norent/letter-content.tsx:15
msgid "<0>Declaration of COVID-19 Related Financial Distress</0><1/>Compliant with Code of Civil Procedure Section 1179.02, AB832, COVID-19 Tenant Relief Act"
msgstr "<0>Declaración de Complicaciones Financieras Relacionadas con el COVID-19</0><1/>Conforme con la Sección 1179.02, AB832, de la Ley de Alivio de Inquilinos COVID-19"

#: frontend/lib/data-driven-onboarding/data-driven-onboarding.tsx:405
msgid "<0>Free tools for you to fight for a safe and healthy home</0><1>Enter your address to learn more.</1>"
msgstr "<0>Herramientas gratuitas para luchar por un hogar seguro y saludable</0><1>Introduce tu dirección para saber más.</1>"

#: frontend/lib/norent/letter-email-to-user.tsx:255
msgid "<0>Hello {0},</0><1>You've sent your NoRent letter. Attached to this email is a PDF copy for your records.</1>"
msgstr "<0>Hola {0},</0><1>Has enviado tu carta de NoRent. Aquí tienes una copia PDF para tus archivos adjunta a este correo electrónico.</1>"

#: frontend/lib/norent/data/faqs-content.tsx:389
msgid "<0>If your landlord is trying to illegally evict you, reach out to legal assistance at <1/> immediately.</0>"
msgstr "<0>Si el dueño de tu edificio te está intentando desalojar de forma ilegal, contacta con asistencia legal en <1/> inmediatamente.</0>"

#: frontend/lib/norent/data/faqs-content.tsx:114
msgid "<0>If you’re facing an emergency, you can find further legal assistance in your state at <1/>.</0>"
msgstr "<0>Si te enfrentas a una emergencia, puede encontrar asistencia legal adicional en tu estado en <1/>.</0>"

#: frontend/lib/norent/data/faqs-content.tsx:192
#: frontend/lib/norent/data/faqs-content.tsx:200
msgid "<0>No, you can use this website to send a letter to your landlord via email or USPS mail. You do not have to pay for the letter to be mailed.</0>"
msgstr "<0>No, puedes utilizar este sitio web para enviar una carta al dueño de tu edificio por correo electrónico o correo postal vía USPS. No tienes que pagar para que la carta sea enviada por correo postal.</0>"

#: frontend/lib/norent/components/footer.tsx:51
msgid "<0>NoRent</0> <1>brought to you by JustFix.nyc</1>"
msgstr "<0>NoRent</0> <1>es proporcionado por JustFix.nyc</1>"

#: frontend/lib/norent/components/letter-counter.tsx:15
msgid "<0>NoRent</0> <1>letters sent by tenants across the USA</1><2>Since April 2020</2>"
msgstr "<0>NoRent</0> <1>cartas de enviadas por inquilinos en todo Estados Unidos (EEUU)</1><2>Desde Abril del 2020</2>"

#: frontend/lib/norent/letter-content.tsx:22
msgid "<0>Notice of COVID-19 impact on rent</0><1/>at <2/>"
msgstr "<0>Aviso de impacto del COVID-19 en la renta</0><1/>en <2/>"

#. heading of formal letter
#: frontend/lib/util/letter-content-util.tsx:40
msgid "<0>To</0><1/><2>From</2><3/>"
msgstr "<0>De</0><1/><2>Hasta</2><3/>"

#: frontend/lib/norent/letter-builder/rent-periods.tsx:48
msgid "<0>We aren't including months that you have already informed your landlord about in previous letters.</0>"
msgstr "<0>No incluimos meses en los que ya has informado al dueño de tu edificio anteriormente.</0>"

#: frontend/lib/norent/data/faqs-content.tsx:173
#: frontend/lib/norent/data/faqs-content.tsx:180
msgid "<0>Yes, this is a free website created by 501(c)3 non-profit organizations across the United States.</0>"
msgstr "<0>Sí, este es un sitio web gratuito creado por organizaciones sin fines de lucro, con exención tributaria 501(c)(3), en todo Estados Unidos (EEUU).</0>"

#: frontend/lib/norent/letter-builder/post-signup-no-protections.tsx:8
msgid "<0>Your account is set up.</0><1>We do not currently recommend sending this notice of non-payment to your landlord. <2/></1>"
msgstr "<0>Tu cuenta está configurada.</0><1>Actualmente, no recomendamos enviar esta notificación de falta de pago al dueño o manager de tu edificio. <2/></1>"

#: frontend/lib/evictionfree/declaration-email-to-user.tsx:40
msgid "A PDF of your form is attached to this email. Please save a copy for your records."
msgstr "Adjunto a este correo electrónico encontrarás un PDF de tu formulario. Conserva una copia para tus archivos."

#: frontend/lib/evictionfree/declaration-builder/confirmation.tsx:189
msgid "A copy of the declaration has also been sent to your local court via email in order to ensure they have it on record if your landlord attempts to initiate an eviction case."
msgstr "También se ha enviado una copia de la declaración al tribunal de tu localidad por correo electrónico con el fin de asegurarse de que conste en acta si tu propietario intenta iniciar un caso de desalojo."

#: frontend/lib/evictionfree/declaration-email-to-user.tsx:30
msgid "A hard copy of your form has also been mailed to your landlord via USPS mail. You can also track the delivery of your hard copy form using USPS Tracking:"
msgstr "También se le envió una copia impresa de tu formulario al dueño de tu edificio por correo de USPS. También puedes dar seguimiento a la entrega de tu formulario impreso utilizando el seguimiento de correspondencia de USPS:"

#: frontend/lib/norent/homepage.tsx:103
msgid "A national tool by non-profit <0>JustFix.nyc</0>"
msgstr "Una herramienta nacional por <0>JustFix.nyc</0>, organización sin fines de lucro"

#: frontend/lib/evictionfree/about.tsx:36
#: frontend/lib/evictionfree/about.tsx:41
#: frontend/lib/evictionfree/site.tsx:91
#: frontend/lib/laletterbuilder/about.tsx:23
#: frontend/lib/laletterbuilder/about.tsx:28
#: frontend/lib/norent/about.tsx:48
#: frontend/lib/norent/about.tsx:53
#: frontend/lib/norent/components/footer.tsx:40
#: frontend/lib/norent/site.tsx:37
msgid "About"
msgstr "Acerca de"

#: frontend/lib/data-driven-onboarding/data-driven-onboarding.tsx:361
msgid "Actions"
msgstr "Acciones"

#: frontend/lib/common-steps/ask-national-address.tsx:115
#: frontend/lib/forms/address-and-borough-form-field.tsx:9
msgid "Address"
msgstr "Dirección"

#: frontend/lib/evictionfree/data/faqs-content.tsx:18
#: frontend/lib/evictionfree/data/faqs-content.tsx:32
#: frontend/lib/evictionfree/data/faqs-content.tsx:46
#: frontend/lib/evictionfree/data/faqs-content.tsx:60
#: frontend/lib/evictionfree/data/faqs-content.tsx:75
msgid "Address:"
msgstr "Dirección:"

#: frontend/lib/norent/data/faqs-content.tsx:11
msgid "After Sending Your Letter"
msgstr "Después de enviar tu carta"

#: frontend/lib/evictionfree/homepage.tsx:236
msgid "After sending your hardship declaration form, connect with local organizing groups to get involved in the fight to make New York eviction free!"
msgstr "Después de enviar tu formulario de declaración de penuria, ¡conecta con grupos de organizadores locales para involucrarte en la lucha para que el estado de Nueva York sea libre de desalojos!"

#: frontend/lib/norent/homepage.tsx:296
msgid "After sending your letter, we can connect you to <0>local groups</0> to organize for greater demands with other tenants."
msgstr "Después de enviar tu carta, podemos conectarte con <0>grupos locales</0> para que te organizes con tus vecinos para hacer mayores demandas y ejercer tus derechos."

#: frontend/lib/evictionfree/declaration-builder/preview.tsx:23
#: frontend/lib/norent/letter-builder/letter-preview.tsx:20
msgid "After this step, you cannot go back to make changes. But don’t worry, we’ll explain what to do next."
msgstr "Después de este paso, no puedes volver a hacer cambios. Pero no te preocupes, te explicaremos qué hacer después de enviar la carta."

#: frontend/lib/norent/homepage.tsx:221
msgid "After you’ve reviewed your letter, we send it to your landlord on your behalf by email and by certified mail, depending on the contact information that you provide us."
msgstr "Después de que hayas revisado tu carta, la enviaremos a tu arrendador por correo electrónico y por correo certificado, según la información de contacto que nos hayas proporcionado."

#: frontend/lib/evictionfree/declaration-builder/agree-to-legal-terms.tsx:11
msgid "Agree to the state’s legal terms"
msgstr "Aceptar los términos legales del estado"

#: common-data/us-state-choices.ts:66
msgid "Alabama"
msgstr "Alabama"

#: frontend/lib/pages/not-found.tsx:12
msgid "Alas."
msgstr "Mecachis."

#: common-data/us-state-choices.ts:65
msgid "Alaska"
msgstr "Alaska"

#: frontend/lib/norent/components/subscribe.tsx:34
msgid "All set! Thanks for subscribing!"
msgstr "¡Todo listo! ¡Gracias por suscribirte!"

#: frontend/lib/evictionfree/site.tsx:122
msgid "Already submitted a hardship declaration form? <0>Log in here to download your form</0>"
<<<<<<< HEAD
msgstr "¿Has enviado ya un formulario de declaración de penuria? <0>Inicia tu sesión aquí para descargar tu formulario</0>"
=======
msgstr ""
>>>>>>> 9a294a28

#: frontend/lib/norent/homepage.tsx:188
msgid "Answer a few questions about yourself and your landlord or management company. It'll take no more than 8 minutes."
msgstr "Contesta algunas preguntas sobre ti y sobre el dueño o manager de tu edificio. Tardarás menos de 8 minutos."

#: frontend/lib/evictionfree/faqs.tsx:21
msgid "Any questions?"
msgstr "Tienes preguntas?"

#: common-data/issue-choices.ts:151
msgid "Apartment needs painting"
msgstr "El apartamento necesita pintura"

#: frontend/lib/forms/apt-number-form-fields.tsx:13
#: frontend/lib/rh/routes.tsx:127
msgid "Apartment number"
msgstr "Número de apartamento"

#: frontend/lib/evictionfree/declaration-builder/confirmation.tsx:104
msgid "Apply for ERAP Online"
msgstr "Solicitar ERAP en línea"

#: frontend/lib/norent/data/state-localized-resources.tsx:6
msgid "Apply for Rental Assistance. Qualifying renters are eligible for 100% of rent and utilities owed."
msgstr "Aplique para asistencia de renta. Los inquilinos que califiquen ahora son elegibles para recibir el 100% de la renta y los servicios públicos adeudados."

#: frontend/lib/pages/logout-alt-page.tsx:16
msgid "Are you sure you want to log out?"
msgstr "¿Estás seguro de que quieres cerrar la sesión?"

#: frontend/lib/common-steps/ask-national-address.tsx:60
msgid "Are you sure you want to proceed with the following address?"
msgstr "¿Seguro que quieres continuar con la siguiente dirección?"

#: common-data/us-state-choices.ts:67
msgid "Arizona"
msgstr "Arizona"

#: common-data/us-state-choices.ts:68
msgid "Arkansas"
msgstr "Arkansas"

#: frontend/lib/evictionfree/homepage.tsx:68
msgid "Automatically fill in your landlord's information based on your address if you live in New York City"
msgstr "Rellena automáticamente la información del dueño de tu edificio en base a tu dirección si vives en la ciudad de Nueva York"

#: frontend/lib/evictionfree/about.tsx:31
#: frontend/lib/evictionfree/declaration-builder/confirmation.tsx:70
msgid "Available in English and Spanish."
msgstr "Disponible en Inglés y Español."

#: frontend/lib/ui/buttons.tsx:38
msgid "Back"
msgstr "Atrás"

#: frontend/lib/norent/faqs.tsx:96
msgid "Back to top"
msgstr "Volver al inicio de esta sección"

#: frontend/lib/norent/homepage.tsx:71
msgid "Banning evictions"
msgstr "Prohibir desalojos"

#: common-data/issue-choices.ts:164
#: common-data/issue-choices.ts:179
#: common-data/issue-choices.ts:203
#: common-data/issue-choices.ts:218
msgid "Baseboards defective"
msgstr "Zócalo defectuoso"

#: common-data/issue-choices.ts:237
msgid "Bathtub: cracked tub"
msgstr "Bañera: agrietada"

#: common-data/issue-choices.ts:242
msgid "Bathtub: drain stoppage"
msgstr "Bañera: desagüe atascado"

#: common-data/issue-choices.ts:239
msgid "Bathtub: faucets not installed"
msgstr "Bañera: no hay grifo"

#: common-data/issue-choices.ts:240
msgid "Bathtub: faucets not working"
msgstr "Bañera: grifo no funciona"

#: common-data/issue-choices.ts:238
msgid "Bathtub: leaky faucet"
msgstr "Bañera: grifo con fugas"

#: common-data/issue-choices.ts:241
msgid "Bathtub: pipes leaking"
msgstr "Bañera: tuberías con fugas"

#: frontend/lib/evictionfree/declaration-builder/preview.tsx:41
msgid "Before you send your hardship declaration form, let's review what will be sent to make sure all the information is correct."
msgstr "Antes de enviar tu formulario de declaración de penuria, revisemos lo que se enviará para asegurarnos de que toda la información es correcta."

#: frontend/lib/norent/letter-builder/letter-preview.tsx:61
msgid "Before you send your letter, let's review what will be sent to make sure all the information is correct."
msgstr "Antes de enviar tu carta, revisémosla para asegurarnos de que toda la información es correcta."

#: frontend/lib/norent/the-letter.tsx:56
msgid "Benefit from the eviction protections that local elected officials have put in place, by notifying your landlord of your inability to pay rent for reasons related to COVID-19"
msgstr "Aprovecha las protecciones de desalojo en tu estado notificando al dueño de tu edificio de que no puedes pagar la renta por razones relacionadas con el COVID-19"

#: common-data/issue-choices.ts:262
msgid "Broken/no smoke/Co2 detector"
msgstr "Sin detector de Co2 o humo"

#: frontend/lib/evictionfree/data/faqs-content.tsx:28
msgid "Bronx Housing Court:"
msgstr "Corte de vivienda de Bronx:"

#: frontend/lib/evictionfree/data/faqs-content.tsx:42
msgid "Brooklyn Housing Court:"
msgstr "Corte de vivienda de Brooklyn:"

#: frontend/lib/norent/faqs.tsx:74
msgid "Browse the FAQs"
msgstr "Explora las preguntas frecuentes"

#: common-data/issue-choices.ts:259
msgid "Bug infestation"
msgstr "Infestación de insectos"

#: frontend/lib/evictionfree/homepage.tsx:233
msgid "Build Tenant Power"
msgstr "Construir el poder del inquilino"

#: frontend/lib/norent/homepage.tsx:39
msgid "Build a letter using our free letter builder"
msgstr "Crea una carta con nuestro generador de cartas gratis"

#: frontend/lib/norent/components/footer.tsx:31
#: frontend/lib/norent/site.tsx:28
msgid "Build my Letter"
msgstr "Crear mi carta"

#: frontend/lib/norent/homepage.tsx:29
msgid "Build my letter"
msgstr "Crear mi carta"

#: frontend/lib/norent/letter-builder/confirmation.tsx:162
msgid "Build power in numbers"
msgstr "Construye poder común"

#: frontend/lib/laletterbuilder/letter-builder/welcome.tsx:10
#: frontend/lib/norent/letter-builder/welcome.tsx:9
msgid "Build your letter"
msgstr "Crea tu carta"

#: frontend/lib/data-driven-onboarding/data-driven-onboarding.tsx:212
msgid "Buildings in your landlord's portfolio are located in {0, plural, one {one zip code.} other {# zip codes.}}"
msgstr "Los edificios en el portafolio del dueño de tu edificio se encuentran en {0, plural, one {un código postal.} other {# código postales.}}"

#: common-data/issue-choices.ts:155
msgid "Buzzer not working"
msgstr "El timbre del edificio no funciona"

#: frontend/lib/norent/data/faqs-content.tsx:41
msgid "COVID-19 Emergency Tenant Protections & Rent Strikes Map"
msgstr "Mapa de huelgas de renta y protección para inquilinos ante la emergencia generada por el COVID-19"

#: common-data/us-state-choices.ts:69
msgid "California"
msgstr "California"

#: frontend/lib/evictionfree/about.tsx:19
#: frontend/lib/evictionfree/declaration-builder/confirmation.tsx:60
msgid "Call the Housing Court Answers hotline at <0>212-962-4795</0>."
msgstr "Llame a la línea directa de Housing Court Answers en el <0>212-962-4795</0>."

#: frontend/lib/evictionfree/data/faqs-content.tsx:202
msgid "Can I see what forms I’m sending before I fill them out?"
msgstr "¿Puedo ver qué formularios voy a enviar antes de llenarlos?"

#: frontend/lib/evictionfree/data/faqs-content.tsx:155
msgid "Can my landlord challenge my hardship declaration?"
msgstr "¿Es verdad que mi casero puede impugnar la validez de mi declaración de penuria?"

#: frontend/lib/evictionfree/declaration-builder/confirmation.tsx:90
#: frontend/lib/norent/components/helmet.tsx:55
#: frontend/lib/norent/homepage.tsx:89
msgid "Can't pay rent?"
msgstr "¿No puedes pagar la renta?"

#: frontend/lib/forms/clear-anonymous-session-button.tsx:9
msgid "Cancel"
msgstr "Cancelar"

#: frontend/lib/norent/data/state-localized-resources.tsx:25
msgid "Cancel Rent Campaign"
msgstr "Campaña para la Anulación de la Renta"

#: frontend/lib/rh/routes.tsx:135
msgid "Cancel request"
msgstr "Cancelar solicitud"

#: frontend/lib/norent/homepage.tsx:70
msgid "Cancelling rent"
msgstr "Cancelar la renta"

#: common-data/issue-choices.ts:169
#: common-data/issue-choices.ts:184
#: common-data/issue-choices.ts:208
#: common-data/issue-choices.ts:223
msgid "Ceiling falling/fell"
msgstr "Techo colapsado/se colapsa"

#: common-data/issue-choices.ts:170
#: common-data/issue-choices.ts:185
#: common-data/issue-choices.ts:209
#: common-data/issue-choices.ts:224
msgid "Ceiling leaking"
msgstr "Techo gotea"

#: frontend/lib/common-steps/ask-national-address.tsx:105
msgid "Change"
msgstr "Cambiar"

#: frontend/lib/common-steps/ask-national-address.tsx:104
msgid "Change city and state from {cityAndState}"
msgstr "Cambiar ciudad y estado de {cityAndState}"

#: frontend/lib/evictionfree/declaration-builder/covid-impact.tsx:72
msgid "Check any or all that apply. Note: You <0>must select at least one box</0> in order to qualify for the State's eviction protections."
msgstr "Marque cualquiera o todas las casillas que apliquen. Nota: Para calificar para las protecciones de desalojo del Estado <0>debes seleccionar al menos una casilla</0>."

#: frontend/lib/norent/letter-builder/know-your-rights.tsx:33
msgid "Check out these valuable resources for your state:"
msgstr "Explora otros recursos específicos para tu estado:"

#: frontend/lib/evictionfree/declaration-builder/confirmation.tsx:201
msgid "Check your email for a message containing a copy of your declaration and additional important information on next steps."
msgstr "Revisa tu correo electrónico para encontrar un mensaje que contiene una copia de tu declaración e información adicional importante sobre los siguientes pasos."

#: frontend/lib/norent/letter-builder/confirmation.tsx:73
msgid "Check your email for additional important information on next steps."
msgstr "Revisa tu correo electrónico para información importante adicional y siguientes pasos."

#: frontend/lib/norent/homepage.tsx:42
msgid "Cite up-to-date legal ordinances in your letter"
msgstr "Cita ordenanzas legales actuales en tu carta"

#: frontend/lib/common-steps/landlord-mailing-address.tsx:39
msgid "City"
msgstr "Ciudad"

#: frontend/lib/common-steps/ask-national-address.tsx:99
msgid "City and state"
msgstr "Ciudad y estado"

#: frontend/lib/forms/city-and-state-form-field.tsx:15
msgid "City/township/borough"
msgstr "Ciudad/pueblo/municipalidad"

#: frontend/lib/norent/data/faqs-content.tsx:44
msgid "Click here to join MHAction’s movement"
msgstr "Haz clic aquí para unirte al movimiento de MH Action"

#: frontend/lib/norent/letter-builder/confirmation.tsx:185
msgid "Click here to join MHAction’s movement to hold corporate community owners accountable."
msgstr "Haga clic aquí para unirte al movimiento de MH Action y hacer que los propietarios de la comunidad corporativa rindan cuentas."

#: frontend/lib/start-account-or-login/ask-phone-number.tsx:59
msgid "Click here to learn more about our privacy policy."
msgstr "Haga clic aquí para obtener más información sobre nuestra política de privacidad."

#: common-data/issue-choices.ts:143
msgid "Cockroaches"
msgstr "Cucarachas"

#: frontend/lib/norent/homepage.tsx:304
msgid "Collective action is a powerful tool for:"
msgstr "La acción colectiva es una herramienta poderosa para:"

#: common-data/us-state-choices.ts:70
msgid "Colorado"
msgstr "Colorado"

#: frontend/lib/norent/letter-builder/more-letters.tsx:15
msgid "Come back next month to send another letter if you still can't pay rent."
msgstr "Vuelve el mes que viene para enviar otra carta si todavía no puedes pagar la renta."

#: frontend/lib/norent/about.tsx:11
msgid "Community Justice Project"
msgstr "Community Justice Project"

#: frontend/lib/evictionfree/declaration-builder/preview.tsx:33
msgid "Confirm"
msgstr "Confirmar"

#: frontend/lib/start-account-or-login/set-password.tsx:22
msgid "Confirm your new password"
msgstr "Confirma tu nueva contraseña"

#: frontend/lib/common-steps/ask-national-address.tsx:47
#: frontend/lib/common-steps/ask-nyc-address.tsx:23
msgid "Confirming the address"
msgstr "Confirmando la dirección"

#: frontend/lib/common-steps/ask-city-state.tsx:16
msgid "Confirming the city"
msgstr "Confirmando la ciudad"

#: common-data/us-state-choices.ts:71
msgid "Connecticut"
msgstr "Connecticut"

#: frontend/lib/norent/data/faqs-content.tsx:10
msgid "Connecting With Others"
msgstr "Poniéndose en contacto con otros"

#: frontend/lib/evictionfree/declaration-builder/confirmation.tsx:40
#: frontend/lib/norent/letter-builder/confirmation.tsx:140
msgid "Contact a lawyer if your landlord retaliates"
msgstr "Ponte en contacto con un abogado si el dueño de tu edificio toma represalias"

#: frontend/lib/common-steps/error-pages.tsx:19
#: frontend/lib/evictionfree/declaration-builder/error-pages.tsx:18
#: frontend/lib/norent/letter-builder/error-pages.tsx:20
#: frontend/lib/rh/routes.tsx:208
msgid "Continue"
msgstr "Continuar"

#: frontend/lib/rh/routes.tsx:208
msgid "Continue anyway"
msgstr "Aún así continuar"

#: frontend/lib/evictionfree/declaration-builder/error-pages.tsx:11
msgid "Continue to the confirmation page for information about the declaration you sent and next steps you can take."
msgstr "Continúa a la página de confirmación para obtener información sobre la declaración que has enviado y los siguientes pasos que puedes tomar."

#: frontend/lib/norent/letter-builder/error-pages.tsx:13
msgid "Continue to the confirmation page for information about the last letter you sent and next steps you can take."
msgstr "Sigue a la página de confirmación para obtener información sobre la última carta que enviaste y los siguientes pasos que puedes tomar."

#: common-data/issue-choices.ts:191
msgid "Cracked sink"
msgstr "Lavabo agrietado"

#: common-data/issue-choices.ts:160
#: common-data/issue-choices.ts:177
#: common-data/issue-choices.ts:201
#: common-data/issue-choices.ts:216
msgid "Cracked walls"
msgstr "Paredes Agrietadas"

#: frontend/lib/common-steps/create-password.tsx:10
msgid "Create a password"
msgstr "Crea una contraseña"

#. salutation of formal letter
#: frontend/lib/util/letter-content-util.tsx:48
msgid "Dear <0/>,"
msgstr "Estimado/a <0/>,"

#: frontend/lib/norent/homepage.tsx:251
msgid "Dear Landlord/Management."
msgstr "Estimado dueño/manager del edificio."

#: common-data/us-state-choices.ts:72
msgid "Delaware"
msgstr "Delaware"

#: frontend/lib/evictionfree/declaration-builder/confirmation.tsx:208
msgid "Details about your declaration"
msgstr "Detalles sobre tu declaración"

#: frontend/lib/norent/letter-builder/confirmation.tsx:80
msgid "Details about your latest letter"
msgstr "Detalles sobre tu última carta"

#: frontend/lib/ui/footer.tsx:13
msgid "Developed with <0>Law Help Interactive</0>"
msgstr "Desarrollado con <0>Law Help Interactive</0>"

#: common-data/us-state-choices.ts:73
msgid "District of Columbia"
msgstr "Distrito de Columbia"

#: frontend/lib/evictionfree/data/faqs-content.tsx:105
msgid "Do I have to go to the post office to mail my declaration?"
msgstr "¿Tengo que ir a la oficina de correos para enviar mi declaración?"

#: frontend/lib/norent/data/faqs-content.tsx:188
msgid "Do I have to go to the post office to mail my letter?"
msgstr "¿Tengo que ir a la oficina de correos para enviar mi carta?"

#: frontend/lib/norent/letter-email-to-user.tsx:93
msgid "Do I need to send this declaration every month?"
msgstr "¿Necesito enviar esta declaración cada mes?"

#: frontend/lib/norent/letter-email-to-user.tsx:103
msgid "Do I still have to pay my rent?"
msgstr "¿Aún tengo que pagar la renta?"

#: frontend/lib/evictionfree/declaration-builder/index-number.tsx:17
msgid "Do you have a current eviction court case?"
msgstr "¿Tiene usted un caso de desalojo en curso?"

#: frontend/lib/common-steps/ask-city-state.tsx:18
msgid "Do you live in {0}, {1}?"
msgstr "¿Vives en {0}, {1}?"

#: frontend/lib/common-steps/landlord-mailing-address.tsx:20
msgid "Do you still want to mail to:"
msgstr "¿Aún deseas continuar?"

#: frontend/lib/pages/logout-alt-page.tsx:19
msgid "Don’t worry, we’ll save your progress so you’ll be able to come back to your last step when you log back in."
msgstr "No te preocupes, guardaremos tus respuestas para que puedas empezar desde donde te quedaste cuando vuelvas a conectarte."

#: common-data/issue-choices.ts:153
msgid "Door lock not working"
msgstr "Cerradura de la puerta no funciona"

#: common-data/issue-choices.ts:167
#: common-data/issue-choices.ts:182
#: common-data/issue-choices.ts:206
#: common-data/issue-choices.ts:221
msgid "Door not working"
msgstr "Puerta no funciona"

#: common-data/issue-choices.ts:154
msgid "Doorbell not working"
msgstr "El timbre de la casa no funciona"

#: frontend/lib/evictionfree/declaration-builder/confirmation.tsx:223
msgid "Download completed declaration"
msgstr "Descargar declaración completada"

#: common-data/issue-choices.ts:197
msgid "Drain stoppage"
msgstr "Desagüe atascado"

#: common-data/issue-choices.ts:265
msgid "Dryer not working"
msgstr "Secadora no funciona"

#: frontend/lib/evictionfree/declaration-builder/confirmation.tsx:149
msgid "Due to the COVID-19 pandemic, some offices are closed and may not answer phones."
msgstr "Debido a la pandemia del COVID-19, algunas oficinas están cerradas y pueden no contestar a los teléfonos."

#: frontend/lib/norent/components/subscribe.tsx:61
msgid "ENTER YOUR EMAIL"
msgstr "INTRODUCE TU CORREO ELECTRÓNICO"

#: common-data/issue-choices.ts:172
#: common-data/issue-choices.ts:187
#: common-data/issue-choices.ts:211
#: common-data/issue-choices.ts:226
#: common-data/issue-choices.ts:257
msgid "Electric wiring exposed"
msgstr "Alambrado Eléctrico Expuesto"

#: common-data/issue-choices.ts:171
#: common-data/issue-choices.ts:186
#: common-data/issue-choices.ts:210
#: common-data/issue-choices.ts:225
msgid "Electricity not working"
msgstr "La electricidad no funciona"

#: frontend/lib/norent/components/subscribe.tsx:59
msgid "Email"
msgstr "Correo electrónico"

#: frontend/lib/account-settings/contact-settings.tsx:41
#: frontend/lib/common-steps/ask-email.tsx:13
#: frontend/lib/common-steps/landlord-name-and-contact-types.tsx:68
msgid "Email address"
msgstr "Dirección de correo electrónico"

#: frontend/lib/evictionfree/data/faqs-content.tsx:21
#: frontend/lib/evictionfree/data/faqs-content.tsx:35
#: frontend/lib/evictionfree/data/faqs-content.tsx:49
#: frontend/lib/evictionfree/data/faqs-content.tsx:64
#: frontend/lib/evictionfree/data/faqs-content.tsx:79
msgid "Email:"
msgstr "Correo electrónico:"

#: frontend/lib/norent/letter-builder/letter-preview.tsx:99
msgid "English version"
msgstr "Versión en inglés"

#: frontend/lib/data-driven-onboarding/data-driven-onboarding.tsx:414
msgid "Enter your address to see some recommended actions."
msgstr "Introduce tu dirección para ver algunas acciones recomendadas."

#: frontend/lib/norent/the-letter.tsx:66
msgid "Establish your defense"
msgstr "Establece tu defensa"

#: frontend/lib/evictionfree/site.tsx:102
msgid "Eviction Free NY has been suspended"
msgstr "Eviction Free NY ha sido suspendido"

#: frontend/lib/norent/data/state-localized-resources.tsx:18
msgid "Eviction Moratorium updates"
msgstr "Actualizaciones de la Moratoria de Desalojo"

#: frontend/lib/norent/the-letter.tsx:53
msgid "Exercise your rights"
msgstr "Ejercita tus derechos"

#: frontend/lib/rh/routes.tsx:318
msgid "Explore our other tools"
msgstr "Explora nuestras otras herramientas"

#: frontend/lib/norent/homepage.tsx:114
msgid "Explore the tool"
msgstr "Explora la herramienta"

#: frontend/lib/evictionfree/faqs.tsx:45
#: frontend/lib/norent/faqs.tsx:56
msgid "FAQs"
msgstr "Preguntas Frecuentes"

#: frontend/lib/evictionfree/site.tsx:88
#: frontend/lib/norent/components/footer.tsx:37
#: frontend/lib/norent/site.tsx:34
msgid "Faqs"
msgstr "Preguntas frecuentes"

#: common-data/issue-choices.ts:193
msgid "Faucets not installed"
msgstr "Grifos No Instalados"

#: common-data/issue-choices.ts:194
msgid "Faucets not working"
msgstr "Grifos No Funcionan"

#: frontend/lib/evictionfree/homepage.tsx:42
#: frontend/lib/evictionfree/site.tsx:76
#: frontend/lib/evictionfree/site.tsx:80
msgid "Fill out my form"
msgstr "Rellena mi formulario"

#: frontend/lib/evictionfree/homepage.tsx:65
msgid "Fill out your hardship declaration form online"
msgstr "Rellena en línea tu formulario de declaración de penuria"

#: frontend/lib/norent/letter-builder/confirmation.tsx:116
msgid "Find out more"
msgstr "Más información"

#: frontend/lib/rh/routes.tsx:120
msgid "First name"
msgstr "Nombre"

#: common-data/issue-choices.ts:150
msgid "Floor sags"
msgstr "Piso hundido"

#: common-data/us-state-choices.ts:74
msgid "Florida"
msgstr "Florida"

#: frontend/lib/evictionfree/homepage.tsx:169
msgid "For New York State tenants"
msgstr "Para los inquilinos del estado de Nueva York"

#: frontend/lib/evictionfree/declaration-email-to-user.tsx:54
msgid "For more information about New York’s eviction protections and your rights as a tenant, check out our FAQ on the <0>Right to Counsel website</0>."
msgstr "Para obtener más información sobre las protecciones de desalojo de Nueva York y tus derechos como inquilino, consulta nuestras preguntas frecuentes en <0>el sitio web de Right to Counsel</0>."

#: frontend/lib/evictionfree/homepage.tsx:199
msgid "For tenants by tenants"
msgstr "Para inquilinos por inquilinos"

#: frontend/lib/norent/homepage.tsx:218
msgid "Free Certified Mail"
msgstr "Correo certificado gratuito"

#: frontend/lib/evictionfree/faqs.tsx:50
#: frontend/lib/norent/faqs.tsx:61
msgid "Frequently Asked Questions"
msgstr "Preguntas Frecuentes"

#: common-data/issue-choices.ts:152
msgid "Front door not working"
msgstr "Puerta principal no funciona"

#: common-data/issue-choices.ts:261
msgid "Fumes/smoke entering apartment"
msgstr "Vapores/Humo Entrando en Casa"

#: frontend/lib/norent/letter-builder/confirmation.tsx:100
msgid "Gather documentation"
msgstr "Recopila documentación"

#: common-data/us-state-choices.ts:75
msgid "Georgia"
msgstr "Georgia"

#: frontend/lib/norent/letter-builder/confirmation.tsx:208
msgid "Give feedback"
msgstr "Comparte tu opinión"

#: frontend/lib/norent/letter-builder/confirmation.tsx:197
msgid "Give us feedback"
msgstr "Comparte tu opinión"

#: frontend/lib/start-account-or-login/verify-password.tsx:44
msgid "Go back"
msgstr "Atrás"

#: frontend/lib/norent/letter-builder/confirmation.tsx:192
msgid "Go to website"
msgstr "Ir al sitio web"

#: frontend/lib/norent/homepage.tsx:69
msgid "Going on rent strike"
msgstr "Hacer huelga de renta"

#: frontend/lib/rh/routes.tsx:167
msgid "Good news!"
msgstr "¡Buenas noticias!"

#: frontend/lib/ui/privacy-info-modal.tsx:64
msgid "Got it!"
msgstr "¡Entendido!"

#: frontend/lib/pages/redirect-to-english-page.tsx:15
msgid "Got it, take me there"
msgstr "Entendido, llévame"

#: common-data/us-state-choices.ts:76
msgid "Hawaii"
msgstr "Hawaii"

#: frontend/lib/tests/i18n-lingui.test.tsx:19
#: frontend/lib/tests/i18n-lingui.test.tsx:25
#: frontend/lib/tests/i18n-lingui.test.tsx:32
#: frontend/lib/ui/tests/localized-outbound-link.test.tsx:18
#: frontend/lib/ui/tests/localized-outbound-link.test.tsx:25
msgid "Hello world"
msgstr "Hola mundo"

#: frontend/lib/evictionfree/declaration-email-to-user.tsx:19
msgid "Hello {0},"
msgstr "Hola {0},"

#: frontend/lib/justfix-navbar.tsx:27
msgid "Help"
msgstr "Ayuda"

#: frontend/lib/norent/data/faqs-content.tsx:387
msgid "Help! My landlord is already trying to evict me."
msgstr "¡Ayuda! El dueño de mi edificio ya intenta desalojarme."

#: frontend/lib/norent/the-letter.tsx:44
msgid "Here are a few benefits to sending a letter to your landlord:"
msgstr "Éstos son algunos de los beneficios de enviar una carta al dueño de tu edificio:"

#: frontend/lib/rh/routes.tsx:215
msgid "Here is a preview of the request for your Rent History. It includes your address and apartment number so that the DHCR can mail you."
msgstr "Aquí tienes una vista previa de la solicitud de tu Historial de Renta. Incluye tu dirección y número de apartamento para que el DHCR pueda enviarte el carta con tu historial."

#: frontend/lib/norent/letter-builder/letter-preview.tsx:90
msgid "Here's a preview of the letter that will be attached in an email to your landlord:"
msgstr "Esta es una vista previa de la carta que se adjuntará en un correo electrónico al dueño de tu edificio:"

#: frontend/lib/norent/letter-builder/letter-preview.tsx:93
msgid "Here's a preview of the letter:"
msgstr "Esta es una vista previa de la carta:"

#: frontend/lib/norent/letter-builder/letter-preview.tsx:118
msgid "Here’s a preview of the email that will be sent on your behalf:"
msgstr "Esta es una vista previa del correo electrónico que se enviará en tu nombre:"

#: frontend/lib/norent/homepage.tsx:241
msgid "Here’s a preview of what the letter looks like:"
msgstr "Esta es una vista previa de la carta:"

#: frontend/lib/norent/the-letter.tsx:89
msgid "Here’s what the letter will look like:"
msgstr "Así será la carta:"

#: frontend/lib/norent/homepage.tsx:48
msgid "Here’s what you can do with <0>NoRent</0>"
msgstr "Esto es lo que puedes hacer con <0>NoRent</0>"

#: frontend/lib/evictionfree/declaration-builder/routes.tsx:42
msgid "Highly recommended."
msgstr "Altamente recomendable."

#: frontend/lib/justfix-navbar.tsx:14
#: frontend/lib/norent/site.tsx:50
msgid "Homepage"
msgstr "Página Principal"

#: frontend/lib/evictionfree/about.tsx:28
#: frontend/lib/evictionfree/declaration-builder/confirmation.tsx:69
msgid "Hours of operation: Monday to Friday, 9am - 5pm."
msgstr "Horario: Lunes a Viernes, 9am - 17pm."

#: frontend/lib/rh/routes.tsx:257
msgid "Housing Court Answers"
msgstr "Respuestas de la Corte de Vivienda"

#: frontend/lib/norent/about.tsx:36
msgid "Housing Justice for All"
msgstr "Housing Justice for All"

#: frontend/lib/norent/data/faqs-content.tsx:446
msgid "How can I build collective power with other tenants?"
msgstr "¿Cómo puedo construir poder colectivo con otros inquilinos?"

#: frontend/lib/norent/data/faqs-content.tsx:340
#: frontend/lib/norent/data/faqs-content.tsx:441
msgid "How can I connect with a lawyer?"
msgstr "¿Cómo puedo ponerme en contacto con un abogado?"

#: frontend/lib/norent/data/faqs-content.tsx:436
msgid "How can I document my hardships related to COVID-19?"
msgstr "¿Cómo puedo documentar mis dificultades relacionadas con el COVID-19?"

#: frontend/lib/norent/data/faqs-content.tsx:335
msgid "How do I organize with other tenants in my building, block, or neighborhood?"
msgstr "¿Cómo me organizo con otros inquilinos de mi edificio, cuadra o vecindario?"

#: frontend/lib/norent/letter-email-to-user.tsx:71
msgid "How does sending this declaration help me?"
msgstr "¿Por qué me sirve de ayuda enviar esta declaración?"

#: frontend/lib/norent/homepage.tsx:167
msgid "How it works"
msgstr "Cómo funciona"

#: frontend/lib/pages/cross-site-terms-opt-in.tsx:47
msgid "I agree to the <0/> terms and conditions."
msgstr "Acepto los términos y condiciones de <0/>."

#: frontend/lib/evictionfree/declaration-builder/create-account.tsx:37
msgid "I agree to the <0>Eviction Free NY terms and conditions</0>."
msgstr "Acepto los <0>términos y condiciones de Eviction Free NY</0>."

#: frontend/lib/norent/letter-builder/create-account.tsx:43
msgid "I agree to the <0>NoRent.org terms and conditions</0>."
msgstr "Acepto los <0>términos y condiciones de NoRent.org</0>."

#: frontend/lib/evictionfree/declaration-builder/covid-impact.tsx:93
msgid "I am experiencing financial hardship due to COVID-19."
msgstr "Estoy experimentando dificultades financieras debido al COVID-19."

#: frontend/lib/start-account-or-login/verify-password.tsx:75
msgid "I forgot my password"
msgstr "He perdido mi contraseña"

#: frontend/lib/evictionfree/data/faqs-content.tsx:117
msgid "I have a current eviction case in NYC. How do I connect with a lawyer?"
msgstr "Tengo un caso en curso de desalojo en Nueva York. ¿Cómo puedo conectarme con un abogado?"

#: frontend/lib/forms/apt-number-form-fields.tsx:15
msgid "I have no apartment number"
msgstr "No tengo ningún número de apartamento"

#: frontend/lib/norent/letter-builder/confirmation.tsx:24
msgid "I just used JustFix.nyc's new free tool to tell my landlord I can't pay rent"
msgstr "Acabo de usar la nueva herramienta gratuita de JustFix.nyc para decirle a mi arrendador que no puedo pagar la renta"

#: frontend/lib/evictionfree/data/faqs-content.tsx:267
msgid "I live in another state that isn’t New York. Is this tool for me?"
msgstr "No vivo en el estado de Nueva York. ¿Puedo igual usar esta herramienta?"

#: frontend/lib/evictionfree/declaration-builder/preview.tsx:63
msgid "I understand I am signing and submitting this form under penalty of law. I know it is against the law to make a statement on this form that I know is false."
msgstr "Entiendo que estoy firmando y enviando este formulario bajo pena de ley. Sé que es ilegal hacer a sabiendas una declaración falsa en este formulario."

#: frontend/lib/evictionfree/declaration-builder/agree-to-legal-terms.tsx:22
msgid "I understand that I must comply with all other lawful terms under my tenancy, lease agreement or similar contract."
msgstr "Entiendo que debo cumplir con todos los demás términos legales de mi contrato de alquiler y tenencia o contrato semejante."

#: frontend/lib/norent/data/faqs-content.tsx:160
msgid "I'm scared. What happens if my landlord retaliates?"
msgstr "Tengo miedo. ¿Qué sucede si el dueño de mi edificio toma represalias?"

#: common-data/us-state-choices.ts:77
msgid "Idaho"
msgstr "Idaho"

#: frontend/lib/start-account-or-login/verify-phone-number.tsx:25
msgid "If you didn't receive a code, try checking your email. If it's not in there either, please email <0/>."
msgstr "Si no recibiste un código, comprueba tu correo electrónico. Si no lo encuentras, por favor envía un correo electrónico a <0/>."

#: frontend/lib/rh/routes.tsx:312
msgid "If you have more questions, please email us at <0/>."
msgstr "Si tienes más preguntas, por favor envíanos un correo electrónico a <0/>."

#: frontend/lib/norent/letter-email-to-user.tsx:184
msgid "If you have questions about your rights as a tenant, please <0>connect with Tenants Together</0> or find an attorney at <1>Law Help California</1>."
msgstr "Si tiene preguntas sobre tus derechos como inquilino/a, por favor <0>contacta a Tenants Together</0> o busca un abogado en <1>Law Help California</1>."

#: frontend/lib/norent/letter-email-to-user.tsx:235
msgid "If you have received a Notice to Pay Rent or Quit or any other type of eviction notice, sign up for a workshop and/or get legal help at <0>StayHousedLA.org</0>."
msgstr "Si has recibido un Aviso de Pago de Renta (Notice to Pay Rent en inglés) o un Aviso de Desalojo (Notice to Quit en inglés) o cualquier otro tipo de aviso, inscríbete a un taller y/o consigue ayuda legal en <0>StayHousedLA.org</0>."

#: frontend/lib/evictionfree/declaration-builder/index-number.tsx:61
msgid "If you know the court name your case is associated with, please provide it below. Otherwise, leave this blank."
msgstr "Si conoces el nombre de la corte con el que tu caso está asociado, por favor indícalo a continuación. Si no, déjalo en blanco."

#: frontend/lib/common-steps/error-pages.tsx:12
msgid "If you need to make changes to your name or contact information, please contact <0/>."
msgstr "Si necesitas cambiar tu nombre o tu información de contacto, ponte en contacto con <0/>."

#: frontend/lib/common-steps/landlord-name-and-contact-types.tsx:53
msgid "If you write checks or transfer money through your bank to pay your rent, use that name here."
msgstr "Usa el nombre al que pagas la renta."

#: frontend/lib/norent/letter-builder/know-your-rights.tsx:70
msgid "If you’d still like to create an account, we can send you updates in the future."
msgstr "Si aún así quieres crear una cuenta, podemos enviarte noticias en el futuro."

#: common-data/us-state-choices.ts:78
msgid "Illinois"
msgstr "Illinois"

#: frontend/lib/norent/the-letter.tsx:69
msgid "In the event that your landlord tries to evict you, the courts will see this as a proactive step that helps establish your defense."
msgstr "Si el dueño de tu edificio intenta desalojarte, las cortes lo verán como un paso proactivo que ayudará a establecer tu defensa."

#: frontend/lib/norent/letter-builder/confirmation.tsx:120
msgid "In {stateName}, you have <0>{numDaysToSend} days </0>to send documentation to your landlord proving you can’t pay rent."
msgstr "En {stateName}, tienes <0>{numDaysToSend} días </0>para enviar documentación al dueño de tu edificio para demostrar que no puedes pagar la renta."

#: frontend/lib/norent/letter-builder/confirmation.tsx:127
msgid "In {stateName}, you have to send documentation to your landlord proving you can’t pay rent."
msgstr "En {stateName}, tienes que enviar documentación al dueño de tu edificio para probar que no puedes pagar la renta."

#: common-data/issue-choices.ts:195
#: common-data/issue-choices.ts:255
msgid "Inadequate water pressure"
msgstr "Presión de Agua Inadecuada"

#: common-data/issue-choices.ts:266
msgid "Inadequate/no super service"
msgstr "Servicio de súper inadecuado"

#: common-data/us-state-choices.ts:79
msgid "Indiana"
msgstr "Indiana"

#: common-data/us-state-choices.ts:80
msgid "Iowa"
msgstr "Iowa"

#: frontend/lib/norent/data/faqs-content.tsx:309
msgid "Is not paying my rent because of COVID-19 considered a “rent strike”?"
msgstr "¿Se considera una \"huelga de renta\" el no pagar mi renta a causa del COVID-19?"

#: frontend/lib/evictionfree/data/faqs-content.tsx:212
msgid "Is the online tool the only way to submit this form?"
msgstr "¿Es la herramienta en línea la única forma de enviar este formulario?"

#: frontend/lib/evictionfree/data/faqs-content.tsx:255
msgid "Is there a way to resend the declaration if the landlord claims they never received it?"
msgstr "¿Hay alguna manera de volver a enviar la declaración si el dueño del edificio afirma que nunca la recibió?"

#: frontend/lib/norent/data/faqs-content.tsx:209
msgid "Is there someone I can connect with after this to get help?"
msgstr "¿Hay alguien a quien pueda contactar después de esto para obtener ayuda?"

#: frontend/lib/evictionfree/data/faqs-content.tsx:95
#: frontend/lib/norent/data/faqs-content.tsx:169
msgid "Is this free?"
msgstr "¿Es gratis?"

#: frontend/lib/norent/data/faqs-content.tsx:237
msgid "Is this tool right for me?"
msgstr "¿Es esta herramienta adecuada para mí?"

#: frontend/lib/data-driven-onboarding/data-driven-onboarding.tsx:183
msgid "It doesn't seem like this property is required to register with HPD. You can learn about the City's registration requirements on <0>HPD's Property Management page</0>."
msgstr "Parece que esta propiedad no tiene que estar registrada con el HPD. Puedes aprender los requisitos de registro de la ciudad en la página <0>Gestión de Propiedad de HPD</0>."

#: frontend/lib/rh/routes.tsx:162
#: frontend/lib/rh/routes.tsx:169
msgid "It looks like your apartment may be rent stabilized"
msgstr "Parece que tu apartamento es de renta estabilizada"

#: frontend/lib/norent/letter-builder/rent-periods.tsx:37
msgid "It's important to notify your landlord of all months when you couldn't pay rent in full."
msgstr "Es importante notificar al dueño o manager de tu edificio de todos los meses cuando no pudiste pagar el alquiler completo."

#: frontend/lib/norent/letter-builder/confirmation.tsx:143
msgid "It’s possible that your landlord will retaliate once they’ve received your letter. This is illegal. Contact <0>your local legal aid provider</0> for assistance."
msgstr "Puede ser que el dueño de tu edificio tome represalias tras recibir tu carta. Esto es ilegal. Póngase en contacto con <0>un proveedor local de asistencia legal</0> para obtener ayuda."

#: frontend/lib/rh/routes.tsx:163
#: frontend/lib/rh/routes.tsx:187
msgid "It’s unlikely that your apartment is rent stabilized"
msgstr "Es poco probable que tu apartamento sea de renta estabilizada"

#: frontend/lib/common-steps/ask-name.tsx:11
msgid "It’s your first time here!"
msgstr "¡Es la primera vez que estás aquí!"

#: frontend/lib/evictionfree/data/faqs-content.tsx:145
msgid "I’m undocumented. Can I use this tool?"
msgstr "Soy indocumentado. ¿Puedo usar esta herramienta?"

#: frontend/lib/evictionfree/homepage.tsx:30
msgid "January 15"
msgstr "15 de enero"

#: frontend/lib/evictionfree/homepage.tsx:30
msgid "January 15, 2022"
msgstr "15 de enero de 2022"

#: frontend/lib/norent/components/footer.tsx:19
msgid "Join our <0/>mailing list"
msgstr "¡Únete a nuestra <0/>lista de distribución!"

#: frontend/lib/evictionfree/declaration-builder/confirmation.tsx:134
msgid "Join the tenant movement"
msgstr "Únete al movimiento de los inquilinos"

#: frontend/lib/ui/footer.tsx:27
msgid "JustFix.nyc is a registered 501(c)(3) nonprofit organization."
msgstr "JustFix.nyc es una organización registrada 501(c)(3) sin fines de lucro."

#: frontend/lib/rh/routes.tsx:263
msgid "JustFix.nyc's Learning Center"
msgstr "Centro de Aprendizaje de JustFix.nyc"

#: common-data/us-state-choices.ts:81
msgid "Kansas"
msgstr "Kansas"

#: common-data/us-state-choices.ts:82
msgid "Kentucky"
msgstr "Kentucky"

#: frontend/lib/norent/letter-builder/know-your-rights.tsx:113
msgid "Know your rights"
msgstr "Conoce tus derechos"

#: frontend/lib/laletterbuilder/about.tsx:99
msgid "LaLetterBuilder is a collaboration between JustFix.nyc and legal organizations and housing rights non-profits in Los Angeles."
msgstr "LaLetterBuilder is a collaboration between JustFix.nyc and legal organizations and housing rights non-profits in Los Angeles."

#: frontend/lib/ui/landlord.tsx:36
msgid "Landlord address"
msgstr "Dirección de correo del dueño de tu edificio"

#: frontend/lib/ui/landlord.tsx:36
msgid "Landlord name"
msgstr "Nombre del dueño de tu edificio"

#: frontend/lib/common-steps/landlord-email.tsx:38
msgid "Landlord/management company's email"
msgstr "Dirección de correo electrónico del dueño o manager de tu edificio"

#: frontend/lib/common-steps/landlord-name-and-contact-types.tsx:51
msgid "Landlord/management company's name"
msgstr "Nombre del dueño o manager de tu edificio"

#: frontend/lib/evictionfree/components/footer.tsx:13
#: frontend/lib/ui/language-toggle.tsx:34
msgid "Language:"
msgstr "Idioma:"

#: frontend/lib/rh/routes.tsx:123
msgid "Last name"
msgstr "Apellido"

#: common-data/issue-choices.ts:156
msgid "Lead-based paint"
msgstr "Pintura a base de plomo"

#: common-data/issue-choices.ts:192
msgid "Leaky faucet"
msgstr "Grifo con fugas"

#: frontend/lib/laletterbuilder/about.tsx:32
#: frontend/lib/norent/about.tsx:57
msgid "Learn about why we made this tool, who we are, and who our partners are."
msgstr "Aprenda por qué hemos construido esta herramienta, quiénes somos, y quiénes son nuestros aliados."

#: frontend/lib/data-driven-onboarding/data-driven-onboarding.tsx:268
msgid "Learn about your rent"
msgstr "Aprende Sobre Tu Alquiler"

#: frontend/lib/data-driven-onboarding/data-driven-onboarding.tsx:309
#: frontend/lib/evictionfree/site.tsx:117
#: frontend/lib/laletterbuilder/about.tsx:41
#: frontend/lib/norent/about.tsx:66
#: frontend/lib/norent/the-letter.tsx:29
msgid "Learn more"
msgstr "Aprender más"

#: frontend/lib/laletterbuilder/about.tsx:84
#: frontend/lib/norent/about.tsx:111
msgid "Learn more about our mission on our website"
msgstr "Obtén más información a cerca de nuestra misión en nuestro sitio web (sólo en inglés)"

#: frontend/lib/evictionfree/declaration-builder/confirmation.tsx:126
msgid "Learn more on <0/>."
msgstr "Más información en la <0/>."

#: frontend/lib/norent/letter-builder/know-your-rights.tsx:47
msgid "Learn more."
msgstr "Aprender más."

#: frontend/lib/norent/homepage.tsx:202
msgid "Legal Protections"
msgstr "Protecciones jurídicas"

#: frontend/lib/account-settings/about-you-settings.tsx:43
#: frontend/lib/common-steps/ask-name.tsx:29
#: frontend/lib/onboarding/onboarding-step-1.tsx:89
msgid "Legal first name"
msgstr "Primer nombre legal"

#: frontend/lib/account-settings/about-you-settings.tsx:44
#: frontend/lib/common-steps/ask-name.tsx:30
#: frontend/lib/onboarding/onboarding-step-1.tsx:92
msgid "Legal last name"
msgstr "Apellido legal"

#: frontend/lib/norent/homepage.tsx:125
msgid "Legally vetted"
msgstr "Verificado legalmente"

#: frontend/lib/common-steps/ask-name.tsx:14
msgid "Let's get to know you."
msgstr "Conozcámonos."

#: frontend/lib/start-account-or-login/set-password.tsx:15
msgid "Let's set you up with a new password, so you can easily login again."
msgstr "Configuremos una nueva contraseña, para que puedas volver fácilmente."

#: frontend/lib/norent/letter-builder/create-account.tsx:27
msgid "Let's set you up with an account. This will enable you to save your information, and receive updates."
msgstr "Configuremos tu cuenta. Esto te permitirá guardar tu información y recibir noticias."

#: frontend/lib/norent/data/faqs-content.tsx:8
msgid "Letter Builder"
msgstr "Generador de cartas"

#: frontend/lib/evictionfree/declaration-builder/create-account.tsx:20
msgid "Let’s set you up with an account. An account will enable you to save your information, download your declaration, and more."
msgstr "Configuremos tu cuenta. Esto te permitirá guardar tu información, bajarte tu declaración, y más."

#: frontend/lib/norent/letter-builder/create-account.tsx:22
msgid "Let’s set you up with an account. An account will enable you to save your information, download your letter, and more."
msgstr "Configuremos tu cuenta. Esto te permitirá guardar tu información, bajarte tu carta, y más."

#: frontend/lib/evictionfree/declaration-builder/confirmation.tsx:114
msgid "List of groups who can help you apply for ERAP"
msgstr "Lista de grupos que pueden ayudarte a solicitar el ERAP"

#: frontend/lib/norent/homepage.tsx:293
msgid "Locally supported"
msgstr "Con apoyo local"

#: frontend/lib/common-steps/error-pages.tsx:28
#: frontend/lib/evictionfree/site.tsx:96
#: frontend/lib/laletterbuilder/site.tsx:36
#: frontend/lib/norent/site.tsx:42
msgid "Log in"
msgstr "Iniciar sesión"

#: frontend/lib/evictionfree/site.tsx:94
#: frontend/lib/laletterbuilder/site.tsx:34
#: frontend/lib/norent/site.tsx:40
#: frontend/lib/pages/logout-alt-page.tsx:14
msgid "Log out"
msgstr "Cerrar sesión"

#: frontend/lib/common-steps/error-pages.tsx:10
msgid "Looks like you're already logged in"
msgstr "Parece ser que ya has iniciado tu sesión"

#: frontend/lib/norent/letter-builder/los-angeles-know-your-rights.tsx:28
msgid "Looks like you're in <0>Los Angeles County, California</0>"
msgstr "Parece que estás en <0>el Condado de Los Angeles, California</0>"

#: frontend/lib/common-steps/error-pages.tsx:22
msgid "Looks like you're not logged in"
msgstr "Parece que no has iniciado ninguna sesión"

#: frontend/lib/common-steps/welcome.tsx:37
msgid "Looks like you've been here before. Click \"Next\" to be taken to where you left off."
msgstr "Parece que ya estuviste aquí antes. Haz clic en \"Continuar\" para seguir desde donde te quedaste."

#: common-data/issue-choices.ts:163
#: common-data/issue-choices.ts:178
#: common-data/issue-choices.ts:202
#: common-data/issue-choices.ts:217
msgid "Loose floor"
msgstr "Piso suelto"

#: frontend/lib/norent/letter-builder/los-angeles-know-your-rights.tsx:26
msgid "Los Angeles County"
msgstr "El Condado de Los Angeles"

#: common-data/us-state-choices.ts:83
msgid "Louisiana"
msgstr "Luisiana"

#: frontend/lib/evictionfree/homepage.tsx:104
msgid "Made by non-profits <0>Right to Counsel NYC Coalition</0>, <1>Housing Justice for All</1>, and <2>JustFix.nyc</2>"
msgstr "Fabricado por las organizaciones sin fines de lucro <0>Right to Counsel NYC Coalition</0>, <1>Housing Justice for All</1>, y <2>JustFix.nyc</2>"

#: frontend/lib/ui/footer.tsx:36
msgid "Made with NYC ♥ by the team at <0>JustFix.nyc</0>"
msgstr "Hecho en NYC con ♥ por el equipo de <0>JustFix.nyc</0>"

#: frontend/lib/common-steps/landlord-name-and-contact-types.tsx:71
msgid "Mailing address"
msgstr "Dirección postal"

#: common-data/us-state-choices.ts:84
msgid "Maine"
msgstr "Maine"

#: frontend/lib/norent/letter-builder/letter-preview.tsx:137
msgid "Make sure all the information above is correct."
msgstr "Asegúrate de que la información sea la correcta."

#: frontend/lib/evictionfree/data/faqs-content.tsx:14
msgid "Manhattan Housing Court:"
msgstr "Corte de vivienda de Manhattan:"

#: frontend/lib/norent/about.tsx:26
msgid "Manufactured Housing Action"
msgstr "Manufactured Housing Action"

#: common-data/us-state-choices.ts:85
msgid "Maryland"
msgstr "Maryland"

#: common-data/us-state-choices.ts:86
msgid "Massachusetts"
msgstr "Massachusetts"

#: frontend/lib/rh/routes.tsx:251
msgid "Met Council on Housing"
msgstr "Met Council on Housing"

#: common-data/issue-choices.ts:141
msgid "Mice"
msgstr "Ratones"

#: common-data/us-state-choices.ts:87
msgid "Michigan"
msgstr "Michigan"

#: frontend/lib/norent/components/helmet.tsx:12
msgid "Millions of Americans won’t be able to pay rent because of COVID‑19. Use our free tool to take action by writing a letter to your landlord. You're not alone."
msgstr "Millones de estadounidenses no podrán pagar la renta debido al COVID 19. Usa nuestra herramienta gratuita para escribirle una carta al dueño de tu edificio y tomar acción. No estás solo/a."

#: common-data/us-state-choices.ts:88
msgid "Minnesota"
msgstr "Minnesota"

#: common-data/us-state-choices.ts:89
msgid "Mississippi"
msgstr "Misisipi"

#: common-data/us-state-choices.ts:90
msgid "Missouri"
msgstr "Misuri"

#: frontend/lib/norent/letter-builder/confirmation.tsx:182
msgid "Mobile/Manufactured Home Residents"
msgstr "Residentes de Casas Prefabricadas o Móviles"

#: common-data/issue-choices.ts:158
msgid "Mold"
msgstr "Moho"

#: common-data/issue-choices.ts:161
#: common-data/issue-choices.ts:174
#: common-data/issue-choices.ts:198
#: common-data/issue-choices.ts:213
msgid "Mold on walls"
msgstr "Muros Con Moho"

#: common-data/us-state-choices.ts:91
msgid "Montana"
msgstr "Montana"

#: frontend/lib/norent/letter-builder/rent-periods.tsx:46
msgid "Months of rent non-payment"
msgstr "Meses de impago de renta"

#: frontend/lib/norent/letter-builder/rent-periods.tsx:35
msgid "Months you're missing rent payments"
msgstr "Meses en que le faltan pagos de renta"

#: frontend/lib/data-driven-onboarding/data-driven-onboarding.tsx:360
msgid "More actions"
msgstr "Más acciones"

#: frontend/lib/norent/letter-builder/confirmation.tsx:159
msgid "More resources"
msgstr "Más información"

#: frontend/lib/norent/about.tsx:21
msgid "Movement Law Lab"
msgstr "Movement Law Lab"

#: frontend/lib/common-steps/create-password.tsx:6
msgid "Must be at least 8 characters. Can't be all numbers."
msgstr "Debe tener por lo menos 8 letras. No se puede usar solo números."

#: frontend/lib/evictionfree/faqs.tsx:24
msgid "Navigating these laws is confusing. Here are a few <0>frequently asked questions</0> from people who have used our tool:"
msgstr "Comprender estas leyes es difícil. Aquí hay algunas <0>preguntas frecuentes</0> de personas que han utilizado nuestra herramienta:"

#: common-data/us-state-choices.ts:92
msgid "Nebraska"
msgstr "Nebraska"

#: frontend/lib/evictionfree/about.tsx:15
#: frontend/lib/evictionfree/declaration-builder/confirmation.tsx:57
msgid "Need additional support?"
msgstr "¿Necesitas apoyo adicional?"

#: frontend/lib/norent/letter-builder/confirmation.tsx:154
msgid "Need to send another letter?"
msgstr "¿Necesitas enviar otra carta?"

#: common-data/issue-choices.ts:250
msgid "Needs cleaning due to COVID-19"
msgstr "Necesita limpieza debido al COVID-19"

#: common-data/us-state-choices.ts:93
msgid "Nevada"
msgstr "Nevada"

#: common-data/us-state-choices.ts:94
msgid "New Hampshire"
msgstr "Nuevo Hampshire"

#: common-data/us-state-choices.ts:95
msgid "New Jersey"
msgstr "Nueva Jersey"

#: common-data/us-state-choices.ts:96
msgid "New Mexico"
msgstr "Nuevo México"

#: common-data/us-state-choices.ts:97
msgid "New York"
msgstr "Nueva York"

#: frontend/lib/start-account-or-login/set-password.tsx:21
msgid "New password"
msgstr "Contraseña nueva"

#: frontend/lib/common-steps/welcome.tsx:45
#: frontend/lib/laletterbuilder/letter-builder/welcome.tsx:15
#: frontend/lib/ui/buttons.tsx:30
#: frontend/lib/ui/buttons.tsx:48
msgid "Next"
msgstr "Continuar"

#: frontend/lib/evictionfree/declaration-builder/preview.tsx:31
#: frontend/lib/forms/yes-no-radios-form-field.tsx:28
#: frontend/lib/forms/yes-no-radios-form-field.tsx:47
#: frontend/lib/norent/letter-builder/letter-preview.tsx:28
#: frontend/lib/ui/confirmation-modal.tsx:20
msgid "No"
msgstr "No"

#: common-data/issue-choices.ts:147
msgid "No cold water"
msgstr "Sin agua fría"

#: common-data/issue-choices.ts:144
msgid "No gas"
msgstr "Sin gas"

#: common-data/issue-choices.ts:145
#: common-data/issue-choices.ts:253
msgid "No heat"
msgstr "Sin calefacción"

#: common-data/issue-choices.ts:146
#: common-data/issue-choices.ts:254
msgid "No hot water"
msgstr "Sin agua caliente"

#: frontend/lib/data-driven-onboarding/data-driven-onboarding.tsx:162
#: frontend/lib/data-driven-onboarding/data-driven-onboarding.tsx:181
msgid "No registration found."
msgstr "No hay fecha de registro."

#: common-data/issue-choices.ts:267
msgid "No rent receipts given"
msgstr "No se dan recibos de alquiler"

#: common-data/issue-choices.ts:148
msgid "No smoke detector"
msgstr "Sin detector de humo"

#: frontend/lib/evictionfree/data/faqs-content.tsx:269
msgid "No. Unfortunately, these protections only apply to residents of New York State."
msgstr "No. Desafortunadamente, estas protecciones solo se aplican a los residentes del estado de Nueva York."

#: frontend/lib/norent/letter-content.tsx:81
msgid "NoRent.org <0/>sent on behalf of <1/>"
msgstr "NoRent.org <0/>enviado en nombre de <1/>"

#: frontend/lib/norent/about.tsx:126
msgid "NoRent.org is a collaboration between JustFix.nyc and legal organizations and housing rights non-profits across the nation."
msgstr "NoRent.org es una colaboración entre JustFix.nyc, organizaciones legales y organizaciones sin fines de lucro en todo Estados Unidos (EEUU)."

#: common-data/us-state-choices.ts:98
msgid "North Carolina"
msgstr "Carolina del Norte"

#: common-data/us-state-choices.ts:99
msgid "North Dakota"
msgstr "Dakota del Norte"

#: frontend/lib/norent/the-letter.tsx:19
msgid "Not being able to pay rent due to COVID-19 is nothing to be ashamed of. Our letter builder makes it easy to send a letter to your landlord."
msgstr "No poder pagar la renta debido al COVID-19 no es nada de lo que avergonzarse. Nuestro generador de cartas hace que sea fácil enviarle una carta al dueño de tu edificio para avisarle."

#: frontend/lib/norent/letter-content.tsx:66
msgid "Notice of COVID-19 impact on Rent sent on behalf of {0}"
msgstr "Aviso de impacto del COVID-19 en la renta enviado en nombre de {0}"

#: frontend/lib/start-account-or-login/verify-password.tsx:59
msgid "Now we just need your password. This is the same one you’ve used on JustFix.nyc."
msgstr "Ahora sólo necesitamos tu contraseña. Esta es la misma que usas en JustFix.nyc."

#: common-data/us-state-choices.ts:100
msgid "Ohio"
msgstr "Ohio"

#: common-data/us-state-choices.ts:101
msgid "Oklahoma"
msgstr "Oklahoma"

#: frontend/lib/norent/letter-builder/letter-preview.tsx:75
msgid "One letter for the months between March and August when you couldn't pay rent in full."
msgstr "Una carta para los meses entre marzo y agosto cuando no pudiste pagar la renta en su totalidad."

#: frontend/lib/app.tsx:59
#: frontend/lib/norent/components/subscribe.tsx:47
#: frontend/lib/norent/components/subscribe.tsx:51
msgid "Oops! A network error occurred. Try again later."
msgstr "¡Vaya! Hubo un error en la red. Inténtalo más tarde."

#: frontend/lib/norent/components/subscribe.tsx:37
msgid "Oops! That email is invalid."
msgstr "¡Vaya! Ese correo electrónico no es válido."

#: frontend/lib/data-driven-onboarding/data-driven-onboarding.tsx:289
msgid "Order rent history"
msgstr "Pedir Historial de Renta"

#: common-data/us-state-choices.ts:102
msgid "Oregon"
msgstr "Oregón"

#: frontend/lib/evictionfree/declaration-builder/confirmation.tsx:109
msgid "Other important resources:"
msgstr "Otros recursos importantes:"

#: frontend/lib/laletterbuilder/about.tsx:95
#: frontend/lib/norent/about.tsx:122
msgid "Our Partners"
msgstr "Nuestros aliados"

#: frontend/lib/norent/homepage.tsx:205
msgid "Our letter cites the most up-to-date legal ordinances that protect tenant rights in your state."
msgstr "Nuestra carta cita las ordenanzas legales actuales que protegen los derechos de los inquilinos en tu estado."

#: frontend/lib/common-steps/ask-national-address.tsx:49
#: frontend/lib/common-steps/ask-nyc-address.tsx:25
msgid "Our records have shown us a similar address. Would you like to proceed with this address:"
msgstr "Nuestros registros han encontrado una dirección similar. ¿Quieres continuar con la dirección siguiente?"

#: frontend/lib/common-steps/ask-national-address.tsx:58
msgid "Our records tell us that this address is invalid."
msgstr "Nuestros registros indican que esta dirección no es válida."

#: frontend/lib/common-steps/landlord-mailing-address.tsx:18
msgid "Our records tell us that this address is undeliverable."
msgstr "Nuestros registros indican que no se puede enviar correo a esta dirección."

#: common-data/issue-choices.ts:173
#: common-data/issue-choices.ts:188
#: common-data/issue-choices.ts:212
#: common-data/issue-choices.ts:227
msgid "Outlets not working"
msgstr "Tomas de corriente no funcionan"

#: common-data/issue-choices.ts:251
msgid "Painting overdue (3 years)"
msgstr "Pintura Atrasada (cada 3 años)"

#: frontend/lib/start-account-or-login/verify-password.tsx:72
msgid "Password"
msgstr "Contraseña"

#: common-data/issue-choices.ts:159
#: common-data/issue-choices.ts:176
#: common-data/issue-choices.ts:200
#: common-data/issue-choices.ts:215
msgid "Peeling paint"
msgstr "Pintura Se Descama"

#: common-data/issue-choices.ts:252
msgid "Peeling/flaking paint"
msgstr "Pintura Escamada/Pelada"

#: common-data/us-state-choices.ts:103
msgid "Pennsylvania"
msgstr "Pensilvania"

#: frontend/lib/account-settings/contact-settings.tsx:24
#: frontend/lib/rh/routes.tsx:128
#: frontend/lib/start-account-or-login/ask-phone-number.tsx:36
#: frontend/lib/start-account-or-login/verify-password.tsx:40
#: frontend/lib/start-account-or-login/verify-password.tsx:69
msgid "Phone number"
msgstr "Número de teléfono"

#: frontend/lib/evictionfree/components/footer.tsx:32
msgid "Photo credits:"
msgstr "Acreditación de imágenes:"

#: common-data/issue-choices.ts:196
msgid "Pipes leaking"
msgstr "Tuberías con fugas"

#: frontend/lib/norent/letter-builder/know-your-rights.tsx:104
msgid "Please <0>go back and choose a state</0>."
msgstr "Por favor <0>vuelve y escoge un estado</0>."

#: frontend/lib/pages/cross-site-terms-opt-in.tsx:33
msgid "Please agree to our terms and conditions"
msgstr "Por favor, acepta nuestros términos y condiciones"

#: frontend/lib/common-steps/create-password.tsx:11
msgid "Please confirm your password"
msgstr "Por favor confirma tu contraseña"

#: frontend/lib/norent/components/subscribe.tsx:19
msgid "Please enter an email address!"
msgstr "Por favor, ¡introduzca una dirección de correo electrónico!"

#: frontend/lib/ui/landlord.tsx:67
msgid "Please enter your landlord's name and contact information below. You can find this information on your lease and/or rent receipts."
msgstr "Por favor, proporciona el nombre del dueño de tu edificio así como su información de contacto. Puedes encontrar esta información en tu contrato de arrendamiento y/o tus recibos de alquiler."

#: frontend/lib/norent/letter-builder/letter-preview.tsx:68
msgid "Please note that your declaration letter will be structured as follows to meet the requirements of California's AB832 law:"
msgstr "Tenga en cuenta que su carta de declaración tendrá la siguiente estructura para cumplir con los requisitos de la ley AB832 de California:"

#: frontend/lib/norent/letter-email-to-user.tsx:215
msgid "Please read the rest of this email carefully as it contains important information about your next steps."
msgstr "Por favor, lee atentamente el resto del correo electrónico ya que contiene información importante sobre tus próximos pasos."

#: frontend/lib/account-settings/contact-settings.tsx:24
msgid "Please use a number that can receive text messages."
<<<<<<< HEAD
msgstr "Please use a number that can receive text messages."
=======
msgstr "Por favor, usa un número que pueda recibir mensajes de texto."
>>>>>>> 9a294a28

#: frontend/lib/account-settings/about-you-settings.tsx:24
#: frontend/lib/common-steps/ask-name.tsx:31
#: frontend/lib/onboarding/onboarding-step-1.tsx:95
msgid "Preferred first name"
msgstr "Nombre de preferencia"

#: frontend/lib/norent/letter-builder/letter-preview.tsx:102
#: frontend/lib/norent/the-letter.tsx:92
msgid "Preview of your NoRent.org letter"
msgstr "Vista previa de tu carta NoRent.org"

#: frontend/lib/evictionfree/declaration-builder/preview.tsx:56
msgid "Preview this declaration as a PDF"
msgstr "Vista previa de esta declaración como PDF"

#: frontend/lib/ui/privacy-info-modal.tsx:30
msgid "Privacy Policy"
msgstr "Política de Privacidad"

#: frontend/lib/data-driven-onboarding/data-driven-onboarding.tsx:300
#: frontend/lib/evictionfree/declaration-builder/welcome.tsx:9
msgid "Protect yourself from eviction"
msgstr "Protéjete del desalojo"

#: frontend/lib/evictionfree/declaration-builder/confirmation.tsx:78
#: frontend/lib/evictionfree/homepage.tsx:37
#: frontend/lib/evictionfree/homepage.tsx:89
#: frontend/lib/evictionfree/homepage.tsx:129
msgid "Protect yourself from eviction in New York State"
msgstr "Protéjete del desalojo en el estado de Nueva York"

#: common-data/us-state-choices.ts:104
msgid "Puerto Rico"
msgstr "Puerto Rico"

#: frontend/lib/evictionfree/data/faqs-content.tsx:56
msgid "Queens Housing Court:"
msgstr "Corte de vivienda de Queens:"

#: common-data/issue-choices.ts:168
#: common-data/issue-choices.ts:183
#: common-data/issue-choices.ts:207
#: common-data/issue-choices.ts:222
msgid "Radiators/risers not working"
msgstr "Radiadores/tubos de subida no funcionan"

#: common-data/issue-choices.ts:142
msgid "Rats"
msgstr "Ratas"

#: common-data/issue-choices.ts:260
msgid "Rats/mice"
msgstr "Ratas/ratones"

#: frontend/lib/data-driven-onboarding/data-driven-onboarding.tsx:353
msgid "Recommended actions"
msgstr "Acciones recomendadas"

#: common-data/issue-choices.ts:189
msgid "Refrigerator not working"
msgstr "Refrigerador no funciona"

#. before signature in formal letter
#: frontend/lib/util/letter-content-util.tsx:57
msgid "Regards,"
msgstr "Atentamente,"

#: frontend/lib/rh/routes.tsx:328
msgid "Rent History"
msgstr "Historial de Renta"

#: frontend/lib/norent/data/faqs-content.tsx:38
msgid "Rent Strike 2020: A Resource List"
msgstr "Huelga de Renta 2020: Lista de recursos (en inglés)"

#: frontend/lib/norent/data/state-localized-resources.tsx:33
msgid "Rent Strike Organizing"
msgstr "Organizar Huelgas de Renta"

#: common-data/issue-choices.ts:268
msgid "Rent receipts incomplete"
msgstr "Recibos de Alquiler Incompletos"

#: frontend/lib/evictionfree/declaration-builder/confirmation.tsx:118
msgid "Rental Assistance Application Hotline:"
msgstr "Línea telefónica de ayuda/solicitud con la asistencia de renta:"

#: frontend/lib/rh/email-to-dhcr.tsx:22
msgid "Request for Rent History"
msgstr "Solicitud de Historial de Renta"

#: frontend/lib/data-driven-onboarding/data-driven-onboarding.tsx:239
msgid "Request repairs from your landlord"
msgstr "Solicitar arreglos del dueño de tu edificio"

#: frontend/lib/rh/routes.tsx:43
msgid "Request your Rent History"
msgstr "Solicita tu Historial de Renta"

#: frontend/lib/rh/routes.tsx:110
msgid "Request your apartment's Rent History from the DHCR"
msgstr "Solicita el Historial de Renta de tu apartamento al DHCR"

#: frontend/lib/data-driven-onboarding/data-driven-onboarding.tsx:204
msgid "Research your landlord"
msgstr "Investiga al dueño de tu edificio"

#: frontend/lib/start-account-or-login/verify-password.tsx:28
msgid "Reset your password"
msgstr "Cambia tu contraseña"

#: frontend/lib/data-driven-onboarding/data-driven-onboarding.tsx:349
msgid "Results for {0}"
msgstr "Resultados para \"{0}\""

#: frontend/lib/rh/routes.tsx:213
msgid "Review your request to the DHCR"
msgstr "Revisa tu solicitud al DHCR"

#: common-data/us-state-choices.ts:105
msgid "Rhode Island"
msgstr "Rhode Island"

#: frontend/lib/evictionfree/data/faqs-content.tsx:8
msgid "Right to Counsel's FAQ page"
msgstr "Página de Preguntas Frecuentes del Right to Counsel"

#: frontend/lib/norent/about.tsx:16
msgid "Right to the City"
msgstr "Right to the City"

#: frontend/lib/norent/letter-builder/know-your-rights.tsx:128
msgid "Right to the City Alliance can contact me to provide additional support."
msgstr "Permito que Right to the City se ponga en contacto conmigo para proporcionarme apoyo adicional."

#: common-data/issue-choices.ts:256
msgid "Rusty water"
msgstr "Agua Oxidada"

#: frontend/lib/norent/letter-content.tsx:274
msgid "Sample NoRent.org letter"
msgstr "Ejemplar de una carta de NoRent.org"

#: frontend/lib/data-driven-onboarding/data-driven-onboarding.tsx:418
msgid "Search address"
msgstr "Dirección de búsqueda"

#: frontend/lib/evictionfree/faqs.tsx:37
#: frontend/lib/norent/faqs.tsx:48
msgid "See more FAQs"
msgstr "Ver todas las preguntas frecuentes"

#: frontend/lib/evictionfree/declaration-builder/preview.tsx:69
msgid "Send"
msgstr "Enviar"

#: frontend/lib/data-driven-onboarding/data-driven-onboarding.tsx:249
msgid "Send a letter of complaint"
msgstr "Enviar una carta de queja"

#: frontend/lib/norent/letter-builder/more-letters.tsx:36
msgid "Send another letter"
msgstr "Enviar otra carta"

#: frontend/lib/start-account-or-login/verify-password.tsx:46
msgid "Send code"
msgstr "Enviar código"

#: frontend/lib/evictionfree/homepage.tsx:77
msgid "Send your form by USPS Certified Mail for free to your landlord"
msgstr "Envía tu declaración por correo certificado \"USPS Certified Mail\" de forma gratuita al dueño de tu edificio"

#: frontend/lib/evictionfree/homepage.tsx:74
msgid "Send your form by email to your landlord and the courts"
msgstr "Envía tu declaración por correo electrónico al dueño de tu edificio y a los tribunales"

#: frontend/lib/norent/homepage.tsx:41
msgid "Send your letter by certified mail for free"
msgstr "Envía tu carta por correo certificado gratis"

#: frontend/lib/norent/homepage.tsx:40
msgid "Send your letter by email"
msgstr "Envía tu carta por correo electrónico"

#: frontend/lib/norent/faqs.tsx:65
msgid "Sending a letter to your landlord is a big step. Check out our frequently asked questions from people who have used our tool:"
msgstr "Enviar una carta al dueño de tu edificio es un paso grande. Consulta las preguntas frecuentes de las personas que han utilizado nuestra herramienta:"

#: frontend/lib/norent/faqs.tsx:35
msgid "Sending a letter to your landlord is a big step. Here are a few <0>frequently asked questions</0> from people who have used our tool:"
msgstr "Enviar una carta al dueño de tu edificio es un paso grande. Aquí tienes algunas <0>preguntas frecuentes</0> de las personas que han utilizado nuestra herramienta:"

#: frontend/lib/norent/letter-builder/letter-preview.tsx:81
msgid "Separate letters for each month starting in September when you couldn't pay rent in full."
msgstr "Cartas separadas para cada mes a partir de septiembre, cuando no pudiste pagar la renta en su totalidad."

#: frontend/lib/evictionfree/declaration-builder/create-account.tsx:17
#: frontend/lib/laletterbuilder/letter-builder/create-account.tsx:17
#: frontend/lib/norent/letter-builder/create-account.tsx:19
msgid "Set up an account"
msgstr "Configura tu cuenta"

#: frontend/lib/start-account-or-login/set-password.tsx:10
msgid "Set your new password"
msgstr "Establece tu nueva contraseña"

#: frontend/lib/start-account-or-login/set-password.tsx:12
msgid "Set your password"
msgstr "Establece tu contraseña"

#: frontend/lib/evictionfree/declaration-builder/preview.tsx:21
msgid "Shall we send your declaration?"
msgstr "¿Enviamos tu declaración?"

#: frontend/lib/norent/letter-builder/letter-preview.tsx:18
msgid "Shall we send your letter?"
msgstr "¿Quieres que enviemos tu carta?"

#: frontend/lib/evictionfree/declaration-builder/confirmation.tsx:84
#: frontend/lib/evictionfree/homepage.tsx:260
#: frontend/lib/norent/letter-builder/confirmation.tsx:214
msgid "Share this tool"
msgstr "Compartir esta herramienta"

#: common-data/issue-choices.ts:249
msgid "Shower: drain stoppage"
msgstr "Ducha: desagüe atascado"

#: common-data/issue-choices.ts:248
msgid "Shower: leaky shower head"
msgstr "Ducha: alcachofa de ducha rota"

#: common-data/issue-choices.ts:247
msgid "Shower: low water pressure"
msgstr "Ducha: baja presión de agua"

#: common-data/issue-choices.ts:243
msgid "Shower: mold on walls"
msgstr "Ducha: moho sobre las paredes"

#: common-data/issue-choices.ts:246
msgid "Shower: not working"
msgstr "Ducha: no funciona"

#: common-data/issue-choices.ts:244
msgid "Shower: wall tiles cracked"
msgstr "Ducha: baldosas agrietadas"

#: common-data/issue-choices.ts:245
msgid "Shower: wall tiles missing"
msgstr "Ducha: faltan baldosas"

#: frontend/lib/justfix-navbar.tsx:24
msgid "Sign in"
msgstr "Iniciar sesión"

#: frontend/lib/justfix-navbar.tsx:38
msgid "Sign out"
msgstr "Cerrar sesión"

#: frontend/lib/norent/letter-builder/confirmation.tsx:178
msgid "Sign the petition"
msgstr "Firmar la petición"

#: frontend/lib/common-steps/error-pages.tsx:24
msgid "Sign up or log in to your account to access our tool."
msgstr "Regístrate o inicia una sesión en tu cuenta para acceder a nuestra herramienta."

#. before signature in formal letter
#: frontend/lib/util/letter-content-util.tsx:53
msgid "Signed,"
msgstr "Firmado,"

#: common-data/issue-choices.ts:230
msgid "Sink: cracked sink"
msgstr "Lavabo: agrietado"

#: common-data/issue-choices.ts:236
msgid "Sink: drain stoppage"
msgstr "Lavabo: desagüe atascado"

#: common-data/issue-choices.ts:232
msgid "Sink: faucets not installed"
msgstr "Lavabo: sin grifo"

#: common-data/issue-choices.ts:233
msgid "Sink: faucets not working"
msgstr "Lavabo: grifo no funciona"

#: common-data/issue-choices.ts:231
msgid "Sink: leaky faucet"
msgstr "Lavabo: grifo con fugas"

#: common-data/issue-choices.ts:234
msgid "Sink: low water pressure"
msgstr "Lavabo: baja presión de agua"

#: common-data/issue-choices.ts:235
msgid "Sink: pipes leaking"
msgstr "Lavabo: tuberías con fugas"

#: common-data/issue-choices.ts:149
msgid "Smoke detector not working"
msgstr "Detector de humo no funciona"

#: frontend/lib/pages/not-found.tsx:15
msgid "Sorry, the page you are looking for doesn't seem to exist."
msgstr "Lo sentimos, la página que estás buscando no existe."

#: frontend/lib/data-driven-onboarding/data-driven-onboarding.tsx:377
msgid "Sorry, we don't recognize the address you entered."
msgstr "Lo sentimos, no reconocemos la dirección que has introducido."

#: common-data/us-state-choices.ts:106
msgid "South Carolina"
msgstr "Carolina del Sur"

#: common-data/us-state-choices.ts:107
msgid "South Dakota"
msgstr "Dakota del Sur"

#: frontend/lib/common-steps/welcome.tsx:45
msgid "Start"
msgstr "Iniciar"

#: frontend/lib/data-driven-onboarding/data-driven-onboarding.tsx:258
msgid "Start a legal case for repairs and/or harassment"
msgstr "Empieza un caso legal por arreglos y/o acoso"

#: frontend/lib/rh/routes.tsx:68
msgid "Start my request"
msgstr "Iniciar mi solicitud"

#: frontend/lib/forms/mailing-address-fields.tsx:7
msgid "State"
msgstr "Estado"

#: frontend/lib/evictionfree/data/faqs-content.tsx:71
msgid "Staten Island Housing Court:"
msgstr "Corte de vivienda de Staten Island:"

#: frontend/lib/norent/data/faqs-content.tsx:12
msgid "States with Limited Protections"
msgstr "Estados con Protecciones Limitadas"

#: frontend/lib/progress/progress-bar.tsx:112
msgid "Step {currStep} of {numSteps}"
msgstr "Paso {currStep} de {numSteps}"

#: common-data/issue-choices.ts:190
msgid "Stove not working"
msgstr "Estufa no funciona"

#: frontend/lib/laletterbuilder/about.tsx:11
#: frontend/lib/norent/about.tsx:31
msgid "Strategic Actions for a Just Economy"
msgstr "Strategic Actions for a Just Economy"

#: frontend/lib/norent/letter-builder/los-angeles-know-your-rights.tsx:60
msgid "Strategic Actions for a Just Economy (SAJE) can contact me to provide additional support."
msgstr "Acciones Estratégicas para una Economía Justa (SAJE) puede ponerse en contacto conmigo para proporcionarme apoyo adicional."

#: frontend/lib/common-steps/landlord-mailing-address.tsx:38
msgid "Street address (include unit/suite/floor/apt #)"
msgstr "Dirección (incluye unidad/suite/piso/apt #)"

#: frontend/lib/norent/components/subscribe.tsx:64
#: frontend/lib/norent/components/subscribe.tsx:65
msgid "Submit email"
msgstr "Enviar email"

#: frontend/lib/rh/routes.tsx:245
msgid "Submit request"
msgstr "Enviar Solicitud"

#: frontend/lib/justfix-navbar.tsx:21
msgid "Take action"
msgstr "Toma acción"

#: frontend/lib/norent/data/faqs-content.tsx:9
msgid "Tenant Rights"
msgstr "Derechos del Inquilino"

#: frontend/lib/norent/letter-content.tsx:35
msgid "Tenants adversely affected by the COVID-19 crisis are protected from eviction for nonpayment per emergency declaration(s) from:"
msgstr "Los inquilinos que se vean negativamente afectados por la crisis del COVID-19 están protegidos del desalojo por impago por la(s) declaración(es) de emergencia siguiente(s):"

#: frontend/lib/norent/letter-content.tsx:38
msgid "Tenants impacted by the COVID-19 crisis are protected from eviction for nonpayment per emergency declaration(s) from:"
msgstr "Los inquilinos afectados por la crisis del COVID-19 están protegidos del desalojo por impago por la(s) declaración(es) de emergencia siguiente(s):"

#: common-data/us-state-choices.ts:108
msgid "Tennessee"
msgstr "Tennessee"

#: frontend/lib/ui/privacy-info-modal.tsx:31
msgid "Terms of Use"
msgstr "Términos de Uso"

#: common-data/us-state-choices.ts:109
msgid "Texas"
msgstr "Tejas"

#: frontend/lib/norent/components/footer.tsx:34
#: frontend/lib/norent/site.tsx:31
#: frontend/lib/norent/the-letter.tsx:10
#: frontend/lib/norent/the-letter.tsx:15
msgid "The Letter"
msgstr "La Carta"

#: frontend/lib/norent/letter-email-to-user.tsx:225
msgid "The above information is not a substitute for direct legal advice for your specific situation."
msgstr "Esta información no sustituye el asesoramiento legal directo sobre tu situación específica."

#: frontend/lib/data-driven-onboarding/data-driven-onboarding.tsx:216
msgid "The majority of your landlord's properties are concentrated in {0}."
msgstr "La mayoría de las propiedades del dueño de tu edificio se concentran en {0}."

#: frontend/lib/evictionfree/homepage.tsx:181
msgid "The protections outlined by NY state law apply to you regardless of immigration status."
msgstr "Las protecciones que la ley del estado de Nueva York te proporcionan te aplican independientemente de tu estado migratorio."

#: frontend/lib/pages/redirect-to-english-page.tsx:11
msgid "The webpage that you want to access is only available in English."
msgstr "La página web a la que quieres acceder solo está disponible en inglés."

#: frontend/lib/data-driven-onboarding/data-driven-onboarding.tsx:121
msgid "There {0, plural, one {is one unit} other {are # units}} in your building."
msgstr "Hay {0, plural, one {una unidad} other {# unidades}} en tu edificio."

#: frontend/lib/data-driven-onboarding/data-driven-onboarding.tsx:281
msgid "Think your apartment may be rent-stabilized? Request its official records."
msgstr "¿Crees que tu apartamento puede ser de renta estabilizada? Solicita el registro oficial."

#: frontend/lib/data-driven-onboarding/data-driven-onboarding.tsx:141
msgid "This building is owned by the <0>NYC Housing Authority (NYCHA)</0>."
msgstr "Este edificio es propiedad de la <0>NYC Housing Authority (NYCHA)</0>."

#: frontend/lib/common-steps/landlord-name-and-contact-types.tsx:28
msgid "This information seems wrong. Can I change it?"
msgstr "Esta información parece incorrecta. ¿Puedo cambiarla?"

#: frontend/lib/laletterbuilder/homepage.tsx:11
msgid "This is a test localization message for LaLetterBuilder."
<<<<<<< HEAD
msgstr "This is a test localization message for LaLetterBuilder."
=======
msgstr ""
>>>>>>> 9a294a28

#: frontend/lib/common-steps/landlord-email.tsx:20
msgid "This is optional."
msgstr "Esto es opcional."

#: frontend/lib/common-steps/landlord-name-and-contact-types.tsx:20
#: frontend/lib/ui/landlord.tsx:30
msgid "This is your landlord’s information as registered with the <0>NYC Department of Housing and Preservation (HPD)</0>. This may be different than where you send your rent checks."
msgstr "Esta es la información del dueño de tu edificio según los registros del <0>Departamento de Preservación de la Vivienda (HPD por sus siglas en inglés)</0>. Puede que sea distinta de donde envías tu cheque de renta."

#: frontend/lib/rh/routes.tsx:65
msgid "This service is free, secure, and confidential."
msgstr "Este servicio es gratuito, seguro y confidencial."

#: frontend/lib/norent/letter-builder/confirmation.tsx:200
msgid "This tool is provided by JustFix.nyc. We’re a non-profit that creates tools for tenants and the housing rights movement. We always want feedback to improve our tools."
msgstr "Esta herramienta te la trae JustFix.nyc. Somos una organización sin fines de lucro que crea herramientas para inquilinos y el movimiento de derechos de la vivienda. Siempre nos interesa tu opinión para mejorar nuestras herramientas."

#: frontend/lib/start-account-or-login/verify-password.tsx:30
msgid "To begin the password reset process, we'll text you a verification code."
msgstr "Para restablecer tu contraseña, te enviaremos un código de verificación."

#: frontend/lib/evictionfree/declaration-email-to-user.tsx:64
msgid "To get involved in organizing and the fight to #StopEvictions and #CancelRent, follow us on Twitter at <0>@RTCNYC</0> and <1>@housing4allNY</1>."
msgstr "Para participar en la organización y en la lucha para #StopEvictions (parar los desalojos) y #CancelRent (cancelar la renta), síguenos en Twitter: <0>@RTCNYC</0> y @ <1>housing4allNY</1>."

#: frontend/lib/norent/letter-email-to-user.tsx:271
msgid "To learn more about what to do next, check out our FAQ page: {faqURL}"
msgstr "Para saber más sobre qué hacer a continuación, consulta nuestra página de preguntas frecuentes: {faqURL}"

#: frontend/lib/norent/letter-builder/letter-preview.tsx:127
msgid "To:"
msgstr "A:"

#: frontend/lib/rh/routes.tsx:228
msgid "To: New York Division of Housing and Community Renewal (DHCR)"
msgstr "Para: La División de Vivienda y Renovación de la Comunidad (DHCR)"

#: common-data/issue-choices.ts:229
msgid "Toilet leaking"
msgstr "Inodoro con Fugas"

#: common-data/issue-choices.ts:228
msgid "Toilet not working"
msgstr "Inodoro No Funciona"

#: frontend/lib/evictionfree/declaration-builder/confirmation.tsx:157
msgid "USPS Certified Mail"
msgstr "Correo Certificado de USPS"

#: frontend/lib/evictionfree/declaration-builder/confirmation.tsx:215
#: frontend/lib/norent/letter-builder/confirmation.tsx:89
msgid "USPS Tracking #:"
msgstr "Número de Seguimiento USPS:"

#: frontend/lib/evictionfree/declaration-builder/routes.tsx:77
msgid "Unfortunately, this tool is currently only available to individuals who live in the state of New York."
msgstr "Desafortunadamente, esta herramienta sólo está disponible actualmente para personas que viven en el estado de Nueva York."

#: frontend/lib/norent/letter-builder/know-your-rights.tsx:41
msgid "Unfortunately, we do not currently recommend sending a notice of non-payment to your landlord. Sending a notice could put you at risk of harassment."
msgstr "Desafortunadamente, en este momento no recomendamos enviar una carta de impago al dueño de tu edificio. Enviar la carta podría ponerte en riesgo de hostigamiento."

#: frontend/lib/norent/letter-builder/know-your-rights.tsx:53
msgid "Unfortunately, we do not currently recommend sending this notice of non-payment to your landlord. <0/>"
msgstr "Desafortunadamente, actualmente no recomendamos enviar esta notificación de falta de pago al dueño o manager de tu edificio. <0/>"

#: frontend/lib/common-steps/ask-national-address.tsx:116
msgid "Unit/apt/lot/suite number"
msgstr "Número de apartamento/unidad/lote/suite"

#: frontend/lib/data-driven-onboarding/data-driven-onboarding.tsx:375
msgid "Unrecognized address"
msgstr "Dirección no reconocida"

#: common-data/us-state-choices.ts:110
msgid "Utah"
msgstr "Utah"

#: common-data/issue-choices.ts:157
msgid "Vacate order issued"
msgstr "Orden de vacío emitida"

#: frontend/lib/evictionfree/declaration-builder/covid-impact.tsx:87
msgid "Vacating the premises and moving into new permanent housing would pose a significant health risk due to COVID-19."
msgstr "Desocupar la instalación y mudarme a una nueva vivienda permanente presentaría un grave riesgo a mi salud o a la salud de un integrante del hogar a enfermedad grave o muerte por COVID-19 debido a ser mayor de 65 años, una discapacidad o afecciones subyacentes, que puede incluir, entre otros, estar inmunodeprimido."

#: frontend/lib/start-account-or-login/verify-phone-number.tsx:22
msgid "Verification code"
msgstr "Código de verificación"

#: frontend/lib/start-account-or-login/verify-phone-number.tsx:11
msgid "Verify your phone number"
msgstr "Verifica tu número de teléfono"

#: common-data/us-state-choices.ts:111
msgid "Vermont"
msgstr "Vermont"

#: frontend/lib/norent/letter-builder/menu.tsx:35
msgid "View details about your last letter"
msgstr "Ver detalles sobre tu última carta"

#: frontend/lib/evictionfree/declaration-builder/confirmation.tsx:144
msgid "View list of organizations"
msgstr "Ver lista de organizaciones"

#: frontend/lib/norent/letter-builder/letter-preview.tsx:105
msgid "View this letter as a PDF"
msgstr "Ver la carta como PDF"

#: common-data/us-state-choices.ts:112
msgid "Virginia"
msgstr "Virginia"

#: frontend/lib/data-driven-onboarding/data-driven-onboarding.tsx:226
msgid "Visit Who Owns What"
msgstr "Visita Quién Es El Dueño"

#: frontend/lib/rh/routes.tsx:51
msgid "Want to know if your apartment's rent stabilized? Request your <0>Rent History</0> from the NY State DHCR*!"
msgstr "¿Quieres saber si tu apartamento es de renta estabilizada? ¡Solicita tu <0>Historial de alquiler</0> en el DHCR* del estado de NY!"

#: frontend/lib/rh/routes.tsx:321
msgid "Want to read more about your rights?"
msgstr "¿Quieres leer más sobre tus derechos?"

#: common-data/issue-choices.ts:264
msgid "Washing machine not working"
msgstr "Lavadora no funciona"

#: common-data/us-state-choices.ts:113
msgid "Washington"
msgstr "Washington"

#: common-data/issue-choices.ts:162
#: common-data/issue-choices.ts:175
#: common-data/issue-choices.ts:199
#: common-data/issue-choices.ts:214
msgid "Water damage"
msgstr "Daño Por Agua"

#: frontend/lib/norent/homepage.tsx:170
msgid "We make it easy to notify your landlord by email or by certified mail for free."
msgstr "Te facilitamos notificar al dueño de tu edificio por correo electrónico o por correo certificado gratis."

#: frontend/lib/norent/letter-builder/letter-preview.tsx:109
msgid "We will be mailing this letter on your behalf by USPS certified mail and will be providing a tracking number."
msgstr "Enviaremos la carta en tu nombre por correo certificado de USPS y te proporcionaremos un número de seguimiento."

#: frontend/lib/norent/letter-builder/ask-national-address.tsx:11
#: frontend/lib/norent/letter-builder/ask-nyc-address.tsx:9
msgid "We'll include this information in the letter to your landlord."
msgstr "Incluiremos esta información en la carta al dueño de tu edificio."

#: frontend/lib/evictionfree/declaration-builder/routes.tsx:29
msgid "We'll include this information in your hardship declaration form."
msgstr "Incluiremos esta información en tu formulario de declaración de penuria."

#: frontend/lib/evictionfree/declaration-builder/index-number.tsx:41
msgid "We'll need to add your case's index number to your declaration."
msgstr "Tendremos que añadir el número de índice de tu caso a tu declaración."

#: frontend/lib/norent/letter-builder/ask-email.tsx:10
msgid "We'll use this information to email you a copy of your letter."
msgstr "Utilizaremos esta información para enviarte una copia de tu carta."

#: frontend/lib/norent/letter-builder/ask-email.tsx:14
msgid "We'll use this information to send you updates."
msgstr "Utilizaremos esta información para enviarte noticias."

#: frontend/lib/evictionfree/declaration-builder/routes.tsx:69
msgid "We'll use this information to send your hardship declaration form via certified mail for free."
msgstr "Utilizaremos esta información para enviar su formulario de declaración de penuria por correo certificado de forma gratuita."

#: frontend/lib/evictionfree/declaration-builder/routes.tsx:59
#: frontend/lib/evictionfree/declaration-builder/routes.tsx:64
msgid "We'll use this information to send your hardship declaration form."
msgstr "Utilizaremos esta información para enviar tu declaración de penuria."

#: frontend/lib/norent/letter-builder/landlord-email.tsx:5
#: frontend/lib/norent/letter-builder/landlord-mailing-address.tsx:8
#: frontend/lib/norent/letter-builder/landlord-name-and-contact-types.tsx:7
msgid "We'll use this information to send your letter."
msgstr "Utilizaremos esta información para enviar tu carta."

#: frontend/lib/start-account-or-login/verify-phone-number.tsx:14
msgid "We've just sent you a text message containing a verification code. Please enter it below."
msgstr "Acabamos de enviarte un mensaje de texto que contiene un código de verificación. Por favor, introdúcelo abajo."

#: common-data/issue-choices.ts:258
msgid "Weak electrical current"
msgstr "Baja Corriente Eléctrica"

#: frontend/lib/common-steps/welcome.tsx:24
#: frontend/lib/norent/letter-builder/menu.tsx:26
msgid "Welcome back!"
msgstr "¡Hola de nuevo!"

#: common-data/us-state-choices.ts:114
msgid "West Virginia"
msgstr "Virginia Occidental"

#: frontend/lib/norent/letter-builder/ask-city-state.tsx:8
msgid "We’ll use this information to pull the most up-to-date ordinances that protect your rights as a tenant in your letter."
msgstr "Utilizaremos esta información para obtener las ordenanzas actuales que protegen tus derechos como inquilino y así citarlas en tu carta."

#: frontend/lib/norent/letter-builder/ask-national-address.tsx:15
msgid "We’ll use this to reference the latest policies that protect your rights as a tenant."
msgstr "Utilizaremos esta información para citar las políticas actuales que protegen tus derechos como inquilino."

#: frontend/lib/norent/letter-builder/know-your-rights.tsx:90
msgid "We’ve partnered with <0/> to provide additional support once you’ve sent your letter."
msgstr "Nos hemos aliado con <0/> para proporcionar asistencia adicional una vez que hayas enviado tu carta."

#: frontend/lib/norent/letter-builder/know-your-rights.tsx:60
msgid "We’ve partnered with <0/> to provide additional support."
msgstr "Nos hemos aliado con <0/> para proporcionarte apoyo adicional."

#: frontend/lib/common-steps/landlord-name-and-contact-types.tsx:59
msgid "What contact information do you have for your landlord or building management? <0>We recommend choosing both if you have them.</0>"
msgstr "¿Qué información de contacto tienes del dueño o manager de tu edificio? <0>Sugerimos que elijas las dos opciones si las tienes.</0>"

#: frontend/lib/norent/data/faqs-content.tsx:263
msgid "What does an eviction moratorium mean?"
msgstr "¿Qué significa una moratoria del desalojo?"

#: frontend/lib/norent/data/faqs-content.tsx:225
msgid "What does this tool do?"
msgstr "¿Qué hace esta herramienta?"

#: frontend/lib/evictionfree/declaration-builder/covid-impact.tsx:11
msgid "What does “financial hardship” mean?"
msgstr "¿Qué significa “penuria financiera”?"

#: frontend/lib/evictionfree/declaration-builder/covid-impact.tsx:58
msgid "What does “significant health risk” mean?"
msgstr "¿Qué significa “riesgo sanitario significativo”?"

#: frontend/lib/norent/data/faqs-content.tsx:357
msgid "What happens after I send this letter?"
msgstr "¿Qué ocurre después de enviar esta carta?"

#: frontend/lib/norent/letter-builder/confirmation.tsx:97
#: frontend/lib/rh/routes.tsx:276
msgid "What happens next?"
msgstr "¿Y ahora qué?"

#: frontend/lib/norent/data/faqs-content.tsx:288
msgid "What happens when the eviction moratorium ends?"
msgstr "¿Qué sucede cuando termine la moratoria de desalojo?"

#: frontend/lib/norent/letter-email-to-user.tsx:130
#: frontend/lib/norent/letter-email-to-user.tsx:173
msgid "What if I have more questions?"
msgstr "¿Qué pasa si tengo más preguntas?"

#: frontend/lib/norent/data/faqs-content.tsx:345
msgid "What if I live in a manufactured or mobile home?"
msgstr "¿Qué sucede si vivo en una casa prefabricada o móvil?"

#: frontend/lib/norent/data/faqs-content.tsx:402
msgid "What if I live in a state without an eviction moratorium?"
msgstr "¿Qué sucede si vivo en un estado en donde no existe la moratoria de desalojo?"

#: frontend/lib/norent/letter-email-to-user.tsx:116
msgid "What if my landlord sends me a notice?"
msgstr "¿Qué pasa si el dueño o manager de mi edificio me envía un aviso?"

#: frontend/lib/evictionfree/data/faqs-content.tsx:242
msgid "What is the deadline for filling out the declaration?"
msgstr "¿Cuál es el plazo para completar el formulario de declaración?"

#: frontend/lib/norent/letter-email-to-user.tsx:25
msgid "What is the new law AB832?"
msgstr "¿Qué es la nueva ley AB832?"

#: frontend/lib/evictionfree/data/faqs-content.tsx:232
msgid "What is the time lag between me filling this out and when it gets sent?"
msgstr "¿Cuánto tiempo tarda en ser enviado el formulario luego de haberlo llenado?"

#: frontend/lib/forms/address-and-borough-form-field.tsx:19
msgid "What is your borough?"
msgstr "¿Cuál es tu municipalidad?"

#: frontend/lib/norent/data/faqs-content.tsx:397
msgid "What kind of documentation should I collect to prove I can’t pay rent?"
msgstr "¿Qué tipo de documentación debo recopilar para demostrar que no puedo pagar la renta?"

#: frontend/lib/evictionfree/data/faqs-content.tsx:204
msgid "When you use our tool, you will be able to preview your filled out form before sending it. You can also view a blank copy of the Hardship Declaration form."
msgstr "Cuando utilices nuestra herramienta, podrás obtener una vista previa de tu formulario completo antes de enviarlo. También puedes ver una copia en blanco del formulario de Declaración de Dificultades."

#: frontend/lib/evictionfree/declaration-builder/index-number.tsx:47
msgid "Where do I find my case's index number?"
msgstr "¿Dónde encuentro el número de índice de mi caso?"

#: frontend/lib/common-steps/landlord-name-and-contact-types.tsx:52
msgid "Where do I find this information?"
msgstr "¿Dónde encuentro esta información?"

#: frontend/lib/common-steps/ask-city-state.tsx:25
msgid "Where do you live?"
msgstr "¿Dónde vives?"

#: frontend/lib/start-account-or-login/ask-phone-number.tsx:28
msgid "Whether it's your first time here, or you're a returning user, let's start with your number."
msgstr "Empecemos con tu número de teléfono, ya sea tu primera vez aquí, o estés de vuelta."

#: frontend/lib/evictionfree/declaration-builder/covid-impact.tsx:70
msgid "Which hardship situation applies to you?"
msgstr "¿Qué situación de penuria te aplica?"

#: frontend/lib/norent/letter-builder/confirmation.tsx:103
msgid "While you wait for your landlord to respond, gather as much documentation as you can. This can include a letter from your employer, receipts, doctor’s notes etc."
msgstr "Mientras esperas a que el dueño de tu edificio conteste, recopila toda la documentación que puedas. Esto puede incluir una carta de tu jefe, recibos, notas de tu médico, etc."

#: frontend/lib/evictionfree/data/faqs-content.tsx:186
msgid "Who is not protected by NY's COVID-19 Tenant Protection Laws?"
msgstr "¿Quién no está protegido por las leyes de protección de inquilinos COVID-19 de Nueva York?"

#: frontend/lib/evictionfree/about.tsx:76
#: frontend/lib/laletterbuilder/about.tsx:67
#: frontend/lib/norent/about.tsx:94
msgid "Who we are"
msgstr "Quiénes somos"

#: frontend/lib/norent/letter-builder/rent-periods.tsx:47
msgid "Why aren't all months listed?"
msgstr "¿Por qué no puedo ver todos los meses?"

#: frontend/lib/start-account-or-login/ask-phone-number.tsx:38
msgid "Why do you need this information?"
msgstr "¿Por qué necesitáis esta información?"

#: frontend/lib/norent/the-letter.tsx:41
msgid "Why send a letter"
msgstr "Por qué enviar una carta"

#: frontend/lib/norent/data/faqs-content.tsx:250
msgid "Why should I notify my landlord if I can’t pay my rent?"
msgstr "¿Por qué debo avisar al dueño de mi edificio de que no puedo pagar la renta?"

#: frontend/lib/laletterbuilder/about.tsx:50
#: frontend/lib/norent/about.tsx:75
msgid "Why we made this"
msgstr "Por qué hemos creado esta herramienta"

#: frontend/lib/norent/data/faqs-content.tsx:376
msgid "Will I still owe my rent after I send this letter?"
msgstr "¿Seguiré adeudando mi renta después de enviar esta carta?"

#: common-data/issue-choices.ts:166
#: common-data/issue-choices.ts:181
#: common-data/issue-choices.ts:205
#: common-data/issue-choices.ts:220
msgid "Window frame defective"
msgstr "Marco de ventana defectuoso"

#: common-data/issue-choices.ts:165
#: common-data/issue-choices.ts:180
#: common-data/issue-choices.ts:204
#: common-data/issue-choices.ts:219
msgid "Window glass broken"
msgstr "Cristal de ventana roto"

#: common-data/issue-choices.ts:263
msgid "Window guards missing"
msgstr "Faltan Protectores de Ventana"

#: common-data/us-state-choices.ts:115
msgid "Wisconsin"
msgstr "Wisconsin"

#: frontend/lib/evictionfree/homepage.tsx:60
msgid "With this free tool, you can"
msgstr "Con esta herramienta gratuita, puedes"

#: common-data/us-state-choices.ts:116
msgid "Wyoming"
msgstr "Wyoming"

#: frontend/lib/forms/yes-no-radios-form-field.tsx:28
#: frontend/lib/forms/yes-no-radios-form-field.tsx:46
#: frontend/lib/norent/letter-builder/letter-preview.tsx:30
#: frontend/lib/ui/confirmation-modal.tsx:20
msgid "Yes"
msgstr "Si"

#: frontend/lib/laletterbuilder/letter-builder/create-account.tsx:28
#: frontend/lib/norent/letter-builder/create-account.tsx:37
msgid "Yes, JustFix.nyc can text me to follow up about my housing issues."
msgstr "Sí, JustFix.nyc puede enviarme mensajes de texto para hacer un seguimiento de mis problemas de vivienda."

#: frontend/lib/evictionfree/declaration-builder/create-account.tsx:30
msgid "Yes, Right to Counsel NYC Coalition, Housing Justice for All, and JustFix.nyc can text me to follow up about my housing issues."
msgstr "Sí, Right to Counsel NYC Coalition, Housing Justice for All, y JustFix.nyc pueden enviarme un mensaje de texto para hacer un seguimiento de mis asuntos de vivienda."

#: frontend/lib/pages/logout-alt-page.tsx:26
msgid "Yes, Sign Out"
msgstr "Sí, cerrar sesión"

#: frontend/lib/evictionfree/data/faqs-content.tsx:148
msgid "Yes, the protections outlined by New York State law apply to you regardless of immigration status."
msgstr "Sí, las protecciones descritas por la ley del estado de Nueva York te protegen independientemente de tu estado migratorio."

#: frontend/lib/evictionfree/data/faqs-content.tsx:98
msgid "Yes, this is a free website created by 501(c)3 non-profit organizations."
msgstr "Sí, este es un sitio web gratuito creado por organizaciones sin fines de lucro reconocidas con la categoría de exención tributaria 501(c)3."

#: frontend/lib/start-account-or-login/verify-password.tsx:56
msgid "You already have an account"
msgstr "Ya tienes una cuenta"

#: frontend/lib/norent/homepage.tsx:59
msgid "You can"
msgstr "Puedes"

#: frontend/lib/norent/letter-email-to-user.tsx:263
msgid "You can also track the delivery of your letter using USPS Tracking:"
msgstr "También puede seguir la entrega de su carta usando USPS Tracking:"

#: frontend/lib/norent/letter-email-to-user.tsx:134
msgid "You can contact Strategic Actions for a Just Economy (SAJE) - a 501c3 non-profit organization in South Los Angeles."
msgstr "Puedes contactar Acciones Estratégicas para una Economía Justa (SAJE) - una organización sin fines de lucro 501c3 en el sur de Los Angeles."

#: frontend/lib/norent/letter-builder/more-letters.tsx:29
msgid "You can send an additional letter for other months when you couldn't pay rent."
msgstr "Puedes enviar otra carta para indicar los demás meses en que no hayas podido pagar la renta."

#: frontend/lib/evictionfree/homepage.tsx:92
msgid "You can use this website to send a hardship declaration form to your landlord and local courts—putting your eviction case on hold until {0}"
msgstr "Puedes utilizar este sitio web para enviar un formulario de declaración de penurias al dueño de tu edificio y a los tribunales locales — deteniendo tu caso de desalojo hasta el {0}"

#: frontend/lib/evictionfree/components/helmet.tsx:12
msgid "You can use this website to send a hardship declaration form to your landlord and local courts—putting your eviction case on hold until {0}."
msgstr "Puedes utilizar este sitio web para enviar un formulario de declaración de penurias al dueño de tu edificio y a los tribunales locales — deteniendo tu caso de desalojo hasta el {0}."

#: frontend/lib/norent/letter-builder/error-pages.tsx:10
msgid "You can't send any more letters"
msgstr "No puedes enviar más cartas"

#: frontend/lib/evictionfree/declaration-builder/routes.tsx:75
msgid "You don't live in New York"
msgstr "No vives en Nueva York"

#: frontend/lib/ui/landlord.tsx:81
msgid "You have chosen to overwrite the landlord recommended by JustFix.nyc. Please provide your own details below, or <0>use the recommended landlord \"{0}\"</0>."
msgstr "Has elegido sustituir la información recomendada por JustFix.nyc sobre el dueño de tu edificio. Por favor proporciona tu propia información a continuación, o <0>usa el dueño recomendado\"{0}\"</0>."

#: frontend/lib/evictionfree/declaration-builder/preview.tsx:48
msgid "You haven't completed previous steps. Please <0>go back</0>."
msgstr "No has completado los pasos anteriores. Por favor <0>vuelve atrás</0>."

#: frontend/lib/norent/letter-builder/menu.tsx:28
msgid "You most recently sent a letter on {0}."
msgstr "Enviaste una carta en {0}."

#: frontend/lib/norent/letter-builder/know-your-rights.tsx:115
msgid "You're in <0>{stateName}</0>"
msgstr "Estás en <0>{stateName}</0>"

#: frontend/lib/norent/letter-builder/more-letters.tsx:9
msgid "You've already sent letters for all of the months since COVID-19 started."
msgstr "Ya has enviado cartas que corresponden a todos los meses desde que comenzó el COVID-19."

#: frontend/lib/evictionfree/declaration-builder/error-pages.tsx:9
msgid "You've already sent your hardship declaration"
msgstr "Ya has enviado tu declaración de penuria"

#: frontend/lib/evictionfree/declaration-builder/confirmation.tsx:183
msgid "You've sent your hardship declaration"
msgstr "Has enviado tu declaración de penuria"

#: frontend/lib/norent/letter-builder/confirmation.tsx:47
#: frontend/lib/norent/letter-builder/confirmation.tsx:54
msgid "You've sent your letter"
msgstr "Has enviado tu carta"

#: frontend/lib/evictionfree/declaration-email-to-user.tsx:23
msgid "Your Hardship Declaration form has been emailed to:"
msgstr "Tu formulario de Declaración de Dificultades ha sido enviado por correo electrónico a:"

#: frontend/lib/norent/letter-builder/letter-preview.tsx:59
msgid "Your Letter Is Ready To Send!"
msgstr "¡Tu carta está lista para enviar!"

#: frontend/lib/norent/letter-email-to-user.tsx:295
msgid "Your NoRent letter and important next steps"
msgstr "Tu carta de NoRent y pasos siguientes importantes"

#: frontend/lib/norent/letter-content.tsx:267
msgid "Your NoRent.org letter"
msgstr "Tu carta de NoRent.org"

#: frontend/lib/rh/routes.tsx:273
msgid "Your Rent History has been requested from the New York State DHCR!"
msgstr "¡Tu Historial de Alquiler ha sido solicitado al DHCR del estado de Nueva York!"

#: frontend/lib/norent/letter-builder/post-signup-no-protections.tsx:7
msgid "Your account is set up"
msgstr "¡Tu cuenta está lista!"

#: frontend/lib/data-driven-onboarding/data-driven-onboarding.tsx:274
msgid "Your apartment may be rent stabilized."
msgstr "Tu apartamento es de renta estabilizada."

#: frontend/lib/rh/routes.tsx:172
msgid "Your building had {0, plural, one {1 rent stabilized unit} other {# rent stabilized units}} in {1}, according to property tax documents."
msgstr "Tu edificio tenía {0, plural, one {una unidad de renta estabilizada} other {# unidades de renta estabilizada}} en {1}."

#: frontend/lib/data-driven-onboarding/data-driven-onboarding.tsx:275
msgid "Your building had {0, plural, one {one rent stabilized unit} other {# rent stabilized units}} in {1}."
msgstr "Tu edificio tenía {0, plural, one {una unidad de alquiler estabilizado} other {# unidades de renta estabilizada}} en el {1}."

#: frontend/lib/data-driven-onboarding/data-driven-onboarding.tsx:128
msgid "Your building was built in {0} or earlier."
msgstr "Tu edificio fue construido en {0} o antes."

#: frontend/lib/evictionfree/declaration-builder/index-number.tsx:66
msgid "Your case's court name"
msgstr "Nombre de la corte de tu caso"

#: frontend/lib/evictionfree/declaration-builder/index-number.tsx:46
msgid "Your case's index number"
msgstr "Número de índice de tu caso"

#: frontend/lib/evictionfree/declaration-email-to-user.tsx:76
msgid "Your declaration form and important next steps"
msgstr "Tu formulario de declaración y los pasos importantes a seguir"

#: frontend/lib/evictionfree/declaration-builder/preview.tsx:39
msgid "Your declaration is ready to send!"
msgstr "¡Tu declaración está lista para enviar!"

#: frontend/lib/common-steps/ask-email.tsx:18
msgid "Your email address"
msgstr "Tu dirección de correo electrónico"

#: frontend/lib/evictionfree/declaration-builder/confirmation.tsx:185
msgid "Your hardship declaration form has been sent to your landlord via {0}."
msgstr "Tu formulario de declaración de penuria ha sido enviado a tu propietario a través de {0}."

#: frontend/lib/evictionfree/declaration-builder/index-number.tsx:48
msgid "Your index number can be found at the top of Postcard or Notice of Petition that you received from housing court. <0>They look like this:</0>"
msgstr "Tu número de índice se encuentra en la parte superior de la Postal o Aviso de Petición (\"Postcard or Notice of Petition\" en inglés) que recibiste de la corte de vivienda. <0>Son así:</0>"

#: frontend/lib/evictionfree/declaration-email-to-user.tsx:15
msgid "Your landlord"
msgstr "el dueño de tu edificio"

#: frontend/lib/data-driven-onboarding/data-driven-onboarding.tsx:208
msgid "Your landlord is associated with {buildings, plural, one {one building} other {# buildings}}."
msgstr "El proprietario de tu edificio está asociado con {buildings, plural, one {un edificio} other {# edificios}}."

#: frontend/lib/data-driven-onboarding/data-driven-onboarding.tsx:164
msgid "Your landlord may be breaking the law!"
msgstr "¡Puede que el proprietario de tu edificio esté violando la ley!"

#: frontend/lib/data-driven-onboarding/data-driven-onboarding.tsx:221
msgid "Your landlord might own other buildings, too."
msgstr "Puede que el propietario de tu edificio también posea otros edificios."

#: frontend/lib/common-steps/landlord-mailing-address.tsx:27
msgid "Your landlord or management company's address"
msgstr "La dirección del dueño o manager de tu edificio"

#: frontend/lib/common-steps/landlord-email.tsx:16
msgid "Your landlord or management company's email"
msgstr "La dirección de correo electrónico del dueño o manager de tu edificio"

#: frontend/lib/common-steps/landlord-name-and-contact-types.tsx:93
msgid "Your landlord or management company's information"
msgstr "Los datos del dueño o manager de tu edificio"

#: frontend/lib/data-driven-onboarding/data-driven-onboarding.tsx:149
msgid "Your landlord owns {0, plural, one {one building} other {# buildings}} and {1, plural, one {one unit.} other {# units.}}"
msgstr "El dueño de tu edificio posee {0, plural, one {un edificio} other {# edificios}} y {1, plural, one {una unidad.} other {# unidades.}}"

#: frontend/lib/norent/letter-builder/confirmation.tsx:60
msgid "Your letter has been mailed to your landlord via USPS Certified Mail. A copy of your letter has also been sent to your email."
msgstr "Tu carta ha sido enviada al dueño de tu edificio por correo certificado por USPS. También hemos enviado una copia de tu carta a tu dirección de correo electrónico."

#: frontend/lib/norent/letter-builder/confirmation.tsx:66
msgid "Your letter has been sent to your landlord via email. A copy of your letter has also been sent to your email."
msgstr "Tu carta ha sido enviada al dueño o manager de tu edificio por correo certificado de USPS. También hemos enviado una copia de tu carta a tu dirección de correo electrónico."

#: frontend/lib/evictionfree/declaration-builder/confirmation.tsx:211
#: frontend/lib/norent/letter-builder/confirmation.tsx:83
msgid "Your letter was sent on {0}."
msgstr "Tu carta fue enviada el {0}."

#: frontend/lib/evictionfree/declaration-email-to-user.tsx:12
msgid "Your local housing court"
msgstr "la corte de vivienda local"

#: frontend/lib/start-account-or-login/ask-phone-number.tsx:25
msgid "Your phone number"
msgstr "Tu número de teléfono"

#: frontend/lib/ui/privacy-info-modal.tsx:33
msgid "Your privacy is very important to us!"
msgstr "¡Su privacidad es muy importante para nosotros!"

#: frontend/lib/start-account-or-login/ask-phone-number.tsx:54
msgid "Your privacy is very important to us! Everything on JustFix.nyc is secure."
msgstr "¡Tu privacidad es muy importante para nosotros! Todo en JustFix.nyc es seguro."

#: frontend/lib/common-steps/ask-national-address.tsx:111
#: frontend/lib/common-steps/ask-nyc-address.tsx:39
msgid "Your residence"
msgstr "Tu hogar"

#: frontend/lib/norent/homepage.tsx:93
msgid "You’re not alone. Millions of Americans won’t be able to pay rent because of COVID‑19. Use our FREE tool to take action by writing a letter to your landlord."
msgstr "No estás solo. Millones de estadounidenses no podrán pagar la renta por culpa del COVID 19. Utiliza nuestra herramienta GRATIS para tomar acción mandando una carta al dueño de tu edificio."

#: frontend/lib/common-steps/ask-national-address.tsx:118
#: frontend/lib/common-steps/landlord-mailing-address.tsx:41
msgid "Zip code"
msgstr "Código postal"

#: frontend/lib/norent/letter-builder/know-your-rights.tsx:82
msgid "and"
msgstr "y"

#: frontend/lib/evictionfree/declaration-builder/confirmation.tsx:156
msgid "email"
msgstr "correo electrónico"

#: frontend/lib/evictionfree/declaration-builder/confirmation.tsx:158
msgid "email and USPS Certified Mail"
msgstr "email y correo certificado por USPS"

#: frontend/lib/evictionfree/components/helmet.tsx:13
msgid "eviction free nyc, eviction free ny, hardship, declaration, declare hardship, eviction, evicted"
msgstr "eviction free nyc, eviction free ny, penuria, declaración, desalojo, desalojado"

#: frontend/lib/evictionfree/data/faqs-content.tsx:157
msgid "evictionFree.canLandlordChallengeDeclarationFaq"
msgstr "<0>SI. ESTO ES NUEVO. Ahora, el casero tiene derecho a impugnar la validez de la declaración de dificultades de un inquilino. Para hacer esto, el casero puede presentar una moción ante la corte, declarando que no cree que el inquilino tenga las dificultades que reclamó en su Declaración de Dificultades. Si ocurre esto, la Corte concederá una audiencia para determinar la validez de la declaración de dificultades del inquilino y el inquilino deberá mostrar prueba de las dificultades que reclamó en su Declaración. En NYC, <1>inquilinos tienen el derecho a un abogado a través de Right to Counsel para estas audiencias</1>.</0><2>\n"
"Si la corte decide que el inquilino demostró su reclamo por dificultades, entonces su caso/desalojo permanecerá en pausa hasta al menos el {0}. La corte instruirá a las partes que soliciten ERAP si parece que el inquilino es elegible y aún no ha presentado esa solicitud.</2><3>Si la corte decide que el inquilino NO está experimentando dificultades, entonces su caso y desalojo pueden proceder.</3>"

#: frontend/lib/evictionfree/about.tsx:45
msgid "evictionfree.aboutPageText2"
msgstr "Una nueva ley estatal, aprobada a finales de 2020 y extendida en 2021, permite a la mayoría de los inquilinos detener su caso de desalojo hasta el {0}, si cumplimentan un formulario de “Declaración de Penuria”. Sin embargo, esta ley carga la responsabilidad de averiguar cómo hacerlo a los inquilinos y no facilita el acceso al ejercicio de sus derechos."

#: frontend/lib/evictionfree/about.tsx:56
msgid "evictionfree.aboutPageText3"
msgstr "Nuestro sitio web ayuda a los inquilinos a presentar este formulario de declaración de dificultades con total tranquilidad: enviándolo por correo certificado de USPS y por correo electrónico gratuito a todas las entidades necesarias (el dueño de tu edificio y los tribunales) para garantizar la protección. Y dado que la ley no va lo suficientemente lejos para proteger a la gente más allá del {0}, nuestra herramienta conecta a los inquilinos con el movimiento de inquilinos más grande para que podamos #CancelRent."

#: frontend/lib/evictionfree/declaration-builder/agree-to-legal-terms.tsx:13
msgid "evictionfree.agreeToStateTermsIntro"
msgstr "Estas últimas preguntas son para asegurarse de que entiendes los límites de la protección concedida por este formulario de declaración de penuria, y de que contestaste a las preguntas anteriores con veracidad:"

#: frontend/lib/evictionfree/declaration-builder/routes.tsx:44
msgid "evictionfree.askForEmail"
msgstr "Utilizaremos esta información para enviarte una copia de tu declaración. Si es posible, también te reenviaremos el correo electrónico de parte de la corte cuando hayan recibido tu formulario de declaración."

#: frontend/lib/evictionfree/declaration-builder/confirmation.tsx:193
msgid "evictionfree.confirmationNoEmailToCourtYet"
msgstr "Una copia de tu declaración también se mandará a tu corte local por correo electrónico—estamos determinando cual es la corte indicada para recibir su declaración. Te avisaremos cuando se haya mandado por mensaje de texto y en esta página."

#: frontend/lib/evictionfree/declaration-email-to-user.tsx:46
msgid "evictionfree.contactHcaBlurb"
msgstr "Si has recibido una ‘Notificación de desalojo por incumplimiento de pago de alquiler’ (\"Notice to Pay Rent or Quit\" en inglés) o cualquier otro tipo de aviso de desalojo, comunícate con Housing Court Answers (NYC) al 212-962-4795, de lunes a viernes, de 9:00 AM a 5:00 PM, o llama a la línea directa estatal al 833-503-0447, que funciona 24 horas al día, los siete días de la semana."

#: frontend/lib/evictionfree/data/faqs-content.tsx:244
msgid "evictionfree.deadlineFaq1"
msgstr "Puedes enviar tu formulario de declaración en cualquier momento, hasta el {0}. Luego de enviar tu formulario de declaración a través de esta herramienta, se lo enviaremos inmediatamente por correo postal y/o correo electrónico al dueño de tu edificio y a las cortes. Si estás enviando tu formulario SOLAMENTE por correo postal, envíalo lo antes posible y conserva cualquier prueba de envío y/o acuse de recibo para tus archivos."

#: frontend/lib/evictionfree/declaration-builder/confirmation.tsx:79
msgid "evictionfree.emailBodyTemplateForSharingFromConfirmation2"
msgstr "El 28 de diciembre de 2020, el estado de Nueva York aprobó la legislación que protege a los inquilinos del desalojo debido a la pérdida de ingresos o a los riesgos de salud del COVID-19. Para protegerte, debes rellenar una declaración de penuria y enviarla al dueño de tu edificio y/o a los tribunales. Acabo de utilizar este sitio web para enviar un formulario de declaración de penurias al dueño de mi edificio y a los tribunales locales—deteniendo cualquier caso de desalojo hasta el {date}. Míralo aquí: {url}"

#: frontend/lib/evictionfree/homepage.tsx:38
msgid "evictionfree.emailBodyTemplateForSharingFromHomepage1"
msgstr "El 28 de diciembre de 2020, el estado de Nueva York aprobó la legislación que protege a los inquilinos del desalojo debido a la pérdida de ingresos o a los riesgos de salud del COVID-19. Para protegerte, debes rellenar una declaración de penuria y enviarla al dueño de tu edificio y/o a los tribunales. Puedes utilizar este sitio web para enviar un formulario de declaración de penurias al dueño de tu edificio y a los tribunales locales — deteniendo tu caso de desalojo hasta el {0}. Míralo aquí: {1}"

#: frontend/lib/evictionfree/declaration-builder/confirmation.tsx:93
msgid "evictionfree.erapBlurbOnConfirmation"
msgstr "No estás solo. Hay más de un millón de neoyorquinos que no pueden pagar su renta. Ahora NYS tiene un programa de ayuda con la renta, el Programa de Emergencia de Asistencia de Renta (ERAP). Si usted solicitó ERAP, <0>su casero no puede iniciar un nuevo caso de desalojo</0> contra usted, y cualquier caso de desalojo actual se detendrá."

#: frontend/lib/evictionfree/data/faqs-content.tsx:119
msgid "evictionfree.faqListOfHowToConnectWithLawyer"
msgstr "<0><1>Llama al <2>718 557-1379</2> o al <3>212 962-4795</3> de Lunes - Viernes, 9 - 5pm</1><4>Llama al <5>311</5> y solicite la línea de ayuda para inquilinos</4><6>Envía un correo electrónico a OCJ (Office of Civil Justice en inglés) a <7>civiljustice@hra.nyc.gov</7>. Proporciona un nombre, número de teléfono y número de índice del caso del Tribunal de Vivienda para tu caso de desalojo (si lo conoces) en tu correo electrónico.</6></0>"

#: frontend/lib/evictionfree/faqs.tsx:54
msgid "evictionfree.faqsPageIntro"
msgstr "Comprender estas leyes es difícil. A continuación, echa un vistazo a nuestras preguntas frecuentes de personas que han usado nuestra herramienta. Si tienes preguntas sobre el estado de la corte de vivienda y el estatus actual de los casos de desalojo, consulte"

#: frontend/lib/evictionfree/declaration-builder/covid-impact.tsx:13
msgid "evictionfree.financialHardshipExplainer1"
msgstr "Esto significa que no puedes pagar tu alquiler u otras obligaciones financieras bajo el contrato de arrendamiento al completo u obtener una vivienda permanente, alterna, y adecuada debido a uno o más de las siguientes razones:"

#: frontend/lib/evictionfree/declaration-builder/covid-impact.tsx:20
msgid "evictionfree.financialHardshipExplainer2"
msgstr "<0>Perdida significativa de ingresos del hogar durante la pandemia COVID-19.</0><1>Aumento en gastos corrientes necesarios relacionados con la realización de trabajo esencial o relacionados con el impacto sobre la salud durante la pandemia COVID-19.</1><2>Las responsabilidades de cuidado diurno para menores o el cuidado de familiares ancianos, discapacitados o enfermos durante la pandemia COVID-19 han impactado negativamente sobre mi capacidad o la capacidad de otros integrantes del hogar de obtener empleo significativo, ganar ingresos, o han aumentado los gastos.</2><3>Es difícil mudarme debido a los gastos de mudanza y la dificultad en conseguir una vivienda alterna u otra residencia durante la pandemia COVID-19.</3><4>Otras circunstancias relacionadas con la pandemia COVID-19 han impactado negativamente mi capacidad de obtener empleo significativo o ganar ingresos o los ingresos del hogar han reducido significativamente o han aumentado significativamente mis gastos.</4><5>En la medida en que he perdido ingresos en el hogar o han aumentado los gastos, el ingreso recibido, sea por asistencia pública, incluso el seguro de desempleo, asistencia por desempleo por causa de la pandemia, el seguro por discapacidad o la licencia familiar pagada, que haya recibido desde el comienzo de la pandemia COVID-19 no compensa en su totalidad la pérdida de ingresos del hogar o el aumento de los gastos.</5>"

#: frontend/lib/evictionfree/declaration-builder/confirmation.tsx:137
msgid "evictionfree.getInvolvedWithCBO2"
msgstr "¡Involúcrate con la organización local de tu comunidad! ¡Únete a millones en la lucha por un futuro libre de desalojos!"

#: frontend/lib/evictionfree/about.tsx:102
msgid "evictionfree.hj4aBlurb"
msgstr "<0>Housing Justice for All</0> es una coalición de más de 100 organizaciones, desde Brooklyn a Buffalo, que representan a los inquilinos y aquellos que no tienen hogar en el estado de Nueva York. Estamos unidos en nuestra convicción de que la vivienda es un derecho humano; que ninguna persona debe vivir con miedo a un desalojo; y que podemos poner fin a la crisis de las personas sin hogar en nuestro Estado."

#: frontend/lib/evictionfree/homepage.tsx:136
msgid "evictionfree.introToLaw2"
msgstr "La legislación del estado de Nueva York protege temporalmente a los inquilinos del desalojo debido a la pérdida de ingresos o a los riesgos de salud del COVID-19. Para protegerte, debes rellenar una declaración de penuria y enviarla al dueño de tu edificio y/o a los tribunales. Porque los dueños atacaron, estas leyes han sido debilitadas. <0>Lee sobre todos sus derechos</0> y únete al movimiento para contra-atacar."

#: frontend/lib/evictionfree/declaration-builder/welcome.tsx:12
msgid "evictionfree.introductionToDeclarationFormSteps"
msgstr "Para beneficiarte de las protecciones de desalojo que han puesto en marcha los representantes gubernamentales locales, puedes notificar al dueño de tu edificio rellenando un formulario de declaración de penuria. <0>En el caso de que el dueño de tu edificio intente desalojarte, los tribunales lo verán como un paso proactivo que ayuda a establecer tu defensa.</0>"

#: frontend/lib/evictionfree/about.tsx:118
msgid "evictionfree.justfixBlurb1"
msgstr "<0>JustFix.nyc</0> codiseña y construye herramientas para inquilinos, organizadores del vivienda y abogados que luchan contra el desplazamiento en la ciudad de Nueva York. Nuestra misión es galvanizar un movimiento de inquilinos del siglo XXI que trabaje en favor de la vivienda para todos, y creemos que el poder de los datos y la tecnología debe ser accesible para quienes luchan en esta lucha."

#: frontend/lib/evictionfree/declaration-builder/confirmation.tsx:43
msgid "evictionfree.landlordRetaliationWarning"
msgstr "Puede que el dueño de tu edificio tome represalias una vez que haya recibido tu declaración. Esto es ilegal. Ponte en contacto con la Línea de Ayuda del Inquilino de la Ciudad (que puede proporcionar consejo gratuito y asesoramiento legal a los inquilinos) llamando al <0>311</0>"

#: frontend/lib/evictionfree/declaration-builder/agree-to-legal-terms.tsx:28
msgid "evictionfree.legalAgreementCheckboxOnFees"
msgstr "Además, entiendo que los honorarios, multas o intereses legales por impago total de alquiler o por no haber cumplido con otras obligaciones financieras según requerido por mi tenencia, contrato de alquiler o contrato semejante aún podrán cobrarse y resultar en un fallo monetario en mi contra."

#: frontend/lib/evictionfree/declaration-builder/agree-to-legal-terms.tsx:37
msgid "evictionfree.legalAgreementCheckboxOnLandlordChallenge"
msgstr "Además, entiendo que mi casero puede solicitar una audiencia para retar el presente\n"
"certificado de penuria y tendré la oportunidad de participar en todo procedimiento\n"
"de tenencia inmobiliaria."

#: frontend/lib/evictionfree/declaration-builder/agree-to-legal-terms.tsx:45
msgid "evictionfree.legalAgreementCheckboxOnNewProtections4"
msgstr "Además, entiendo que mi casero puede solicitar el desalojo después del {0}, y que la ley puede proporcionarle, en ese momento, ciertas protecciones independientes disponibles a través de esta declaración."

#: frontend/lib/evictionfree/declaration-builder/welcome.tsx:23
msgid "evictionfree.outlineOfDeclarationFormSteps"
msgstr "<0>En los próximos pasos, construiremos tu declaración. Si puedes, ten esta información a mano:</0><1><2><3>tu número de teléfono y dirección postal</3></2><4><5>la dirección postal del dueño de tu edificio y/o su dirección de correo electrónico</5></4></1>"

#: frontend/lib/evictionfree/data/faqs-content.tsx:108
msgid "evictionfree.postOfficeFaq"
msgstr "No, puedes utilizar este sitio web para enviar una carta al dueño de tu edificio por correo electrónico o correo postal de USPS. No tienes que pagar por el envío de la carta. Si optas por no utilizar esta herramienta, deberás enviar tu declaración por correo por tu propia cuenta."

#: frontend/lib/evictionfree/data/faqs-content.tsx:214
msgid "evictionfree.printOutFaq"
msgstr "<0>¡No, puedes imprimir el <1>formulario de declaración de dificultades</1>, llenarlo a mano y enviarlo por correo postal o correo electrónico al dueño de tu edificio y la corte de vivienda local.</0><2>Los residentes de la ciudad de Nueva York pueden enviar sus declaraciones a la corte de su condado:</2>"

#: frontend/lib/evictionfree/data/faqs-content.tsx:257
msgid "evictionfree.resendFaq"
msgstr "Actualmente no puedes utilizar esta herramienta para enviar más de un formulario de declaración. Sin embargo, una vez que utilices esta herramienta, podrás descargar una copia de tu formulario en PDF en la “Página de confirmación” y podrás optar por reenviar esta declaración por tu propia cuenta. Debes conservarla para tus archivos, en caso de que el dueño de tu edificio intente llevarte a juicio."

#: frontend/lib/evictionfree/about.tsx:83
msgid "evictionfree.rtcBlurb"
msgstr "La <0>Right to Counsel NYC Coalition</0> es una extensa coalición de inquilinos que se formó en el 2014 para quebrantar la Corte de Vivienda como centro de desplazamiento y detener la crisis de desalojo que ha amenazado a nuestras familias, nuestros vecinos y nuestras casas por demasiado tiempo. Consta de inquilinos, organizadores, abogados, organizaciones de servicios legales y más. Estamos construyendo campañas para un NYC sin desalojos y, en última instancia, para un derecho a la vivienda."

#: frontend/lib/evictionfree/declaration-builder/covid-impact.tsx:60
msgid "evictionfree.significantHealthRiskExplainer"
msgstr "Esto significa que usted o uno o más miembros de su familia tienen un mayor riesgo de enfermedad grave o muerte por el COVID-19 debido a ser mayor de sesenta y cinco años, tener una discapacidad o tener una afección médica subyacente, que puede incluir pero no se limita a ser inmunodeprimido/a."

#: frontend/lib/evictionfree/data/faqs-content.tsx:234
msgid "evictionfree.timeLagFaq"
msgstr "Una vez que completes tu formulario de declaración a través de esta herramienta, este será enviado inmediatamente por correo postal y/o correo electrónico al dueño de tu edificio y a las cortes. Una vez enviado, el correo postal suele entregar la correspondencia en aproximadamente una semana."

#: frontend/lib/evictionfree/site.tsx:105
msgid "evictionfree.toolSuspensionMessage"
<<<<<<< HEAD
msgstr "A partir del 15 de enero de 2022, los inquilinos del Estado de Nueva York ya no están protegidos contra el desalojo después de presentar una declaración de penuria. Sin embargo, ¡todavía tienes otras opciones para protegerte a ti mismo y a tus vecinos!"
=======
msgstr ""
>>>>>>> 9a294a28

#: frontend/lib/evictionfree/declaration-builder/confirmation.tsx:77
msgid "evictionfree.tweetTemplateForSharingFromConfirmation2"
msgstr "Acabo de utilizar este sitio web para enviar un formulario de declaración de penurias al dueño de mi edificio y a los tribunales locales—deteniendo cualquier caso de desalojo hasta el {date}. Míralo aquí: {url} #EvictionFreeNY por @JustFixNYC @RTCNYC @housing4allNY"

#: frontend/lib/evictionfree/homepage.tsx:36
msgid "evictionfree.tweetTemplateForSharingFromHomepage1"
msgstr "Puedes utilizar este sitio web para enviar un formulario de declaración de penurias al dueño de tu edificio y a los tribunales locales — deteniendo tu caso de desalojo hasta el {0}. Míralo aquí: {1} #EvictionFreeNY por @JustFixNYC @RTCNYC @housing4allNY"

#: frontend/lib/evictionfree/homepage.tsx:202
msgid "evictionfree.whoBuildThisTool"
msgstr "Nuestra herramienta gratuita fue construida por la <0>Right to Counsel NYC Coalition</0>, <1>Housing Justice for All</1>, y <2>JustFix.nyc</2> como parte del movimiento de inquilinos en todo el estado."

#: frontend/lib/evictionfree/homepage.tsx:172
msgid "evictionfree.whoHasRightToSubmitForm"
msgstr "Todos los inquilinos del estado de Nueva York tienen derecho a rellenar este formulario de declaración de penuria. Especialmente si has recibido una notificación de desalojo o crees que corres el riesgo de ser desalojado, por favor considera utilizar este formulario para protegerte."

#: frontend/lib/evictionfree/data/faqs-content.tsx:188
msgid "evictionfree.whoIsNotProtectedFaq"
msgstr "Si un casero afirma que un inquilino es una molestia, es decir, afirma que el inquilino “se comporta persistentemente de una manera que infringe sustancialmente en el uso o disfrute de otros inquilinos O que causen riesgos sustanciales para la seguridad de otros,” o que un inquilino intencionalmente causó daños significativos al apartamento, entonces el inquilino no tiene la protección de esta ley. Recuerde, un casero tendría que demostrar esto en la corte. Si no lo puede demostrar y el inquilino llenó el formulario de declaración de dificultades, entonces se retrasa el desalojo al menos hasta el {0}."

#: frontend/lib/data-driven-onboarding/data-driven-onboarding.tsx:166
msgid "justfix.DdoMayNeedHpdRegistration"
msgstr "Parece que este edificio deba estar registrado con el HPD. Los proprietarios que no registren sus propiedades correctamente incurren multas y no tienen el derecho de llevar a los inquilinos a la corte por no pagar el alquiler. Puedes encontrar más información en la página <0>Gestión de Propiedades de HPD</0>"

#: frontend/lib/common-steps/landlord-name-and-contact-types.tsx:29
msgid "justfix.commonWarningAboutChangingLandlordDetails1"
msgstr "Si recibes documentos relacionados con el alquiler desde una dirección diferente, o si el dueño de tu edificio te ha dado instrucciones de usar una dirección diferente para vuestra correspondencia, puedes <0>proporcionar tus propios datos.</0> Sin embargo, sólo debes usar una dirección distinta a la que te sugerimos si tienes la certeza absoluta de que es correcta—es más seguro usar la dirección oficial que el dueño de tu edificio ha registrado con la ciudad."

#: frontend/lib/data-driven-onboarding/data-driven-onboarding.tsx:294
msgid "justfix.ddoEfnycCovidMessage1"
msgstr "Puedes enviar un formulario de declaración de penurias al dueño de tu edificio y a los tribunales locales — deteniendo tu caso de desalojo hasta el {0}."

#: frontend/lib/ui/covid-banners.tsx:91
msgid "justfix.ddoEhpaDeactivatedMessage"
msgstr "A partir de junio de 2021, La Corte de Vivienda ha impedido que los inquilinos demanden a sus dueños a través de la herramienta HP Action de JustFix.nyc. Para aprender cómo presentar una Acción de HP ahora, lee nuestra <0>artículo de Medium</0>. Para aprender más acera de Acciones de HP y encontrar una lista de proveedores legales, visita <1>Housing Court Answers</1>."

#: frontend/lib/data-driven-onboarding/data-driven-onboarding.tsx:232
msgid "justfix.ddoLocCovidMessage"
msgstr "¿El dueño de tu edificio no contesta? ¡Puedes tomar acción gratis para pedir arreglos! Debido a la crisis de salud por el Covid-19, te recomendamos que sólo pidas arreglos en caso de emergencia, para que puedas mantener la salud limitando cuántas personas entran a tu hogar."

#: frontend/lib/ui/legal-disclaimer.tsx:4
msgid "justfix.legalDisclaimer"
msgstr "Aviso: La información en {website} no constituye asesoramiento jurídico y no debe ser utilizado como sustituto del asesoramiento de un abogado cualificado para asesorar sobre cuestiones jurídicas relativas a la vivienda. Si lo necesitas, podemos ayudar a dirigirte a servicios legales gratuitos."

#: frontend/lib/ui/privacy-info-modal.tsx:35
msgid "justfix.privacyInfoModalText"
msgstr "¡<0>Tu privacidad es muy importante para nosotros! Estas son algunas de las cosas más importantes a saber:</0><1><2>Tu información personal está segura. </2><3>No usaremos tu información personal para beneficiarnos ni la venderemos a terceros. </3><4>Utilizaremos tu dirección postal para encontrar datos sobre tu edificio y su dueño. </4></1><5>Nuestra Política de Privacidad permite compartir datos anónimos sólo con organizaciones de defensa de inquilinos autorizadas exclusivamente para ayudar a promover la misión de proteger los derechos de inquilinos. La Política de Privacidad contiene información sobre qué datos recopilamos, cómo la utilizamos y las opciones que tiene respecto a su información personal. Si quieres leer más, por favor revisa nuestra <6/> completa y nuestros <7/>.</5>"

#: frontend/lib/rh/routes.tsx:58
msgid "justfix.rhExplanation"
msgstr "Este documento te ayuda a averiguar si tu apartamento es de <0>renta estabilizada</0> y si te están <1>cobrando de más</1>. Te muestra la cantidad de renta registrada que se pagó en tu apartamento desde el año 1984."

#: frontend/lib/rh/routes.tsx:190
msgid "justfix.rhNoRsUnits"
msgstr "De acuerdo con los registros de documentación fiscal, tu edificio no ha reportado ninguna unidad de renta estabilizada en los últimos años. Aunque sea posible que tu apartamento sea de renta estabilizada, parece improbable."

#: frontend/lib/rh/routes.tsx:198
msgid "justfix.rhNoRsUnitsMeansNoRentHistory"
msgstr "Aún así puedes enviar una solicitud al DHCR para asegurarte, pero es posible que no tengan ningún historial de alquiler en sus registros que enviarte. En este caso, <0>no recibirías un historial de alquiler</0> por correo."

#: frontend/lib/rh/email-to-dhcr.tsx:24
msgid "justfix.rhRequestToDhcr"
msgstr "<0>Querido administrador del DHCR,</0><1> Yo, {0}, vivo actualmente en {1} en el apartamento {2}, y quisiera solicitar el Historial de Renta completo de este apartamento desde el año 1984. </1><2>Gracias,<3/>{3}</2>"

#: frontend/lib/rh/routes.tsx:179
msgid "justfix.rhRsUnitsAreGoodSign"
msgstr "Aunque estos datos no garantizan que tu apartamento sea de renta estabilizada, es un buen indicio de si el DHCR tiene un historial de alquiler en sus archivo que enviarte."

#: frontend/lib/rh/routes.tsx:302
msgid "justfix.rhWarningAboutNotReceiving"
msgstr "<0>Si tu apartamento nunca ha sido de renta estabilizada:</0> no recibirás un historial de alquiler por correo. El DHCR sólo tiene historiales de alquiler para aquellos apartamentos que hayan sido en algún momento de renta estabilizada."

#: frontend/lib/rh/routes.tsx:279
msgid "justfix.rhWhatHappensNext"
msgstr "<0>Si tu apartamento es actualmente de renta estabilizada, o lo ha sido en cualquier momento en el pasado:</0> deberías recibir tu historial de alquiler por correo en aproximadamente una semana. Tu historial de alquiler es un documento importante que muestra los alquileres registrados en tu apartamento desde 1984. Puedes aprender más sobre ello y cómo puede ayudarte a averiguar si estás pagando de más en el <1>la guía de alquiler de recargos de estabilidad de Met Council on Housing</1> o consultando nuestro artículo del <2>Centro de Aprendizaje a cerca de Sobrecargos</2>."

#: frontend/lib/start-account-or-login/ask-phone-number.tsx:39
msgid "justfix.whyIsPhoneNumberNeeded"
msgstr "Utilizaremos esta información para:<0><1>Acceder a tu cuenta actual</1><2>Comprobar si coincide con una cuenta preexistente </2><3>Abrirte una cuenta nueva.</3></0><4/>Una cuenta te permitirá volver a nuestras herramientas en cualquier punto del proceso sin tener que empezar desde el principio, descargar cualquier documentos que hayas completado, y recibir notificaciones sobre cambios relevantes a políticas que te afecten."

#: frontend/lib/laletterbuilder/about.tsx:54
msgid "laletterbuilder.explanationAboutWhyWeMadeThisSite"
msgstr "We made this site because xyz"

#: frontend/lib/laletterbuilder/about.tsx:72
msgid "laletterbuilder.madeByBlurb"
msgstr "LaLetterBuilder is made by <0>JustFix.nyc</0>, a non-profit organization that co-designs and builds tools for tenants, housing organizers, and legal advocates fighting displacement in New York City."

#: frontend/lib/norent/data/faqs-content.tsx:215
msgid "norent.additionalInstructionsForConnectingWithOrganizers"
msgstr "<0/><1>También puedes contactar a tus vecinos y organizar a todos en tu edificio para emprender acciones colectivas y reclamar. Lee más sobre cómo formar sindicatos de inquilinos y comenzar una huelga de renta en <2/>.</1>"

#: frontend/lib/norent/letter-builder/confirmation.tsx:164
msgid "norent.callToActionForCancelRentCampaign"
msgstr "<0>Están en juego nuestros hogares, salud, seguridad colectiva y futuros. Millones de nosotros no sabemos cómo vamos a pagar la renta, hipoteca, o utilidades el 1 de junio. Sin embargo, los propietarios y los bancos esperan que paguemos como de costumbre. </0><1>¡Únete a millones de nosotros para luchar por un futuro libre de deuda y ganar una suspensión nacional en los pagos de renta, hipoteca y utilidades!</1>"

#: frontend/lib/norent/data/faqs-content.tsx:265
msgid "norent.definitionOfEvictionMoratorium"
msgstr "<0>Una \"moratoria de desalojo\" puede significar algo diferente en cada jurisdicción, pero en resumen, una moratoria detiene temporalmente ciertos tipos de desalojo.</0><1>El mecanismo exacto por medio del cual se aplica esta suspensión y los tipos de casos que se suspenden, varía de una ciudad a otra. Dependiendo de la jurisdicción, la corte puede simplemente estar cerrados o no tramitar las demandas de desalojo, los alguaciles pueden no hacer cumplir las órdenes de desalojo o puede haber alguna combinación de estos y otros métodos para suspender los desalojos.</1><2>NoRent.org te ayudará orientándote para entender las diferentes reglas. También puedes leer más sobre las protecciones de los inquilinos en tu jurisdicción en el Proyecto de Mapeo Contra los Desalojos COVID-19 Emergency Tenant Protections & Rent Strikes Map <3/>.</2>"

#: frontend/lib/norent/letter-email-to-user.tsx:95
msgid "norent.doINeedToSendAB832LetterEveryMonth"
msgstr "Si. Siga estas instrucciones incluso si ha enviado una carta a su propietario cada mes que no ha pagado renta. Y envíe una nueva declaración por cada mes en el futuro (hasta septiembre de 2021)."

#: frontend/lib/norent/letter-email-to-user.tsx:105
msgid "norent.doIStillHaveToPayMyRentAB832"
msgstr "El 30 de septiembre o antes, debe decidir si va pagar el 25% de la renta por cada mes desde septiembre de 2020 hasta septiembre de 2021. Sería un total de 13 meses multiplicado por 25%. Si después de consultar con un abogado, determina que no quiere estar en la corte de desalojo, pague el 25%. Los inquilinos con condiciones de vivienda muy malas o que viven en unidades ilegales deben hablar con un abogado antes de decidir si pagar o no pagar."

#: frontend/lib/norent/letter-builder/confirmation.tsx:25
msgid "norent.emailBodyTemplateForSharingNoRent"
msgstr "Usé www.norent.org para decirle al dueño de mi edificio de que no puedo pagar la renta este mes. Esta herramienta gratuita te ayuda a construir y enviar una carta al dueño de tu edificio, citando las protecciones legales en tu estado, y te conecta con otras personas de tu comunidad que participan en la campaña de #cancelrent"

#: frontend/lib/norent/letter-content.tsx:68
msgid "norent.emailToLandlordBody_v2"
msgstr "<0>Por favor vea la carta adjunta de <1/>. </0><2>Para documentar las comunicaciones y evitar malentendidos, por favor corresponda con <3/> por correo electrónico a <4>{0}</4> o por correo ordinario en lugar de una llamada telefónica o una visita en persona. </2>"

#: frontend/lib/norent/about.tsx:79
msgid "norent.explanationAboutWhyWeMadeThisSite"
msgstr "Los inquilinos de todo el país se ven afectados por el COVID-19 de manera que afecta su habilidad para pagar la renta. Hemos creado esta herramienta para que todos los inquilinos puedan ejercer sus derechos durante la pandemia."

#: frontend/lib/norent/homepage.tsx:128
msgid "norent.explanationOfPartnerships"
msgstr "Nuestro generador de cartas gratuitas fue construido con <0>abogados y organizaciones de derechos de inquilinos sin fines de lucro</0> en toda la nación para asegurarnos de que tu carta te ofrece las mayores protecciones disponibles según el estado en el que vives."

#: frontend/lib/norent/data/faqs-content.tsx:290
msgid "norent.explanationOfWhatHappensWhenEvictionMoratoriumEnds"
msgstr "<0>Una vez que se levante la moratoria, los procesos de desalojo en las cortes y la aplicación de la ley por parte de las autoridades locales del orden público pueden reanudarse.</0><1>Si no logramos reivindicaciones adicionales (como un congelamiento de la renta y la suspensión de los pagos de renta) antes de que estas \"moratorias de desalojo\" terminen, volverán a empezar los procesos, los desalojos continuarán y se presentarán nuevas demandas judiciales.</1><2>Estamos trabajando arduamente pidiendo la congelación y suspensión inmediatas del alquiler, entre otras solicitudes. ¡Este es el momento de organizarse! Participa en <3/>.</2>"

#: frontend/lib/norent/data/faqs-content.tsx:227
msgid "norent.explanationOfWhatToolDoes"
msgstr "<0>NoRent.org te guía en el proceso de cómo notificar al dueño de tu edificio que no puedes pagar la renta debido a un problema relacionado con el COVID-19. También te ayudaremos a obtener más información sobre los derechos que protegen a los inquilinos en tu estado y te daremos información sobre recursos para tomar medidas legales u organizativas.</0>"

#: frontend/lib/norent/data/faqs-content.tsx:311
msgid "norent.explanationOfWithholdingRent"
msgstr "<0>Hay una diferencia entre una \"huelga de renta\" o retener la renta, y no pagar la renta. Esta carta le notifica al dueño de tu edificio que no estás pagando la renta debido a los impactos financieros del COVID-19, que ahora es una forma de retrasar los pagos de renta.</0><1>Retener tu renta, o una huelga de renta, es declarar que no pagarás la renta, independientemente de si puedes hacerlo. Esto puede ponerte en riesgo de desalojo legal por no pagar la renta. Nunca debes ser el único que decide retener la renta, solo debes hacerlo cuando hayas obtenido el apoyo y la participación de todos en tu edificio.</1><2>Si bien es arriesgado, retener la renta puede ser una táctica importante para que los inquilinos impulsen un movimiento. Si tus vecinos están considerando una huelga de renta, sería conveniente que consultes los recursos a continuación sobre cómo organizarse y ponerse en contacto con las herramientas y recursos que las organizaciones han puesto a disposición.</2>"

#: frontend/lib/norent/letter-email-to-user.tsx:72
msgid "norent.howDoesLetterHelpWithAB3088"
msgstr "<0>El uso de esta declaración satisface todos los requisitos locales para notificar al propietario.</0><1><2>Proporciona una defensa en un caso de desalojo basado en la falta de pago de la renta; y </2><3>Convierte su alquiler en \"deuda civil.\" Esto significa que el dueño o manager de tu edificio puede presentar un caso de reclamos menores por el impago de renta. Si el dueño o manager de tu edificio obtiene un fallo por la renta no pagada en un tribunal de reclamos menores, el dueño o manager de tu edificio puede cobrar ese fallo embargando tu cheque de trabajo, o recaudando tu cuenta bancaria.</3></1>"

#: frontend/lib/norent/data/faqs-content.tsx:347
msgid "norent.howToConnectWithManufacturedHomeOwners"
msgstr "<0> Únete a algún movimiento de propietarios de viviendas prefabricadas que se haya formado para hacer que sus comunidades sean lugares asequibles, saludables, seguros y hermosos para vivir. Propietarios de viviendas móviles/prefabricadas: <1/> y exigir que las empresas propietarias de comunidades asuman su responsabilidad. </0>"

#: frontend/lib/norent/data/faqs-content.tsx:136
msgid "norent.infoAboutCollectiveOrganizing"
msgstr "<0>El lugar más importante para comenzar es en donde vives. Contáctate de manera segura con otros inquilinos de tu edificio o lugar donde vives y comienza organizando un sistema de comunicación entre ustedes para averiguar qué problemas y necesidades tienen en común.</0><1> Para obtener más recursos sobre cómo formar un sindicato de inquilinos, consulta <2/>. También puedes contactar a grupos locales que se estén organizando y que estén afiliados a la alianza nacional <3/>.</1>"

#: frontend/lib/norent/data/faqs-content.tsx:359
msgid "norent.instructionsForAfterSendingLetter"
msgstr "<0>Después de enviar esta carta, tu arrendador puede contactarte para pedirte más información o discutir un plan de pago. Asegúrate de que toda tu comunicación esté documentada mediante cartas, correos electrónicos o mensajes de texto. Negocia solo acuerdos en donde aceptes pagar una porción de tu renta que sea razonable y que tengas la seguridad de que vas a poder pagar sin poner en riesgo tu salud. No aceptes mudarte. Puedes encontrar ayuda legal adicional en <1/>.</0><2>Debes continuar recopilando documentación que demuestre que has sido afectado financieramente a causa del COVID-19.</2>"

#: frontend/lib/norent/data/faqs-content.tsx:128
msgid "norent.instructionsForConnectingWithOrganizers"
msgstr "<0> Ponte en contacto con organizadores del movimiento de la vivienda a través de <1/>, una alianza nacional de organizadores que construye el movimiento de inquilinos desde 2007. Puedes unirte a su convocatoria de inquilinos en todo el país para luchar por la condonación de la renta en <2/>.</0>"

#: frontend/lib/norent/data/faqs-content.tsx:404
msgid "norent.instructionsForStatesWithLimitedProtections_v2"
msgstr "<0><1/></0><2>También debes saber que no estás solo. En los estados sin moratoria de desalojo es importante protegerse legalmente y construir poder colectivo con otros inquilinos.</2><3> Primero, comienza asegurándote de que toda la comunicación con el dueño de tu edificio esté documentada por escrito. Comienza a recopilar toda la documentación de cualquier dificultad que hayas tenido relacionada con el COVID-19. Si te enfrentas a una emergencia, busca de inmediato ayuda legal en tu estado consultando en <4/>.</3><5> Luego, conéctate de manera segura con otros inquilinos en tu edificio o el lugar en donde vives. Comienza organizando un sistema de comunicación entre vosotros para averiguar qué problemas y necesidades tenéis en común. Para obtener más recursos sobre cómo formar un sindicato de inquilinos, consulta <6/>. También puedes contactar a grupos locales que se estén organizando y que estén afiliados a la alianza nacional <7/>.</5><8> Finalmente, únete a los millones de inquilinos que están trabajando arduamente y luchando por la protección nacional de los inquilinos, la congelación y suspensión inmediatas del alquiler. Súmate a <9/>.</8>"

#: frontend/lib/norent/letter-builder/welcome.tsx:12
msgid "norent.introductionToLetterBuilderSteps"
msgstr "Para que la ley estatal de California de AB3088 te ampare con las protecciones del COVID-19 de no poder pagar la renta, deberías notificar al dueño o manager de tu edificio. <0>En el caso de que intenten desalojarte, las cortes lo verán como un paso proactivo que ayude a establecer tu defensa.</0>"

#: frontend/lib/norent/letter-content.tsx:194
msgid "norent.letter.conclusion"
msgstr "<0>El Congreso aprobó la Ley CARES el 27 de marzo del 2020 (Ley Pública 116-136). Los inquilinos que viven en propiedades cubiertas por esta ley, también están protegidos del desalojo por impago o cualquier otra razón hasta el 23 de agosto de 2020. Por favor, hágame saber de inmediato si usted cree que esta vivienda no está cubierta por la ley CARES y explique por qué. </0><1>Para documentar nuestra comunicación y evitar malentendidos, por favor responda por correo electrónico o texto en lugar de una llamada o visita. </1><2>Gracias por su comprensión y cooperación.</2>"

#: frontend/lib/norent/letter-content.tsx:187
msgid "norent.letter.floridaAddition"
msgstr "He sufrido una pérdida de empleo, salarios o ingresos durante el estado de emergencia de Florida que afecta directamente mi capacidad de hacer pagos de alquiler."

#: frontend/lib/norent/letter-content.tsx:139
msgid "norent.letter.v1NonPayment"
msgstr "Esta carta es para notificarle que no podré pagar el alquiler a partir del <0/> y hasta nuevo aviso debido a la pérdida de ingresos, gastos adicionales, y/o otras circunstancias financieras relacionadas con el COVID-19."

#: frontend/lib/norent/letter-content.tsx:147
msgid "norent.letter.v1NonPayment_multipleDates"
msgstr "Esta carta es para notificarle que no podré pagar la renta durante los meses siguientes y hasta siguiente aviso debido a la pérdida de ingresos, gastos adicioonales, y/o otras circunstancias financieras relacionadas con el COVID-19:"

#: frontend/lib/norent/letter-content.tsx:168
msgid "norent.letter.v2Hardship"
msgstr "Esta carta es para notificarle que he tenido una pérdida de ingresos, gastos adicionales y/o otras circunstancias financieras relacionadas con la pandemia. Hasta nuevo aviso, la emergencia del COVID-19 puede afectar mi capacidad de pagar la renta. No renuncio a mi derecho a establecer otras defensas adicionales."

#: frontend/lib/norent/letter-content.tsx:178
msgid "norent.letter.v3FewProtections"
msgstr "Esta carta es para informarle de las protecciones para inquilinos existentes en {0}. No renuncio a mi derecho a establecer defensas adicionales."

#: frontend/lib/norent/letter-content.tsx:88
msgid "norent.letterBodyCaliforniaAB832"
msgstr "<0>Esta carta de declaración se refiere al pago del alquiler durante los meses siguientes:</0><1/><2>Actualmente no puedo pagar mi alquiler u otras obligaciones financieras delineadas en el contrato de arrendamiento debido a uno o más de lo siguiente:</2><3><4>Pérdida de ingresos causada por la pandemia COVID-19. </4><5>Gastos adicionales directamente relacionados con la realización de trabajos esenciales durante el mandato COVID-19.</5><6>Gastos adicionales relacionados con impactos de la salud del pandemia COVID-19. </6><7>Satisfacción de responsabilidades de cuidado de niños, personas discapacitadas, o familiares enfermos directamente relacionadas con la pandemia COVID-19 que limita mi capacidad de obtener ingresos. </7><8>Aumento de los costos para el cuidado de los niños o para atender a un miembro de la familia con discapacidades o enfermo relacionado directamente con la pandemia COVID-19. </8><9>Otras circunstancias relacionadas con la pandemia COVID-19 que han reducido mis ingresos o aumentado mis gastos. </9></3><10>Cualquier asistencia pública, incluyendo seguro de desempleo, asistencia pandémica para el desempleo, seguro de discapacidad estatal (SDI), o permiso familiar pagado, que he recibido desde el inicio de la pandemia COVID-19 no compensa plenamente mi pérdida de ingresos y/o gastos adicionales. </10><11>Declaro bajo pena de perjurio en virtud de las leyes del Estado de California que lo declarado es verdadero y correcto.</11>"

#: frontend/lib/norent/data/faqs-content.tsx:47
msgid "norent.listOfSuggestedNonpaymentDocumentation"
msgstr "<0>Mientras esperas que el dueño de tu edificio te dé una respuesta, reúne toda la documentación que puedas. Algunos tipos de documentación que puedes recopilar incluyen:</0><1><2><3>Carta de tu jefe:</3>una carta de tu jefe o de un compañero de trabajo que mencione el virus COVID-19 y muestre la pérdida de trabajo o la reducción de horas como resultado del COVID-19.</2><4><5> Documentos de beneficios de desempleo</5>: son los documentos que demuestran que solicitaste o recibiste beneficios del Departamento de Desarrollo del Empleo.</4><6><7>Recibos de pago de salario</7>: pueden ser cheques de pagos anteriores a la fecha de terminación o despido. Si has tenido un cambio en el número de horas de trabajo, puedes retener tus cheques de pago anteriores y posteriores a ese cambio.</6><8><9>Gastos relacionados con el COVID-19</9>: pueden ser facturas que demuestren que tus gastos han aumentado por problemas derivados del COVID-19, incluidos los costos de cuidado de niños, gastos para cumplir con las directivas de salud pública u otros gastos relacionados.</8><10><11>Cierre de escuelas</11>: esta podría ser una notificación de la escuela de tus hijos diciendo que ha cerrado debido al COVID-19. También puedes incluir pruebas de que tus hijos están matriculados.</10><12><13> Estados financieros</13>: pueden ser presupuestos, estados de cuenta bancarios o archivos personales que demuestren que tus ingresos laborales o de negocio se han interrumpido debido a la crisis provocada por el COVID-19. Asegúrate de no enviar información financiera personal confidencial que no quieras que vea el dueño de tu edificio.</12><14><15>Registros médicos del COVID-19</15>: esto podría incluir gastos médicos extraordinarios que tengan relación con el diagnóstico, pruebas y/o tratamiento del COVID-19 que hayas efectuado con tu dinero propio para ti o algún miembro de tu familia. Debido a la confidencialidad de los archivos médicos, es posible que no desees enviarlos al dueño de tu edificio. Sin embargo, debes conservar estos recibos para tu archivo personal. Estos podrían ser utilizados como prueba en caso que debas presentarlos como evidencia en procedimientos judiciales.</14><16><17>Alguna otra prueba del impacto financiero relacionado con el COVID-19</17>: puede ser cualquier otra prueba que demuestre cómo el virus COVID-19 ha afectado tu capacidad de pagar la renta.</16></1>"

#: frontend/lib/norent/letter-builder/los-angeles-know-your-rights.tsx:35
msgid "norent.losAngelesKyrPostProtectionExpiration"
msgstr "Hemos trabajado con la organización sin fines de lucro, <0>SAJE</0> para ofrecer apoyo adicional una vez que haya enviado su carta. Puede aprender más sobre las protecciones contra desalojo para los residentes de Los Angeles en <1>Stay Housed</1>."

#: frontend/lib/norent/about.tsx:99
msgid "norent.madeByBlurb"
msgstr "NoRent.org fue creado por <0>JustFix.nyc</0>, una organización sin fines de lucro que co-diseña y construye herramientas para inquilinos, organizadores de viviendas y abogados que luchan contra el desplazamiento en la ciudad de Nueva York."

#: frontend/lib/norent/letter-builder/welcome.tsx:23
msgid "norent.outlineOfLetterBuilderSteps"
msgstr "<0>En los próximos pasos, construiremos tu carta utilizando la siguiente información. Si puedes, ten esta información a mano:</0><1><2><3>tu número de teléfono, dirección de correo electrónico y dirección postal</3></2><4><5>la dirección postal del dueño o manager de tu edificio y/o su dirección de correo electrónico</5></4></1>"

#: frontend/lib/norent/letter-email-to-user.tsx:141
msgid "norent.sajeBlockQuote"
msgstr "Desde 1996, SAJE ha sido una fuerza para la justicia económica en nuestra comunidad, centrándose en los derechos de los inquilinos, la vivienda saludable y el desarrollo equitativo. Creemos que el destino de los vecindarios de la ciudad debe ser decidido por quienes viven allí, y nos reunimos con otras organizaciones para garantizar que esto ocurra de manera justa, replicable y sostenible. La vivienda es un derecho humano."

#: frontend/lib/norent/letter-email-to-user.tsx:160
msgid "norent.sajeFacebookLive"
msgstr "<0>SAJE también ofrece todos los miércoles sesiones de preguntas y respuestas en Facebook Live:</0><1><2>Inglés 11am-12pm</2><3>Español 12:30pm-1:30pm</3></1>"

#: frontend/lib/norent/letter-email-to-user.tsx:154
msgid "norent.sajePhoneCalls"
msgstr "Acciones Estratégicas para una Economía Justa (SAJE) está disponible para llamadas telefónicas en el (213) 745-9961, de lunes a viernes de 10:00am-6:00pm."

#: frontend/lib/norent/homepage.tsx:254
msgid "norent.sampleNoRentLetter"
msgstr "<0>Le escribo para informarle de que he tenido una pérdida de ingresos, gastos adicionales y/o otras circunstancias financieras relacionadas con el COVID-19. Hasta nuevo aviso, la emergencia COVID-19 puede afectar mi capacidad de pagar la renta. </0><1/><2>Los inquilinos en Florida están protegidos del desalojo por falta de pago por orden ejecutiva 20-94, emitido por el gobernador Ron DeSantis el 2 de abril de 2020. </2><3/><4>Los inquilinos en propiedades cubiertas también están protegidos contra el desalojo, las tasas, las penalizaciones y otros cargos relacionados con el impago por la ley CARES (Título IV, Sec. 4024) promulgado por el Congreso el 27 de marzo de 2020. </4><5/><6>Junto con mis vecinos, estoy organizando, animando y/o participando en una organización de inquilinos para que podamos apoyar...</6>"

#: frontend/lib/norent/data/faqs-content.tsx:15
msgid "norent.sendCDCDeclarationBlurb"
msgstr "Puede que quieras <0>enviar una declaración</0> bajo la Orden emitida por los Centros para el Control y la Prevención de Enfermedades (CDC) para proporcionar protección a los inquilinos contra el desalojo. Obtén más información sobre la declaración del CDC antes de enviar un aviso al dueño o manager de tu edificio."

#: frontend/lib/norent/letter-email-to-user.tsx:177
msgid "norent.tenantsTogetherDescription"
msgstr "Puedes ponerte en contacto con Inquilinos Unidos, una coalición estatal de organizaciones locales de inquilinos dedicada a defender y promover el derecho de los inquilinos de California a una vivienda segura, digna y asequible."

#: frontend/lib/norent/letter-builder/confirmation.tsx:23
msgid "norent.tweetTemplateForSharingNoRent"
msgstr "¿No sabes cómo pagarás la renta este mes? Avisa al dueño de tu edificio con NoRent.org de @JustFixNYC. Esta herramienta gratuita envía una carta certificada informándole de tus derechos. Únete al movimiento #cancelrent en NoRent.org."

#: frontend/lib/norent/letter-email-to-user.tsx:118
msgid "norent.whatIfMyLandlordSendsMeANoticeAB3088"
msgstr "Si el propietario le envía un aviso para pagar el alquiler con una declaración, léalo. Si es el mismo, feche, fírmelo y envíelo exactamente como se indica en el aviso. Tenga en cuenta que a veces los propietarios cambian la dirección o la forma de pago. Siga las instrucciones del aviso para pagar el alquiler o renunciar (Notice to Pay or Quit) para saber dónde y cómo enviar el alquiler."

#: frontend/lib/norent/letter-email-to-user.tsx:28
msgid "norent.whatIsAB832partOne"
msgstr "AB832 es ahora ley estatal y extiende la protección al inquilino hasta el 30 de septiembre de 2021. La ley extiende las protecciones para inquilinos incluidas en la Ley de Estabilización y Alivio para Inquilinos, Propietarios y Pequeños Propietarios de 2020 (AB3088) y SB91 al 30 de septiembre de 2021. Estas protecciones originalmente se expiraban el 30 de junio de 2021 según SB91. La Ley incluye las mismas reglas de elegibilidad y programa que antes, incluyendo:"

#: frontend/lib/norent/letter-email-to-user.tsx:37
msgid "norent.whatIsAB832partTwo"
msgstr "<0><1>Limitar la divulgación pública de casos de desalojo que involucren la falta de pago de renta durante el 4 de marzo de 2020 al 30 de septiembre de 2021.</1><2>Protege a inquilinos de bajos ingresos de que los propietarios cedan o vendan su deuda de renta a un tercero cobrador de deudas.</2><3>El período de aviso de “Pagar o Desalojar” por falta de pago de renta se extendió de 3 a 15 días.</3><4>Protege a inquilinos de ser desalojados por “causa justa” si se puede demostrar que el propietario realmente está desalojando al inquilino por falta de pago de renta relacionado con COVID-19.</4><5>El propietario no le puede cobrar cargos por pago atrasado o por falta de pago de renta durante el 1 de marzo de 2020 a 30 de septiembre de 2021 a inquilinos que han experimentando dificultades relacionadas con COVID-19.</5><6>Exigir a los propietarios que notifiquen a todos los inquilinos que adeudan renta atrasada sobre sus derechos y el programa de asistencia de renta a través de un aviso informativo antes del 28 de febrero de 2021.</6></0>"

#: frontend/lib/norent/data/faqs-content.tsx:120
msgid "norent.whatToDoIfLandlordRetaliates"
msgstr "<0> Es normal sentirse ansioso o asustado si el propietario toma represalias. Si el dueño de tu edificio te acosa, se niega a hacer reparaciones o intenta desalojarte ilegalmente, solicita asistencia legal en <1/> y comunícate con los organizadores de inquilinos en <2/>.</0>"

#: frontend/lib/norent/data/faqs-content.tsx:239
msgid "norent.whoThisToolIsFor"
msgstr "<0>Si no puedes pagar la renta este mes debido a un problema relacionado con el COVID-19 (es decir, debido a cambios en el trabajo, pérdida de ingresos, gastos de salud o pérdida de cuidado de niños), esta herramienta es para ti. Aunque las reglas para ejercer tus derechos varían según el estado en el que vives, NoRent.org puede ayudarte a entender las complejidades y ponerte en contacto con los recursos necesarios.</0>"

#: frontend/lib/norent/data/faqs-content.tsx:252
msgid "norent.whyYouShouldNotifyAboutNotPayingRent"
msgstr "<0>En algunos estados, para beneficiarse de las protecciones de desalojo que los funcionarios electos han establecido, debes notificar a tu arrendador que tu falta de pago es por razones relacionadas con el COVID-19. En caso de que el dueño de tu edificio trate de desalojarte, la corte puede ver esta notificación como una medida proactiva que ayuda a establecer tu defensa.</0>"

#: frontend/lib/norent/data/faqs-content.tsx:378
msgid "norent.whyYouStillOweRentAfterSendingLetter"
msgstr "<0>Sí. Después de enviar la carta seguirás obligado a pagar la renta porque nuestros gobiernos estatales y federales no han adoptado una política de condonación de alquiler. Reclama la anulación de la renta en <1/></0>"

#: frontend/lib/norent/components/helmet.tsx:13
msgid "pay rent, rent, can't pay rent, june rent, june 1"
msgstr "pagar la renta, renta, no puedo pagar la renta, renta de junio, 1 de junio"

#. This is used to describe a link to another website that is only available in English.
#: frontend/lib/ui/localized-outbound-link.tsx:44
msgid "{0} (in English)"
msgstr "{0} (en inglés)"

#: frontend/lib/forms/chars-remaining.tsx:18
msgid "{remaining, plural, one {1 character remaining} other {# characters remaining}}"
msgstr "{remaining, plural, one {queda sólo 1 carácter} other {quedan # caracteres}}"

#: frontend/lib/norent/letter-builder/confirmation.tsx:111
msgid "{stateName} has specific documentation requirements to support your letter to your landlord."
msgstr "{stateName} requiere documentación específica para apoyar tu carta al dueño de tu edificio."
<|MERGE_RESOLUTION|>--- conflicted
+++ resolved
@@ -195,11 +195,7 @@
 
 #: frontend/lib/evictionfree/site.tsx:122
 msgid "Already submitted a hardship declaration form? <0>Log in here to download your form</0>"
-<<<<<<< HEAD
 msgstr "¿Has enviado ya un formulario de declaración de penuria? <0>Inicia tu sesión aquí para descargar tu formulario</0>"
-=======
-msgstr ""
->>>>>>> 9a294a28
 
 #: frontend/lib/norent/homepage.tsx:188
 msgid "Answer a few questions about yourself and your landlord or management company. It'll take no more than 8 minutes."
@@ -1665,11 +1661,7 @@
 
 #: frontend/lib/account-settings/contact-settings.tsx:24
 msgid "Please use a number that can receive text messages."
-<<<<<<< HEAD
-msgstr "Please use a number that can receive text messages."
-=======
 msgstr "Por favor, usa un número que pueda recibir mensajes de texto."
->>>>>>> 9a294a28
 
 #: frontend/lib/account-settings/about-you-settings.tsx:24
 #: frontend/lib/common-steps/ask-name.tsx:31
@@ -2115,11 +2107,7 @@
 
 #: frontend/lib/laletterbuilder/homepage.tsx:11
 msgid "This is a test localization message for LaLetterBuilder."
-<<<<<<< HEAD
 msgstr "This is a test localization message for LaLetterBuilder."
-=======
-msgstr ""
->>>>>>> 9a294a28
 
 #: frontend/lib/common-steps/landlord-email.tsx:20
 msgid "This is optional."
@@ -2887,11 +2875,7 @@
 
 #: frontend/lib/evictionfree/site.tsx:105
 msgid "evictionfree.toolSuspensionMessage"
-<<<<<<< HEAD
-msgstr "A partir del 15 de enero de 2022, los inquilinos del Estado de Nueva York ya no están protegidos contra el desalojo después de presentar una declaración de penuria. Sin embargo, ¡todavía tienes otras opciones para protegerte a ti mismo y a tus vecinos!"
-=======
 msgstr ""
->>>>>>> 9a294a28
 
 #: frontend/lib/evictionfree/declaration-builder/confirmation.tsx:77
 msgid "evictionfree.tweetTemplateForSharingFromConfirmation2"
