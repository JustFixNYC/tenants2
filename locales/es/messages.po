msgid ""
msgstr ""
"POT-Creation-Date: 2020-05-05 12:34+0000\n"
"Mime-Version: 1.0\n"
"Content-Type: text/plain; charset=UTF-8\n"
"Content-Transfer-Encoding: 8bit\n"
"X-Generator: @lingui/cli\n"
"X-Crowdin-SourceKey: msgstr\n"
"Language: es\n"
"Project-Id-Version: tenants2\n"
"Report-Msgid-Bugs-To: \n"
"PO-Revision-Date: 2021-01-26 19:44\n"
"Last-Translator: \n"
"Language-Team: Spanish\n"
"Plural-Forms: nplurals=2; plural=(n != 1);\n"
"X-Crowdin-Project: tenants2\n"
"X-Crowdin-Project-ID: 402800\n"
"X-Crowdin-Language: es-ES\n"
"X-Crowdin-File: /master/locales/en/messages.po\n"
"X-Crowdin-File-ID: 40\n"

#. This is used when showing the translation of English content in the user's language. It should be localized to use the name of the language itself, e.g. 'Spanish translation'.
#: frontend/lib/ui/cross-language.tsx:8
msgid "(Name of your language) translation"
msgstr "Traducción en español"

#: frontend/lib/norent/letter-builder/letter-preview.tsx:123
msgid "(Note: the email will be sent in English)"
msgstr "(Nota: tenga en cuenta que el correo electrónico se enviará en inglés)"

#: frontend/lib/rh/routes.tsx:216
msgid "(Note: the request will be sent in English)"
msgstr "(Nota: tenga en cuenta que la solicitud se enviará en inglés)"

#: frontend/lib/common-steps/landlord-email.tsx:38
msgid "(optional)"
msgstr "(opcional)"

#: frontend/lib/rh/routes.tsx:38
msgid "*Division of Housing and Community Renewal"
msgstr "*División de Vivienda y Renovación de la Comunidad"

#: frontend/lib/norent/homepage.tsx:185
msgid "8 Minutes"
msgstr "8 minutos"

#: frontend/lib/pages/cross-site-terms-opt-in.tsx:33
msgid "<0/> makes use of a <1/> and <2/>, which you can review."
msgstr "<0/> usa una <1/> y unos <2/>, que puedes revisar."

#: frontend/lib/norent/letter-content.tsx:15
msgid "<0>Declaration of COVID-19 Related Financial Distress</0><1/>Compliant with Section 20 of the COVID-19 Tenant Relief Act of 2020, AB 3088"
msgstr "<0>Declaración de Complicaciones Financieras Relacionadas con el COVID-19</0><1/>Conforme con la Sección 20 de la Ley de Alivio de Inquilinos COVID-19 de 2020, AB 3088"

#: frontend/lib/data-driven-onboarding/data-driven-onboarding.tsx:448
msgid "<0>Free tools for you to fight for a safe and healthy home</0><1>Enter your address to learn more.</1>"
msgstr "<0>Herramientas gratuitas para luchar por un hogar seguro y saludable</0><1>Introduce tu dirección para saber más.</1>"

#: frontend/lib/norent/letter-email-to-user.tsx:234
msgid "<0>Hello {0},</0><1>You've sent your NoRent letter. Attached to this email is a PDF copy for your records.</1>"
msgstr "<0>Hola {0},</0><1>Has enviado tu carta de NoRent. Aquí tienes una copia PDF para tus archivos adjunta a este correo electrónico.</1>"

#: frontend/lib/norent/data/faqs-content.tsx:389
msgid "<0>If your landlord is trying to illegally evict you, reach out to legal assistance at <1/> immediately.</0>"
msgstr "<0>Si el dueño de tu edificio te está intentando desalojar de forma ilegal, contacta con asistencia legal en <1/> inmediatamente.</0>"

#: frontend/lib/norent/data/faqs-content.tsx:114
msgid "<0>If you’re facing an emergency, you can find further legal assistance in your state at <1/>.</0>"
msgstr "<0>Si te enfrentas a una emergencia, puede encontrar asistencia legal adicional en tu estado en <1/>.</0>"

#: frontend/lib/norent/data/faqs-content.tsx:192
#: frontend/lib/norent/data/faqs-content.tsx:200
msgid "<0>No, you can use this website to send a letter to your landlord via email or USPS mail. You do not have to pay for the letter to be mailed.</0>"
msgstr "<0>No, puedes utilizar este sitio web para enviar una carta al dueño de tu edificio por correo electrónico o correo postal vía USPS. No tienes que pagar para que la carta sea enviada por correo postal.</0>"

#: frontend/lib/norent/components/footer.tsx:51
msgid "<0>NoRent</0> <1>brought to you by JustFix.nyc</1>"
msgstr "<0>NoRent</0> <1>es proporcionado por JustFix.nyc</1>"

#: frontend/lib/norent/components/letter-counter.tsx:15
msgid "<0>NoRent</0> <1>letters sent by tenants across the USA</1><2>Since April 2020</2>"
msgstr "<0>NoRent</0> <1>cartas de enviadas por inquilinos en todo Estados Unidos (EEUU)</1><2>Desde Abril del 2020</2>"

#: frontend/lib/norent/letter-content.tsx:22
msgid "<0>Notice of COVID-19 impact on rent</0><1/>at <2/>"
msgstr "<0>Aviso de impacto del COVID-19 en la renta</0><1/>en <2/>"

#. heading of formal letter
#: frontend/lib/util/letter-content-util.tsx:40
msgid "<0>To</0><1/><2>From</2><3/>"
msgstr "<0>De</0><1/><2>Hasta</2><3/>"

#: frontend/lib/norent/letter-builder/rent-periods.tsx:39
msgid "<0>We aren't including months that you have already informed your landlord about in previous letters.</0>"
msgstr "<0>No incluimos meses en los que ya has informado al dueño de tu edificio anteriormente.</0>"

#: frontend/lib/norent/data/faqs-content.tsx:173
#: frontend/lib/norent/data/faqs-content.tsx:180
msgid "<0>Yes, this is a free website created by 501(c)3 non-profit organizations across the United States.</0>"
msgstr "<0>Sí, este es un sitio web gratuito creado por organizaciones sin fines de lucro, con exención tributaria 501(c)(3), en todo Estados Unidos (EEUU).</0>"

#: frontend/lib/norent/letter-builder/post-signup-no-protections.tsx:8
msgid "<0>Your account is set up.</0><1>We do not currently recommend sending this notice of non-payment to your landlord. <2/></1>"
msgstr "<0>Tu cuenta está configurada.</0><1>Actualmente, no recomendamos enviar esta notificación de falta de pago al dueño o manager de tu edificio. <2/></1>"

#: frontend/lib/norent/homepage.tsx:103
msgid "A national tool by non-profit <0>JustFix.nyc</0>"
msgstr "Una herramienta nacional por <0>JustFix.nyc</0>, organización sin fines de lucro"

#: frontend/lib/norent/about.tsx:48
#: frontend/lib/norent/about.tsx:53
#: frontend/lib/norent/components/footer.tsx:40
#: frontend/lib/norent/site.tsx:37
msgid "About"
msgstr "Acerca de"

#: frontend/lib/data-driven-onboarding/data-driven-onboarding.tsx:404
msgid "Actions"
msgstr "Acciones"

#: frontend/lib/common-steps/ask-national-address.tsx:81
#: frontend/lib/forms/address-and-borough-form-field.tsx:9
msgid "Address"
msgstr "Dirección"

#: frontend/lib/evictionfree/data/faqs-content.tsx:18
#: frontend/lib/evictionfree/data/faqs-content.tsx:31
#: frontend/lib/evictionfree/data/faqs-content.tsx:44
#: frontend/lib/evictionfree/data/faqs-content.tsx:57
#: frontend/lib/evictionfree/data/faqs-content.tsx:71
msgid "Address:"
<<<<<<< HEAD
msgstr "Dirección:"
=======
msgstr ""
>>>>>>> 05c0d34d

#: frontend/lib/norent/data/faqs-content.tsx:11
msgid "After Sending Your Letter"
msgstr "Después de enviar tu carta"

#: frontend/lib/norent/homepage.tsx:293
msgid "After sending your letter, we can connect you to <0>local groups</0> to organize for greater demands with other tenants."
msgstr "Después de enviar tu carta, podemos conectarte con <0>grupos locales</0> para que te organizes con tus vecinos para hacer mayores demandas y ejercer tus derechos."

#: frontend/lib/evictionfree/declaration-builder/preview.tsx:16
#: frontend/lib/norent/letter-builder/letter-preview.tsx:20
msgid "After this step, you cannot go back to make changes. But don’t worry, we’ll explain what to do next."
msgstr "Después de este paso, no puedes volver a hacer cambios. Pero no te preocupes, te explicaremos qué hacer después de enviar la carta."

#: frontend/lib/norent/homepage.tsx:221
msgid "After you’ve reviewed your letter, we send it to your landlord on your behalf by email and by certified mail, depending on the contact information that you provide us."
msgstr "Después de que hayas revisado tu carta, la enviaremos a tu arrendador por correo electrónico y por correo certificado, según la información de contacto que nos hayas proporcionado."

#: frontend/lib/evictionfree/declaration-builder/agree-to-legal-terms.tsx:8
msgid "Agree to the state’s legal terms"
<<<<<<< HEAD
msgstr "Agree to the state’s legal terms"
=======
msgstr ""
>>>>>>> 05c0d34d

#: common-data/us-state-choices.ts:66
msgid "Alabama"
msgstr "Alabama"

#: frontend/lib/pages/not-found.tsx:12
msgid "Alas."
msgstr "Mecachis."

#: common-data/us-state-choices.ts:65
msgid "Alaska"
msgstr "Alaska"

#: frontend/lib/norent/components/subscribe.tsx:34
msgid "All set! Thanks for subscribing!"
msgstr "¡Todo listo! ¡Gracias por suscribirte!"

#: frontend/lib/norent/homepage.tsx:188
msgid "Answer a few questions about yourself and your landlord or management company. It'll take no more than 8 minutes."
msgstr "Contesta algunas preguntas sobre ti y sobre el dueño o manager de tu edificio. Tardarás menos de 8 minutos."

#: common-data/issue-choices.ts:151
msgid "Apartment needs painting"
msgstr "El apartamento necesita pintura"

#: frontend/lib/forms/apt-number-form-fields.tsx:13
#: frontend/lib/rh/routes.tsx:120
msgid "Apartment number"
msgstr "Número de apartamento"

#: frontend/lib/pages/logout-alt-page.tsx:15
msgid "Are you sure you want to log out?"
msgstr "¿Estás seguro de que quieres cerrar la sesión?"

#: frontend/lib/common-steps/ask-national-address.tsx:46
msgid "Are you sure you want to proceed with the following address?"
msgstr "¿Seguro que quieres continuar con la siguiente dirección?"

#: common-data/us-state-choices.ts:67
msgid "Arizona"
msgstr "Arizona"

#: common-data/us-state-choices.ts:68
msgid "Arkansas"
msgstr "Arkansas"

#: frontend/lib/ui/buttons.tsx:38
msgid "Back"
msgstr "Atrás"

#: frontend/lib/norent/faqs.tsx:96
msgid "Back to top"
msgstr "Volver al inicio de esta sección"

#: frontend/lib/norent/homepage.tsx:71
msgid "Banning evictions"
msgstr "Prohibir desalojos"

#: common-data/issue-choices.ts:164
#: common-data/issue-choices.ts:179
#: common-data/issue-choices.ts:203
#: common-data/issue-choices.ts:218
msgid "Baseboards defective"
msgstr "Zócalo defectuoso"

#: common-data/issue-choices.ts:237
msgid "Bathtub: cracked tub"
msgstr "Bañera: agrietada"

#: common-data/issue-choices.ts:242
msgid "Bathtub: drain stoppage"
msgstr "Bañera: desagüe atascado"

#: common-data/issue-choices.ts:239
msgid "Bathtub: faucets not installed"
msgstr "Bañera: no hay grifo"

#: common-data/issue-choices.ts:240
msgid "Bathtub: faucets not working"
msgstr "Bañera: grifo no funciona"

#: common-data/issue-choices.ts:238
msgid "Bathtub: leaky faucet"
msgstr "Bañera: grifo con fugas"

#: common-data/issue-choices.ts:241
msgid "Bathtub: pipes leaking"
msgstr "Bañera: tuberías con fugas"

#: frontend/lib/evictionfree/declaration-builder/preview.tsx:34
msgid "Before you send your hardship declaration form, let's review what will be sent to make sure all the information is correct."
msgstr "Before you send your hardship declaration form, let's review what will be sent to make sure all the information is correct."

#: frontend/lib/norent/letter-builder/letter-preview.tsx:61
msgid "Before you send your letter, let's review what will be sent to make sure all the information is correct."
msgstr "Antes de enviar tu carta, revisémosla para asegurarnos de que toda la información es correcta."

#: frontend/lib/norent/the-letter.tsx:56
msgid "Benefit from the eviction protections that local elected officials have put in place, by notifying your landlord of your inability to pay rent for reasons related to COVID-19"
msgstr "Aprovecha las protecciones de desalojo en tu estado notificando al dueño de tu edificio de que no puedes pagar la renta por razones relacionadas con el COVID-19"

#: common-data/issue-choices.ts:262
msgid "Broken/no smoke/Co2 detector"
msgstr "Sin detector de Co2 o humo"

#: frontend/lib/evictionfree/data/faqs-content.tsx:27
msgid "Bronx Housing Court:"
<<<<<<< HEAD
msgstr "Corte de vivienda de Bronx:"

#: frontend/lib/evictionfree/data/faqs-content.tsx:40
msgid "Brooklyn Housing Court:"
msgstr "Corte de vivienda de Brooklyn:"
=======
msgstr ""

#: frontend/lib/evictionfree/data/faqs-content.tsx:40
msgid "Brooklyn Housing Court:"
msgstr ""
>>>>>>> 05c0d34d

#: frontend/lib/norent/faqs.tsx:74
msgid "Browse the FAQs"
msgstr "Explora las preguntas más frecuentes"

#: common-data/issue-choices.ts:259
msgid "Bug infestation"
msgstr "Infestación de insectos"

#: frontend/lib/norent/homepage.tsx:39
msgid "Build a letter using our free letter builder"
msgstr "Crea una carta con nuestro generador de cartas gratis"

#: frontend/lib/norent/components/footer.tsx:31
#: frontend/lib/norent/site.tsx:28
msgid "Build my Letter"
msgstr "Crear mi carta"

#: frontend/lib/norent/homepage.tsx:29
msgid "Build my letter"
msgstr "Crear mi carta"

#: frontend/lib/norent/letter-builder/confirmation.tsx:153
msgid "Build power in numbers"
msgstr "Construye poder común"

#: frontend/lib/norent/letter-builder/welcome.tsx:9
msgid "Build your letter"
msgstr "Crea tu carta"

#: frontend/lib/data-driven-onboarding/data-driven-onboarding.tsx:216
msgid "Buildings in your landlord's portfolio are located in {0, plural, one {one zip code.} other {# zip codes.}}"
msgstr "Los edificios en el portafolio del dueño de tu edificio se encuentran en {0, plural, one {un código postal.} other {# código postales.}}"

#: common-data/issue-choices.ts:155
msgid "Buzzer not working"
msgstr "El timbre del edificio no funciona"

#: frontend/lib/norent/data/faqs-content.tsx:41
msgid "COVID-19 Emergency Tenant Protections & Rent Strikes Map"
msgstr "Mapa de huelgas de renta y protección para inquilinos ante la emergencia generada por el COVID-19"

#: common-data/us-state-choices.ts:69
msgid "California"
msgstr "California"

#: frontend/lib/evictionfree/declaration-builder/confirmation.tsx:47
msgid "Call the Housing Court Answers hotline at <0>212-962-4795</0>."
msgstr "Call the Housing Court Answers hotline at <0>212-962-4795</0>."

#: frontend/lib/evictionfree/data/faqs-content.tsx:132
msgid "Can I see what forms I’m sending before I fill them out?"
msgstr "¿Puedo ver qué formularios voy a enviar antes de llenarlos?"

#: frontend/lib/evictionfree/data/faqs-content.tsx:132
msgid "Can I see what forms I’m sending before I fill them out?"
msgstr ""

#: frontend/lib/norent/components/helmet.tsx:55
#: frontend/lib/norent/homepage.tsx:89
msgid "Can't pay rent?"
msgstr "¿No puedes pagar la renta?"

#: frontend/lib/forms/clear-session-button.tsx:9
msgid "Cancel"
msgstr "Cancelar"

#: frontend/lib/norent/data/state-localized-resources.tsx:24
msgid "Cancel Rent Campaign"
msgstr "Campaña para la Anulación de la Renta"

#: frontend/lib/rh/routes.tsx:128
msgid "Cancel request"
msgstr "Cancelar solicitud"

#: frontend/lib/norent/homepage.tsx:70
msgid "Cancelling rent"
msgstr "Cancelar la renta"

#: common-data/issue-choices.ts:169
#: common-data/issue-choices.ts:184
#: common-data/issue-choices.ts:208
#: common-data/issue-choices.ts:223
msgid "Ceiling falling/fell"
msgstr "Techo colapsado/se colapsa"

#: common-data/issue-choices.ts:170
#: common-data/issue-choices.ts:185
#: common-data/issue-choices.ts:209
#: common-data/issue-choices.ts:224
msgid "Ceiling leaking"
msgstr "Techo gotea"

#: frontend/lib/evictionfree/declaration-builder/covid-impact.tsx:72
msgid "Check any or all that apply. Note: You <0>must select at least one box</0> in order to qualify for the State's eviction protections."
msgstr "Check any or all that apply. Note: You <0>must select at least one box</0> in order to qualify for the State's eviction protections."

#: frontend/lib/norent/letter-builder/know-your-rights.tsx:30
msgid "Check out these valuable resources for your state:"
msgstr "Explora otros recursos específicos para tu estado:"

#: frontend/lib/norent/letter-builder/confirmation.tsx:64
msgid "Check your email for additional important information on next steps."
msgstr "Revisa tu correo electrónico para información importante adicional y siguientes pasos."

#: frontend/lib/norent/homepage.tsx:42
msgid "Cite up-to-date legal ordinances in your letter"
msgstr "Cita ordenanzas legales actuales en tu carta"

#: frontend/lib/common-steps/landlord-mailing-address.tsx:39
msgid "City"
msgstr "Ciudad"

#: frontend/lib/forms/city-and-state-form-field.tsx:15
msgid "City/township/borough"
msgstr "Ciudad/pueblo/municipalidad"

#: frontend/lib/norent/data/faqs-content.tsx:44
msgid "Click here to join MHAction’s movement"
msgstr "Haz clic aquí para unirte al movimiento de MH Action"

#: frontend/lib/norent/letter-builder/confirmation.tsx:176
msgid "Click here to join MHAction’s movement to hold corporate community owners accountable."
msgstr "Haga clic aquí para unirte al movimiento de MH Action y hacer que los propietarios de la comunidad corporativa rindan cuentas."

#: frontend/lib/start-account-or-login/ask-phone-number.tsx:54
msgid "Click here to learn more about our privacy policy."
msgstr "Haga clic aquí para obtener más información sobre nuestra política de privacidad."

#: common-data/issue-choices.ts:143
msgid "Cockroaches"
msgstr "Cucarachas"

#: frontend/lib/norent/homepage.tsx:301
msgid "Collective action is a powerful tool for:"
msgstr "La acción colectiva es una herramienta poderosa para:"

#: common-data/us-state-choices.ts:70
msgid "Colorado"
msgstr "Colorado"

#: frontend/lib/norent/letter-builder/more-letters.tsx:15
msgid "Come back next month to send another letter if you still can't pay rent."
msgstr "Vuelve el mes que viene para enviar otra carta si todavía no puedes pagar la renta."

#: frontend/lib/norent/about.tsx:11
msgid "Community Justice Project"
msgstr "Community Justice Project"

#: frontend/lib/evictionfree/declaration-builder/preview.tsx:26
msgid "Confirm"
msgstr "Confirm"

#: frontend/lib/evictionfree/declaration-builder/create-account.tsx:28
#: frontend/lib/norent/letter-builder/create-account.tsx:35
msgid "Confirm password"
msgstr "Confirma la contraseña"

#: frontend/lib/start-account-or-login/set-password.tsx:22
msgid "Confirm your new password"
msgstr "Confirma tu nueva contraseña"

#: frontend/lib/common-steps/ask-national-address.tsx:33
#: frontend/lib/common-steps/ask-nyc-address.tsx:23
msgid "Confirming the address"
msgstr "Confirmando la dirección"

#: frontend/lib/common-steps/ask-city-state.tsx:16
msgid "Confirming the city"
msgstr "Confirmando la ciudad"

#: common-data/us-state-choices.ts:71
msgid "Connecticut"
msgstr "Connecticut"

#: frontend/lib/norent/data/faqs-content.tsx:10
msgid "Connecting With Others"
msgstr "Poniéndose en contacto con otros"

#: frontend/lib/evictionfree/declaration-builder/confirmation.tsx:27
#: frontend/lib/norent/letter-builder/confirmation.tsx:131
msgid "Contact a lawyer if your landlord retaliates"
msgstr "Ponte en contacto con un abogado si el dueño de tu edificio toma represalias"

#: frontend/lib/common-steps/error-pages.tsx:19
#: frontend/lib/norent/letter-builder/error-pages.tsx:20
#: frontend/lib/rh/routes.tsx:201
msgid "Continue"
msgstr "Continuar"

#: frontend/lib/rh/routes.tsx:201
msgid "Continue anyway"
msgstr "Aún así continuar"

#: frontend/lib/norent/letter-builder/error-pages.tsx:13
msgid "Continue to the confirmation page for information about the last letter you sent and next steps you can take."
msgstr "Sigue a la página de confirmación para obtener información sobre la última carta que enviaste y los siguientes pasos que puedes tomar."

#: common-data/issue-choices.ts:191
msgid "Cracked sink"
msgstr "Lavabo agrietado"

#: common-data/issue-choices.ts:160
#: common-data/issue-choices.ts:177
#: common-data/issue-choices.ts:201
#: common-data/issue-choices.ts:216
msgid "Cracked walls"
msgstr "Paredes Agrietadas"

#. salutation of formal letter
#: frontend/lib/util/letter-content-util.tsx:48
msgid "Dear <0/>,"
msgstr "Estimado/a <0/>,"

#: frontend/lib/norent/homepage.tsx:248
msgid "Dear Landlord/Management."
msgstr "Estimado dueño/manager del edificio."

#: common-data/us-state-choices.ts:72
msgid "Delaware"
msgstr "Delaware"

#: frontend/lib/evictionfree/declaration-builder/confirmation.tsx:108
msgid "Details about your declaration"
msgstr "Details about your declaration"

#: frontend/lib/norent/letter-builder/confirmation.tsx:71
msgid "Details about your latest letter"
msgstr "Detalles sobre tu última carta"

#: frontend/lib/ui/footer.tsx:12
msgid "Developed with <0>Law Help Interactive</0>"
msgstr "Desarrollado con <0>Law Help Interactive</0>"

#: common-data/us-state-choices.ts:73
msgid "District of Columbia"
msgstr "Distrito de Columbia"

#: frontend/lib/evictionfree/data/faqs-content.tsx:100
msgid "Do I have to go to the post office to mail my declaration?"
<<<<<<< HEAD
msgstr "¿Tengo que ir a la oficina de correos para enviar mi declaración?"
=======
msgstr ""
>>>>>>> 05c0d34d

#: frontend/lib/norent/data/faqs-content.tsx:188
msgid "Do I have to go to the post office to mail my letter?"
msgstr "¿Tengo que ir a la oficina de correos para enviar mi carta?"

#: frontend/lib/norent/letter-email-to-user.tsx:72
msgid "Do I need to send this declaration every month?"
msgstr "¿Necesito enviar esta declaración cada mes?"

#: frontend/lib/norent/letter-email-to-user.tsx:82
msgid "Do I still have to pay my rent?"
msgstr "¿Aún tengo que pagar la renta?"

#: frontend/lib/evictionfree/declaration-builder/index-number.tsx:13
msgid "Do you have a current eviction court case?"
msgstr "Do you have a current eviction court case?"

#: frontend/lib/common-steps/ask-city-state.tsx:18
msgid "Do you live in {0}, {1}?"
msgstr "¿Vives en {0}, {1}?"

#: frontend/lib/common-steps/landlord-mailing-address.tsx:20
msgid "Do you still want to mail to:"
msgstr "¿Aún deseas continuar?"

#: frontend/lib/pages/logout-alt-page.tsx:18
msgid "Don’t worry, we’ll save your progress so you’ll be able to come back to your last step when you log back in."
msgstr "No te preocupes, guardaremos tus respuestas para que puedas empezar desde donde te quedaste cuando vuelvas a conectarte."

#: common-data/issue-choices.ts:153
msgid "Door lock not working"
msgstr "Cerradura de la puerta no funciona"

#: common-data/issue-choices.ts:167
#: common-data/issue-choices.ts:182
#: common-data/issue-choices.ts:206
#: common-data/issue-choices.ts:221
msgid "Door not working"
msgstr "Puerta no funciona"

#: common-data/issue-choices.ts:154
msgid "Doorbell not working"
msgstr "El timbre de la casa no funciona"

#: frontend/lib/evictionfree/declaration-builder/confirmation.tsx:122
msgid "Download completed declaration"
msgstr "Download completed declaration"

#: common-data/issue-choices.ts:197
msgid "Drain stoppage"
msgstr "Desagüe atascado"

#: common-data/issue-choices.ts:265
msgid "Dryer not working"
msgstr "Secadora no funciona"

#: frontend/lib/evictionfree/declaration-builder/confirmation.tsx:81
msgid "Due to the COVID-19 pandemic, some offices are closed and may not answer phones."
msgstr "Due to the COVID-19 pandemic, some offices are closed and may not answer phones."

#: frontend/lib/norent/components/subscribe.tsx:55
msgid "ENTER YOUR EMAIL"
msgstr "INTRODUCE TU CORREO ELECTRÓNICO"

#: common-data/issue-choices.ts:172
#: common-data/issue-choices.ts:187
#: common-data/issue-choices.ts:211
#: common-data/issue-choices.ts:226
#: common-data/issue-choices.ts:257
msgid "Electric wiring exposed"
msgstr "Alambrado Eléctrico Expuesto"

#: common-data/issue-choices.ts:171
#: common-data/issue-choices.ts:186
#: common-data/issue-choices.ts:210
#: common-data/issue-choices.ts:225
msgid "Electricity not working"
msgstr "La electricidad no funciona"

#: frontend/lib/norent/components/subscribe.tsx:53
msgid "Email"
msgstr "Correo electrónico"

#: frontend/lib/common-steps/ask-email.tsx:19
#: frontend/lib/common-steps/landlord-name-and-contact-types.tsx:65
msgid "Email address"
msgstr "Dirección de correo electrónico"

#: frontend/lib/evictionfree/data/faqs-content.tsx:21
#: frontend/lib/evictionfree/data/faqs-content.tsx:34
#: frontend/lib/evictionfree/data/faqs-content.tsx:47
#: frontend/lib/evictionfree/data/faqs-content.tsx:61
#: frontend/lib/evictionfree/data/faqs-content.tsx:75
msgid "Email:"
<<<<<<< HEAD
msgstr "Correo electrónico:"
=======
msgstr ""
>>>>>>> 05c0d34d

#: frontend/lib/norent/letter-builder/letter-preview.tsx:99
msgid "English version"
msgstr "Versión en inglés"

#: frontend/lib/data-driven-onboarding/data-driven-onboarding.tsx:457
msgid "Enter your address to see some recommended actions."
msgstr "Introduce tu dirección para ver algunas acciones recomendadas."

#: frontend/lib/norent/the-letter.tsx:66
msgid "Establish your defense"
msgstr "Establece tu defensa"

#: frontend/lib/norent/data/state-localized-resources.tsx:17
msgid "Eviction Moratorium updates"
msgstr "Actualizaciones de la Moratoria de Desalojo"

#: frontend/lib/norent/the-letter.tsx:53
msgid "Exercise your rights"
msgstr "Ejercita tus derechos"

#: frontend/lib/rh/routes.tsx:311
msgid "Explore our other tools"
msgstr "Explora nuestras otras herramientas"

#: frontend/lib/norent/homepage.tsx:114
msgid "Explore the tool"
msgstr "Explora la herramienta"

#: frontend/lib/norent/faqs.tsx:56
msgid "FAQs"
msgstr "Preguntas Frecuentes"

#: frontend/lib/norent/components/footer.tsx:37
#: frontend/lib/norent/site.tsx:34
msgid "Faqs"
msgstr "Preguntas más frecuentes"

#: common-data/issue-choices.ts:193
msgid "Faucets not installed"
msgstr "Grifos No Instalados"

#: common-data/issue-choices.ts:194
msgid "Faucets not working"
msgstr "Grifos No Funcionan"

#: frontend/lib/data-driven-onboarding/data-driven-onboarding.tsx:343
msgid "Fight an eviction"
msgstr "Lucha contra un desalojo"

#: frontend/lib/norent/letter-builder/confirmation.tsx:107
msgid "Find out more"
msgstr "Más información"

#: frontend/lib/common-steps/ask-name.tsx:25
#: frontend/lib/rh/routes.tsx:113
msgid "First name"
msgstr "Nombre"

#: common-data/issue-choices.ts:150
msgid "Floor sags"
msgstr "Piso hundido"

#: common-data/us-state-choices.ts:74
msgid "Florida"
msgstr "Florida"

#: frontend/lib/norent/homepage.tsx:218
msgid "Free Certified Mail"
msgstr "Correo certificado gratuito"

#: frontend/lib/norent/faqs.tsx:61
msgid "Frequently Asked Questions"
msgstr "Preguntas Más Frecuentes"

#: common-data/issue-choices.ts:152
msgid "Front door not working"
msgstr "Puerta principal no funciona"

#: common-data/issue-choices.ts:261
msgid "Fumes/smoke entering apartment"
msgstr "Vapores/Humo Entrando en Casa"

#: frontend/lib/norent/letter-builder/confirmation.tsx:91
msgid "Gather documentation"
msgstr "Recopila documentación"

#: common-data/us-state-choices.ts:75
msgid "Georgia"
msgstr "Georgia"

#: frontend/lib/norent/letter-builder/confirmation.tsx:199
msgid "Give feedback"
msgstr "Comparte tu opinión"

#: frontend/lib/norent/letter-builder/confirmation.tsx:188
msgid "Give us feedback"
msgstr "Comparte tu opinión"

#: frontend/lib/start-account-or-login/verify-password.tsx:39
msgid "Go back"
msgstr "Atrás"

#: frontend/lib/norent/letter-builder/confirmation.tsx:183
msgid "Go to website"
msgstr "Ir al sitio web"

#: frontend/lib/norent/homepage.tsx:69
msgid "Going on rent strike"
msgstr "Hacer huelga de renta"

#: frontend/lib/rh/routes.tsx:160
msgid "Good news!"
msgstr "¡Buenas noticias!"

#: frontend/lib/ui/privacy-info-modal.tsx:61
msgid "Got it!"
msgstr "¡Entendido!"

#: frontend/lib/pages/redirect-to-english-page.tsx:15
msgid "Got it, take me there"
msgstr "Entendido, llévame"

#: common-data/us-state-choices.ts:76
msgid "Hawaii"
msgstr "Hawaii"

#: frontend/lib/tests/i18n-lingui.test.tsx:19
#: frontend/lib/tests/i18n-lingui.test.tsx:25
#: frontend/lib/tests/i18n-lingui.test.tsx:32
#: frontend/lib/ui/tests/localized-outbound-link.test.tsx:18
#: frontend/lib/ui/tests/localized-outbound-link.test.tsx:25
msgid "Hello world"
msgstr "Hola mundo"

#: frontend/lib/justfix-navbar.tsx:29
msgid "Help"
msgstr "Ayuda"

#: frontend/lib/norent/data/faqs-content.tsx:387
msgid "Help! My landlord is already trying to evict me."
msgstr "¡Ayuda! El dueño de mi edificio ya intenta desalojarme."

#: frontend/lib/norent/the-letter.tsx:44
msgid "Here are a few benefits to sending a letter to your landlord:"
msgstr "Éstos son algunos de los beneficios de enviar una carta al dueño de tu edificio:"

#: frontend/lib/rh/routes.tsx:208
msgid "Here is a preview of the request for your Rent History. It includes your address and apartment number so that the DHCR can mail you."
msgstr "Aquí tienes una vista previa de la solicitud de tu Historial de Renta. Incluye tu dirección y número de apartamento para que el DHCR pueda enviarte el carta con tu historial."

#: frontend/lib/norent/letter-builder/letter-preview.tsx:90
msgid "Here's a preview of the letter that will be attached in an email to your landlord:"
msgstr "Esta es una vista previa de la carta que se adjuntará en un correo electrónico al dueño de tu edificio:"

#: frontend/lib/norent/letter-builder/letter-preview.tsx:93
msgid "Here's a preview of the letter:"
msgstr "Esta es una vista previa de la carta:"

#: frontend/lib/norent/letter-builder/letter-preview.tsx:118
msgid "Here’s a preview of the email that will be sent on your behalf:"
msgstr "Esta es una vista previa del correo electrónico que se enviará en tu nombre:"

#: frontend/lib/norent/homepage.tsx:241
msgid "Here’s a preview of what the letter looks like:"
msgstr "Esta es una vista previa de la carta:"

#: frontend/lib/norent/the-letter.tsx:89
msgid "Here’s what the letter will look like:"
msgstr "Así será la carta:"

#: frontend/lib/norent/homepage.tsx:48
msgid "Here’s what you can do with <0>NoRent</0>"
msgstr "Esto es lo que puedes hacer con <0>NoRent</0>"

#: frontend/lib/justfix-navbar.tsx:14
#: frontend/lib/norent/site.tsx:50
msgid "Homepage"
msgstr "Página Principal"

#: frontend/lib/evictionfree/declaration-builder/confirmation.tsx:56
msgid "Hours of operation: Monday to Friday, 9am - 5pm. Available in English and Spanish."
msgstr "Hours of operation: Monday to Friday, 9am - 5pm. Available in English and Spanish."

#: frontend/lib/rh/routes.tsx:250
msgid "Housing Court Answers"
msgstr "Respuestas de la Corte de Vivienda"

#: frontend/lib/norent/about.tsx:36
msgid "Housing Justice for All"
msgstr "Housing Justice for All"

#: frontend/lib/norent/data/faqs-content.tsx:446
msgid "How can I build collective power with other tenants?"
msgstr "¿Cómo puedo construir poder colectivo con otros inquilinos?"

#: frontend/lib/norent/data/faqs-content.tsx:340
#: frontend/lib/norent/data/faqs-content.tsx:441
msgid "How can I connect with a lawyer?"
msgstr "¿Cómo puedo ponerme en contacto con un abogado?"

#: frontend/lib/norent/data/faqs-content.tsx:436
msgid "How can I document my hardships related to COVID-19?"
msgstr "¿Cómo puedo documentar mis dificultades relacionadas con el COVID-19?"

#: frontend/lib/norent/data/faqs-content.tsx:335
msgid "How do I organize with other tenants in my building, block, or neighborhood?"
msgstr "¿Cómo me organizo con otros inquilinos de mi edificio, cuadra o vecindario?"

#: frontend/lib/norent/letter-email-to-user.tsx:50
msgid "How does sending this declaration help me?"
msgstr "¿Por qué me sirve de ayuda enviar esta declaración?"

#: frontend/lib/norent/homepage.tsx:167
msgid "How it works"
msgstr "Cómo funciona"

#: frontend/lib/pages/cross-site-terms-opt-in.tsx:45
msgid "I agree to the <0/> terms and conditions."
msgstr "Acepto los términos y condiciones de <0/>."

#: frontend/lib/evictionfree/declaration-builder/create-account.tsx:37
msgid "I agree to the <0>Eviction Free NY terms and conditions</0>."
msgstr "I agree to the <0>Eviction Free NY terms and conditions</0>."

#: frontend/lib/norent/letter-builder/create-account.tsx:43
msgid "I agree to the <0>NoRent.org terms and conditions</0>."
msgstr "Acepto los <0>términos y condiciones de NoRent.org</0>."

#: frontend/lib/evictionfree/declaration-builder/covid-impact.tsx:87
msgid "I am experiencing financial hardship due to COVID-19."
msgstr "I am experiencing financial hardship due to COVID-19."

#: frontend/lib/start-account-or-login/verify-password.tsx:64
msgid "I forgot my password"
msgstr "He perdido mi contraseña"

#: frontend/lib/evictionfree/data/faqs-content.tsx:194
msgid "I have a current eviction case in NYC. How do I connect with a lawyer?"
<<<<<<< HEAD
msgstr "I have a current eviction case in NYC. How do I connect with a lawyer?"
=======
msgstr ""
>>>>>>> 05c0d34d

#: frontend/lib/forms/apt-number-form-fields.tsx:15
msgid "I have no apartment number"
msgstr "No tengo ningún número de apartamento"

#: frontend/lib/norent/components/social-icons.tsx:17
msgid "I just used JustFix.nyc's new free tool to tell my landlord I can't pay rent"
msgstr "Acabo de usar la nueva herramienta gratuita de JustFix.nyc para decirle a mi arrendador que no puedo pagar la renta"

#: frontend/lib/evictionfree/data/faqs-content.tsx:122
msgid "I live in another state that isn’t New York. Is this tool for me?"
<<<<<<< HEAD
msgstr "No vivo en el estado de Nueva York. ¿Puedo igual usar esta herramienta?"
=======
msgstr ""
>>>>>>> 05c0d34d

#: frontend/lib/evictionfree/declaration-builder/preview.tsx:41
msgid "I understand I am signing and submitting this form under penalty of law. I know it is against the law to make a statement on this form that I know is false."
msgstr "Entiendo que estoy firmando y enviando este formulario bajo pena de ley. Sé que es ilegal hacer a sabiendas una declaración falsa en este formulario."

#: frontend/lib/evictionfree/declaration-builder/agree-to-legal-terms.tsx:17
msgid "I understand that I must comply with all other lawful terms under my tenancy, lease agreement or similar contract."
msgstr "Entiendo que debo cumplir con todos los demás términos legales de mi contrato de alquiler y tenencia o contrato semejante."

#: frontend/lib/norent/data/faqs-content.tsx:160
msgid "I'm scared. What happens if my landlord retaliates?"
msgstr "Tengo miedo. ¿Qué sucede si el dueño de mi edificio toma represalias?"

#: common-data/us-state-choices.ts:77
msgid "Idaho"
msgstr "Idaho"

#: frontend/lib/start-account-or-login/verify-phone-number.tsx:25
msgid "If you didn't receive a code, try checking your email. If it's not in there either, please email <0/>."
msgstr "Si no recibiste un código, comprueba tu correo electrónico. Si no lo encuentras, por favor envía un correo electrónico a <0/>."

#: frontend/lib/common-steps/landlord-name-and-contact-types.tsx:29
msgid "If you feel strongly that this information is incorrect or incomplete, however, you can <0>provide your own details</0>."
msgstr "If you feel strongly that this information is incorrect or incomplete, however, you can <0>provide your own details</0>."

#: frontend/lib/rh/routes.tsx:305
msgid "If you have more questions, please email us at <0/>."
msgstr "Si tienes más preguntas, por favor envíanos un correo electrónico a <0/>."

#: frontend/lib/norent/letter-email-to-user.tsx:163
msgid "If you have questions about your rights as a tenant, please <0>connect with Tenants Together</0> or find an attorney at <1>Law Help California</1>."
msgstr "Si tiene preguntas sobre tus derechos como inquilino/a, por favor <0>contacta a Tenants Together</0> o busca un abogado en <1>Law Help California</1>."

#: frontend/lib/norent/letter-email-to-user.tsx:214
msgid "If you have received a Notice to Pay Rent or Quit or any other type of eviction notice, sign up for a workshop and/or get legal help at <0>StayHousedLA.org</0>."
msgstr "Si has recibido un Aviso de Pago de Renta (Notice to Pay Rent en inglés) o un Aviso de Desalojo (Notice to Quit en inglés) o cualquier otro tipo de aviso, inscríbete a un taller y/o consigue ayuda legal en <0>StayHousedLA.org</0>."

#: frontend/lib/common-steps/error-pages.tsx:12
msgid "If you need to make changes to your name or contact information, please contact <0/>."
msgstr "Si necesitas cambiar tu nombre o tu información de contacto, ponte en contacto con <0/>."

#: frontend/lib/common-steps/landlord-name-and-contact-types.tsx:50
msgid "If you write checks or transfer money through your bank to pay your rent, use that name here."
msgstr "Usa el nombre al que pagas la renta."

#: frontend/lib/norent/letter-builder/know-your-rights.tsx:67
msgid "If you’d still like to create an account, we can send you updates in the future."
msgstr "Si aún así quieres crear una cuenta, podemos enviarte noticias en el futuro."

#: common-data/us-state-choices.ts:78
msgid "Illinois"
msgstr "Illinois"

#: frontend/lib/norent/the-letter.tsx:69
msgid "In the event that your landlord tries to evict you, the courts will see this as a proactive step that helps establish your defense."
msgstr "Si el dueño de tu edificio intenta desalojarte, las cortes lo verán como un paso proactivo que ayudará a establecer tu defensa."

#: frontend/lib/norent/letter-builder/confirmation.tsx:111
msgid "In {stateName}, you have <0>{numDaysToSend} days </0>to send documentation to your landlord proving you can’t pay rent."
msgstr "En {stateName}, tienes <0>{numDaysToSend} días </0>para enviar documentación al dueño de tu edificio para demostrar que no puedes pagar la renta."

#: frontend/lib/norent/letter-builder/confirmation.tsx:118
msgid "In {stateName}, you have to send documentation to your landlord proving you can’t pay rent."
msgstr "En {stateName}, tienes que enviar documentación al dueño de tu edificio para probar que no puedes pagar la renta."

#: common-data/issue-choices.ts:195
#: common-data/issue-choices.ts:255
msgid "Inadequate water pressure"
msgstr "Presión de Agua Inadecuada"

#: common-data/issue-choices.ts:266
msgid "Inadequate/no super service"
msgstr "Servicio de súper inadecuado"

#: common-data/us-state-choices.ts:79
msgid "Indiana"
msgstr "Indiana"

#: common-data/us-state-choices.ts:80
msgid "Iowa"
msgstr "Iowa"

#: frontend/lib/norent/data/faqs-content.tsx:309
msgid "Is not paying my rent because of COVID-19 considered a “rent strike”?"
msgstr "¿Se considera una \"huelga de renta\" el no pagar mi renta a causa del COVID-19?"

#: frontend/lib/evictionfree/data/faqs-content.tsx:142
msgid "Is the online tool the only way to submit this form?"
<<<<<<< HEAD
msgstr "¿Es la herramienta en línea la única forma de enviar este formulario?"

#: frontend/lib/evictionfree/data/faqs-content.tsx:182
msgid "Is there a way to resend the declaration if the landlord claims they never received it?"
msgstr "¿Hay alguna manera de volver a enviar la declaración si el dueño del edificio afirma que nunca la recibió?"
=======
msgstr ""

#: frontend/lib/evictionfree/data/faqs-content.tsx:182
msgid "Is there a way to resend the declaration if the landlord claims they never received it?"
msgstr ""
>>>>>>> 05c0d34d

#: frontend/lib/norent/data/faqs-content.tsx:209
msgid "Is there someone I can connect with after this to get help?"
msgstr "¿Hay alguien a quien pueda contactar después de esto para obtener ayuda?"

#: frontend/lib/evictionfree/data/faqs-content.tsx:90
#: frontend/lib/norent/data/faqs-content.tsx:169
msgid "Is this free?"
msgstr "¿Es gratis?"

#: frontend/lib/norent/data/faqs-content.tsx:237
msgid "Is this tool right for me?"
msgstr "¿Es esta herramienta adecuada para mí?"

#: frontend/lib/data-driven-onboarding/data-driven-onboarding.tsx:182
msgid "It doesn't seem like this property is required to register with HPD. You can learn about the City's registration requirements on <0>HPD's Property Management page</0>."
msgstr "Parece que esta propiedad no tiene que estar registrada con el HPD. Puedes aprender los requisitos de registro de la ciudad en la página <0>Gestión de Propiedad de HPD</0>."

#: frontend/lib/rh/routes.tsx:155
#: frontend/lib/rh/routes.tsx:162
msgid "It looks like your apartment may be rent stabilized"
msgstr "Parece que tu apartamento es de renta estabilizada"

#: frontend/lib/norent/letter-builder/rent-periods.tsx:28
msgid "It's important to notify your landlord of all months when you couldn't pay rent in full."
msgstr "Es importante notificar al dueño o manager de tu edificio de todos los meses cuando no pudiste pagar el alquiler completo."

#: frontend/lib/norent/letter-builder/confirmation.tsx:134
msgid "It’s possible that your landlord will retaliate once they’ve received your letter. This is illegal. Contact <0>your local legal aid provider</0> for assistance."
msgstr "Puede ser que el dueño de tu edificio tome represalias tras recibir tu carta. Esto es ilegal. Póngase en contacto con <0>un proveedor local de asistencia legal</0> para obtener ayuda."

#: frontend/lib/rh/routes.tsx:156
#: frontend/lib/rh/routes.tsx:180
msgid "It’s unlikely that your apartment is rent stabilized"
msgstr "Es poco probable que tu apartamento sea de renta estabilizada"

#: frontend/lib/common-steps/ask-name.tsx:10
msgid "It’s your first time here!"
msgstr "¡Es la primera vez que estás aquí!"

#: frontend/lib/evictionfree/data/faqs-content.tsx:112
msgid "I’m undocumented. Can I use this tool?"
<<<<<<< HEAD
msgstr "Soy indocumentado. ¿Puedo usar esta herramienta?"
=======
msgstr ""
>>>>>>> 05c0d34d

#: frontend/lib/norent/components/footer.tsx:19
msgid "Join our <0/>mailing list"
msgstr "¡Únete a nuestra <0/>lista de distribución!"

#: frontend/lib/evictionfree/declaration-builder/confirmation.tsx:65
msgid "Join the fight to cancel rent"
msgstr "Join the fight to cancel rent"

#: frontend/lib/ui/footer.tsx:26
msgid "JustFix.nyc is a registered 501(c)(3) nonprofit organization."
msgstr "JustFix.nyc es una organización registrada 501(c)(3) sin fines de lucro."

#: frontend/lib/rh/routes.tsx:256
msgid "JustFix.nyc's Learning Center"
msgstr "Centro de Aprendizaje de JustFix.nyc"

#: common-data/us-state-choices.ts:81
msgid "Kansas"
msgstr "Kansas"

#: common-data/us-state-choices.ts:82
msgid "Kentucky"
msgstr "Kentucky"

#: frontend/lib/norent/letter-builder/know-your-rights.tsx:110
msgid "Know your rights"
msgstr "Conoce tus derechos"

#: frontend/lib/ui/landlord.tsx:36
msgid "Landlord address"
msgstr "Landlord address"

#: frontend/lib/ui/landlord.tsx:36
msgid "Landlord name"
msgstr "Landlord name"

#: frontend/lib/common-steps/landlord-email.tsx:37
msgid "Landlord/management company's email"
msgstr "Dirección de correo electrónico del dueño o manager de tu edificio"

#: frontend/lib/common-steps/landlord-name-and-contact-types.tsx:48
msgid "Landlord/management company's name"
msgstr "Nombre del dueño o manager de tu edificio"

#: frontend/lib/ui/language-toggle.tsx:34
msgid "Language:"
msgstr "Idioma:"

#: frontend/lib/common-steps/ask-name.tsx:26
#: frontend/lib/rh/routes.tsx:116
msgid "Last name"
msgstr "Apellido"

#: common-data/issue-choices.ts:156
msgid "Lead-based paint"
msgstr "Pintura a base de plomo"

#: common-data/issue-choices.ts:192
msgid "Leaky faucet"
msgstr "Grifo con fugas"

#: frontend/lib/norent/about.tsx:57
msgid "Learn about why we made this tool, who we are, and who our partners are."
msgstr "Aprenda por qué hemos construido esta herramienta, quiénes somos, y quiénes son nuestros aliados."

#: frontend/lib/data-driven-onboarding/data-driven-onboarding.tsx:310
msgid "Learn about your rent"
msgstr "Aprende Sobre Tu Alquiler"

#: frontend/lib/data-driven-onboarding/data-driven-onboarding.tsx:352
#: frontend/lib/norent/about.tsx:66
#: frontend/lib/norent/the-letter.tsx:29
msgid "Learn more"
msgstr "Aprender más"

#: frontend/lib/norent/about.tsx:111
msgid "Learn more about our mission on our website"
msgstr "Obtén más información a cerca de nuestra misión en nuestro sitio web (sólo en inglés)"

#: frontend/lib/norent/letter-builder/know-your-rights.tsx:44
msgid "Learn more."
msgstr "Aprender más."

#: frontend/lib/norent/homepage.tsx:202
msgid "Legal Protections"
msgstr "Protecciones jurídicas"

#: frontend/lib/norent/homepage.tsx:125
msgid "Legally vetted"
msgstr "Verificado legalmente"

#: frontend/lib/common-steps/ask-name.tsx:13
msgid "Let's get to know you."
msgstr "Conozcámonos."

#: frontend/lib/start-account-or-login/set-password.tsx:15
msgid "Let's set you up with a new password, so you can easily login again."
msgstr "Configuremos una nueva contraseña, para que puedas volver fácilmente."

#: frontend/lib/norent/letter-builder/create-account.tsx:26
msgid "Let's set you up with an account. This will enable you to save your information, and receive updates."
msgstr "Configuremos tu cuenta. Esto te permitirá guardar tu información y recibir noticias."

#: frontend/lib/norent/data/faqs-content.tsx:8
msgid "Letter Builder"
msgstr "Generador de cartas"

#: frontend/lib/evictionfree/declaration-builder/create-account.tsx:19
msgid "Let’s set you up with an account. An account will enable you to save your information, download your declaration, and more."
msgstr "Let’s set you up with an account. An account will enable you to save your information, download your declaration, and more."

#: frontend/lib/norent/letter-builder/create-account.tsx:21
msgid "Let’s set you up with an account. An account will enable you to save your information, download your letter, and more."
msgstr "Configuremos tu cuenta. Esto te permitirá guardar tu información, bajarte tu carta, y más."

#: frontend/lib/norent/homepage.tsx:290
msgid "Locally supported"
msgstr "Con apoyo local"

#: frontend/lib/common-steps/error-pages.tsx:28
#: frontend/lib/evictionfree/site.tsx:57
#: frontend/lib/norent/site.tsx:42
msgid "Log in"
msgstr "Iniciar sesión"

#: frontend/lib/evictionfree/site.tsx:55
#: frontend/lib/norent/site.tsx:40
#: frontend/lib/pages/logout-alt-page.tsx:13
msgid "Log out"
msgstr "Cerrar sesión"

#: frontend/lib/common-steps/error-pages.tsx:10
msgid "Looks like you're already logged in"
msgstr "Parece ser que ya has iniciado tu sesión"

#: frontend/lib/norent/letter-builder/los-angeles-know-your-rights.tsx:25
msgid "Looks like you're in <0>Los Angeles County, California</0>"
msgstr "Parece que estás en <0>el Condado de Los Angeles, California</0>"

#: frontend/lib/common-steps/error-pages.tsx:22
msgid "Looks like you're not logged in"
msgstr "Parece que no has iniciado ninguna sesión"

#: frontend/lib/common-steps/welcome.tsx:37
msgid "Looks like you've been here before. Click \"Next\" to be taken to where you left off."
msgstr "Parece que ya estuviste aquí antes. Haz clic en \"Continuar\" para seguir desde donde te quedaste."

#: common-data/issue-choices.ts:163
#: common-data/issue-choices.ts:178
#: common-data/issue-choices.ts:202
#: common-data/issue-choices.ts:217
msgid "Loose floor"
msgstr "Piso suelto"

#: frontend/lib/norent/letter-builder/los-angeles-know-your-rights.tsx:23
msgid "Los Angeles County"
msgstr "El Condado de Los Angeles"

#: common-data/us-state-choices.ts:83
msgid "Louisiana"
msgstr "Luisiana"

#: frontend/lib/ui/footer.tsx:35
msgid "Made with NYC ♥ by the team at <0>JustFix.nyc</0>"
msgstr "Hecho en NYC con ♥ por el equipo de <0>JustFix.nyc</0>"

#: frontend/lib/common-steps/landlord-name-and-contact-types.tsx:68
msgid "Mailing address"
msgstr "Dirección postal"

#: common-data/us-state-choices.ts:84
msgid "Maine"
msgstr "Maine"

#: frontend/lib/norent/letter-builder/letter-preview.tsx:137
msgid "Make sure all the information above is correct."
msgstr "Asegúrate de que la información sea la correcta."

#: frontend/lib/evictionfree/data/faqs-content.tsx:14
msgid "Manhattan Housing Court:"
<<<<<<< HEAD
msgstr "Corte de vivienda de Manhattan:"
=======
msgstr ""
>>>>>>> 05c0d34d

#: frontend/lib/norent/about.tsx:26
msgid "Manufactured Housing Action"
msgstr "Manufactured Housing Action"

#: common-data/us-state-choices.ts:85
msgid "Maryland"
msgstr "Maryland"

#: common-data/us-state-choices.ts:86
msgid "Massachusetts"
msgstr "Massachusetts"

#: frontend/lib/rh/routes.tsx:244
msgid "Met Council on Housing"
msgstr "Met Council on Housing"

#: common-data/issue-choices.ts:141
msgid "Mice"
msgstr "Ratones"

#: common-data/us-state-choices.ts:87
msgid "Michigan"
msgstr "Michigan"

#: frontend/lib/norent/components/helmet.tsx:12
msgid "Millions of Americans won’t be able to pay rent because of COVID‑19. Use our free tool to take action by writing a letter to your landlord. You're not alone."
msgstr "Millones de estadounidenses no podrán pagar la renta debido al COVID 19. Usa nuestra herramienta gratuita para escribirle una carta al dueño de tu edificio y tomar acción. No estás solo/a."

#: common-data/us-state-choices.ts:88
msgid "Minnesota"
msgstr "Minnesota"

#: common-data/us-state-choices.ts:89
msgid "Mississippi"
msgstr "Misisipi"

#: common-data/us-state-choices.ts:90
msgid "Missouri"
msgstr "Misuri"

#: frontend/lib/norent/letter-builder/confirmation.tsx:173
msgid "Mobile/Manufactured Home Residents"
msgstr "Residentes de Casas Prefabricadas o Móviles"

#: common-data/issue-choices.ts:158
msgid "Mold"
msgstr "Moho"

#: common-data/issue-choices.ts:161
#: common-data/issue-choices.ts:174
#: common-data/issue-choices.ts:198
#: common-data/issue-choices.ts:213
msgid "Mold on walls"
msgstr "Muros Con Moho"

#: common-data/us-state-choices.ts:91
msgid "Montana"
msgstr "Montana"

#: frontend/lib/norent/letter-builder/rent-periods.tsx:37
msgid "Months of rent non-payment"
msgstr "Meses de impago de renta"

#: frontend/lib/norent/letter-builder/rent-periods.tsx:26
msgid "Months you're missing rent payments"
msgstr "Meses en the te faltan pagos de renta"

#: frontend/lib/data-driven-onboarding/data-driven-onboarding.tsx:403
msgid "More actions"
msgstr "Más acciones"

#: frontend/lib/norent/letter-builder/confirmation.tsx:150
msgid "More resources"
msgstr "Más información"

#: frontend/lib/norent/about.tsx:21
msgid "Movement Law Lab"
msgstr "Movement Law Lab"

#: common-data/us-state-choices.ts:92
msgid "Nebraska"
msgstr "Nebraska"

#: frontend/lib/evictionfree/declaration-builder/confirmation.tsx:44
msgid "Need additional support?"
msgstr "Need additional support?"

#: frontend/lib/norent/letter-builder/confirmation.tsx:145
msgid "Need to send another letter?"
msgstr "¿Necesitas enviar otra carta?"

#: common-data/issue-choices.ts:250
msgid "Needs cleaning due to COVID-19"
msgstr "Necesita limpieza debido al COVID-19"

#: common-data/us-state-choices.ts:93
msgid "Nevada"
msgstr "Nevada"

#: common-data/us-state-choices.ts:94
msgid "New Hampshire"
msgstr "Nuevo Hampshire"

#: common-data/us-state-choices.ts:95
msgid "New Jersey"
msgstr "Nueva Jersey"

#: common-data/us-state-choices.ts:96
msgid "New Mexico"
msgstr "Nuevo México"

#: common-data/us-state-choices.ts:97
msgid "New York"
msgstr "Nueva York"

#: frontend/lib/start-account-or-login/set-password.tsx:21
msgid "New password"
msgstr "Contraseña nueva"

#: frontend/lib/common-steps/welcome.tsx:45
#: frontend/lib/ui/buttons.tsx:30
#: frontend/lib/ui/buttons.tsx:48
msgid "Next"
msgstr "Continuar"

#: frontend/lib/evictionfree/declaration-builder/preview.tsx:23
#: frontend/lib/forms/yes-no-radios-form-field.tsx:27
#: frontend/lib/norent/letter-builder/letter-preview.tsx:28
#: frontend/lib/ui/confirmation-modal.tsx:20
msgid "No"
msgstr "No"

#: common-data/issue-choices.ts:147
msgid "No cold water"
msgstr "Sin agua fría"

#: common-data/issue-choices.ts:144
msgid "No gas"
msgstr "Sin gas"

#: common-data/issue-choices.ts:145
#: common-data/issue-choices.ts:253
msgid "No heat"
msgstr "Sin calefacción"

#: common-data/issue-choices.ts:146
#: common-data/issue-choices.ts:254
msgid "No hot water"
msgstr "Sin agua caliente"

#: frontend/lib/data-driven-onboarding/data-driven-onboarding.tsx:161
#: frontend/lib/data-driven-onboarding/data-driven-onboarding.tsx:180
msgid "No registration found."
msgstr "No hay fecha de registro."

#: common-data/issue-choices.ts:267
msgid "No rent receipts given"
msgstr "No se dan recibos de alquiler"

#: common-data/issue-choices.ts:148
msgid "No smoke detector"
msgstr "Sin detector de humo"

#: frontend/lib/evictionfree/data/faqs-content.tsx:125
msgid "No. Unfortunately, these protections only apply to residents of New York State."
<<<<<<< HEAD
msgstr "No. Desafortunadamente, estas protecciones solo se aplican a los residentes del estado de Nueva York."
=======
msgstr ""
>>>>>>> 05c0d34d

#: frontend/lib/norent/letter-content.tsx:81
msgid "NoRent.org <0/>sent on behalf of <1/>"
msgstr "NoRent.org <0/>enviado en nombre de <1/>"

#: frontend/lib/norent/about.tsx:126
msgid "NoRent.org is a collaboration between JustFix.nyc and legal organizations and housing rights non-profits across the nation."
msgstr "NoRent.org es una colaboración entre JustFix.nyc, organizaciones legales y organizaciones sin fines de lucro en todo Estados Unidos (EEUU)."

#: common-data/us-state-choices.ts:98
msgid "North Carolina"
msgstr "Carolina del Norte"

#: common-data/us-state-choices.ts:99
msgid "North Dakota"
msgstr "Dakota del Norte"

#: frontend/lib/norent/the-letter.tsx:19
msgid "Not being able to pay rent due to COVID-19 is nothing to be ashamed of. Our letter builder makes it easy to send a letter to your landlord."
msgstr "No poder pagar la renta debido al COVID-19 no es nada de lo que avergonzarse. Nuestro generador de cartas hace que sea fácil enviarle una carta al dueño de tu edificio para avisarle."

#: frontend/lib/norent/letter-content.tsx:66
msgid "Notice of COVID-19 impact on Rent sent on behalf of {0}"
msgstr "Aviso de impacto del COVID-19 en la renta enviado en nombre de {0}"

#: frontend/lib/start-account-or-login/verify-password.tsx:52
msgid "Now we just need your password. This is the same one you’ve used on JustFix.nyc."
msgstr "Ahora sólo necesitamos tu contraseña. Esta es la misma que usas en JustFix.nyc."

#: common-data/us-state-choices.ts:100
msgid "Ohio"
msgstr "Ohio"

#: common-data/us-state-choices.ts:101
msgid "Oklahoma"
msgstr "Oklahoma"

#: frontend/lib/norent/letter-builder/letter-preview.tsx:75
msgid "One letter for the months between March and August when you couldn't pay rent in full."
msgstr "Una carta para los meses entre marzo y agosto cuando no pudiste pagar la renta en su totalidad."

#: frontend/lib/app.tsx:57
#: frontend/lib/norent/components/subscribe.tsx:41
#: frontend/lib/norent/components/subscribe.tsx:45
msgid "Oops! A network error occurred. Try again later."
msgstr "¡Vaya! Hubo un error en la red. Inténtalo más tarde."

#: frontend/lib/norent/components/subscribe.tsx:37
msgid "Oops! That email is invalid."
msgstr "¡Vaya! Ese correo electrónico no es válido."

#: frontend/lib/data-driven-onboarding/data-driven-onboarding.tsx:331
msgid "Order rent history"
msgstr "Pedir Historial de Renta"

#: common-data/us-state-choices.ts:102
msgid "Oregon"
msgstr "Oregón"

#: frontend/lib/norent/about.tsx:122
msgid "Our Partners"
msgstr "Nuestros aliados"

#: frontend/lib/norent/homepage.tsx:205
msgid "Our letter cites the most up-to-date legal ordinances that protect tenant rights in your state."
msgstr "Nuestra carta cita las ordenanzas legales actuales que protegen los derechos de los inquilinos en tu estado."

#: frontend/lib/common-steps/ask-national-address.tsx:35
#: frontend/lib/common-steps/ask-nyc-address.tsx:25
msgid "Our records have shown us a similar address. Would you like to proceed with this address:"
msgstr "Nuestros registros han encontrado una dirección similar. ¿Quieres continuar con la dirección siguiente?"

#: frontend/lib/common-steps/ask-national-address.tsx:44
msgid "Our records tell us that this address is invalid."
msgstr "Nuestros registros indican que esta dirección no es válida."

#: frontend/lib/common-steps/landlord-mailing-address.tsx:18
msgid "Our records tell us that this address is undeliverable."
msgstr "Nuestros registros indican que no se puede enviar correo a esta dirección."

#: common-data/issue-choices.ts:173
#: common-data/issue-choices.ts:188
#: common-data/issue-choices.ts:212
#: common-data/issue-choices.ts:227
msgid "Outlets not working"
msgstr "Tomas de corriente no funcionan"

#: common-data/issue-choices.ts:251
msgid "Painting overdue (3 years)"
msgstr "Pintura Atrasada (cada 3 años)"

#: frontend/lib/evictionfree/declaration-builder/create-account.tsx:27
#: frontend/lib/norent/letter-builder/create-account.tsx:34
#: frontend/lib/start-account-or-login/verify-password.tsx:61
msgid "Password"
msgstr "Contraseña"

#: common-data/issue-choices.ts:159
#: common-data/issue-choices.ts:176
#: common-data/issue-choices.ts:200
#: common-data/issue-choices.ts:215
msgid "Peeling paint"
msgstr "Pintura Se Descama"

#: common-data/issue-choices.ts:252
msgid "Peeling/flaking paint"
msgstr "Pintura Escamada/Pelada"

#: common-data/us-state-choices.ts:103
msgid "Pennsylvania"
msgstr "Pensilvania"

#: frontend/lib/rh/routes.tsx:121
#: frontend/lib/start-account-or-login/ask-phone-number.tsx:36
msgid "Phone number"
msgstr "Número de teléfono"

#: common-data/issue-choices.ts:196
msgid "Pipes leaking"
msgstr "Tuberías con fugas"

#: frontend/lib/norent/letter-builder/know-your-rights.tsx:101
msgid "Please <0>go back and choose a state</0>."
msgstr "Por favor <0>vuelve y escoge un estado</0>."

#: frontend/lib/pages/cross-site-terms-opt-in.tsx:31
msgid "Please agree to our terms and conditions"
msgstr "Por favor, acepta nuestros términos y condiciones"

#: frontend/lib/norent/components/subscribe.tsx:19
msgid "Please enter an email address!"
msgstr "Por favor, ¡introduzca una dirección de correo electrónico!"

#: frontend/lib/ui/landlord.tsx:67
msgid "Please enter your landlord's name and contact information below. You can find this information on your lease and/or rent receipts."
msgstr "Please enter your landlord's name and contact information below. You can find this information on your lease and/or rent receipts."

#: frontend/lib/norent/letter-builder/letter-preview.tsx:68
msgid "Please note that your declaration letter will be structured as follows to meet the requirements of California's AB3088 law:"
msgstr "Tenga en cuenta que su carta de declaración tendrá la siguiente estructura para cumplir con los requisitos de la ley AB3088 de California:"

#: frontend/lib/norent/letter-email-to-user.tsx:194
msgid "Please read the rest of this email carefully as it contains important information about your next steps."
msgstr "Por favor, lee atentamente el resto del correo electrónico ya que contiene información importante sobre tus próximos pasos."

#: frontend/lib/evictionfree/declaration-builder/preview.tsx:39
msgid "Preview my declaration"
msgstr "Preview my declaration"

#: frontend/lib/norent/letter-builder/letter-preview.tsx:102
#: frontend/lib/norent/the-letter.tsx:92
msgid "Preview of your NoRent.org letter"
msgstr "Vista previa de tu carta NoRent.org"

#: frontend/lib/ui/privacy-info-modal.tsx:27
msgid "Privacy Policy"
msgstr "Política de Privacidad"

#: frontend/lib/evictionfree/declaration-builder/welcome.tsx:9
msgid "Protect yourself from eviction"
msgstr "Protect yourself from eviction"

#: common-data/us-state-choices.ts:104
msgid "Puerto Rico"
msgstr "Puerto Rico"

#: frontend/lib/evictionfree/data/faqs-content.tsx:53
msgid "Queens Housing Court:"
<<<<<<< HEAD
msgstr "Corte de vivienda de Queens:"
=======
msgstr ""
>>>>>>> 05c0d34d

#: common-data/issue-choices.ts:168
#: common-data/issue-choices.ts:183
#: common-data/issue-choices.ts:207
#: common-data/issue-choices.ts:222
msgid "Radiators/risers not working"
msgstr "Radiadores/tubos de subida no funcionan"

#: common-data/issue-choices.ts:142
msgid "Rats"
msgstr "Ratas"

#: common-data/issue-choices.ts:260
msgid "Rats/mice"
msgstr "Ratas/ratones"

#: frontend/lib/data-driven-onboarding/data-driven-onboarding.tsx:396
msgid "Recommended actions"
msgstr "Acciones recomendadas"

#: common-data/issue-choices.ts:189
msgid "Refrigerator not working"
msgstr "Refrigerador no funciona"

#. before signature in formal letter
#: frontend/lib/util/letter-content-util.tsx:57
msgid "Regards,"
msgstr "Atentamente,"

#: frontend/lib/rh/routes.tsx:321
msgid "Rent History"
msgstr "Historial de Renta"

#: frontend/lib/norent/data/faqs-content.tsx:38
msgid "Rent Strike 2020: A Resource List"
msgstr "Huelga de Renta 2020: Lista de recursos (en inglés)"

#: frontend/lib/norent/data/state-localized-resources.tsx:32
msgid "Rent Strike Organizing"
msgstr "Organizar Huelgas de Renta"

#: common-data/issue-choices.ts:268
msgid "Rent receipts incomplete"
msgstr "Recibos de Alquiler Incompletos"

#: frontend/lib/rh/email-to-dhcr.tsx:20
msgid "Request for Rent History"
msgstr "Solicitud de Historial de Renta"

#: frontend/lib/data-driven-onboarding/data-driven-onboarding.tsx:243
msgid "Request repairs from your landlord"
msgstr "Solicitar arreglos del dueño de tu edificio"

#: frontend/lib/rh/routes.tsx:42
msgid "Request your Rent History"
msgstr "Solicita tu Historial de Renta"

#: frontend/lib/rh/routes.tsx:103
msgid "Request your apartment's Rent History from the DHCR"
msgstr "Solicita el Historial de Renta de tu apartamento al DHCR"

#: frontend/lib/data-driven-onboarding/data-driven-onboarding.tsx:208
msgid "Research your landlord"
msgstr "Investiga al dueño de tu edificio"

#: frontend/lib/start-account-or-login/verify-password.tsx:27
msgid "Reset your password"
msgstr "Cambia tu contraseña"

#: frontend/lib/data-driven-onboarding/data-driven-onboarding.tsx:392
msgid "Results for {0}"
msgstr "Resultados para \"{0}\""

#: frontend/lib/rh/routes.tsx:206
msgid "Review your request to the DHCR"
msgstr "Revisa tu solicitud al DHCR"

#: common-data/us-state-choices.ts:105
msgid "Rhode Island"
msgstr "Rhode Island"

#: frontend/lib/evictionfree/data/faqs-content.tsx:9
msgid "Right to Counsel's FAQ page"
<<<<<<< HEAD
msgstr "Right to Counsel's FAQ page"
=======
msgstr ""
>>>>>>> 05c0d34d

#: frontend/lib/norent/about.tsx:16
msgid "Right to the City"
msgstr "Right to the City"

#: frontend/lib/norent/letter-builder/know-your-rights.tsx:125
msgid "Right to the City Alliance can contact me to provide additional support."
msgstr "Permito que Right to the City se ponga en contacto conmigo para proporcionarme apoyo adicional."

#: common-data/issue-choices.ts:256
msgid "Rusty water"
msgstr "Agua Oxidada"

#: frontend/lib/norent/letter-content.tsx:274
msgid "Sample NoRent.org letter"
msgstr "Ejemplar de una carta de NoRent.org"

#: frontend/lib/data-driven-onboarding/data-driven-onboarding.tsx:461
msgid "Search address"
msgstr "Dirección de búsqueda"

#: frontend/lib/norent/faqs.tsx:48
msgid "See more FAQs"
msgstr "Ver todas las preguntas más frecuentes"

#: frontend/lib/evictionfree/declaration-builder/preview.tsx:47
msgid "Send"
msgstr "Send"

#: frontend/lib/data-driven-onboarding/data-driven-onboarding.tsx:253
msgid "Send a letter of complaint"
msgstr "Enviar una carta de queja"

#: frontend/lib/norent/letter-builder/more-letters.tsx:36
msgid "Send another letter"
msgstr "Enviar otra carta"

#: frontend/lib/start-account-or-login/verify-password.tsx:41
msgid "Send code"
msgstr "Enviar código"

#: frontend/lib/norent/homepage.tsx:41
msgid "Send your letter by certified mail for free"
msgstr "Envía tu carta por correo certificado gratis"

#: frontend/lib/norent/homepage.tsx:40
msgid "Send your letter by email"
msgstr "Envía tu carta por correo electrónico"

#: frontend/lib/norent/faqs.tsx:65
msgid "Sending a letter to your landlord is a big step. Check out our frequently asked questions from people who have used our tool:"
msgstr "Enviar una carta al dueño de tu edificio es un paso grande. Consulta las preguntas más frecuentes de las personas que han utilizado nuestra herramienta:"

#: frontend/lib/norent/faqs.tsx:35
msgid "Sending a letter to your landlord is a big step. Here are a few <0>frequently asked questions</0> from people who have used our tool:"
msgstr "Enviar una carta al dueño de tu edificio es un paso grande. Aquí tienes algunas <0>preguntas más frecuentes</0> de las personas que han utilizado nuestra herramienta:"

#: frontend/lib/norent/letter-builder/letter-preview.tsx:81
msgid "Separate letters for each month starting in September when you couldn't pay rent in full."
msgstr "Cartas separadas para cada mes a partir de septiembre, cuando no pudiste pagar la renta en su totalidad."

#: frontend/lib/evictionfree/declaration-builder/create-account.tsx:16
#: frontend/lib/norent/letter-builder/create-account.tsx:18
msgid "Set up an account"
msgstr "Configura tu cuenta"

#: frontend/lib/start-account-or-login/set-password.tsx:10
msgid "Set your new password"
msgstr "Establece tu nueva contraseña"

#: frontend/lib/start-account-or-login/set-password.tsx:12
msgid "Set your password"
msgstr "Establece tu contraseña"

#: frontend/lib/evictionfree/declaration-builder/preview.tsx:14
msgid "Shall we send your declaration?"
msgstr "Shall we send your declaration?"

#: frontend/lib/norent/letter-builder/letter-preview.tsx:18
msgid "Shall we send your letter?"
msgstr "¿Quieres que enviemos tu carta?"

#: frontend/lib/norent/letter-builder/confirmation.tsx:205
msgid "Share this tool"
msgstr "Compartir esta herramienta"

#: common-data/issue-choices.ts:249
msgid "Shower: drain stoppage"
msgstr "Ducha: desagüe atascado"

#: common-data/issue-choices.ts:248
msgid "Shower: leaky shower head"
msgstr "Ducha: alcachofa de ducha rota"

#: common-data/issue-choices.ts:247
msgid "Shower: low water pressure"
msgstr "Ducha: baja presión de agua"

#: common-data/issue-choices.ts:243
msgid "Shower: mold on walls"
msgstr "Ducha: moho sobre las paredes"

#: common-data/issue-choices.ts:246
msgid "Shower: not working"
msgstr "Ducha: no funciona"

#: common-data/issue-choices.ts:244
msgid "Shower: wall tiles cracked"
msgstr "Ducha: baldosas agrietadas"

#: common-data/issue-choices.ts:245
msgid "Shower: wall tiles missing"
msgstr "Ducha: faltan baldosas"

#: frontend/lib/justfix-navbar.tsx:26
msgid "Sign in"
msgstr "Iniciar sesión"

#: frontend/lib/justfix-navbar.tsx:24
msgid "Sign out"
msgstr "Cerrar sesión"

#: frontend/lib/norent/letter-builder/confirmation.tsx:169
msgid "Sign the petition"
msgstr "Firmar la petición"

#: frontend/lib/common-steps/error-pages.tsx:24
msgid "Sign up or log in to your account to access our tool."
msgstr "Regístrate o inicia una sesión en tu cuenta para acceder a nuestra herramienta."

#. before signature in formal letter
#: frontend/lib/util/letter-content-util.tsx:53
msgid "Signed,"
msgstr "Firmado,"

#: common-data/issue-choices.ts:230
msgid "Sink: cracked sink"
msgstr "Lavabo: agrietado"

#: common-data/issue-choices.ts:236
msgid "Sink: drain stoppage"
msgstr "Lavabo: desagüe atascado"

#: common-data/issue-choices.ts:232
msgid "Sink: faucets not installed"
msgstr "Lavabo: sin grifo"

#: common-data/issue-choices.ts:233
msgid "Sink: faucets not working"
msgstr "Lavabo: grifo no funciona"

#: common-data/issue-choices.ts:231
msgid "Sink: leaky faucet"
msgstr "Lavabo: grifo con fugas"

#: common-data/issue-choices.ts:234
msgid "Sink: low water pressure"
msgstr "Lavabo: baja presión de agua"

#: common-data/issue-choices.ts:235
msgid "Sink: pipes leaking"
msgstr "Lavabo: tuberías con fugas"

#: common-data/issue-choices.ts:149
msgid "Smoke detector not working"
msgstr "Detector de humo no funciona"

#: frontend/lib/pages/not-found.tsx:15
msgid "Sorry, the page you are looking for doesn't seem to exist."
msgstr "Lo sentimos, la página que estás buscando no existe."

#: frontend/lib/data-driven-onboarding/data-driven-onboarding.tsx:420
msgid "Sorry, we don't recognize the address you entered."
msgstr "Lo sentimos, no reconocemos la dirección que has introducido."

#: common-data/us-state-choices.ts:106
msgid "South Carolina"
msgstr "Carolina del Sur"

#: common-data/us-state-choices.ts:107
msgid "South Dakota"
msgstr "Dakota del Sur"

#: frontend/lib/common-steps/welcome.tsx:45
msgid "Start"
msgstr "Iniciar"

#: frontend/lib/data-driven-onboarding/data-driven-onboarding.tsx:281
msgid "Start a legal case for repairs and/or harassment"
msgstr "Empieza un caso legal por arreglos y/o acoso"

#: frontend/lib/data-driven-onboarding/data-driven-onboarding.tsx:301
msgid "Start an emergency legal case for repairs"
msgstr "Empieza un caso legal de emergencia por arreglos"

#: frontend/lib/rh/routes.tsx:67
msgid "Start my request"
msgstr "Iniciar mi solicitud"

#: frontend/lib/forms/mailing-address-fields.tsx:7
msgid "State"
msgstr "Estado"

#: frontend/lib/evictionfree/data/faqs-content.tsx:67
msgid "Staten Island Housing Court:"
<<<<<<< HEAD
msgstr "Corte de vivienda de Staten Island:"
=======
msgstr ""
>>>>>>> 05c0d34d

#: frontend/lib/norent/data/faqs-content.tsx:12
msgid "States with Limited Protections"
msgstr "Estados con Protecciones Limitadas"

#: frontend/lib/progress/progress-bar.tsx:112
msgid "Step {currStep} of {numSteps}"
msgstr "Paso {currStep} de {numSteps}"

#: common-data/issue-choices.ts:190
msgid "Stove not working"
msgstr "Estufa no funciona"

#: frontend/lib/norent/about.tsx:31
msgid "Strategic Actions for a Just Economy"
msgstr "Strategic Actions for a Just Economy"

#: frontend/lib/norent/letter-builder/los-angeles-know-your-rights.tsx:57
msgid "Strategic Actions for a Just Economy (SAJE) can contact me to provide additional support."
msgstr "Acciones Estratégicas para una Economía Justa (SAJE) puede ponerse en contacto conmigo para proporcionarme apoyo adicional."

#: frontend/lib/common-steps/landlord-mailing-address.tsx:38
msgid "Street address (include unit/suite/floor/apt #)"
msgstr "Dirección (incluye unidad/suite/piso/apt #)"

#: frontend/lib/norent/components/subscribe.tsx:58
#: frontend/lib/norent/components/subscribe.tsx:59
msgid "Submit email"
msgstr "Enviar email"

#: frontend/lib/rh/routes.tsx:238
msgid "Submit request"
msgstr "Enviar Solicitud"

#: frontend/lib/data-driven-onboarding/data-driven-onboarding.tsx:296
#: frontend/lib/data-driven-onboarding/data-driven-onboarding.tsx:304
msgid "Sue your landlord"
msgstr "Demanda al dueño de tu edificio"

#: frontend/lib/justfix-navbar.tsx:21
msgid "Take action"
msgstr "Toma acción"

#: frontend/lib/norent/data/faqs-content.tsx:9
msgid "Tenant Rights"
msgstr "Derechos del Inquilino"

#: frontend/lib/norent/letter-content.tsx:35
msgid "Tenants adversely affected by the COVID-19 crisis are protected from eviction for nonpayment per emergency declaration(s) from:"
msgstr "Los inquilinos que se vean negativamente afectados por la crisis del COVID-19 están protegidos del desalojo por impago por la(s) declaración(es) de emergencia siguiente(s):"

#: frontend/lib/norent/letter-content.tsx:38
msgid "Tenants impacted by the COVID-19 crisis are protected from eviction for nonpayment per emergency declaration(s) from:"
msgstr "Los inquilinos afectados por la crisis del COVID-19 están protegidos del desalojo por impago por la(s) declaración(es) de emergencia siguiente(s):"

#: common-data/us-state-choices.ts:108
msgid "Tennessee"
msgstr "Tennessee"

#: frontend/lib/ui/privacy-info-modal.tsx:28
msgid "Terms of Use"
msgstr "Términos de Uso"

#: common-data/us-state-choices.ts:109
msgid "Texas"
msgstr "Tejas"

#: frontend/lib/norent/components/footer.tsx:34
#: frontend/lib/norent/site.tsx:31
#: frontend/lib/norent/the-letter.tsx:10
#: frontend/lib/norent/the-letter.tsx:15
msgid "The Letter"
msgstr "La Carta"

#: frontend/lib/norent/letter-email-to-user.tsx:204
msgid "The above information is not a substitute for direct legal advice for your specific situation."
msgstr "Esta información no sustituye el asesoramiento legal directo sobre tu situación específica."

#: frontend/lib/data-driven-onboarding/data-driven-onboarding.tsx:220
msgid "The majority of your landlord's properties are concentrated in {0}."
msgstr "La mayoría de las propiedades del dueño de tu edificio se concentran en {0}."

#: frontend/lib/pages/redirect-to-english-page.tsx:11
msgid "The webpage that you want to access is only available in English."
msgstr "La página web a la que quieres acceder solo está disponible en inglés."

#: frontend/lib/data-driven-onboarding/data-driven-onboarding.tsx:120
msgid "There {0, plural, one {is one unit} other {are # units}} in your building."
msgstr "{0, plural, one {Hay una unidad} other {Hay # unidades}} en tu edificio."

#: frontend/lib/evictionfree/declaration-builder/agree-to-legal-terms.tsx:10
msgid "These last questions make sure that you understand the limits of the protection granted by this form, and that you answered the previous questions truthfully:"
msgstr "These last questions make sure that you understand the limits of the protection granted by this form, and that you answered the previous questions truthfully:"

#: frontend/lib/data-driven-onboarding/data-driven-onboarding.tsx:323
msgid "Think your apartment may be rent-stabilized? Request its official records."
msgstr "¿Crees que tu apartamento puede ser de renta estabilizada? Solicita el registro oficial."

#: frontend/lib/data-driven-onboarding/data-driven-onboarding.tsx:140
msgid "This building is owned by the <0>NYC Housing Authority (NYCHA)</0>."
msgstr "Este edificio es propiedad de la <0>NYC Housing Authority (NYCHA)</0>."

#: frontend/lib/common-steps/landlord-email.tsx:19
msgid "This is optional."
msgstr "Esto es opcional."

#: frontend/lib/common-steps/landlord-name-and-contact-types.tsx:20
#: frontend/lib/ui/landlord.tsx:30
msgid "This is your landlord’s information as registered with the <0>NYC Department of Housing and Preservation (HPD)</0>. This may be different than where you send your rent checks."
msgstr "Esta es la información del dueño de tu edificio según los registros del <0>Departamento de Preservación de la Vivienda (HPD por sus siglas en inglés)</0>. Puede que sea distinta de donde envías tu cheque de renta."

#: frontend/lib/rh/routes.tsx:64
msgid "This service is free, secure, and confidential."
msgstr "Este servicio es gratuito, seguro y confidencial."

#: frontend/lib/norent/letter-builder/confirmation.tsx:191
msgid "This tool is provided by JustFix.nyc. We’re a non-profit that creates tools for tenants and the housing rights movement. We always want feedback to improve our tools."
msgstr "Esta herramienta te la trae JustFix.nyc. Somos una organización sin fines de lucro que crea herramientas para inquilinos y el movimiento de derechos de la vivienda. Siempre nos interesa tu opinión para mejorar nuestras herramientas."

#: frontend/lib/start-account-or-login/verify-password.tsx:29
msgid "To begin the password reset process, we'll text you a verification code."
msgstr "Para restablecer tu contraseña, te enviaremos un código de verificación."

#: frontend/lib/norent/letter-email-to-user.tsx:250
msgid "To learn more about what to do next, check out our FAQ page: {faqURL}"
msgstr "Para saber más sobre qué hacer a continuación, consulta nuestra página de preguntas más frecuentes: {faqURL}"

#: frontend/lib/norent/letter-builder/letter-preview.tsx:127
msgid "To:"
msgstr "A:"

#: frontend/lib/rh/routes.tsx:221
msgid "To: New York Division of Housing and Community Renewal (DHCR)"
msgstr "Para: La División de Vivienda y Renovación de la Comunidad (DHCR)"

#: common-data/issue-choices.ts:229
msgid "Toilet leaking"
msgstr "Inodoro con Fugas"

#: common-data/issue-choices.ts:228
msgid "Toilet not working"
msgstr "Inodoro No Funciona"

#: frontend/lib/evictionfree/declaration-builder/confirmation.tsx:115
#: frontend/lib/norent/letter-builder/confirmation.tsx:80
msgid "USPS Tracking #:"
msgstr "Número de Seguimiento USPS:"

#: frontend/lib/norent/data/state-localized-resources.tsx:6
msgid "Understanding California’s COVID-19 Tenant Relief Act of 2020 (PDF)"
msgstr "Comprender la Ley de Alivio de Inquilinos COVID-19 de California de 2020 (PDF)"

#: frontend/lib/evictionfree/declaration-builder/routes.tsx:84
msgid "Unfortunately, this tool is currently only available to individuals who live in the state of New York."
msgstr "Unfortunately, this tool is currently only available to individuals who live in the state of New York."

#: frontend/lib/norent/letter-builder/know-your-rights.tsx:38
msgid "Unfortunately, we do not currently recommend sending a notice of non-payment to your landlord. Sending a notice could put you at risk of harassment."
msgstr "Desafortunadamente, en este momento no recomendamos enviar una carta de impago al dueño de tu edificio. Enviar la carta podría ponerte en riesgo de hostigamiento."

#: frontend/lib/norent/letter-builder/know-your-rights.tsx:50
msgid "Unfortunately, we do not currently recommend sending this notice of non-payment to your landlord. <0/>"
msgstr "Desafortunadamente, actualmente no recomendamos enviar esta notificación de falta de pago al dueño o manager de tu edificio. <0/>"

#: frontend/lib/common-steps/ask-national-address.tsx:82
msgid "Unit/apt/lot/suite number"
msgstr "Número de apartamento/unidad/lote/suite"

#: frontend/lib/data-driven-onboarding/data-driven-onboarding.tsx:418
msgid "Unrecognized address"
msgstr "Dirección no reconocida"

#: common-data/us-state-choices.ts:110
msgid "Utah"
msgstr "Utah"

#: common-data/issue-choices.ts:157
msgid "Vacate order issued"
msgstr "Orden de vacío emitida"

#: frontend/lib/evictionfree/declaration-builder/covid-impact.tsx:92
msgid "Vacating the premises and moving into new permanent housing would pose a significant health risk due to COVID-19."
msgstr "Vacating the premises and moving into new permanent housing would pose a significant health risk due to COVID-19."

#: frontend/lib/start-account-or-login/verify-phone-number.tsx:22
msgid "Verification code"
msgstr "Código de verificación"

#: frontend/lib/start-account-or-login/verify-phone-number.tsx:11
msgid "Verify your phone number"
msgstr "Verifica tu número de teléfono"

#: common-data/us-state-choices.ts:111
msgid "Vermont"
msgstr "Vermont"

#: frontend/lib/norent/letter-builder/menu.tsx:35
msgid "View details about your last letter"
msgstr "Ver detalles sobre tu última carta"

#: frontend/lib/evictionfree/declaration-builder/confirmation.tsx:76
msgid "View list of organizations"
msgstr "View list of organizations"

#: frontend/lib/norent/letter-builder/letter-preview.tsx:105
msgid "View this letter as a PDF"
msgstr "Ver la carta como PDF"

#: common-data/us-state-choices.ts:112
msgid "Virginia"
msgstr "Virginia"

#: frontend/lib/evictionfree/data/faqs-content.tsx:196
msgid "Visit <0/> for information on how to connect with a lawyer."
<<<<<<< HEAD
msgstr "Visit <0/> for information on how to connect with a lawyer."
=======
msgstr ""
>>>>>>> 05c0d34d

#: frontend/lib/data-driven-onboarding/data-driven-onboarding.tsx:230
msgid "Visit Who Owns What"
msgstr "Visita Quién Posee Qué"

#: frontend/lib/rh/routes.tsx:50
msgid "Want to know if your apartment's rent stabilized? Request your <0>Rent History</0> from the NY State DHCR*!"
msgstr "¿Quieres saber si tu apartamento es de renta estabilizada? ¡Solicita tu <0>Historial de alquiler</0> en el DHCR* del estado de NY!"

#: frontend/lib/rh/routes.tsx:314
msgid "Want to read more about your rights?"
msgstr "¿Quieres leer más sobre tus derechos?"

#: common-data/issue-choices.ts:264
msgid "Washing machine not working"
msgstr "Lavadora no funciona"

#: common-data/us-state-choices.ts:113
msgid "Washington"
msgstr "Washington"

#: common-data/issue-choices.ts:162
#: common-data/issue-choices.ts:175
#: common-data/issue-choices.ts:199
#: common-data/issue-choices.ts:214
msgid "Water damage"
msgstr "Daño Por Agua"

#: frontend/lib/norent/homepage.tsx:170
msgid "We make it easy to notify your landlord by email or by certified mail for free."
msgstr "Te facilitamos notificar al dueño de tu edificio por correo electrónico o por correo certificado gratis."

#: frontend/lib/norent/letter-builder/letter-preview.tsx:109
msgid "We will be mailing this letter on your behalf by USPS certified mail and will be providing a tracking number."
msgstr "Enviaremos la carta en tu nombre por correo certificado de USPS y te proporcionaremos un número de seguimiento."

#: frontend/lib/norent/letter-builder/ask-national-address.tsx:11
#: frontend/lib/norent/letter-builder/ask-nyc-address.tsx:9
msgid "We'll include this information in the letter to your landlord."
msgstr "Incluiremos esta información en la carta al dueño de tu edificio."

#: frontend/lib/evictionfree/declaration-builder/routes.tsx:29
msgid "We'll include this information in your hardship declaration form."
msgstr "We'll include this information in your hardship declaration form."

#: frontend/lib/evictionfree/declaration-builder/index-number.tsx:33
msgid "We'll need to add your case's index number to your declaration."
msgstr "We'll need to add your case's index number to your declaration."

#: frontend/lib/evictionfree/declaration-builder/routes.tsx:52
msgid "We'll use this information to email you a copy of your hardship declaration form."
msgstr "We'll use this information to email you a copy of your hardship declaration form."

#: frontend/lib/norent/letter-builder/ask-email.tsx:10
msgid "We'll use this information to email you a copy of your letter."
msgstr "Utilizaremos esta información para enviarte una copia de tu carta."

#: frontend/lib/norent/letter-builder/ask-email.tsx:14
msgid "We'll use this information to send you updates."
msgstr "Utilizaremos esta información para enviarte noticias."

#: frontend/lib/evictionfree/declaration-builder/routes.tsx:76
msgid "We'll use this information to send your hardship declaration form via certified mail for free."
msgstr "We'll use this information to send your hardship declaration form via certified mail for free."

#: frontend/lib/evictionfree/declaration-builder/routes.tsx:66
#: frontend/lib/evictionfree/declaration-builder/routes.tsx:71
msgid "We'll use this information to send your hardship declaration form."
msgstr "We'll use this information to send your hardship declaration form."

#: frontend/lib/norent/letter-builder/landlord-email.tsx:5
#: frontend/lib/norent/letter-builder/landlord-mailing-address.tsx:8
#: frontend/lib/norent/letter-builder/landlord-name-and-contact-types.tsx:7
msgid "We'll use this information to send your letter."
msgstr "Utilizaremos esta información para enviar tu carta."

#: frontend/lib/start-account-or-login/verify-phone-number.tsx:14
msgid "We've just sent you a text message containing a verification code. Please enter it below."
msgstr "Acabamos de enviarte un mensaje de texto que contiene un código de verificación. Por favor, introdúcelo abajo."

#: common-data/issue-choices.ts:258
msgid "Weak electrical current"
msgstr "Baja Corriente Eléctrica"

#: frontend/lib/common-steps/welcome.tsx:24
#: frontend/lib/norent/letter-builder/menu.tsx:26
msgid "Welcome back!"
msgstr "¡Hola de nuevo!"

#: common-data/us-state-choices.ts:114
msgid "West Virginia"
msgstr "Virginia Occidental"

#: frontend/lib/norent/letter-builder/ask-city-state.tsx:8
msgid "We’ll use this information to pull the most up-to-date ordinances that protect your rights as a tenant in your letter."
msgstr "Utilizaremos esta información para obtener las ordenanzas actuales que protegen tus derechos como inquilino y así citarlas en tu carta."

#: frontend/lib/norent/letter-builder/ask-national-address.tsx:15
msgid "We’ll use this to reference the latest policies that protect your rights as a tenant."
msgstr "Utilizaremos esta información para citar las políticas actuales que protegen tus derechos como inquilino."

#: frontend/lib/norent/letter-builder/know-your-rights.tsx:87
msgid "We’ve partnered with <0/> to provide additional support once you’ve sent your letter."
msgstr "Nos hemos aliado con <0/> para proporcionar asistencia adicional una vez que hayas enviado tu carta."

#: frontend/lib/norent/letter-builder/know-your-rights.tsx:57
msgid "We’ve partnered with <0/> to provide additional support."
msgstr "Nos hemos aliado con <0/> para proporcionarte apoyo adicional."

#: frontend/lib/common-steps/landlord-name-and-contact-types.tsx:56
msgid "What contact information do you have for your landlord or building management? <0>We recommend choosing both if you have them.</0>"
msgstr "¿Qué información de contacto tienes del dueño o manager de tu edificio? <0>Sugerimos que elijas las dos opciones si las tienes.</0>"

#: frontend/lib/norent/data/faqs-content.tsx:263
msgid "What does an eviction moratorium mean?"
msgstr "¿Qué significa una moratoria del desalojo?"

#: frontend/lib/norent/data/faqs-content.tsx:225
msgid "What does this tool do?"
msgstr "¿Qué hace esta herramienta?"

#: frontend/lib/evictionfree/declaration-builder/covid-impact.tsx:11
msgid "What does “financial hardship” mean?"
msgstr "What does “financial hardship” mean?"

#: frontend/lib/evictionfree/declaration-builder/covid-impact.tsx:58
msgid "What does “significant health risk” mean?"
msgstr "What does “significant health risk” mean?"

#: frontend/lib/norent/data/faqs-content.tsx:357
msgid "What happens after I send this letter?"
msgstr "¿Qué ocurre después de enviar esta carta?"

#: frontend/lib/norent/letter-builder/confirmation.tsx:88
#: frontend/lib/rh/routes.tsx:269
msgid "What happens next?"
msgstr "¿Y ahora qué?"

#: frontend/lib/norent/data/faqs-content.tsx:288
msgid "What happens when the eviction moratorium ends?"
msgstr "¿Qué sucede cuando termine la moratoria de desalojo?"

#: frontend/lib/norent/letter-email-to-user.tsx:109
#: frontend/lib/norent/letter-email-to-user.tsx:152
msgid "What if I have more questions?"
msgstr "¿Qué pasa si tengo más preguntas?"

#: frontend/lib/norent/data/faqs-content.tsx:345
msgid "What if I live in a manufactured or mobile home?"
msgstr "¿Qué sucede si vivo en una casa prefabricada o móvil?"

#: frontend/lib/norent/data/faqs-content.tsx:402
msgid "What if I live in a state without an eviction moratorium?"
msgstr "¿Qué sucede si vivo en un estado en donde no existe la moratoria de desalojo?"

#: frontend/lib/norent/letter-email-to-user.tsx:95
msgid "What if my landlord sends me a notice?"
msgstr "¿Qué pasa si el dueño o manager de mi edificio me envía un aviso?"

#: frontend/lib/evictionfree/data/faqs-content.tsx:169
msgid "What is the deadline for filling out the declaration?"
<<<<<<< HEAD
msgstr "¿Cuál es el plazo para completar el formulario de declaración?"
=======
msgstr ""
>>>>>>> 05c0d34d

#: frontend/lib/norent/letter-email-to-user.tsx:25
msgid "What is the new law AB3088?"
msgstr "¿Qué es la nueva ley AB3088?"

#: frontend/lib/evictionfree/data/faqs-content.tsx:159
msgid "What is the time lag between me filling this out and when it gets sent?"
<<<<<<< HEAD
msgstr "¿Cuánto tiempo tarda en ser enviado el formulario luego de haberlo llenado?"
=======
msgstr ""
>>>>>>> 05c0d34d

#: frontend/lib/forms/address-and-borough-form-field.tsx:19
msgid "What is your borough?"
msgstr "¿Cuál es tu municipalidad?"

#: frontend/lib/norent/data/faqs-content.tsx:397
msgid "What kind of documentation should I collect to prove I can’t pay rent?"
msgstr "¿Qué tipo de documentación debo recopilar para demostrar que no puedo pagar la renta?"

#: frontend/lib/evictionfree/data/faqs-content.tsx:134
msgid "When you use our tool, you will be able to preview your filled out form before sending it. You can also view a blank copy of the Hardship Declaration form."
<<<<<<< HEAD
msgstr "Cuando utilices nuestra herramienta, podrás obtener una vista previa de tu formulario completo antes de enviarlo. También puedes ver una copia en blanco del formulario de Declaración de Dificultades."
=======
msgstr ""
>>>>>>> 05c0d34d

#: frontend/lib/common-steps/landlord-name-and-contact-types.tsx:49
msgid "Where do I find this information?"
msgstr "¿Dónde encuentro esta información?"

#: frontend/lib/common-steps/ask-city-state.tsx:25
msgid "Where do you live?"
msgstr "¿Dónde vives?"

#: frontend/lib/start-account-or-login/ask-phone-number.tsx:28
msgid "Whether it's your first time here, or you're a returning user, let's start with your number."
msgstr "Empecemos con tu número de teléfono, ya sea tu primera vez aquí, o estés de vuelta."

#: frontend/lib/evictionfree/declaration-builder/covid-impact.tsx:70
msgid "Which hardship situation applies to you?"
msgstr "Which hardship situation applies to you?"

#: frontend/lib/norent/letter-builder/confirmation.tsx:94
msgid "While you wait for your landlord to respond, gather as much documentation as you can. This can include a letter from your employer, receipts, doctor’s notes etc."
msgstr "Mientras esperas a que el dueño de tu edificio conteste, recopila toda la documentación que puedas. Esto puede incluir una carta de tu jefe, recibos, notas de tu médico, etc."

#: frontend/lib/norent/about.tsx:94
msgid "Who we are"
msgstr "Quiénes somos"

#: frontend/lib/norent/letter-builder/rent-periods.tsx:38
msgid "Why aren't all months listed?"
msgstr "¿Por qué no puedo ver todos los meses?"

#: frontend/lib/start-account-or-login/ask-phone-number.tsx:38
msgid "Why do you need this information?"
msgstr "¿Por qué necesitáis esta información?"

#: frontend/lib/norent/the-letter.tsx:41
msgid "Why send a letter"
msgstr "Por qué enviar una carta"

#: frontend/lib/norent/data/faqs-content.tsx:250
msgid "Why should I notify my landlord if I can’t pay my rent?"
msgstr "¿Por qué debo avisar al dueño de mi edificio de que no puedo pagar la renta?"

#: frontend/lib/norent/about.tsx:75
msgid "Why we made this"
msgstr "Por qué hemos creado esta herramienta"

#: frontend/lib/norent/data/faqs-content.tsx:376
msgid "Will I still owe my rent after I send this letter?"
msgstr "¿Seguiré adeudando mi renta después de enviar esta carta?"

#: common-data/issue-choices.ts:166
#: common-data/issue-choices.ts:181
#: common-data/issue-choices.ts:205
#: common-data/issue-choices.ts:220
msgid "Window frame defective"
msgstr "Marco de ventana defectuoso"

#: common-data/issue-choices.ts:165
#: common-data/issue-choices.ts:180
#: common-data/issue-choices.ts:204
#: common-data/issue-choices.ts:219
msgid "Window glass broken"
msgstr "Cristal de ventana roto"

#: common-data/issue-choices.ts:263
msgid "Window guards missing"
msgstr "Faltan Protectores de Ventana"

#: common-data/us-state-choices.ts:115
msgid "Wisconsin"
msgstr "Wisconsin"

#: common-data/us-state-choices.ts:116
msgid "Wyoming"
msgstr "Wyoming"

#: frontend/lib/forms/yes-no-radios-form-field.tsx:26
#: frontend/lib/norent/letter-builder/letter-preview.tsx:30
#: frontend/lib/ui/confirmation-modal.tsx:20
msgid "Yes"
msgstr "Si"

#: frontend/lib/norent/letter-builder/create-account.tsx:37
msgid "Yes, JustFix.nyc can text me to follow up about my housing issues."
msgstr "Sí, JustFix.nyc puede enviarme mensajes de texto para hacer un seguimiento de mis problemas de vivienda."

#: frontend/lib/evictionfree/declaration-builder/create-account.tsx:30
msgid "Yes, Right to Counsel NYC Coalition, Housing Justice for All, and JustFix.nyc can text me to follow up about my housing issues."
<<<<<<< HEAD
msgstr "Yes, Right to Counsel NYC Coalition, Housing Justice for All, and JustFix.nyc can text me to follow up about my housing issues."
=======
msgstr ""
>>>>>>> 05c0d34d

#: frontend/lib/pages/logout-alt-page.tsx:25
msgid "Yes, Sign Out"
msgstr "Sí, cerrar sesión"

#: frontend/lib/evictionfree/data/faqs-content.tsx:115
msgid "Yes, the protections outlined by New York State law apply to you regardless of immigration status."
<<<<<<< HEAD
msgstr "Sí, las protecciones descritas por la ley del estado de Nueva York te protegen independientemente de tu estado migratorio."

#: frontend/lib/evictionfree/data/faqs-content.tsx:93
msgid "Yes, this is a free website created by 501(c)3 non-profit organizations."
msgstr "Sí, este es un sitio web gratuito creado por organizaciones sin fines de lucro reconocidas con la categoría de exención tributaria 501(c)3."
=======
msgstr ""

#: frontend/lib/evictionfree/data/faqs-content.tsx:93
msgid "Yes, this is a free website created by 501(c)3 non-profit organizations."
msgstr ""
>>>>>>> 05c0d34d

#: frontend/lib/start-account-or-login/verify-password.tsx:49
msgid "You already have an account"
msgstr "Ya tienes una cuenta"

#: frontend/lib/norent/homepage.tsx:59
msgid "You can"
msgstr "Puedes"

#: frontend/lib/norent/letter-email-to-user.tsx:242
msgid "You can also track the delivery of your letter using USPS Tracking:"
msgstr "También puede seguir la entrega de su carta usando USPS Tracking:"

#: frontend/lib/norent/letter-email-to-user.tsx:113
msgid "You can contact Strategic Actions for a Just Economy (SAJE) - a 501c3 non-profit organization in South Los Angeles."
msgstr "Puedes contactar Acciones Estratégicas para una Economía Justa (SAJE) - una organización sin fines de lucro 501c3 en el sur de Los Angeles."

#: frontend/lib/norent/letter-builder/more-letters.tsx:29
msgid "You can send an additional letter for other months when you couldn't pay rent."
msgstr "Puedes enviar otra carta para indicar los demás meses en que no hayas podido pagar la renta."

#: frontend/lib/norent/letter-builder/error-pages.tsx:10
msgid "You can't send any more letters"
msgstr "No puedes enviar más cartas"

#: frontend/lib/evictionfree/declaration-builder/routes.tsx:82
msgid "You don't live in New York"
msgstr "You don't live in New York"

#: frontend/lib/ui/landlord.tsx:81
msgid "You have chosen to overwrite the landlord recommended by JustFix.nyc. Please provide your own details below, or <0>use the recommended landlord \"{0}\"</0>."
msgstr "You have chosen to overwrite the landlord recommended by JustFix.nyc. Please provide your own details below, or <0>use the recommended landlord \"{0}\"</0>."

#: frontend/lib/norent/letter-builder/menu.tsx:28
msgid "You most recently sent a letter on {0}."
msgstr "Enviaste una carta en {0}."

#: frontend/lib/norent/letter-builder/know-your-rights.tsx:112
msgid "You're in <0>{stateName}</0>"
msgstr "Estás en <0>{stateName}</0>"

#: frontend/lib/norent/letter-builder/more-letters.tsx:9
msgid "You've already sent letters for all of the months since COVID-19 started."
msgstr "Ya has enviado cartas que corresponden a todos los meses desde que comenzó el COVID-19."

#: frontend/lib/evictionfree/declaration-builder/confirmation.tsx:94
msgid "You've sent your hardship declaration"
msgstr "You've sent your hardship declaration"

#: frontend/lib/norent/letter-builder/confirmation.tsx:38
#: frontend/lib/norent/letter-builder/confirmation.tsx:45
msgid "You've sent your letter"
msgstr "Has enviado tu carta"

#: frontend/lib/norent/letter-builder/letter-preview.tsx:59
msgid "Your Letter Is Ready To Send!"
msgstr "¡Tu carta está lista para enviar!"

#: frontend/lib/norent/letter-email-to-user.tsx:274
msgid "Your NoRent letter and important next steps"
msgstr "Tu carta de NoRent y pasos siguientes importantes"

#: frontend/lib/norent/letter-content.tsx:267
msgid "Your NoRent.org letter"
msgstr "Tu carta de NoRent.org"

#: frontend/lib/rh/routes.tsx:266
msgid "Your Rent History has been requested from the New York State DHCR!"
msgstr "¡Tu Historial de Alquiler ha sido solicitado al DHCR del estado de Nueva York!"

#: frontend/lib/norent/letter-builder/post-signup-no-protections.tsx:7
msgid "Your account is set up"
msgstr "¡Tu cuenta está lista!"

#: frontend/lib/data-driven-onboarding/data-driven-onboarding.tsx:316
msgid "Your apartment may be rent stabilized."
msgstr "Tu apartamento es de renta estabilizada."

#: frontend/lib/rh/routes.tsx:165
msgid "Your building had {0, plural, one {1 rent stabilized unit} other {# rent stabilized units}} in {1}, according to property tax documents."
msgstr "Tu edificio tenía {0, plural, one {una unidad de renta estabilizada} other {# unidades de renta estabilizada}} en {1}."

#: frontend/lib/data-driven-onboarding/data-driven-onboarding.tsx:317
msgid "Your building had {0, plural, one {one rent stabilized unit} other {# rent stabilized units}} in {1}."
msgstr "Tu edificio tenía {0, plural, one {una unidad de alquiler estabilizado} other {# unidades de renta estabilizada}} en el {1}."

#: frontend/lib/data-driven-onboarding/data-driven-onboarding.tsx:127
msgid "Your building was built in {0} or earlier."
msgstr "Tu edificio fue construido en {0} o antes."

#: frontend/lib/evictionfree/declaration-builder/index-number.tsx:38
msgid "Your case's index number"
msgstr "Your case's index number"

#: frontend/lib/evictionfree/declaration-builder/preview.tsx:32
msgid "Your declaration is ready to send!"
msgstr "Your declaration is ready to send!"

#: frontend/lib/common-steps/ask-email.tsx:10
msgid "Your email address"
msgstr "Tu dirección de correo electrónico"

#: frontend/lib/data-driven-onboarding/data-driven-onboarding.tsx:212
msgid "Your landlord is associated with {buildings, plural, one {one building} other {# buildings}}."
msgstr "El proprietario de tu edificio está asociado con {buildings, plural, one {un edificio} other {# edificios}}."

#: frontend/lib/data-driven-onboarding/data-driven-onboarding.tsx:163
msgid "Your landlord may be breaking the law!"
msgstr "¡Puede que el proprietario de tu edificio esté violando la ley!"

#: frontend/lib/data-driven-onboarding/data-driven-onboarding.tsx:225
msgid "Your landlord might own other buildings, too."
msgstr "Puede que el propietario de tu edificio también posea otros edificios."

#: frontend/lib/common-steps/landlord-mailing-address.tsx:27
msgid "Your landlord or management company's address"
msgstr "La dirección del dueño o manager de tu edificio"

#: frontend/lib/common-steps/landlord-email.tsx:15
msgid "Your landlord or management company's email"
msgstr "La dirección de correo electrónico del dueño o manager de tu edificio"

#: frontend/lib/common-steps/landlord-name-and-contact-types.tsx:90
msgid "Your landlord or management company's information"
msgstr "Los datos del dueño o manager de tu edificio"

#: frontend/lib/data-driven-onboarding/data-driven-onboarding.tsx:148
msgid "Your landlord owns {0, plural, one {one building} other {# buildings}} and {1, plural, one {one unit.} other {# units.}}"
msgstr "El dueño de tu edificio posee {0, plural, one {un edificio} other {# edificios}} y {1, plural, one {una unidad.} other {# unidades.}}"

#: frontend/lib/norent/letter-builder/confirmation.tsx:51
msgid "Your letter has been mailed to your landlord via USPS Certified Mail. A copy of your letter has also been sent to your email."
msgstr "Tu carta ha sido enviada al dueño de tu edificio por correo certificado por USPS. También hemos enviado una copia de tu carta a tu dirección de correo electrónico."

#: frontend/lib/norent/letter-builder/confirmation.tsx:57
msgid "Your letter has been sent to your landlord via email. A copy of your letter has also been sent to your email."
msgstr "Tu carta ha sido enviada al dueño o manager de tu edificio por correo certificado de USPS. También hemos enviado una copia de tu carta a tu dirección de correo electrónico."

#: frontend/lib/evictionfree/declaration-builder/confirmation.tsx:111
#: frontend/lib/norent/letter-builder/confirmation.tsx:74
msgid "Your letter was sent on {0}."
msgstr "Tu carta fue enviada el {0}."

#: frontend/lib/start-account-or-login/ask-phone-number.tsx:25
msgid "Your phone number"
msgstr "Tu número de teléfono"

#: frontend/lib/ui/privacy-info-modal.tsx:30
msgid "Your privacy is very important to us!"
msgstr "¡Su privacidad es muy importante para nosotros!"

#: frontend/lib/start-account-or-login/ask-phone-number.tsx:49
msgid "Your privacy is very important to us! Everything on JustFix.nyc is secure."
msgstr "¡Tu privacidad es muy importante para nosotros! Todo en JustFix.nyc es seguro."

#: frontend/lib/common-steps/ask-national-address.tsx:77
#: frontend/lib/common-steps/ask-nyc-address.tsx:39
msgid "Your residence"
msgstr "Tu hogar"

#: frontend/lib/norent/homepage.tsx:93
msgid "You’re not alone. Millions of Americans won’t be able to pay rent because of COVID‑19. Use our FREE tool to take action by writing a letter to your landlord."
msgstr "No estás solo. Millones de estadounidenses no podrán pagar la renta por culpa del COVID 19. Utiliza nuestra herramienta GRATIS para tomar acción mandando una carta al dueño de tu edificio."

#: frontend/lib/common-steps/ask-national-address.tsx:83
#: frontend/lib/common-steps/landlord-mailing-address.tsx:41
msgid "Zip code"
msgstr "Código postal"

#: frontend/lib/data-driven-onboarding/data-driven-onboarding.tsx:200
#: frontend/lib/norent/letter-builder/know-your-rights.tsx:79
msgid "and"
msgstr "y"

#: frontend/lib/evictionfree/data/faqs-content.tsx:171
msgid "evictionfree.deadlineFaq"
<<<<<<< HEAD
msgstr "Puedes enviar tu formulario de declaración en cualquier momento, hasta el 1 de mayo de 2021. Luego de enviar tu formulario de declaración a través de esta herramienta, se lo enviaremos inmediatamente por correo postal y/o correo electrónico al dueño de tu edificio y a las cortes. Si estás enviando tu formulario SOLAMENTE por correo postal, envíalo lo antes posible y conserva cualquier prueba de envío y/o acuse de recibo para tus archivos."
=======
msgstr ""
>>>>>>> 05c0d34d

#: frontend/lib/evictionfree/declaration-builder/confirmation.tsx:95
msgid "evictionfree.declarationHasBeenSent"
msgstr "<0>Your hardship declaration form has been sent to your landlord via {deliveryMethodToLandlord}. A copy of the declaration has also been sent to your local court via email in order to ensure they have it on record if your landlord attempts to initiate an eviction case.</0><1>Check your email for a message containing a copy of your declaration and additional important information on next steps.</1>"

#: frontend/lib/evictionfree/declaration-builder/covid-impact.tsx:13
msgid "evictionfree.financialHardshipExplainer1"
msgstr "This means you are unable to pay your rent or other financial obligations under the lease in full or obtain alternative suitable permanent housing because of one or more of the following:"

#: frontend/lib/evictionfree/declaration-builder/covid-impact.tsx:20
msgid "evictionfree.financialHardshipExplainer2"
msgstr "<0>Significant loss of household income during the COVID-19 pandemic.</0><1>Increase in necessary out-of-pocket expenses related to performing essential work or related to health impacts during the COVID-19 pandemic.</1><2>Childcare responsibilities or responsibilities to care for an elderly, disabled, or sick family member during the COVID-19 pandemic have negatively affected your ability or the ability of someone in your household to obtain meaningful employment or earn income or increased your necessary out-of-pocket expenses.</2><3>Moving expenses and difficulty you have securing alternative housing make it a hardship for you to relocate to another residence during the COVID-19 pandemic.</3><4>Other circumstances related to the COVID-19 pandemic have negatively affected your ability to obtain meaningful employment or earn income or have significantly reduced your household income or significantly increased your expenses.</4><5>To the extent that you have lost household income or had increased expenses, any public assistance, including unemployment insurance, pandemic unemployment assistance, disability insurance, or paid family leave, that you have received since the start of the COVID-19 pandemic does not fully make up for your loss of household income or increased expenses.</5>"

#: frontend/lib/evictionfree/declaration-builder/confirmation.tsx:68
msgid "evictionfree.getInvolvedWithCBO"
msgstr "Get involved in your local community organization! Join millions in the fight for a future free from debt and to win a cancelation of rent, mortgage and utility payments."

#: frontend/lib/evictionfree/declaration-builder/welcome.tsx:12
msgid "evictionfree.introductionToDeclarationFormSteps"
msgstr "In order to benefit from the eviction protections that local elected officials have put in place, you can notify your landlord by filling out a hardship declaration form. <0>In the event that your landlord tries to evict you, the courts will see this as a proactive step that helps establish your defense.</0>"

#: frontend/lib/evictionfree/declaration-builder/confirmation.tsx:30
msgid "evictionfree.landlordRetaliationWarning"
msgstr "It’s possible that your landlord will retaliate once they’ve received your letter. This is illegal. Contact the City's Tenant Helpline (which can provide free advice and legal counsel to tenants) by <0>calling 311</0>"

#: frontend/lib/evictionfree/declaration-builder/agree-to-legal-terms.tsx:23
msgid "evictionfree.legalAgreementCheckboxOnFees"
msgstr "Además, entiendo que los honorarios, multas o intereses legales por impago total de alquiler o por no haber cumplido con otras obligaciones financieras según requerido por mi tenencia, contrato de alquiler o contrato semejante aún podrán cobrarse y resultar en un fallo monetario en mi contra."

#: frontend/lib/evictionfree/declaration-builder/agree-to-legal-terms.tsx:31
msgid "evictionfree.legalAgreementCheckboxOnNewProtections"
msgstr "Además, entiendo que mi casero puede solicitar el desalojo después del 1 de mayo del 2021 y que la ley puede proporcionarle, en ese momento, ciertas protecciones independientes disponibles a través de esta declaración."

#: frontend/lib/evictionfree/declaration-builder/welcome.tsx:23
msgid "evictionfree.outlineOfDeclarationFormSteps"
msgstr "<0>In the next few steps, we’ll help you fill out your hardship declaration form. Have this information on hand if possible:</0><1><2><3>your phone number, email address, and residence</3></2><4><5>your landlord or management company’s mailing and/or email address</5></4></1>"

#: frontend/lib/evictionfree/data/faqs-content.tsx:103
msgid "evictionfree.postOfficeFaq"
msgstr "No, puedes utilizar este sitio web para enviar una carta al dueño de tu edificio por correo electrónico o correo postal de USPS. No tienes que pagar por el envío de la carta. Si optas por no utilizar esta herramienta, deberás enviar tu declaración por correo por tu propia cuenta."

#: frontend/lib/evictionfree/data/faqs-content.tsx:144
msgid "evictionfree.printOutFaq"
msgstr "<0>¡No! Puedes imprimir el formulario de Declaración de Dificultades, llenarlo a mano y enviarlo por correo postal o correo electrónico al dueño de tu edificio y la corte de vivienda local.</0><1>Los residentes de la ciudad de Nueva York pueden enviar sus declaraciones a la corte de su condado:</1>"

#: frontend/lib/evictionfree/data/faqs-content.tsx:184
msgid "evictionfree.resendFaq"
msgstr "Actualmente no puedes utilizar esta herramienta para enviar más de un formulario de declaración. Sin embargo, una vez que utilices esta herramienta, podrás descargar una copia de tu formulario en PDF en la “Página de confirmación” y podrás optar por reenviar esta declaración por tu propia cuenta. Debes conservarla para tus archivos, en caso de que el dueño de tu edificio intente llevarte a juicio."

#: frontend/lib/evictionfree/data/faqs-content.tsx:103
msgid "evictionfree.postOfficeFaq"
msgstr ""

#: frontend/lib/evictionfree/data/faqs-content.tsx:144
msgid "evictionfree.printOutFaq"
msgstr ""

#: frontend/lib/evictionfree/data/faqs-content.tsx:184
msgid "evictionfree.resendFaq"
msgstr ""

#: frontend/lib/evictionfree/declaration-builder/covid-impact.tsx:60
msgid "evictionfree.significantHealthRiskExplainer"
msgstr "This means you or one or more members of your household have an increased risk for severe illness or death from COVID-19 due to being over the age of sixty-five, having a disability or having an underlying medical condition, which may include but is not limited to being immunocompromised."

#: frontend/lib/evictionfree/data/faqs-content.tsx:161
msgid "evictionfree.timeLagFaq"
msgstr "Una vez que completes tu formulario de declaración a través de esta herramienta, este será enviado inmediatamente por correo postal y/o correo electrónico al dueño de tu edificio y a las cortes. Una vez enviado, el correo postal suele entregar la correspondencia en aproximadamente una semana."

#: frontend/lib/evictionfree/data/faqs-content.tsx:161
msgid "evictionfree.timeLagFaq"
msgstr ""

#: frontend/lib/data-driven-onboarding/data-driven-onboarding.tsx:165
msgid "justfix.DdoMayNeedHpdRegistration"
msgstr "Parece que este edificio deba estar registrado con el HPD. Los proprietarios que no registren sus propiedades correctamente incurren multas y no tienen el derecho de llevar a los inquilinos a la corte por no pagar el alquiler. Puedes encontrar más información en la página <0>Gestión de Propiedades de HPD</0>"

#: frontend/lib/data-driven-onboarding/data-driven-onboarding.tsx:337
msgid "justfix.ddoEfnycCovidMessage"
msgstr "Una moratoria de desalojo limitada está en vigor en el estado de Nueva York debido a la crisis de salud pública del Covid-19. Los organizadores de inquilinos de la ciudad luchan por mantener la gente en sus casas."

#: frontend/lib/data-driven-onboarding/data-driven-onboarding.tsx:273
msgid "justfix.ddoEhpaCovidMessage"
msgstr "<0>Los Tribunales de Vivienda en la ciudad de Nueva York están cerrados debido a la pandemia Covid-19, y están priorizando los casos con problemas que amenazan la salud y seguridad de tu hogar, tales como: {issues}. </0>"

#: frontend/lib/data-driven-onboarding/data-driven-onboarding.tsx:259
msgid "justfix.ddoHpaCovidMessage"
msgstr "<0>Los Tribunales de Vivienda en la ciudad de Nueva York están cerrados debido a la pandemia Covid-19. Todavía puedes crear los formularios para llevar al dueño de tu edificio la corte, pero no podrás presentarlos hasta que los tribunales vuelvan a abrir. </0><1>Si te estás enfrentando a una emergencia como falta de calefacción y/o agua caliente, llama a la línea telefónica de Housing Court Answers <2>(212) 962-4795</2> para obtener asistencia de lunes a viernes de 9: 00 a 17: 00. La asistencia está disponible en Inglés y Español.</1>"

#: frontend/lib/data-driven-onboarding/data-driven-onboarding.tsx:236
msgid "justfix.ddoLocCovidMessage"
msgstr "¿El dueño de tu edificio no contesta? ¡Puedes tomar acción gratis para pedir arreglos! Debido a la crisis de salud por el Covid-19, te recomendamos que sólo pidas arreglos en caso de emergencia, para que puedas mantener la salud limitando cuántas personas entran a tu hogar."

#: frontend/lib/ui/legal-disclaimer.tsx:4
msgid "justfix.legalDisclaimer"
msgstr "Aviso: La información en {website} no constituye asesoramiento jurídico y no debe ser utilizado como sustituto del asesoramiento de un abogado cualificado para asesorar sobre cuestiones jurídicas relativas a la vivienda. Si lo necesitas, podemos ayudar a dirigirte a servicios legales gratuitos."

#: frontend/lib/ui/privacy-info-modal.tsx:32
msgid "justfix.privacyInfoModalText"
msgstr "¡<0>Tu privacidad es muy importante para nosotros! Estas son algunas de las cosas más importantes a saber:</0><1><2>Tu información personal está segura. </2><3>No usaremos tu información personal para beneficiarnos ni la venderemos a terceros. </3><4>Utilizaremos tu dirección postal para encontrar datos sobre tu edificio y su dueño. </4></1><5>Nuestra Política de Privacidad permite compartir datos anónimos sólo con organizaciones de defensa de inquilinos autorizadas exclusivamente para ayudar a promover la misión de proteger los derechos de inquilinos. La Política de Privacidad contiene información sobre qué datos recopilamos, cómo la utilizamos y las opciones que tiene respecto a su información personal. Si quieres leer más, por favor revisa nuestra <6/> completa y nuestros <7/>.</5>"

#: frontend/lib/rh/routes.tsx:57
msgid "justfix.rhExplanation"
msgstr "Este documento te ayuda a averiguar si tu apartamento es de <0>renta estabilizada</0> y si te están <1>cobrando de más</1>. Te muestra la cantidad de renta registrada que se pagó en tu apartamento desde el año 1984."

#: frontend/lib/rh/routes.tsx:183
msgid "justfix.rhNoRsUnits"
msgstr "De acuerdo con los registros de documentación fiscal, tu edificio no ha reportado ninguna unidad de renta estabilizada en los últimos años. Aunque sea posible que tu apartamento sea de renta estabilizada, parece improbable."

#: frontend/lib/rh/routes.tsx:191
msgid "justfix.rhNoRsUnitsMeansNoRentHistory"
msgstr "Aún así puedes enviar una solicitud al DHCR para asegurarte, pero es posible que no tengan ningún historial de alquiler en sus registros que enviarte. En este caso, <0>no recibirías un historial de alquiler</0> por correo."

#: frontend/lib/rh/email-to-dhcr.tsx:22
msgid "justfix.rhRequestToDhcr"
msgstr "<0>Querido administrador del DHCR,</0><1> Yo, {0}, vivo actualmente en {1} en el apartamento {2}, y quisiera solicitar el Historial de Renta completo de este apartamento desde el año 1984. </1><2>Gracias,<3/>{3}</2>"

#: frontend/lib/rh/routes.tsx:172
msgid "justfix.rhRsUnitsAreGoodSign"
msgstr "Aunque estos datos no garantizan que tu apartamento sea de renta estabilizada, es un buen indicio de si el DHCR tiene un historial de alquiler en sus archivo que enviarte."

#: frontend/lib/rh/routes.tsx:295
msgid "justfix.rhWarningAboutNotReceiving"
msgstr "<0>Si tu apartamento nunca ha sido de renta estabilizada:</0> no recibirás un historial de alquiler por correo. El DHCR sólo tiene historiales de alquiler para aquellos apartamentos que hayan sido en algún momento de renta estabilizada."

#: frontend/lib/rh/routes.tsx:272
msgid "justfix.rhWhatHappensNext"
msgstr "<0>Si tu apartamento es actualmente de renta estabilizada, o lo ha sido en cualquier momento en el pasado:</0> deberías recibir tu historial de alquiler por correo en aproximadamente una semana. Tu historial de alquiler es un documento importante que muestra los alquileres registrados en tu apartamento desde 1984. Puedes aprender más sobre ello y cómo puede ayudarte a averiguar si estás pagando de más en el <1>la guía de alquiler de recargos de estabilidad de Met Council on Housing</1> o consultando nuestro artículo del <2>Centro de Aprendizaje a cerca de Sobrecargos</2>."

#: frontend/lib/start-account-or-login/ask-phone-number.tsx:39
msgid "justfix.whyIsPhoneNumberNeeded"
msgstr "Utilizaremos esta información para: <0><1>Acceder a tu cuenta actual</1><2>Comprobar si coincide con una cuenta preexistente </2><3>Abrirte una cuenta nueva</3></0>"

#: frontend/lib/norent/data/faqs-content.tsx:215
msgid "norent.additionalInstructionsForConnectingWithOrganizers"
msgstr "<0/><1>También puedes contactar a tus vecinos y organizar a todos en tu edificio para emprender acciones colectivas y reclamar. Lee más sobre cómo formar sindicatos de inquilinos y comenzar una huelga de renta en <2/>.</1>"

#: frontend/lib/norent/letter-builder/confirmation.tsx:155
msgid "norent.callToActionForCancelRentCampaign"
msgstr "<0>Están en juego nuestros hogares, salud, seguridad colectiva y futuros. Millones de nosotros no sabemos cómo vamos a pagar la renta, hipoteca, o utilidades el 1 de junio. Sin embargo, los propietarios y los bancos esperan que paguemos como de costumbre. </0><1>¡Únete a millones de nosotros para luchar por un futuro libre de deuda y ganar una suspensión nacional en los pagos de renta, hipoteca y utilidades!</1>"

#: frontend/lib/norent/data/faqs-content.tsx:265
msgid "norent.definitionOfEvictionMoratorium"
msgstr "<0>Una \"moratoria de desalojo\" puede significar algo diferente en cada jurisdicción, pero en resumen, una moratoria detiene temporalmente ciertos tipos de desalojo.</0><1>El mecanismo exacto por medio del cual se aplica esta suspensión y los tipos de casos que se suspenden, varía de una ciudad a otra. Dependiendo de la jurisdicción, la corte puede simplemente estar cerrados o no tramitar las demandas de desalojo, los alguaciles pueden no hacer cumplir las órdenes de desalojo o puede haber alguna combinación de estos y otros métodos para suspender los desalojos.</1><2>NoRent.org te ayudará orientándote para entender las diferentes reglas. También puedes leer más sobre las protecciones de los inquilinos en tu jurisdicción en el Proyecto de Mapeo Contra los Desalojos COVID-19 Emergency Tenant Protections & Rent Strikes Map <3/>.</2>"

#: frontend/lib/norent/letter-email-to-user.tsx:74
msgid "norent.doINeedToSendAB3088LetterEveryMonth"
msgstr "Sí. Sigue estas instrucciones incluso si has enviado una carta al dueño o manager de tu edificio por cada mes que no hayas pagado la renta. Y envía una nueva declaración para cada mes siguiente (hasta enero)."

#: frontend/lib/norent/letter-email-to-user.tsx:84
msgid "norent.doIStillHaveToPayMyRentAB3088"
msgstr "Para evitar que el/la dueñe le desaloje por la renta de septiembre de 2020 a enero de 2021, también debe pagar el 25% por cada uno de esos meses. Puede pagarlo mes a mes o puede esperar hasta el 30 de enero de 2021 para pagar el 5 x 25% a la vez. Resultado: Si, después de consultar con un abogado de StayHousedLA, determina que no quiere estar en la corte de desalojo, pague el 25%. Los inquilinos con malas condiciones severas o que viven en unidades ilegales deben hablar con un abogado de StayHousedLA antes de decidir si pagar."

#: frontend/lib/norent/components/social-icons.tsx:18
msgid "norent.emailBodyTemplateForSharingNoRent"
msgstr "Usé www.norent.org para decirle al dueño de mi edificio de que no puedo pagar la renta este mes. Esta herramienta gratuita te ayuda a construir y enviar una carta al dueño de tu edificio, citando las protecciones legales en tu estado, y te conecta con otras personas de tu comunidad que participan en la campaña de #cancelrent"

#: frontend/lib/norent/letter-content.tsx:68
msgid "norent.emailToLandlordBody_v2"
msgstr "<0>Por favor vea la carta adjunta de <1/>. </0><2>Para documentar las comunicaciones y evitar malentendidos, por favor corresponda con <3/> por correo electrónico a <4>{0}</4> o por correo ordinario en lugar de una llamada telefónica o una visita en persona. </2>"

#: frontend/lib/norent/about.tsx:79
msgid "norent.explanationAboutWhyWeMadeThisSite"
msgstr "Los inquilinos de todo el país se ven afectados por el COVID-19 de manera que afecta su habilidad para pagar la renta. Hemos creado esta herramienta para que todos los inquilinos puedan ejercer sus derechos durante la pandemia."

#: frontend/lib/norent/homepage.tsx:128
msgid "norent.explanationOfPartnerships"
msgstr "Nuestro generador de cartas gratuitas fue construido con <0>abogados y organizaciones de derechos de inquilinos sin fines de lucro</0> en toda la nación para asegurarnos de que tu carta te ofrece las mayores protecciones disponibles según el estado en el que vives."

#: frontend/lib/norent/data/faqs-content.tsx:290
msgid "norent.explanationOfWhatHappensWhenEvictionMoratoriumEnds"
msgstr "<0>Una vez que se levante la moratoria, los procesos de desalojo en las cortes y la aplicación de la ley por parte de las autoridades locales del orden público pueden reanudarse.</0><1>Si no logramos reivindicaciones adicionales (como un congelamiento de la renta y la suspensión de los pagos de renta) antes de que estas \"moratorias de desalojo\" terminen, volverán a empezar los procesos, los desalojos continuarán y se presentarán nuevas demandas judiciales.</1><2>Estamos trabajando arduamente pidiendo la congelación y suspensión inmediatas del alquiler, entre otras solicitudes. ¡Este es el momento de organizarse! Participa en <3/>.</2>"

#: frontend/lib/norent/data/faqs-content.tsx:227
msgid "norent.explanationOfWhatToolDoes"
msgstr "<0>NoRent.org te guía en el proceso de cómo notificar al dueño de tu edificio que no puedes pagar la renta debido a un problema relacionado con el COVID-19. También te ayudaremos a obtener más información sobre los derechos que protegen a los inquilinos en tu estado y te daremos información sobre recursos para tomar medidas legales u organizativas.</0>"

#: frontend/lib/norent/data/faqs-content.tsx:311
msgid "norent.explanationOfWithholdingRent"
msgstr "<0>Hay una diferencia entre una \"huelga de renta\" o retener la renta, y no pagar la renta. Esta carta le notifica al dueño de tu edificio que no estás pagando la renta debido a los impactos financieros del COVID-19, que ahora es una forma de retrasar los pagos de renta.</0><1>Retener tu renta, o una huelga de renta, es declarar que no pagarás la renta, independientemente de si puedes hacerlo. Esto puede ponerte en riesgo de desalojo legal por no pagar la renta. Nunca debes ser el único que decide retener la renta, solo debes hacerlo cuando hayas obtenido el apoyo y la participación de todos en tu edificio.</1><2>Si bien es arriesgado, retener la renta puede ser una táctica importante para que los inquilinos impulsen un movimiento. Si tus vecinos están considerando una huelga de renta, sería conveniente que consultes los recursos a continuación sobre cómo organizarse y ponerse en contacto con las herramientas y recursos que las organizaciones han puesto a disposición.</2>"

#: frontend/lib/norent/letter-email-to-user.tsx:51
msgid "norent.howDoesLetterHelpWithAB3088"
msgstr "<0>El uso de esta declaración satisface todos los requisitos locales para notificar al propietario.</0><1><2>Proporciona una defensa en un caso de desalojo basado en la falta de pago de la renta; y </2><3>Convierte su alquiler en \"deuda civil.\" Esto significa que el dueño o manager de tu edificio puede presentar un caso de reclamos menores por el impago de renta. Si el dueño o manager de tu edificio obtiene un fallo por la renta no pagada en un tribunal de reclamos menores, el dueño o manager de tu edificio puede cobrar ese fallo embargando tu cheque de trabajo, o recaudando tu cuenta bancaria.</3></1>"

#: frontend/lib/norent/data/faqs-content.tsx:347
msgid "norent.howToConnectWithManufacturedHomeOwners"
msgstr "<0> Únete a algún movimiento de propietarios de viviendas prefabricadas que se haya formado para hacer que sus comunidades sean lugares asequibles, saludables, seguros y hermosos para vivir. Propietarios de viviendas móviles/prefabricadas: <1/> y exigir que las empresas propietarias de comunidades asuman su responsabilidad. </0>"

#: frontend/lib/norent/data/faqs-content.tsx:136
msgid "norent.infoAboutCollectiveOrganizing"
msgstr "<0>El lugar más importante para comenzar es en donde vives. Contáctate de manera segura con otros inquilinos de tu edificio o lugar donde vives y comienza organizando un sistema de comunicación entre ustedes para averiguar qué problemas y necesidades tienen en común.</0><1> Para obtener más recursos sobre cómo formar un sindicato de inquilinos, consulta <2/>. También puedes contactar a grupos locales que se estén organizando y que estén afiliados a la alianza nacional <3/>.</1>"

#: frontend/lib/norent/data/faqs-content.tsx:359
msgid "norent.instructionsForAfterSendingLetter"
msgstr "<0>Después de enviar esta carta, tu arrendador puede contactarte para pedirte más información o discutir un plan de pago. Asegúrate de que toda tu comunicación esté documentada mediante cartas, correos electrónicos o mensajes de texto. Negocia solo acuerdos en donde aceptes pagar una porción de tu renta que sea razonable y que tengas la seguridad de que vas a poder pagar sin poner en riesgo tu salud. No aceptes mudarte. Puedes encontrar ayuda legal adicional en <1/>.</0><2>Debes continuar recopilando documentación que demuestre que has sido afectado financieramente a causa del COVID-19.</2>"

#: frontend/lib/norent/data/faqs-content.tsx:128
msgid "norent.instructionsForConnectingWithOrganizers"
msgstr "<0> Ponte en contacto con organizadores del movimiento de la vivienda a través de <1/>, una alianza nacional de organizadores que construye el movimiento de inquilinos desde 2007. Puedes unirte a su convocatoria de inquilinos en todo el país para luchar por la condonación de la renta en <2/>.</0>"

#: frontend/lib/norent/data/faqs-content.tsx:404
msgid "norent.instructionsForStatesWithLimitedProtections_v2"
msgstr "<0><1/></0><2>También debes saber que no estás solo. En los estados sin moratoria de desalojo es importante protegerse legalmente y construir poder colectivo con otros inquilinos.</2><3> Primero, comienza asegurándote de que toda la comunicación con el dueño de tu edificio esté documentada por escrito. Comienza a recopilar toda la documentación de cualquier dificultad que hayas tenido relacionada con el COVID-19. Si te enfrentas a una emergencia, busca de inmediato ayuda legal en tu estado consultando en <4/>.</3><5> Luego, conéctate de manera segura con otros inquilinos en tu edificio o el lugar en donde vives. Comienza organizando un sistema de comunicación entre vosotros para averiguar qué problemas y necesidades tenéis en común. Para obtener más recursos sobre cómo formar un sindicato de inquilinos, consulta <6/>. También puedes contactar a grupos locales que se estén organizando y que estén afiliados a la alianza nacional <7/>.</5><8> Finalmente, únete a los millones de inquilinos que están trabajando arduamente y luchando por la protección nacional de los inquilinos, la congelación y suspensión inmediatas del alquiler. Súmate a <9/>.</8>"

#: frontend/lib/norent/letter-builder/welcome.tsx:12
msgid "norent.introductionToLetterBuilderSteps"
msgstr "Para que la ley estatal de California de AB3088 te ampare con las protecciones del COVID-19 de no poder pagar la renta, deberías notificar al dueño o manager de tu edificio. <0>En el caso de que intenten desalojarte, las cortes lo verán como un paso proactivo que ayude a establecer tu defensa.</0>"

#: frontend/lib/norent/letter-content.tsx:194
msgid "norent.letter.conclusion"
msgstr "<0>El Congreso aprobó la Ley CARES el 27 de marzo del 2020 (Ley Pública 116-136). Los inquilinos que viven en propiedades cubiertas por esta ley, también están protegidos del desalojo por impago o cualquier otra razón hasta el 23 de agosto de 2020. Por favor, hágame saber de inmediato si usted cree que esta vivienda no está cubierta por la ley CARES y explique por qué. </0><1>Para documentar nuestra comunicación y evitar malentendidos, por favor responda por correo electrónico o texto en lugar de una llamada o visita. </1><2>Gracias por su comprensión y cooperación.</2>"

#: frontend/lib/norent/letter-content.tsx:187
msgid "norent.letter.floridaAddition"
msgstr "He sufrido una pérdida de empleo, salarios o ingresos durante el estado de emergencia de Florida que afecta directamente mi capacidad de hacer pagos de alquiler."

#: frontend/lib/norent/letter-content.tsx:139
msgid "norent.letter.v1NonPayment"
msgstr "Esta carta es para notificarle que no podré pagar el alquiler a partir del <0/> y hasta nuevo aviso debido a la pérdida de ingresos, gastos adicionales, y/o otras circunstancias financieras relacionadas con el COVID-19."

#: frontend/lib/norent/letter-content.tsx:147
msgid "norent.letter.v1NonPayment_multipleDates"
msgstr "Esta carta es para notificarle que no podré pagar la renta durante los meses siguientes y hasta siguiente aviso debido a la pérdida de ingresos, gastos adicioonales, y/o otras circunstancias financieras relacionadas con el COVID-19:"

#: frontend/lib/norent/letter-content.tsx:168
msgid "norent.letter.v2Hardship"
msgstr "Esta carta es para notificarle que he tenido una pérdida de ingresos, gastos adicionales y/o otras circunstancias financieras relacionadas con la pandemia. Hasta nuevo aviso, la emergencia del COVID-19 puede afectar mi capacidad de pagar la renta. No renuncio a mi derecho a establecer otras defensas adicionales."

#: frontend/lib/norent/letter-content.tsx:178
msgid "norent.letter.v3FewProtections"
msgstr "Esta carta es para informarle de las protecciones para inquilinos existentes en {0}. No renuncio a mi derecho a establecer defensas adicionales."

#: frontend/lib/norent/letter-content.tsx:88
msgid "norent.letterBodyCaliforniaAB3088"
msgstr "<0>Esta carta de declaración se refiere al pago del alquiler durante los meses siguientes:</0><1/><2>Actualmente no puedo pagar mi alquiler u otras obligaciones financieras delineadas en el contrato de arrendamiento debido a uno o más de lo siguiente:</2><3><4>Pérdida de ingresos causada por la pandemia COVID-19. </4><5>Gastos adicionales directamente relacionados con la realización de trabajos esenciales durante el mandato COVID-19.</5><6>Gastos adicionales relacionados con impactos de la salud del pandemia COVID-19. </6><7>Satisfacción de responsabilidades de cuidado de niños, personas discapacitadas, o familiares enfermos directamente relacionadas con la pandemia COVID-19 que limita mi capacidad de obtener ingresos. </7><8>Aumento de los costos para el cuidado de los niños o para atender a un miembro de la familia con discapacidades o enfermo relacionado directamente con la pandemia COVID-19. </8><9>Otras circunstancias relacionadas con la pandemia COVID-19 que han reducido mis ingresos o aumentado mis gastos. </9><10>Cualquier asistencia pública, incluyendo seguro de desempleo, asistencia pandémica para el desempleo, seguro de discapacidad estatal (SDI), o permiso familiar pagado, que he recibido desde el inicio de la pandemia COVID-19 no compensa plenamente mi pérdida de ingresos y/o gastos adicionales. </10></3><11>Declaro bajo pena de perjurio en virtud de las leyes del Estado de California que lo declarado es verdadero y correcto.</11>"

#: frontend/lib/norent/data/faqs-content.tsx:47
msgid "norent.listOfSuggestedNonpaymentDocumentation"
msgstr "<0>Mientras esperas que el dueño de tu edificio te dé una respuesta, reúne toda la documentación que puedas. Algunos tipos de documentación que puedes recopilar incluyen:</0><1><2><3>Carta de tu jefe:</3>una carta de tu jefe o de un compañero de trabajo que mencione el virus COVID-19 y muestre la pérdida de trabajo o la reducción de horas como resultado del COVID-19.</2><4><5> Documentos de beneficios de desempleo</5>: son los documentos que demuestran que solicitaste o recibiste beneficios del Departamento de Desarrollo del Empleo.</4><6><7>Recibos de pago de salario</7>: pueden ser cheques de pagos anteriores a la fecha de terminación o despido. Si has tenido un cambio en el número de horas de trabajo, puedes retener tus cheques de pago anteriores y posteriores a ese cambio.</6><8><9>Gastos relacionados con el COVID-19</9>: pueden ser facturas que demuestren que tus gastos han aumentado por problemas derivados del COVID-19, incluidos los costos de cuidado de niños, gastos para cumplir con las directivas de salud pública u otros gastos relacionados.</8><10><11>Cierre de escuelas</11>: esta podría ser una notificación de la escuela de tus hijos diciendo que ha cerrado debido al COVID-19. También puedes incluir pruebas de que tus hijos están matriculados.</10><12><13> Estados financieros</13>: pueden ser presupuestos, estados de cuenta bancarios o archivos personales que demuestren que tus ingresos laborales o de negocio se han interrumpido debido a la crisis provocada por el COVID-19. Asegúrate de no enviar información financiera personal confidencial que no quieras que vea el dueño de tu edificio.</12><14><15>Registros médicos del COVID-19</15>: esto podría incluir gastos médicos extraordinarios que tengan relación con el diagnóstico, pruebas y/o tratamiento del COVID-19 que hayas efectuado con tu dinero propio para ti o algún miembro de tu familia. Debido a la confidencialidad de los archivos médicos, es posible que no desees enviarlos al dueño de tu edificio. Sin embargo, debes conservar estos recibos para tu archivo personal. Estos podrían ser utilizados como prueba en caso que debas presentarlos como evidencia en procedimientos judiciales.</14><16><17>Alguna otra prueba del impacto financiero relacionado con el COVID-19</17>: puede ser cualquier otra prueba que demuestre cómo el virus COVID-19 ha afectado tu capacidad de pagar la renta.</16></1>"

#: frontend/lib/norent/letter-builder/los-angeles-know-your-rights.tsx:32
msgid "norent.losAngelesKyr"
msgstr "Hemos trabajado con la organización sin fines de lucro <0>SAJE</0> para proporcionarte apoyo adicional una vez que hayas enviado tu carta. Puedes aprender más sobre cómo la ley AB3088 afecta a los residentes de Los Angeles en <1>Stay Housed LA</1>."

#: frontend/lib/norent/about.tsx:99
msgid "norent.madeByBlurb"
msgstr "NoRent.org fue creado por <0>JustFix.nyc</0>, una organización sin fines de lucro que co-diseña y construye herramientas para inquilinos, organizadores de viviendas y abogados que luchan contra el desplazamiento en la ciudad de Nueva York."

#: frontend/lib/norent/letter-builder/welcome.tsx:23
msgid "norent.outlineOfLetterBuilderSteps"
msgstr "<0>En los próximos pasos, construiremos tu carta utilizando la siguiente información. Si puedes, ten esta información a mano:</0><1><2><3>tu número de teléfono, dirección de correo electrónico y dirección postal</3></2><4><5>la dirección postal del dueño o manager de tu edificio y/o su dirección de correo electrónico</5></4></1>"

#: frontend/lib/norent/letter-email-to-user.tsx:120
msgid "norent.sajeBlockQuote"
msgstr "Desde 1996, SAJE ha sido una fuerza para la justicia económica en nuestra comunidad, centrándose en los derechos de los inquilinos, la vivienda saludable y el desarrollo equitativo. Creemos que el destino de los vecindarios de la ciudad debe ser decidido por quienes viven allí, y nos reunimos con otras organizaciones para garantizar que esto ocurra de manera justa, replicable y sostenible. La vivienda es un derecho humano."

#: frontend/lib/norent/letter-email-to-user.tsx:139
msgid "norent.sajeFacebookLive"
msgstr "<0>SAJE también ofrece todos los miércoles sesiones de preguntas y respuestas en Facebook Live:</0><1><2>Inglés 11am-12pm</2><3>Español 12:30pm-1:30pm</3></1>"

#: frontend/lib/norent/letter-email-to-user.tsx:133
msgid "norent.sajePhoneCalls"
msgstr "Acciones Estratégicas para una Economía Justa (SAJE) está disponible para llamadas telefónicas en el (213) 745-9961, de lunes a viernes de 10:00am-6:00pm."

#: frontend/lib/norent/homepage.tsx:251
msgid "norent.sampleNoRentLetter"
msgstr "<0>Le escribo para informarle de que he tenido una pérdida de ingresos, gastos adicionales y/o otras circunstancias financieras relacionadas con el COVID-19. Hasta nuevo aviso, la emergencia COVID-19 puede afectar mi capacidad de pagar la renta. </0><1/><2>Los inquilinos en Florida están protegidos del desalojo por falta de pago por orden ejecutiva 20-94, emitido por el gobernador Ron DeSantis el 2 de abril de 2020. </2><3/><4>Los inquilinos en propiedades cubiertas también están protegidos contra el desalojo, las tasas, las penalizaciones y otros cargos relacionados con el impago por la ley CARES (Título IV, Sec. 4024) promulgado por el Congreso el 27 de marzo de 2020. </4><5/><6>Junto con mis vecinos, estoy organizando, animando y/o participando en una organización de inquilinos para que podamos apoyar...</6>"

#: frontend/lib/norent/data/faqs-content.tsx:15
msgid "norent.sendCDCDeclarationBlurb"
msgstr "Puede que quieras <0>enviar una declaración</0> bajo la Orden emitida por los Centros para el Control y la Prevención de Enfermedades (CDC) para proporcionar protección a los inquilinos contra el desalojo. Obtén más información sobre la declaración del CDC antes de enviar un aviso al dueño o manager de tu edificio."

#: frontend/lib/norent/letter-email-to-user.tsx:156
msgid "norent.tenantsTogetherDescription"
msgstr "Puedes ponerte en contacto con Inquilinos Unidos, una coalición estatal de organizaciones locales de inquilinos dedicada a defender y promover el derecho de los inquilinos de California a una vivienda segura, digna y asequible."

#: frontend/lib/norent/components/social-icons.tsx:16
msgid "norent.tweetTemplateForSharingNoRent"
msgstr "¿No sabes cómo pagarás la renta este mes? Avisa al dueño de tu edificio con NoRent.org de @JustFixNYC. Esta herramienta gratuita envía una carta certificada informándole de tus derechos. Únete al movimiento #cancelrent en NoRent.org."

#: frontend/lib/norent/letter-email-to-user.tsx:97
msgid "norent.whatIfMyLandlordSendsMeANoticeAB3088"
msgstr "Si el propietario le envía un aviso para pagar el alquiler con una declaración, léalo. Si es el mismo, feche, fírmelo y envíelo exactamente como se indica en el aviso. Tenga en cuenta que a veces los propietarios cambian la dirección o la forma de pago. Siga las instrucciones del aviso para pagar el alquiler o renunciar (Notice to Pay or Quit) para saber dónde y cómo enviar el alquiler."

#: frontend/lib/norent/letter-email-to-user.tsx:28
msgid "norent.whatIsAB3088partOne"
msgstr "El 31 de agosto de 2020, el Estado de California aprobó protecciones para inquilinos en virtud del proyecto de ley AB3088 de la Asamblea. Estas protecciones impiden que los arrendadores desalojen inquilinos antes del 1 de febrero 2021 sin una razón válida o para cualquier renta no pagada entre el 4 de marzo - 31 de enero, 2021 por pérdida de ingresos o aumento de gastos asociados con COVID-19. Aunque esta ley le protege del desalojo por no pagar la renta, no cancela la renta."

#: frontend/lib/norent/letter-email-to-user.tsx:39
msgid "norent.whatIsAB3088partTwo"
msgstr "Si debes renta por cualquier mes desde marzo de 2020 a agosto de 2020, debes enviar un formulario de declaración a al dueño o manager de tu edificio por cualquier mes que no pudiste pagar la renta. Ahora que has usado el sitio web de NoRent para enviar la declaración al dueño o manager de tu edificio, tu propietario no te puede desalojar legalmente por no pagar la renta."

#: frontend/lib/norent/data/faqs-content.tsx:120
msgid "norent.whatToDoIfLandlordRetaliates"
msgstr "<0> Es normal sentirse ansioso o asustado si el propietario toma represalias. Si el dueño de tu edificio te acosa, se niega a hacer reparaciones o intenta desalojarte ilegalmente, solicita asistencia legal en <1/> y comunícate con los organizadores de inquilinos en <2/>.</0>"

#: frontend/lib/norent/data/faqs-content.tsx:239
msgid "norent.whoThisToolIsFor"
msgstr "<0>Si no puedes pagar la renta este mes debido a un problema relacionado con el COVID-19 (es decir, debido a cambios en el trabajo, pérdida de ingresos, gastos de salud o pérdida de cuidado de niños), esta herramienta es para ti. Aunque las reglas para ejercer tus derechos varían según el estado en el que vives, NoRent.org puede ayudarte a entender las complejidades y ponerte en contacto con los recursos necesarios.</0>"

#: frontend/lib/norent/data/faqs-content.tsx:252
msgid "norent.whyYouShouldNotifyAboutNotPayingRent"
msgstr "<0>En algunos estados, para beneficiarse de las protecciones de desalojo que los funcionarios electos han establecido, debes notificar a tu arrendador que tu falta de pago es por razones relacionadas con el COVID-19. En caso de que el dueño de tu edificio trate de desalojarte, la corte puede ver esta notificación como una medida proactiva que ayuda a establecer tu defensa.</0>"

#: frontend/lib/norent/data/faqs-content.tsx:378
msgid "norent.whyYouStillOweRentAfterSendingLetter"
msgstr "<0>Sí. Después de enviar la carta seguirás obligado a pagar la renta porque nuestros gobiernos estatales y federales no han adoptado una política de condonación de alquiler. Reclama la anulación de la renta en <1/></0>"

#: frontend/lib/norent/components/helmet.tsx:13
msgid "pay rent, rent, can't pay rent, june rent, june 1"
msgstr "pagar la renta, renta, no puedo pagar la renta, renta de junio, 1 de junio"

#. This is used to describe a link to another website that is only available in English.
#: frontend/lib/ui/localized-outbound-link.tsx:44
msgid "{0} (in English)"
msgstr "{0} (en inglés)"

#: frontend/lib/forms/chars-remaining.tsx:18
msgid "{remaining, plural, one {1 character remaining} other {# characters remaining}}"
msgstr "{remaining, plural, one {queda sólo 1 carácter} other {quedan # caracteres}}"

#: frontend/lib/norent/letter-builder/confirmation.tsx:102
msgid "{stateName} has specific documentation requirements to support your letter to your landlord."
msgstr "{stateName} requiere documentación específica para apoyar tu carta al dueño de tu edificio."
<|MERGE_RESOLUTION|>--- conflicted
+++ resolved
@@ -129,11 +129,7 @@
 #: frontend/lib/evictionfree/data/faqs-content.tsx:57
 #: frontend/lib/evictionfree/data/faqs-content.tsx:71
 msgid "Address:"
-<<<<<<< HEAD
 msgstr "Dirección:"
-=======
-msgstr ""
->>>>>>> 05c0d34d
 
 #: frontend/lib/norent/data/faqs-content.tsx:11
 msgid "After Sending Your Letter"
@@ -154,11 +150,7 @@
 
 #: frontend/lib/evictionfree/declaration-builder/agree-to-legal-terms.tsx:8
 msgid "Agree to the state’s legal terms"
-<<<<<<< HEAD
 msgstr "Agree to the state’s legal terms"
-=======
-msgstr ""
->>>>>>> 05c0d34d
 
 #: common-data/us-state-choices.ts:66
 msgid "Alabama"
@@ -266,19 +258,11 @@
 
 #: frontend/lib/evictionfree/data/faqs-content.tsx:27
 msgid "Bronx Housing Court:"
-<<<<<<< HEAD
 msgstr "Corte de vivienda de Bronx:"
 
 #: frontend/lib/evictionfree/data/faqs-content.tsx:40
 msgid "Brooklyn Housing Court:"
 msgstr "Corte de vivienda de Brooklyn:"
-=======
-msgstr ""
-
-#: frontend/lib/evictionfree/data/faqs-content.tsx:40
-msgid "Brooklyn Housing Court:"
-msgstr ""
->>>>>>> 05c0d34d
 
 #: frontend/lib/norent/faqs.tsx:74
 msgid "Browse the FAQs"
@@ -519,11 +503,7 @@
 
 #: frontend/lib/evictionfree/data/faqs-content.tsx:100
 msgid "Do I have to go to the post office to mail my declaration?"
-<<<<<<< HEAD
 msgstr "¿Tengo que ir a la oficina de correos para enviar mi declaración?"
-=======
-msgstr ""
->>>>>>> 05c0d34d
 
 #: frontend/lib/norent/data/faqs-content.tsx:188
 msgid "Do I have to go to the post office to mail my letter?"
@@ -618,11 +598,7 @@
 #: frontend/lib/evictionfree/data/faqs-content.tsx:61
 #: frontend/lib/evictionfree/data/faqs-content.tsx:75
 msgid "Email:"
-<<<<<<< HEAD
 msgstr "Correo electrónico:"
-=======
-msgstr ""
->>>>>>> 05c0d34d
 
 #: frontend/lib/norent/letter-builder/letter-preview.tsx:99
 msgid "English version"
@@ -862,11 +838,7 @@
 
 #: frontend/lib/evictionfree/data/faqs-content.tsx:194
 msgid "I have a current eviction case in NYC. How do I connect with a lawyer?"
-<<<<<<< HEAD
 msgstr "I have a current eviction case in NYC. How do I connect with a lawyer?"
-=======
-msgstr ""
->>>>>>> 05c0d34d
 
 #: frontend/lib/forms/apt-number-form-fields.tsx:15
 msgid "I have no apartment number"
@@ -878,11 +850,7 @@
 
 #: frontend/lib/evictionfree/data/faqs-content.tsx:122
 msgid "I live in another state that isn’t New York. Is this tool for me?"
-<<<<<<< HEAD
 msgstr "No vivo en el estado de Nueva York. ¿Puedo igual usar esta herramienta?"
-=======
-msgstr ""
->>>>>>> 05c0d34d
 
 #: frontend/lib/evictionfree/declaration-builder/preview.tsx:41
 msgid "I understand I am signing and submitting this form under penalty of law. I know it is against the law to make a statement on this form that I know is false."
@@ -971,19 +939,11 @@
 
 #: frontend/lib/evictionfree/data/faqs-content.tsx:142
 msgid "Is the online tool the only way to submit this form?"
-<<<<<<< HEAD
 msgstr "¿Es la herramienta en línea la única forma de enviar este formulario?"
 
 #: frontend/lib/evictionfree/data/faqs-content.tsx:182
 msgid "Is there a way to resend the declaration if the landlord claims they never received it?"
 msgstr "¿Hay alguna manera de volver a enviar la declaración si el dueño del edificio afirma que nunca la recibió?"
-=======
-msgstr ""
-
-#: frontend/lib/evictionfree/data/faqs-content.tsx:182
-msgid "Is there a way to resend the declaration if the landlord claims they never received it?"
-msgstr ""
->>>>>>> 05c0d34d
 
 #: frontend/lib/norent/data/faqs-content.tsx:209
 msgid "Is there someone I can connect with after this to get help?"
@@ -1026,11 +986,7 @@
 
 #: frontend/lib/evictionfree/data/faqs-content.tsx:112
 msgid "I’m undocumented. Can I use this tool?"
-<<<<<<< HEAD
 msgstr "Soy indocumentado. ¿Puedo usar esta herramienta?"
-=======
-msgstr ""
->>>>>>> 05c0d34d
 
 #: frontend/lib/norent/components/footer.tsx:19
 msgid "Join our <0/>mailing list"
@@ -1212,11 +1168,7 @@
 
 #: frontend/lib/evictionfree/data/faqs-content.tsx:14
 msgid "Manhattan Housing Court:"
-<<<<<<< HEAD
 msgstr "Corte de vivienda de Manhattan:"
-=======
-msgstr ""
->>>>>>> 05c0d34d
 
 #: frontend/lib/norent/about.tsx:26
 msgid "Manufactured Housing Action"
@@ -1383,11 +1335,7 @@
 
 #: frontend/lib/evictionfree/data/faqs-content.tsx:125
 msgid "No. Unfortunately, these protections only apply to residents of New York State."
-<<<<<<< HEAD
 msgstr "No. Desafortunadamente, estas protecciones solo se aplican a los residentes del estado de Nueva York."
-=======
-msgstr ""
->>>>>>> 05c0d34d
 
 #: frontend/lib/norent/letter-content.tsx:81
 msgid "NoRent.org <0/>sent on behalf of <1/>"
@@ -1556,11 +1504,7 @@
 
 #: frontend/lib/evictionfree/data/faqs-content.tsx:53
 msgid "Queens Housing Court:"
-<<<<<<< HEAD
 msgstr "Corte de vivienda de Queens:"
-=======
-msgstr ""
->>>>>>> 05c0d34d
 
 #: common-data/issue-choices.ts:168
 #: common-data/issue-choices.ts:183
@@ -1644,11 +1588,7 @@
 
 #: frontend/lib/evictionfree/data/faqs-content.tsx:9
 msgid "Right to Counsel's FAQ page"
-<<<<<<< HEAD
 msgstr "Right to Counsel's FAQ page"
-=======
-msgstr ""
->>>>>>> 05c0d34d
 
 #: frontend/lib/norent/about.tsx:16
 msgid "Right to the City"
@@ -1854,11 +1794,7 @@
 
 #: frontend/lib/evictionfree/data/faqs-content.tsx:67
 msgid "Staten Island Housing Court:"
-<<<<<<< HEAD
 msgstr "Corte de vivienda de Staten Island:"
-=======
-msgstr ""
->>>>>>> 05c0d34d
 
 #: frontend/lib/norent/data/faqs-content.tsx:12
 msgid "States with Limited Protections"
@@ -2073,11 +2009,7 @@
 
 #: frontend/lib/evictionfree/data/faqs-content.tsx:196
 msgid "Visit <0/> for information on how to connect with a lawyer."
-<<<<<<< HEAD
 msgstr "Visit <0/> for information on how to connect with a lawyer."
-=======
-msgstr ""
->>>>>>> 05c0d34d
 
 #: frontend/lib/data-driven-onboarding/data-driven-onboarding.tsx:230
 msgid "Visit Who Owns What"
@@ -2239,11 +2171,7 @@
 
 #: frontend/lib/evictionfree/data/faqs-content.tsx:169
 msgid "What is the deadline for filling out the declaration?"
-<<<<<<< HEAD
 msgstr "¿Cuál es el plazo para completar el formulario de declaración?"
-=======
-msgstr ""
->>>>>>> 05c0d34d
 
 #: frontend/lib/norent/letter-email-to-user.tsx:25
 msgid "What is the new law AB3088?"
@@ -2251,11 +2179,7 @@
 
 #: frontend/lib/evictionfree/data/faqs-content.tsx:159
 msgid "What is the time lag between me filling this out and when it gets sent?"
-<<<<<<< HEAD
 msgstr "¿Cuánto tiempo tarda en ser enviado el formulario luego de haberlo llenado?"
-=======
-msgstr ""
->>>>>>> 05c0d34d
 
 #: frontend/lib/forms/address-and-borough-form-field.tsx:19
 msgid "What is your borough?"
@@ -2267,11 +2191,7 @@
 
 #: frontend/lib/evictionfree/data/faqs-content.tsx:134
 msgid "When you use our tool, you will be able to preview your filled out form before sending it. You can also view a blank copy of the Hardship Declaration form."
-<<<<<<< HEAD
 msgstr "Cuando utilices nuestra herramienta, podrás obtener una vista previa de tu formulario completo antes de enviarlo. También puedes ver una copia en blanco del formulario de Declaración de Dificultades."
-=======
-msgstr ""
->>>>>>> 05c0d34d
 
 #: frontend/lib/common-steps/landlord-name-and-contact-types.tsx:49
 msgid "Where do I find this information?"
@@ -2359,11 +2279,7 @@
 
 #: frontend/lib/evictionfree/declaration-builder/create-account.tsx:30
 msgid "Yes, Right to Counsel NYC Coalition, Housing Justice for All, and JustFix.nyc can text me to follow up about my housing issues."
-<<<<<<< HEAD
 msgstr "Yes, Right to Counsel NYC Coalition, Housing Justice for All, and JustFix.nyc can text me to follow up about my housing issues."
-=======
-msgstr ""
->>>>>>> 05c0d34d
 
 #: frontend/lib/pages/logout-alt-page.tsx:25
 msgid "Yes, Sign Out"
@@ -2371,19 +2287,11 @@
 
 #: frontend/lib/evictionfree/data/faqs-content.tsx:115
 msgid "Yes, the protections outlined by New York State law apply to you regardless of immigration status."
-<<<<<<< HEAD
 msgstr "Sí, las protecciones descritas por la ley del estado de Nueva York te protegen independientemente de tu estado migratorio."
 
 #: frontend/lib/evictionfree/data/faqs-content.tsx:93
 msgid "Yes, this is a free website created by 501(c)3 non-profit organizations."
 msgstr "Sí, este es un sitio web gratuito creado por organizaciones sin fines de lucro reconocidas con la categoría de exención tributaria 501(c)3."
-=======
-msgstr ""
-
-#: frontend/lib/evictionfree/data/faqs-content.tsx:93
-msgid "Yes, this is a free website created by 501(c)3 non-profit organizations."
-msgstr ""
->>>>>>> 05c0d34d
 
 #: frontend/lib/start-account-or-login/verify-password.tsx:49
 msgid "You already have an account"
@@ -2560,11 +2468,7 @@
 
 #: frontend/lib/evictionfree/data/faqs-content.tsx:171
 msgid "evictionfree.deadlineFaq"
-<<<<<<< HEAD
 msgstr "Puedes enviar tu formulario de declaración en cualquier momento, hasta el 1 de mayo de 2021. Luego de enviar tu formulario de declaración a través de esta herramienta, se lo enviaremos inmediatamente por correo postal y/o correo electrónico al dueño de tu edificio y a las cortes. Si estás enviando tu formulario SOLAMENTE por correo postal, envíalo lo antes posible y conserva cualquier prueba de envío y/o acuse de recibo para tus archivos."
-=======
-msgstr ""
->>>>>>> 05c0d34d
 
 #: frontend/lib/evictionfree/declaration-builder/confirmation.tsx:95
 msgid "evictionfree.declarationHasBeenSent"
