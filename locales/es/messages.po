--- conflicted
+++ resolved
@@ -24,13 +24,8 @@
 msgid "(Name of your language) translation"
 msgstr "Traducción en español"
 
-<<<<<<< HEAD
-#: frontend/lib/laletterbuilder/components/letter-preview.tsx:65
-#: frontend/lib/norent/letter-builder/letter-preview.tsx:126
-=======
 #: frontend/lib/laletterbuilder/components/letter-preview.tsx:48
 #: frontend/lib/norent/letter-builder/letter-preview.tsx:123
->>>>>>> 00db4413
 msgid "(Note: the email will be sent in English)"
 msgstr "(Nota: tenga en cuenta que el correo electrónico se enviará en inglés)"
 
@@ -125,13 +120,6 @@
 msgid "A copy of the declaration has also been sent to your local court via email in order to ensure they have it on record if your landlord attempts to initiate an eviction case."
 msgstr "También se ha enviado una copia de la declaración al tribunal de tu localidad por correo electrónico con el fin de asegurarse de que conste en acta si tu propietario intenta iniciar un caso de desalojo."
 
-<<<<<<< HEAD
-#: frontend/lib/laletterbuilder/letter-builder/send-options.tsx:75
-msgid "A copy will be sent to your email and saved to your account."
-msgstr ""
-
-=======
->>>>>>> 00db4413
 #: frontend/lib/evictionfree/declaration-email-to-user.tsx:30
 msgid "A hard copy of your form has also been mailed to your landlord via USPS mail. You can also track the delivery of your hard copy form using USPS Tracking:"
 msgstr "También se le envió una copia impresa de tu formulario al dueño de tu edificio por correo de USPS. También puedes dar seguimiento a la entrega de tu formulario impreso utilizando el seguimiento de correspondencia de USPS:"
@@ -259,13 +247,6 @@
 msgid "Are you sure you want to proceed with the following address?"
 msgstr "¿Seguro que quieres continuar con la siguiente dirección?"
 
-<<<<<<< HEAD
-#: frontend/lib/laletterbuilder/letter-builder/send-options.tsx:45
-msgid "Are you sure you want to send yourself?"
-msgstr ""
-
-=======
->>>>>>> 00db4413
 #: common-data/us-state-choices.ts:67
 msgid "Arizona"
 msgstr "Arizona"
@@ -291,11 +272,7 @@
 msgid "Available in English and Spanish."
 msgstr "Disponible en Inglés y Español."
 
-<<<<<<< HEAD
-#: frontend/lib/laletterbuilder/letter-builder/send-options.tsx:83
-=======
 #: frontend/lib/laletterbuilder/letter-builder/send-options.tsx:124
->>>>>>> 00db4413
 #: frontend/lib/ui/buttons.tsx:38
 msgid "Back"
 msgstr "Atrás"
@@ -868,11 +845,7 @@
 msgid "Email address"
 msgstr "Dirección de correo electrónico"
 
-<<<<<<< HEAD
-#: frontend/lib/laletterbuilder/letter-builder/send-options.tsx:70
-=======
 #: frontend/lib/laletterbuilder/letter-builder/send-options.tsx:116
->>>>>>> 00db4413
 msgid "Email your letter to:"
 msgstr ""
 
@@ -884,13 +857,8 @@
 msgid "Email:"
 msgstr "Correo electrónico:"
 
-<<<<<<< HEAD
-#: frontend/lib/laletterbuilder/components/letter-preview.tsx:40
-#: frontend/lib/norent/letter-builder/letter-preview.tsx:102
-=======
 #: frontend/lib/laletterbuilder/components/letter-preview.tsx:31
 #: frontend/lib/norent/letter-builder/letter-preview.tsx:99
->>>>>>> 00db4413
 msgid "English version"
 msgstr "Versión en inglés"
 
@@ -1150,20 +1118,6 @@
 msgid "Here is a preview of the request for your Rent History. It includes your address and apartment number so that the DHCR can mail you."
 msgstr "Aquí tienes una vista previa de la solicitud de tu Historial de Renta. Incluye tu dirección y número de apartamento para que el DHCR pueda enviarte el carta con tu historial."
 
-<<<<<<< HEAD
-#: frontend/lib/laletterbuilder/components/letter-preview.tsx:31
-#: frontend/lib/norent/letter-builder/letter-preview.tsx:93
-msgid "Here's a preview of the letter that will be attached in an email to your landlord:"
-msgstr "Esta es una vista previa de la carta que se adjuntará en un correo electrónico al dueño de tu edificio:"
-
-#: frontend/lib/laletterbuilder/components/letter-preview.tsx:34
-#: frontend/lib/norent/letter-builder/letter-preview.tsx:96
-msgid "Here's a preview of the letter:"
-msgstr "Esta es una vista previa de la carta:"
-
-#: frontend/lib/laletterbuilder/components/letter-preview.tsx:59
-#: frontend/lib/norent/letter-builder/letter-preview.tsx:121
-=======
 #: frontend/lib/norent/letter-builder/letter-preview.tsx:90
 msgid "Here's a preview of the letter that will be attached in an email to your landlord:"
 msgstr "Esta es una vista previa de la carta que se adjuntará en un correo electrónico al dueño de tu edificio:"
@@ -1173,7 +1127,6 @@
 msgstr "Esta es una vista previa de la carta:"
 
 #: frontend/lib/norent/letter-builder/letter-preview.tsx:118
->>>>>>> 00db4413
 msgid "Here’s a preview of the email that will be sent on your behalf:"
 msgstr "Esta es una vista previa del correo electrónico que se enviará en tu nombre:"
 
@@ -1704,9 +1657,6 @@
 msgid "Mail for me"
 msgstr ""
 
-<<<<<<< HEAD
-#: frontend/lib/laletterbuilder/letter-builder/send-options.tsx:63
-=======
 #: frontend/lib/laletterbuilder/letter-builder/send-options.tsx:91
 msgid "Mail letter now for free"
 msgstr ""
@@ -1716,7 +1666,6 @@
 msgstr ""
 
 #: frontend/lib/laletterbuilder/letter-builder/send-options.tsx:109
->>>>>>> 00db4413
 msgid "Mail your letter to:"
 msgstr ""
 
@@ -1728,12 +1677,7 @@
 msgid "Maine"
 msgstr "Maine"
 
-<<<<<<< HEAD
-#: frontend/lib/laletterbuilder/components/letter-preview.tsx:79
-#: frontend/lib/norent/letter-builder/letter-preview.tsx:140
-=======
 #: frontend/lib/norent/letter-builder/letter-preview.tsx:137
->>>>>>> 00db4413
 msgid "Make sure all the information above is correct."
 msgstr "Asegúrate de que la información sea la correcta."
 
@@ -1836,13 +1780,8 @@
 msgid "Must be at least 8 characters. Can't be all numbers."
 msgstr "Debe tener por lo menos 8 letras. No se puede usar solo números."
 
-<<<<<<< HEAD
-#: frontend/lib/norent/letter-builder/rent-periods.tsx:29
-msgid "My household income for the selected months is at or below 80 percent of the Area Median Income (AMI)."
-=======
 #: frontend/lib/laletterbuilder/faq-content.tsx:26
 msgid "My issue is urgent and time sensitive. What should I do?"
->>>>>>> 00db4413
 msgstr ""
 
 #: frontend/lib/laletterbuilder/letter-builder/my-letters.tsx:13
@@ -2371,21 +2310,6 @@
 msgid "Send code"
 msgstr "Enviar código"
 
-<<<<<<< HEAD
-#: frontend/lib/laletterbuilder/homepage.tsx:75
-msgid "Send for free"
-msgstr "Send for free"
-
-#: frontend/lib/laletterbuilder/letter-builder/send-options.tsx:46
-msgid "Send letter now for free"
-msgstr ""
-
-#: common-data/laletterbuilder-mailing-choices.ts:16
-msgid "Send myself"
-msgstr ""
-
-=======
->>>>>>> 00db4413
 #: frontend/lib/evictionfree/homepage.tsx:77
 msgid "Send your form by USPS Certified Mail for free to your landlord"
 msgstr "Envía tu declaración por correo certificado \"USPS Certified Mail\" de forma gratuita al dueño de tu edificio"
@@ -2721,13 +2645,8 @@
 msgid "To learn more about what to do next, check out our FAQ page: {faqURL}"
 msgstr "Para saber más sobre qué hacer a continuación, consulta nuestra página de preguntas frecuentes: {faqURL}"
 
-<<<<<<< HEAD
-#: frontend/lib/laletterbuilder/components/letter-preview.tsx:69
-#: frontend/lib/norent/letter-builder/letter-preview.tsx:130
-=======
 #: frontend/lib/laletterbuilder/components/letter-preview.tsx:52
 #: frontend/lib/norent/letter-builder/letter-preview.tsx:127
->>>>>>> 00db4413
 msgid "To:"
 msgstr "A:"
 
@@ -2840,12 +2759,7 @@
 msgid "View list of organizations"
 msgstr "Ver lista de organizaciones"
 
-<<<<<<< HEAD
-#: frontend/lib/laletterbuilder/components/letter-preview.tsx:46
-#: frontend/lib/norent/letter-builder/letter-preview.tsx:108
-=======
 #: frontend/lib/norent/letter-builder/letter-preview.tsx:105
->>>>>>> 00db4413
 msgid "View this letter as a PDF"
 msgstr "Ver la carta como PDF"
 
@@ -2904,14 +2818,6 @@
 msgid "We make it easy to notify your landlord by email or by certified mail for free."
 msgstr "Te facilitamos notificar al dueño de tu edificio por correo electrónico o por correo certificado gratis."
 
-<<<<<<< HEAD
-#: frontend/lib/laletterbuilder/components/letter-preview.tsx:50
-#: frontend/lib/norent/letter-builder/letter-preview.tsx:112
-msgid "We will be mailing this letter on your behalf by USPS certified mail and will be providing a tracking number."
-msgstr "Enviaremos la carta en tu nombre por correo certificado de USPS y te proporcionaremos un número de seguimiento."
-
-#: frontend/lib/laletterbuilder/letter-builder/send-options.tsx:59
-=======
 #: frontend/lib/laletterbuilder/letter-builder/send-options.tsx:99
 msgid "We recommend that you to go back and select “Mail for me”. If you wish to send the letter yourself, continue to see instructions."
 msgstr ""
@@ -2921,7 +2827,6 @@
 msgstr "Enviaremos la carta en tu nombre por correo certificado de USPS y te proporcionaremos un número de seguimiento."
 
 #: frontend/lib/laletterbuilder/letter-builder/send-options.tsx:105
->>>>>>> 00db4413
 msgid "We will email your letter to:"
 msgstr ""
 
@@ -3262,13 +3167,8 @@
 msgid "You most recently sent a letter on {0}."
 msgstr "Enviaste una carta en {0}."
 
-<<<<<<< HEAD
-#: frontend/lib/laletterbuilder/letter-builder/send-options.tsx:54
-msgid "You will need to print your letter and mail it to your landlord or property manager."
-=======
 #: frontend/lib/laletterbuilder/letter-builder/send-options.tsx:29
 msgid "You'll need to download the letter to print and mail yourself."
->>>>>>> 00db4413
 msgstr ""
 
 #: frontend/lib/norent/letter-builder/know-your-rights.tsx:132
