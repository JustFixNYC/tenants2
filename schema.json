{
  "data": {
    "__schema": {
      "directives": [
        {
          "args": [
            {
              "defaultValue": null,
              "description": "Included when true.",
              "name": "if",
              "type": {
                "kind": "NON_NULL",
                "name": null,
                "ofType": {
                  "kind": "SCALAR",
                  "name": "Boolean",
                  "ofType": null
                }
              }
            }
          ],
          "description": "Directs the executor to include this field or fragment only when the `if` argument is true.",
          "locations": [
            "FIELD",
            "FRAGMENT_SPREAD",
            "INLINE_FRAGMENT"
          ],
          "name": "include"
        },
        {
          "args": [
            {
              "defaultValue": null,
              "description": "Skipped when true.",
              "name": "if",
              "type": {
                "kind": "NON_NULL",
                "name": null,
                "ofType": {
                  "kind": "SCALAR",
                  "name": "Boolean",
                  "ofType": null
                }
              }
            }
          ],
          "description": "Directs the executor to skip this field or fragment when the `if` argument is true.",
          "locations": [
            "FIELD",
            "FRAGMENT_SPREAD",
            "INLINE_FRAGMENT"
          ],
          "name": "skip"
        }
      ],
      "mutationType": {
        "name": "Mutations"
      },
      "queryType": {
        "name": "Query"
      },
      "subscriptionType": null,
      "types": [
        {
          "description": "Query the site.",
          "enumValues": null,
          "fields": [
            {
              "args": [
                {
                  "defaultValue": "\"\"",
                  "description": null,
                  "name": "query",
                  "type": {
                    "kind": "SCALAR",
                    "name": "String",
                    "ofType": null
                  }
                },
                {
                  "defaultValue": "50",
                  "description": null,
                  "name": "first",
                  "type": {
                    "kind": "SCALAR",
                    "name": "Int",
                    "ofType": null
                  }
                },
                {
                  "defaultValue": "0",
                  "description": null,
                  "name": "afterOrAt",
                  "type": {
                    "kind": "SCALAR",
                    "name": "Float",
                    "ofType": null
                  }
                }
              ],
              "deprecationReason": null,
              "description": null,
              "isDeprecated": false,
              "name": "conversations",
              "type": {
                "kind": "OBJECT",
                "name": "LatestTextMessagesResult",
                "ofType": null
              }
            },
            {
              "args": [
                {
                  "defaultValue": null,
                  "description": null,
                  "name": "phoneNumber",
                  "type": {
                    "kind": "SCALAR",
                    "name": "String",
                    "ofType": null
                  }
                },
                {
                  "defaultValue": "50",
                  "description": null,
                  "name": "first",
                  "type": {
                    "kind": "SCALAR",
                    "name": "Int",
                    "ofType": null
                  }
                },
                {
                  "defaultValue": "0",
                  "description": null,
                  "name": "afterOrAt",
                  "type": {
                    "kind": "SCALAR",
                    "name": "Float",
                    "ofType": null
                  }
                }
              ],
              "deprecationReason": null,
              "description": null,
              "isDeprecated": false,
              "name": "conversation",
              "type": {
                "kind": "OBJECT",
                "name": "TextMessagesResult",
                "ofType": null
              }
            },
            {
              "args": [
                {
                  "defaultValue": null,
                  "description": null,
                  "name": "phoneNumber",
                  "type": {
                    "kind": "SCALAR",
                    "name": "String",
                    "ofType": null
                  }
                }
              ],
              "deprecationReason": null,
              "description": null,
              "isDeprecated": false,
              "name": "userDetails",
              "type": {
                "kind": "OBJECT",
                "name": "JustfixUserType",
                "ofType": null
              }
            },
            {
              "args": [],
              "deprecationReason": null,
              "description": "Details about CSS styling for business letters.",
              "isDeprecated": false,
              "name": "letterStyles",
              "type": {
                "kind": "NON_NULL",
                "name": null,
                "ofType": {
                  "kind": "OBJECT",
                  "name": "LetterStyles",
                  "ofType": null
                }
              }
            },
            {
              "args": [
                {
                  "defaultValue": null,
                  "description": null,
                  "name": "latitude",
                  "type": {
                    "kind": "NON_NULL",
                    "name": null,
                    "ofType": {
                      "kind": "SCALAR",
                      "name": "Float",
                      "ofType": null
                    }
                  }
                },
                {
                  "defaultValue": null,
                  "description": null,
                  "name": "longitude",
                  "type": {
                    "kind": "NON_NULL",
                    "name": null,
                    "ofType": {
                      "kind": "SCALAR",
                      "name": "Float",
                      "ofType": null
                    }
                  }
                }
              ],
              "deprecationReason": null,
              "description": "Find tenant resources that service the given location, ordered by their proximity to the location. Note that if the tenant resource directory is disabled on this endpoint, this will resolve to null.",
              "isDeprecated": false,
              "name": "tenantResources",
              "type": {
                "kind": "LIST",
                "name": null,
                "ofType": {
                  "kind": "NON_NULL",
                  "name": null,
                  "ofType": {
                    "kind": "OBJECT",
                    "name": "TenantResourceType",
                    "ofType": null
                  }
                }
              }
            },
            {
              "args": [
                {
                  "defaultValue": null,
                  "description": null,
                  "name": "landlords",
                  "type": {
                    "kind": "SCALAR",
                    "name": "String",
                    "ofType": null
                  }
                }
              ],
              "deprecationReason": null,
              "description": null,
              "isDeprecated": false,
              "name": "dataRequestMultiLandlord",
              "type": {
                "kind": "OBJECT",
                "name": "DataRequestResult",
                "ofType": null
              }
            },
            {
              "args": [
                {
                  "defaultValue": null,
                  "description": null,
                  "name": "address",
                  "type": {
                    "kind": "SCALAR",
                    "name": "String",
                    "ofType": null
                  }
                },
                {
                  "defaultValue": null,
                  "description": null,
                  "name": "borough",
                  "type": {
                    "kind": "SCALAR",
                    "name": "String",
                    "ofType": null
                  }
                }
              ],
              "deprecationReason": null,
              "description": null,
              "isDeprecated": false,
              "name": "ddoSuggestions",
              "type": {
                "kind": "OBJECT",
                "name": "DDOSuggestionsResult",
                "ofType": null
              }
            },
            {
              "args": [],
              "deprecationReason": null,
              "description": null,
              "isDeprecated": false,
              "name": "session",
              "type": {
                "kind": "NON_NULL",
                "name": null,
                "ofType": {
                  "kind": "OBJECT",
                  "name": "SessionInfo",
                  "ofType": null
                }
              }
            },
            {
              "args": [],
              "deprecationReason": null,
              "description": null,
              "isDeprecated": false,
              "name": "exampleQuery",
              "type": {
                "kind": "NON_NULL",
                "name": null,
                "ofType": {
                  "kind": "OBJECT",
                  "name": "ExampleQuery",
                  "ofType": null
                }
              }
            }
          ],
          "inputFields": null,
          "interfaces": [],
          "kind": "OBJECT",
          "name": "Query",
          "possibleTypes": null
        },
        {
          "description": null,
          "enumValues": null,
          "fields": [
            {
              "args": [],
              "deprecationReason": null,
              "description": null,
              "isDeprecated": false,
              "name": "messages",
              "type": {
                "kind": "NON_NULL",
                "name": null,
                "ofType": {
                  "kind": "LIST",
                  "name": null,
                  "ofType": {
                    "kind": "NON_NULL",
                    "name": null,
                    "ofType": {
                      "kind": "OBJECT",
                      "name": "LatestTextMessage",
                      "ofType": null
                    }
                  }
                }
              }
            },
            {
              "args": [],
              "deprecationReason": null,
              "description": null,
              "isDeprecated": false,
              "name": "hasNextPage",
              "type": {
                "kind": "NON_NULL",
                "name": null,
                "ofType": {
                  "kind": "SCALAR",
                  "name": "Boolean",
                  "ofType": null
                }
              }
            }
          ],
          "inputFields": null,
          "interfaces": [],
          "kind": "OBJECT",
          "name": "LatestTextMessagesResult",
          "possibleTypes": null
        },
        {
          "description": null,
          "enumValues": null,
          "fields": [
            {
              "args": [],
              "deprecationReason": null,
              "description": null,
              "isDeprecated": false,
              "name": "sid",
              "type": {
                "kind": "NON_NULL",
                "name": null,
                "ofType": {
                  "kind": "SCALAR",
                  "name": "String",
                  "ofType": null
                }
              }
            },
            {
              "args": [],
              "deprecationReason": null,
              "description": null,
              "isDeprecated": false,
              "name": "dateSent",
              "type": {
                "kind": "NON_NULL",
                "name": null,
                "ofType": {
                  "kind": "SCALAR",
                  "name": "DateTime",
                  "ofType": null
                }
              }
            },
            {
              "args": [],
              "deprecationReason": null,
              "description": null,
              "isDeprecated": false,
              "name": "ordering",
              "type": {
                "kind": "NON_NULL",
                "name": null,
                "ofType": {
                  "kind": "SCALAR",
                  "name": "Float",
                  "ofType": null
                }
              }
            },
            {
              "args": [],
              "deprecationReason": null,
              "description": null,
              "isDeprecated": false,
              "name": "isFromUs",
              "type": {
                "kind": "NON_NULL",
                "name": null,
                "ofType": {
                  "kind": "SCALAR",
                  "name": "Boolean",
                  "ofType": null
                }
              }
            },
            {
              "args": [],
              "deprecationReason": null,
              "description": null,
              "isDeprecated": false,
              "name": "body",
              "type": {
                "kind": "NON_NULL",
                "name": null,
                "ofType": {
                  "kind": "SCALAR",
                  "name": "String",
                  "ofType": null
                }
              }
            },
            {
              "args": [],
              "deprecationReason": null,
              "description": null,
              "isDeprecated": false,
              "name": "errorMessage",
              "type": {
                "kind": "SCALAR",
                "name": "String",
                "ofType": null
              }
            },
            {
              "args": [],
              "deprecationReason": null,
              "description": null,
              "isDeprecated": false,
              "name": "userPhoneNumber",
              "type": {
                "kind": "NON_NULL",
                "name": null,
                "ofType": {
                  "kind": "SCALAR",
                  "name": "String",
                  "ofType": null
                }
              }
            },
            {
              "args": [],
              "deprecationReason": null,
              "description": null,
              "isDeprecated": false,
              "name": "userFullName",
              "type": {
                "kind": "SCALAR",
                "name": "String",
                "ofType": null
              }
            },
            {
              "args": [],
              "deprecationReason": null,
              "description": null,
              "isDeprecated": false,
              "name": "userId",
              "type": {
                "kind": "SCALAR",
                "name": "Int",
                "ofType": null
              }
            }
          ],
          "inputFields": null,
          "interfaces": [],
          "kind": "OBJECT",
          "name": "LatestTextMessage",
          "possibleTypes": null
        },
        {
          "description": "The `String` scalar type represents textual data, represented as UTF-8 character sequences. The String type is most often used by GraphQL to represent free-form human-readable text.",
          "enumValues": null,
          "fields": null,
          "inputFields": null,
          "interfaces": null,
          "kind": "SCALAR",
          "name": "String",
          "possibleTypes": null
        },
        {
          "description": "The `DateTime` scalar type represents a DateTime\nvalue as specified by\n[iso8601](https://en.wikipedia.org/wiki/ISO_8601).",
          "enumValues": null,
          "fields": null,
          "inputFields": null,
          "interfaces": null,
          "kind": "SCALAR",
          "name": "DateTime",
          "possibleTypes": null
        },
        {
          "description": "The `Float` scalar type represents signed double-precision fractional values as specified by [IEEE 754](http://en.wikipedia.org/wiki/IEEE_floating_point). ",
          "enumValues": null,
          "fields": null,
          "inputFields": null,
          "interfaces": null,
          "kind": "SCALAR",
          "name": "Float",
          "possibleTypes": null
        },
        {
          "description": "The `Boolean` scalar type represents `true` or `false`.",
          "enumValues": null,
          "fields": null,
          "inputFields": null,
          "interfaces": null,
          "kind": "SCALAR",
          "name": "Boolean",
          "possibleTypes": null
        },
        {
          "description": "The `Int` scalar type represents non-fractional signed whole numeric values. Int can represent values between -(2^31 - 1) and 2^31 - 1 since represented in JSON as double-precision floating point numbers specifiedby [IEEE 754](http://en.wikipedia.org/wiki/IEEE_floating_point).",
          "enumValues": null,
          "fields": null,
          "inputFields": null,
          "interfaces": null,
          "kind": "SCALAR",
          "name": "Int",
          "possibleTypes": null
        },
        {
          "description": null,
          "enumValues": null,
          "fields": [
            {
              "args": [],
              "deprecationReason": null,
              "description": null,
              "isDeprecated": false,
              "name": "messages",
              "type": {
                "kind": "NON_NULL",
                "name": null,
                "ofType": {
                  "kind": "LIST",
                  "name": null,
                  "ofType": {
                    "kind": "NON_NULL",
                    "name": null,
                    "ofType": {
                      "kind": "OBJECT",
                      "name": "TextMessage",
                      "ofType": null
                    }
                  }
                }
              }
            },
            {
              "args": [],
              "deprecationReason": null,
              "description": null,
              "isDeprecated": false,
              "name": "hasNextPage",
              "type": {
                "kind": "NON_NULL",
                "name": null,
                "ofType": {
                  "kind": "SCALAR",
                  "name": "Boolean",
                  "ofType": null
                }
              }
            }
          ],
          "inputFields": null,
          "interfaces": [],
          "kind": "OBJECT",
          "name": "TextMessagesResult",
          "possibleTypes": null
        },
        {
          "description": null,
          "enumValues": null,
          "fields": [
            {
              "args": [],
              "deprecationReason": null,
              "description": null,
              "isDeprecated": false,
              "name": "sid",
              "type": {
                "kind": "NON_NULL",
                "name": null,
                "ofType": {
                  "kind": "SCALAR",
                  "name": "String",
                  "ofType": null
                }
              }
            },
            {
              "args": [],
              "deprecationReason": null,
              "description": null,
              "isDeprecated": false,
              "name": "dateSent",
              "type": {
                "kind": "NON_NULL",
                "name": null,
                "ofType": {
                  "kind": "SCALAR",
                  "name": "DateTime",
                  "ofType": null
                }
              }
            },
            {
              "args": [],
              "deprecationReason": null,
              "description": null,
              "isDeprecated": false,
              "name": "ordering",
              "type": {
                "kind": "NON_NULL",
                "name": null,
                "ofType": {
                  "kind": "SCALAR",
                  "name": "Float",
                  "ofType": null
                }
              }
            },
            {
              "args": [],
              "deprecationReason": null,
              "description": null,
              "isDeprecated": false,
              "name": "isFromUs",
              "type": {
                "kind": "NON_NULL",
                "name": null,
                "ofType": {
                  "kind": "SCALAR",
                  "name": "Boolean",
                  "ofType": null
                }
              }
            },
            {
              "args": [],
              "deprecationReason": null,
              "description": null,
              "isDeprecated": false,
              "name": "body",
              "type": {
                "kind": "NON_NULL",
                "name": null,
                "ofType": {
                  "kind": "SCALAR",
                  "name": "String",
                  "ofType": null
                }
              }
            },
            {
              "args": [],
              "deprecationReason": null,
              "description": null,
              "isDeprecated": false,
              "name": "errorMessage",
              "type": {
                "kind": "SCALAR",
                "name": "String",
                "ofType": null
              }
            }
          ],
          "inputFields": null,
          "interfaces": [],
          "kind": "OBJECT",
          "name": "TextMessage",
          "possibleTypes": null
        },
        {
          "description": null,
          "enumValues": null,
          "fields": [
            {
              "args": [],
              "deprecationReason": null,
              "description": "",
              "isDeprecated": false,
              "name": "id",
              "type": {
                "kind": "NON_NULL",
                "name": null,
                "ofType": {
                  "kind": "SCALAR",
                  "name": "ID",
                  "ofType": null
                }
              }
            },
            {
              "args": [],
              "deprecationReason": null,
              "description": "Required. 150 characters or fewer. Letters, digits and @/./+/-/_ only.",
              "isDeprecated": false,
              "name": "username",
              "type": {
                "kind": "NON_NULL",
                "name": null,
                "ofType": {
                  "kind": "SCALAR",
                  "name": "String",
                  "ofType": null
                }
              }
            },
            {
              "args": [],
              "deprecationReason": null,
              "description": "",
              "isDeprecated": false,
              "name": "firstName",
              "type": {
                "kind": "NON_NULL",
                "name": null,
                "ofType": {
                  "kind": "SCALAR",
                  "name": "String",
                  "ofType": null
                }
              }
            },
            {
              "args": [],
              "deprecationReason": null,
              "description": "",
              "isDeprecated": false,
              "name": "lastName",
              "type": {
                "kind": "NON_NULL",
                "name": null,
                "ofType": {
                  "kind": "SCALAR",
                  "name": "String",
                  "ofType": null
                }
              }
            },
            {
              "args": [],
              "deprecationReason": null,
              "description": "A U.S. phone number without parentheses or hyphens, e.g. \"5551234567\".",
              "isDeprecated": false,
              "name": "phoneNumber",
              "type": {
                "kind": "NON_NULL",
                "name": null,
                "ofType": {
                  "kind": "SCALAR",
                  "name": "String",
                  "ofType": null
                }
              }
            },
            {
              "args": [],
              "deprecationReason": null,
              "description": null,
              "isDeprecated": false,
              "name": "letterRequest",
              "type": {
                "kind": "OBJECT",
                "name": "LetterRequestType",
                "ofType": null
              }
            },
            {
              "args": [],
              "deprecationReason": null,
              "description": null,
              "isDeprecated": false,
              "name": "onboardingInfo",
              "type": {
                "kind": "OBJECT",
                "name": "OnboardingInfoType",
                "ofType": null
              }
            },
            {
              "args": [],
              "deprecationReason": null,
              "description": null,
              "isDeprecated": false,
              "name": "adminUrl",
              "type": {
                "kind": "NON_NULL",
                "name": null,
                "ofType": {
                  "kind": "SCALAR",
                  "name": "String",
                  "ofType": null
                }
              }
            }
          ],
          "inputFields": null,
          "interfaces": [],
          "kind": "OBJECT",
          "name": "JustfixUserType",
          "possibleTypes": null
        },
        {
          "description": "The `ID` scalar type represents a unique identifier, often used to refetch an object or as key for a cache. The ID type appears in a JSON response as a String; however, it is not intended to be human-readable. When expected as an input type, any string (such as `\"4\"`) or integer (such as `4`) input value will be accepted as an ID.",
          "enumValues": null,
          "fields": null,
          "inputFields": null,
          "interfaces": null,
          "kind": "SCALAR",
          "name": "ID",
          "possibleTypes": null
        },
        {
          "description": null,
          "enumValues": null,
          "fields": [
            {
              "args": [],
              "deprecationReason": null,
              "description": "",
              "isDeprecated": false,
              "name": "updatedAt",
              "type": {
                "kind": "NON_NULL",
                "name": null,
                "ofType": {
                  "kind": "SCALAR",
                  "name": "DateTime",
                  "ofType": null
                }
              }
            },
            {
              "args": [],
              "deprecationReason": null,
              "description": "How the letter of complaint will be mailed.",
              "isDeprecated": false,
              "name": "mailChoice",
              "type": {
                "kind": "NON_NULL",
                "name": null,
                "ofType": {
                  "kind": "ENUM",
                  "name": "LetterRequestMailChoice",
                  "ofType": null
                }
              }
            },
            {
              "args": [],
              "deprecationReason": null,
              "description": "The tracking number for the letter. Note that when this is changed, the user will be notified via SMS and added to a LOC follow-up campaign, if one has been configured.",
              "isDeprecated": false,
              "name": "trackingNumber",
              "type": {
                "kind": "NON_NULL",
                "name": null,
                "ofType": {
                  "kind": "SCALAR",
                  "name": "String",
                  "ofType": null
                }
              }
            },
            {
              "args": [],
              "deprecationReason": null,
              "description": "When the letter was mailed through the postal service.",
              "isDeprecated": false,
              "name": "letterSentAt",
              "type": {
                "kind": "SCALAR",
                "name": "DateTime",
                "ofType": null
              }
            }
          ],
          "inputFields": null,
          "interfaces": [],
          "kind": "OBJECT",
          "name": "LetterRequestType",
          "possibleTypes": null
        },
        {
          "description": "An enumeration.",
          "enumValues": [
            {
              "deprecationReason": null,
              "description": "Yes, have JustFix.nyc mail this letter for me.",
              "isDeprecated": false,
              "name": "WE_WILL_MAIL"
            },
            {
              "deprecationReason": null,
              "description": "No thanks, I'll mail it myself.",
              "isDeprecated": false,
              "name": "USER_WILL_MAIL"
            }
          ],
          "fields": null,
          "inputFields": null,
          "interfaces": null,
          "kind": "ENUM",
          "name": "LetterRequestMailChoice",
          "possibleTypes": null
        },
        {
          "description": null,
          "enumValues": null,
          "fields": [
            {
              "args": [],
              "deprecationReason": null,
              "description": "The reason the user originally signed up with us.",
              "isDeprecated": false,
              "name": "signupIntent",
              "type": {
                "kind": "NON_NULL",
                "name": null,
                "ofType": {
                  "kind": "ENUM",
                  "name": "OnboardingInfoSignupIntent",
                  "ofType": null
                }
              }
            },
            {
              "args": [],
              "deprecationReason": null,
              "description": "The user's address. Only street name and number are required.",
              "isDeprecated": false,
              "name": "address",
              "type": {
                "kind": "NON_NULL",
                "name": null,
                "ofType": {
                  "kind": "SCALAR",
                  "name": "String",
                  "ofType": null
                }
              }
            },
            {
              "args": [],
              "deprecationReason": null,
              "description": "The non-NYC city the user's address is in, if they live outside of NYC.",
              "isDeprecated": false,
              "name": "nonNycCity",
              "type": {
                "kind": "NON_NULL",
                "name": null,
                "ofType": {
                  "kind": "SCALAR",
                  "name": "String",
                  "ofType": null
                }
              }
            },
            {
              "args": [],
              "deprecationReason": null,
              "description": "The user's ZIP code. This field is automatically updated for NYC users when you change the address or borough.",
              "isDeprecated": false,
              "name": "zipcode",
              "type": {
                "kind": "NON_NULL",
                "name": null,
                "ofType": {
                  "kind": "SCALAR",
                  "name": "String",
                  "ofType": null
                }
              }
            },
            {
              "args": [],
              "deprecationReason": null,
              "description": "The user's Boro, Block, and Lot number. This field is automatically updated for NYC users when you change the address or borough.",
              "isDeprecated": false,
              "name": "padBbl",
              "type": {
                "kind": "NON_NULL",
                "name": null,
                "ofType": {
                  "kind": "SCALAR",
                  "name": "String",
                  "ofType": null
                }
              }
            },
            {
              "args": [],
              "deprecationReason": null,
              "description": "",
              "isDeprecated": false,
              "name": "aptNumber",
              "type": {
                "kind": "NON_NULL",
                "name": null,
                "ofType": {
                  "kind": "SCALAR",
                  "name": "String",
                  "ofType": null
                }
              }
            },
            {
              "args": [],
              "deprecationReason": null,
              "description": "The floor number the user's apartment is on.",
              "isDeprecated": false,
              "name": "floorNumber",
              "type": {
                "kind": "SCALAR",
                "name": "Int",
                "ofType": null
              }
            },
            {
              "args": [],
              "deprecationReason": null,
              "description": "Has the user called 311 before?",
              "isDeprecated": false,
              "name": "hasCalled311",
              "type": {
                "kind": "SCALAR",
                "name": "Boolean",
                "ofType": null
              }
            },
            {
              "args": [],
              "deprecationReason": null,
              "description": "Whether the user has agreed to the JustFix.nyc terms of service and privacy policy.",
              "isDeprecated": false,
              "name": "agreedToJustfixTerms",
              "type": {
                "kind": "NON_NULL",
                "name": null,
                "ofType": {
                  "kind": "SCALAR",
                  "name": "Boolean",
                  "ofType": null
                }
              }
            },
            {
              "args": [],
              "deprecationReason": null,
              "description": "Whether the user has agreed to the NoRent.org terms of service and privacy policy.",
              "isDeprecated": false,
              "name": "agreedToNorentTerms",
              "type": {
                "kind": "NON_NULL",
                "name": null,
                "ofType": {
                  "kind": "SCALAR",
                  "name": "Boolean",
                  "ofType": null
                }
              }
            },
            {
              "args": [],
              "deprecationReason": null,
              "description": "Whether the user has opted-in to being contacted by the Right to the City Alliance (RTTC).",
              "isDeprecated": false,
              "name": "canReceiveRttcComms",
              "type": {
                "kind": "SCALAR",
                "name": "Boolean",
                "ofType": null
              }
            },
            {
              "args": [],
              "deprecationReason": null,
              "description": "The New York City borough the user's address is in, if they live inside NYC.",
              "isDeprecated": false,
              "name": "borough",
              "type": {
                "kind": "ENUM",
                "name": "Borough",
                "ofType": null
              }
            },
            {
              "args": [],
              "deprecationReason": null,
              "description": "The type of lease the user has on their dwelling (NYC only).",
              "isDeprecated": false,
              "name": "leaseType",
              "type": {
                "kind": "ENUM",
                "name": "LeaseType",
                "ofType": null
              }
            },
            {
              "args": [],
              "deprecationReason": null,
              "description": "The two-letter state or territory of the user, e.g. \"NY\".",
              "isDeprecated": false,
              "name": "state",
              "type": {
                "kind": "NON_NULL",
                "name": null,
                "ofType": {
                  "kind": "SCALAR",
                  "name": "String",
                  "ofType": null
                }
              }
            },
            {
              "args": [],
              "deprecationReason": null,
              "description": "The city of the user. For NYC-based users, this will be the same as\n        the borough name, except we use \"New York\" instead of \"Manhattan\".",
              "isDeprecated": false,
              "name": "city",
              "type": {
                "kind": "NON_NULL",
                "name": null,
                "ofType": {
                  "kind": "SCALAR",
                  "name": "String",
                  "ofType": null
                }
              }
            }
          ],
          "inputFields": null,
          "interfaces": [],
          "kind": "OBJECT",
          "name": "OnboardingInfoType",
          "possibleTypes": null
        },
        {
          "description": "An enumeration.",
          "enumValues": [
            {
              "deprecationReason": null,
              "description": "Letter of Complaint",
              "isDeprecated": false,
              "name": "LOC"
            },
            {
              "deprecationReason": null,
              "description": "HP Action",
              "isDeprecated": false,
              "name": "HP"
            },
            {
              "deprecationReason": null,
              "description": "Emergency HP Action",
              "isDeprecated": false,
              "name": "EHP"
            },
            {
              "deprecationReason": null,
              "description": "No rent letter",
              "isDeprecated": false,
              "name": "NORENT"
            }
          ],
          "fields": null,
          "inputFields": null,
          "interfaces": null,
          "kind": "ENUM",
          "name": "OnboardingInfoSignupIntent",
          "possibleTypes": null
        },
        {
          "description": "An enumeration.",
          "enumValues": [
            {
              "deprecationReason": null,
              "description": null,
              "isDeprecated": false,
              "name": "BROOKLYN"
            },
            {
              "deprecationReason": null,
              "description": null,
              "isDeprecated": false,
              "name": "QUEENS"
            },
            {
              "deprecationReason": null,
              "description": null,
              "isDeprecated": false,
              "name": "BRONX"
            },
            {
              "deprecationReason": null,
              "description": null,
              "isDeprecated": false,
              "name": "MANHATTAN"
            },
            {
              "deprecationReason": null,
              "description": null,
              "isDeprecated": false,
              "name": "STATEN_ISLAND"
            }
          ],
          "fields": null,
          "inputFields": null,
          "interfaces": null,
          "kind": "ENUM",
          "name": "Borough",
          "possibleTypes": null
        },
        {
          "description": "An enumeration.",
          "enumValues": [
            {
              "deprecationReason": null,
              "description": null,
              "isDeprecated": false,
              "name": "RENT_STABILIZED"
            },
            {
              "deprecationReason": null,
              "description": null,
              "isDeprecated": false,
              "name": "MARKET_RATE"
            },
            {
              "deprecationReason": null,
              "description": null,
              "isDeprecated": false,
              "name": "NYCHA"
            },
            {
              "deprecationReason": null,
              "description": null,
              "isDeprecated": false,
              "name": "OTHER"
            },
            {
              "deprecationReason": null,
              "description": null,
              "isDeprecated": false,
              "name": "NOT_SURE"
            },
            {
              "deprecationReason": null,
              "description": null,
              "isDeprecated": false,
              "name": "NO_LEASE"
            }
          ],
          "fields": null,
          "inputFields": null,
          "interfaces": null,
          "kind": "ENUM",
          "name": "LeaseType",
          "possibleTypes": null
        },
        {
          "description": null,
          "enumValues": null,
          "fields": [
            {
              "args": [],
              "deprecationReason": null,
              "description": "Inline CSS to embed when generating PDFs from HTML.",
              "isDeprecated": false,
              "name": "inlinePdfCss",
              "type": {
                "kind": "NON_NULL",
                "name": null,
                "ofType": {
                  "kind": "SCALAR",
                  "name": "String",
                  "ofType": null
                }
              }
            },
            {
              "args": [],
              "deprecationReason": null,
              "description": "A list of stylesheet URLs to include in the HTML version of a letter.",
              "isDeprecated": false,
              "name": "htmlCssUrls",
              "type": {
                "kind": "NON_NULL",
                "name": null,
                "ofType": {
                  "kind": "LIST",
                  "name": null,
                  "ofType": {
                    "kind": "NON_NULL",
                    "name": null,
                    "ofType": {
                      "kind": "SCALAR",
                      "name": "String",
                      "ofType": null
                    }
                  }
                }
              }
            }
          ],
          "inputFields": null,
          "interfaces": [],
          "kind": "OBJECT",
          "name": "LetterStyles",
          "possibleTypes": null
        },
        {
          "description": null,
          "enumValues": null,
          "fields": [
            {
              "args": [],
              "deprecationReason": null,
              "description": "The name of the tenant resource.",
              "isDeprecated": false,
              "name": "name",
              "type": {
                "kind": "NON_NULL",
                "name": null,
                "ofType": {
                  "kind": "SCALAR",
                  "name": "String",
                  "ofType": null
                }
              }
            },
            {
              "args": [],
              "deprecationReason": null,
              "description": "The primary website of the tenant resource.",
              "isDeprecated": false,
              "name": "website",
              "type": {
                "kind": "NON_NULL",
                "name": null,
                "ofType": {
                  "kind": "SCALAR",
                  "name": "String",
                  "ofType": null
                }
              }
            },
            {
              "args": [],
              "deprecationReason": null,
              "description": "A U.S. phone number without parentheses or hyphens, e.g. \"5551234567\".",
              "isDeprecated": false,
              "name": "phoneNumber",
              "type": {
                "kind": "NON_NULL",
                "name": null,
                "ofType": {
                  "kind": "SCALAR",
                  "name": "String",
                  "ofType": null
                }
              }
            },
            {
              "args": [],
              "deprecationReason": null,
              "description": "The description of the tenant resource, including the services it provides.",
              "isDeprecated": false,
              "name": "description",
              "type": {
                "kind": "NON_NULL",
                "name": null,
                "ofType": {
                  "kind": "SCALAR",
                  "name": "String",
                  "ofType": null
                }
              }
            },
            {
              "args": [],
              "deprecationReason": null,
              "description": "The street address of the resource's office, including borough.",
              "isDeprecated": false,
              "name": "address",
              "type": {
                "kind": "NON_NULL",
                "name": null,
                "ofType": {
                  "kind": "SCALAR",
                  "name": "String",
                  "ofType": null
                }
              }
            },
            {
              "args": [],
              "deprecationReason": null,
              "description": "The latitude of the tenant resource's address.",
              "isDeprecated": false,
              "name": "latitude",
              "type": {
                "kind": "NON_NULL",
                "name": null,
                "ofType": {
                  "kind": "SCALAR",
                  "name": "Float",
                  "ofType": null
                }
              }
            },
            {
              "args": [],
              "deprecationReason": null,
              "description": "The longitude of the tenant resource's address.",
              "isDeprecated": false,
              "name": "longitude",
              "type": {
                "kind": "NON_NULL",
                "name": null,
                "ofType": {
                  "kind": "SCALAR",
                  "name": "Float",
                  "ofType": null
                }
              }
            },
            {
              "args": [],
              "deprecationReason": null,
              "description": "The distance, in miles, that the resource's address is located from the location provided in the query. The distance represents the 'straight line' distance and does not take into account roads or other geographic features.",
              "isDeprecated": false,
              "name": "milesAway",
              "type": {
                "kind": "NON_NULL",
                "name": null,
                "ofType": {
                  "kind": "SCALAR",
                  "name": "Float",
                  "ofType": null
                }
              }
            }
          ],
          "inputFields": null,
          "interfaces": [],
          "kind": "OBJECT",
          "name": "TenantResourceType",
          "possibleTypes": null
        },
        {
          "description": null,
          "enumValues": null,
          "fields": [
            {
              "args": [],
              "deprecationReason": null,
              "description": null,
              "isDeprecated": false,
              "name": "csvUrl",
              "type": {
                "kind": "NON_NULL",
                "name": null,
                "ofType": {
                  "kind": "SCALAR",
                  "name": "String",
                  "ofType": null
                }
              }
            },
            {
              "args": [],
              "deprecationReason": null,
              "description": null,
              "isDeprecated": false,
              "name": "snippetRows",
              "type": {
                "kind": "NON_NULL",
                "name": null,
                "ofType": {
                  "kind": "SCALAR",
                  "name": "String",
                  "ofType": null
                }
              }
            },
            {
              "args": [],
              "deprecationReason": null,
              "description": null,
              "isDeprecated": false,
              "name": "snippetMaxRows",
              "type": {
                "kind": "NON_NULL",
                "name": null,
                "ofType": {
                  "kind": "SCALAR",
                  "name": "Int",
                  "ofType": null
                }
              }
            }
          ],
          "inputFields": null,
          "interfaces": [],
          "kind": "OBJECT",
          "name": "DataRequestResult",
          "possibleTypes": null
        },
        {
          "description": null,
          "enumValues": null,
          "fields": [
            {
              "args": [],
              "deprecationReason": null,
              "description": "The full address of the location.",
              "isDeprecated": false,
              "name": "fullAddress",
              "type": {
                "kind": "NON_NULL",
                "name": null,
                "ofType": {
                  "kind": "SCALAR",
                  "name": "String",
                  "ofType": null
                }
              }
            },
            {
              "args": [],
              "deprecationReason": null,
              "description": "The 10-digit Borough-Block-Lot (BBL) of the location.",
              "isDeprecated": false,
              "name": "bbl",
              "type": {
                "kind": "NON_NULL",
                "name": null,
                "ofType": {
                  "kind": "SCALAR",
                  "name": "String",
                  "ofType": null
                }
              }
            },
            {
              "args": [],
              "deprecationReason": null,
              "description": "Whether the location's BBL is a NYCHA property.",
              "isDeprecated": false,
              "name": "isNychaBbl",
              "type": {
                "kind": "NON_NULL",
                "name": null,
                "ofType": {
                  "kind": "SCALAR",
                  "name": "Boolean",
                  "ofType": null
                }
              }
            },
            {
              "args": [],
              "deprecationReason": null,
              "description": "Whether the location is eligible for NYC's Right to Counsel program.",
              "isDeprecated": false,
              "name": "isRtcEligible",
              "type": {
                "kind": "NON_NULL",
                "name": null,
                "ofType": {
                  "kind": "SCALAR",
                  "name": "Boolean",
                  "ofType": null
                }
              }
            },
            {
              "args": [],
              "deprecationReason": null,
              "description": "The zip code of the location. It may be blank.",
              "isDeprecated": false,
              "name": "zipcode",
              "type": {
                "kind": "NON_NULL",
                "name": null,
                "ofType": {
                  "kind": "SCALAR",
                  "name": "String",
                  "ofType": null
                }
              }
            },
            {
              "args": [],
              "deprecationReason": null,
              "description": "The year that any buildings on the BBL were built, if available.",
              "isDeprecated": false,
              "name": "yearBuilt",
              "type": {
                "kind": "SCALAR",
                "name": "Int",
                "ofType": null
              }
            },
            {
              "args": [],
              "deprecationReason": null,
              "description": "The 2-character building class of the BBL, as defined by the Dept. of City Planning.",
              "isDeprecated": false,
              "name": "buildingClass",
              "type": {
                "kind": "SCALAR",
                "name": "String",
                "ofType": null
              }
            },
            {
              "args": [],
              "deprecationReason": null,
              "description": "Number of residential units for the BBL, if available.",
              "isDeprecated": false,
              "name": "unitCount",
              "type": {
                "kind": "NON_NULL",
                "name": null,
                "ofType": {
                  "kind": "SCALAR",
                  "name": "Int",
                  "ofType": null
                }
              }
            },
            {
              "args": [],
              "deprecationReason": null,
              "description": "Number of HPD complaints for the BBL. If there are no listed complaints, this will be null.",
              "isDeprecated": false,
              "name": "hpdComplaintCount",
              "type": {
                "kind": "SCALAR",
                "name": "Int",
                "ofType": null
              }
            },
            {
              "args": [],
              "deprecationReason": null,
              "description": "Number of open HPD violations for the BBL.",
              "isDeprecated": false,
              "name": "hpdOpenViolationCount",
              "type": {
                "kind": "NON_NULL",
                "name": null,
                "ofType": {
                  "kind": "SCALAR",
                  "name": "Int",
                  "ofType": null
                }
              }
            },
            {
              "args": [],
              "deprecationReason": null,
              "description": "The number of hpd violations associated with entered bbl that are class C violations (since 2010).",
              "isDeprecated": false,
              "name": "hpdOpenClassCViolationCount",
              "type": {
                "kind": "SCALAR",
                "name": "Int",
                "ofType": null
              }
            },
            {
              "args": [],
              "deprecationReason": null,
              "description": "Number of associated buildings from the portfolio that the BBL is in. If the value is unknown, or if there are no associated buildings, this will be null. Also, if the value is unknown, or if there are no associated buildings, this means that the search BBL does not have any HPD registration on file.",
              "isDeprecated": false,
              "name": "associatedBuildingCount",
              "type": {
                "kind": "SCALAR",
                "name": "Int",
                "ofType": null
              }
            },
            {
              "args": [],
              "deprecationReason": null,
              "description": "Number of distinct zip codes of associated buildings from the portfolio that the BBL is in. If the value is unknown, or if there are no associated buildings, this will be null.",
              "isDeprecated": false,
              "name": "associatedZipCount",
              "type": {
                "kind": "SCALAR",
                "name": "Int",
                "ofType": null
              }
            },
            {
              "args": [],
              "deprecationReason": null,
              "description": "The number of residential units in the portfolio that the BBL belongs to. If the value is unknown, or if there are no associated buildings, this will be null.",
              "isDeprecated": false,
              "name": "portfolioUnitCount",
              "type": {
                "kind": "SCALAR",
                "name": "Int",
                "ofType": null
              }
            },
            {
              "args": [],
              "deprecationReason": null,
              "description": "The number of evictions from all associated buildings in portfolio.",
              "isDeprecated": false,
              "name": "numberOfEvictionsFromPortfolio",
              "type": {
                "kind": "SCALAR",
                "name": "Int",
                "ofType": null
              }
            },
            {
              "args": [],
              "deprecationReason": null,
              "description": "The most common borough for buildings in the portfolio that the BBL belongs to. If the value is unknown, or if there are no associated buildings, this will be null.",
              "isDeprecated": false,
              "name": "portfolioTopBorough",
              "type": {
                "kind": "SCALAR",
                "name": "String",
                "ofType": null
              }
            },
            {
              "args": [],
              "deprecationReason": null,
              "description": "The number of associated buildings in the portfolio's most common borough. If the value is unknown, or if there are no associated buildings, this will be null.",
              "isDeprecated": false,
              "name": "numberOfBldgsInPortfolioTopBorough",
              "type": {
                "kind": "SCALAR",
                "name": "Int",
                "ofType": null
              }
            },
            {
              "args": [],
              "deprecationReason": null,
              "description": "The number of rent-stabilized residential units at the BBL in 2007.",
              "isDeprecated": false,
              "name": "stabilizedUnitCount2007",
              "type": {
                "kind": "NON_NULL",
                "name": null,
                "ofType": {
                  "kind": "SCALAR",
                  "name": "Int",
                  "ofType": null
                }
              }
            },
            {
              "args": [],
              "deprecationReason": null,
              "description": "The number of rent-stabilized residential units at the BBL in 2017.",
              "isDeprecated": false,
              "name": "stabilizedUnitCount2017",
              "type": {
                "kind": "NON_NULL",
                "name": null,
                "ofType": {
                  "kind": "SCALAR",
                  "name": "Int",
                  "ofType": null
                }
              }
            },
            {
              "args": [],
              "deprecationReason": null,
              "description": "The maximum number of stabilized units at the BBL on any year between 2007 and 2017.",
              "isDeprecated": false,
              "name": "stabilizedUnitCountMaximum",
              "type": {
                "kind": "NON_NULL",
                "name": null,
                "ofType": {
                  "kind": "SCALAR",
                  "name": "Int",
                  "ofType": null
                }
              }
            },
            {
              "args": [],
              "deprecationReason": null,
              "description": "The average wait time for repairs, in days, after a landlord has been notified of a violation, if known, for the property.",
              "isDeprecated": false,
              "name": "averageWaitTimeForRepairsAtBbl",
              "type": {
                "kind": "SCALAR",
                "name": "Int",
                "ofType": null
              }
            },
            {
              "args": [],
              "deprecationReason": null,
              "description": "The average wait time for repairs, in days, after a landlord has been notified of a violation, if known, for the landlord's entire portfolio.",
              "isDeprecated": false,
              "name": "averageWaitTimeForRepairsForPortfolio",
              "type": {
                "kind": "SCALAR",
                "name": "Int",
                "ofType": null
              }
            },
            {
              "args": [],
              "deprecationReason": null,
              "description": "The most common category of HPD complaint, or null if no complaints exist. The full list of categories can be found at: https://data.cityofnewyork.us/api/views/a2nx-4u46/files/516fa3f1-fff3-4ef4-9ec8-74da856d9cb8?download=true&filename=HPD%20Complaint%20Open%20Data.pdf",
              "isDeprecated": false,
              "name": "mostCommonCategoryOfHpdComplaint",
              "type": {
                "kind": "SCALAR",
                "name": "String",
                "ofType": null
              }
            },
            {
              "args": [],
              "deprecationReason": null,
              "description": "The number of complaints of the most common category of HPD complaint, or null if no complaints exist.",
              "isDeprecated": false,
              "name": "numberOfComplaintsOfMostCommonCategory",
              "type": {
                "kind": "SCALAR",
                "name": "Int",
                "ofType": null
              }
            },
            {
              "args": [],
              "deprecationReason": null,
              "description": "The total number of HPD violations since 2010 for the entered BBL.This value will never be null. If no HPD violations are found, it will be 0.",
              "isDeprecated": false,
              "name": "numberOfTotalHpdViolations",
              "type": {
                "kind": "NON_NULL",
                "name": null,
                "ofType": {
                  "kind": "SCALAR",
                  "name": "Int",
                  "ofType": null
                }
              }
            }
          ],
          "inputFields": null,
          "interfaces": [],
          "kind": "OBJECT",
          "name": "DDOSuggestionsResult",
          "possibleTypes": null
        },
        {
          "description": "Information about the current user.",
          "enumValues": null,
          "fields": [
            {
              "args": [],
              "deprecationReason": null,
              "description": null,
              "isDeprecated": false,
              "name": "onboardingStep1",
              "type": {
                "kind": "OBJECT",
                "name": "OnboardingStep1Info",
                "ofType": null
              }
            },
            {
              "args": [],
              "deprecationReason": "See https://github.com/JustFixNYC/tenants2/issues/1144",
              "description": null,
              "isDeprecated": true,
              "name": "onboardingStep2",
              "type": {
                "kind": "OBJECT",
                "name": "OnboardingStep2Info",
                "ofType": null
              }
            },
            {
              "args": [],
              "deprecationReason": null,
              "description": null,
              "isDeprecated": false,
              "name": "onboardingStep3",
              "type": {
                "kind": "OBJECT",
                "name": "OnboardingStep3Info",
                "ofType": null
              }
            },
            {
              "args": [],
              "deprecationReason": null,
              "description": "The user's onboarding details, which they filled out during the onboarding process. This is not to be confused with the individual onboarding steps, which capture information someone filled out *during* onboarding, before they became a full-fledged user.",
              "isDeprecated": false,
              "name": "onboardingInfo",
              "type": {
                "kind": "OBJECT",
                "name": "OnboardingInfoType",
                "ofType": null
              }
            },
            {
              "args": [],
              "deprecationReason": null,
              "description": null,
              "isDeprecated": false,
              "name": "norentScaffolding",
              "type": {
                "kind": "OBJECT",
                "name": "NorentScaffolding",
                "ofType": null
              }
            },
            {
              "args": [],
              "deprecationReason": null,
              "description": "The latest rent period one can create a no rent letter for.",
              "isDeprecated": false,
              "name": "norentLatestRentPeriod",
              "type": {
                "kind": "OBJECT",
                "name": "NorentRentPeriod",
                "ofType": null
              }
            },
            {
              "args": [],
              "deprecationReason": null,
              "description": "The latest no rent letter sent by the user. If the user has never sent a letter or is not logged in, this will be null.",
              "isDeprecated": false,
              "name": "norentLatestLetter",
              "type": {
                "kind": "OBJECT",
                "name": "NorentLetter",
                "ofType": null
              }
            },
            {
              "args": [],
              "deprecationReason": null,
              "description": "The number of no rent letters sent by the whole platform (not just the current user).",
              "isDeprecated": false,
              "name": "norentLettersSent",
              "type": {
                "kind": "NON_NULL",
                "name": null,
                "ofType": {
                  "kind": "SCALAR",
                  "name": "Int",
                  "ofType": null
                }
              }
            },
            {
              "args": [],
              "deprecationReason": null,
              "description": null,
              "isDeprecated": false,
              "name": "accessDates",
              "type": {
                "kind": "NON_NULL",
                "name": null,
                "ofType": {
                  "kind": "LIST",
                  "name": null,
                  "ofType": {
                    "kind": "NON_NULL",
                    "name": null,
                    "ofType": {
                      "kind": "SCALAR",
                      "name": "String",
                      "ofType": null
                    }
                  }
                }
              }
            },
            {
              "args": [],
              "deprecationReason": null,
              "description": null,
              "isDeprecated": false,
              "name": "landlordDetails",
              "type": {
                "kind": "OBJECT",
                "name": "LandlordDetailsType",
                "ofType": null
              }
            },
            {
              "args": [],
              "deprecationReason": null,
              "description": null,
              "isDeprecated": false,
              "name": "letterRequest",
              "type": {
                "kind": "OBJECT",
                "name": "LetterRequestType",
                "ofType": null
              }
            },
            {
              "args": [],
              "deprecationReason": null,
              "description": "Whether we should redirect this user to the legacy tenant app after they log in. If null, the user is either not a legacy user, or legacy app integration is disabled.",
              "isDeprecated": false,
              "name": "prefersLegacyApp",
              "type": {
                "kind": "SCALAR",
                "name": "Boolean",
                "ofType": null
              }
            },
            {
              "args": [],
              "deprecationReason": null,
              "description": null,
              "isDeprecated": false,
              "name": "issues",
              "type": {
                "kind": "NON_NULL",
                "name": null,
                "ofType": {
                  "kind": "LIST",
                  "name": null,
                  "ofType": {
                    "kind": "NON_NULL",
                    "name": null,
                    "ofType": {
                      "kind": "SCALAR",
                      "name": "String",
                      "ofType": null
                    }
                  }
                }
              }
            },
            {
              "args": [],
              "deprecationReason": null,
              "description": null,
              "isDeprecated": false,
              "name": "customIssuesV2",
              "type": {
                "kind": "LIST",
                "name": null,
                "ofType": {
                  "kind": "NON_NULL",
                  "name": null,
                  "ofType": {
                    "kind": "OBJECT",
                    "name": "CustomIssueV2",
                    "ofType": null
                  }
                }
              }
            },
            {
              "args": [],
              "deprecationReason": null,
              "description": null,
              "isDeprecated": false,
              "name": "feeWaiver",
              "type": {
                "kind": "OBJECT",
                "name": "FeeWaiverType",
                "ofType": null
              }
            },
            {
              "args": [],
              "deprecationReason": null,
              "description": null,
              "isDeprecated": false,
              "name": "hpActionDetails",
              "type": {
                "kind": "OBJECT",
                "name": "HPActionDetailsType",
                "ofType": null
              }
            },
            {
              "args": [],
              "deprecationReason": null,
              "description": null,
              "isDeprecated": false,
              "name": "harassmentDetails",
              "type": {
                "kind": "OBJECT",
                "name": "HarassmentDetailsType",
                "ofType": null
              }
            },
            {
              "args": [],
              "deprecationReason": null,
              "description": "The URL of the most recently-generated Normal HP Action PDF for the current user.",
              "isDeprecated": false,
              "name": "latestHpActionPdfUrl",
              "type": {
                "kind": "SCALAR",
                "name": "String",
                "ofType": null
              }
            },
            {
              "args": [],
              "deprecationReason": null,
              "description": "The status of the Normal HP Action upload (document assembly) process for a user.",
              "isDeprecated": false,
              "name": "hpActionUploadStatus",
              "type": {
                "kind": "NON_NULL",
                "name": null,
                "ofType": {
                  "kind": "ENUM",
                  "name": "HPUploadStatus",
                  "ofType": null
                }
              }
            },
            {
              "args": [],
              "deprecationReason": null,
              "description": "The URL of the most recently-generated Emergency HP Action (COVID-19) PDF for the current user.",
              "isDeprecated": false,
              "name": "latestEmergencyHpActionPdfUrl",
              "type": {
                "kind": "SCALAR",
                "name": "String",
                "ofType": null
              }
            },
            {
              "args": [],
              "deprecationReason": null,
              "description": "The status of the Emergency HP Action (COVID-19) upload (document assembly) process for a user.",
              "isDeprecated": false,
              "name": "emergencyHpActionUploadStatus",
              "type": {
                "kind": "NON_NULL",
                "name": null,
                "ofType": {
                  "kind": "ENUM",
                  "name": "HPUploadStatus",
                  "ofType": null
                }
              }
            },
            {
              "args": [],
              "deprecationReason": null,
              "description": "The DocuSign signing status of the user's Emergency HP Action. If the signing process has not yet begun, this will be null.",
              "isDeprecated": false,
              "name": "emergencyHpActionSigningStatus",
              "type": {
                "kind": "ENUM",
                "name": "HPDocusignStatus",
                "ofType": null
              }
            },
            {
              "args": [],
              "deprecationReason": null,
              "description": null,
              "isDeprecated": false,
              "name": "tenantChildren",
              "type": {
                "kind": "LIST",
                "name": null,
                "ofType": {
                  "kind": "NON_NULL",
                  "name": null,
                  "ofType": {
                    "kind": "OBJECT",
                    "name": "TenantChildType",
                    "ofType": null
                  }
                }
              }
            },
            {
              "args": [],
              "deprecationReason": null,
              "description": null,
              "isDeprecated": false,
              "name": "priorHpActionCases",
              "type": {
                "kind": "LIST",
                "name": null,
                "ofType": {
                  "kind": "NON_NULL",
                  "name": null,
                  "ofType": {
                    "kind": "OBJECT",
                    "name": "PriorHPActionCaseType",
                    "ofType": null
                  }
                }
              }
            },
            {
              "args": [],
              "deprecationReason": null,
              "description": "The ID of the currently logged-in user, or null if not logged-in.",
              "isDeprecated": false,
              "name": "userId",
              "type": {
                "kind": "SCALAR",
                "name": "Int",
                "ofType": null
              }
            },
            {
              "args": [],
              "deprecationReason": null,
              "description": "The first name of the currently logged-in user, or null if not logged-in.",
              "isDeprecated": false,
              "name": "firstName",
              "type": {
                "kind": "SCALAR",
                "name": "String",
                "ofType": null
              }
            },
            {
              "args": [],
              "deprecationReason": null,
              "description": "The last name of the currently logged-in user, or null if not logged-in.",
              "isDeprecated": false,
              "name": "lastName",
              "type": {
                "kind": "SCALAR",
                "name": "String",
                "ofType": null
              }
            },
            {
              "args": [],
              "deprecationReason": null,
              "description": "The phone number of the currently logged-in user, or null if not logged-in.",
              "isDeprecated": false,
              "name": "phoneNumber",
              "type": {
                "kind": "SCALAR",
                "name": "String",
                "ofType": null
              }
            },
            {
              "args": [],
              "deprecationReason": null,
              "description": "The phone number most recently queried, or null if none.",
              "isDeprecated": false,
              "name": "lastQueriedPhoneNumber",
              "type": {
                "kind": "SCALAR",
                "name": "String",
                "ofType": null
              }
            },
            {
              "args": [],
              "deprecationReason": null,
              "description": "The account status of the phone number most recently queried, or null if none.",
              "isDeprecated": false,
              "name": "lastQueriedPhoneNumberAccountStatus",
              "type": {
                "kind": "ENUM",
                "name": "PhoneNumberAccountStatus",
                "ofType": null
              }
            },
            {
              "args": [],
              "deprecationReason": null,
              "description": "The email of the currently logged-in user, or null if not logged-in. Note that this can be an empty string if the user hasn't yet given us their email.",
              "isDeprecated": false,
              "name": "email",
              "type": {
                "kind": "SCALAR",
                "name": "String",
                "ofType": null
              }
            },
            {
              "args": [],
              "deprecationReason": null,
              "description": "Whether the user's email address has been verified, or null if not logged-in.",
              "isDeprecated": false,
              "name": "isEmailVerified",
              "type": {
                "kind": "SCALAR",
                "name": "Boolean",
                "ofType": null
              }
            },
            {
              "args": [],
              "deprecationReason": null,
              "description": "The cross-site request forgery (CSRF) token.",
              "isDeprecated": false,
              "name": "csrfToken",
              "type": {
                "kind": "NON_NULL",
                "name": null,
                "ofType": {
                  "kind": "SCALAR",
                  "name": "String",
                  "ofType": null
                }
              }
            },
            {
              "args": [],
              "deprecationReason": null,
              "description": "Whether or not the currently logged-in user is a staff member.",
              "isDeprecated": false,
              "name": "isStaff",
              "type": {
                "kind": "NON_NULL",
                "name": null,
                "ofType": {
                  "kind": "SCALAR",
                  "name": "Boolean",
                  "ofType": null
                }
              }
            },
            {
              "args": [],
              "deprecationReason": null,
              "description": "Whether or not the current session has safe/compatibility mode compatibility mode) enabled.",
              "isDeprecated": false,
              "name": "isSafeModeEnabled",
              "type": {
                "kind": "NON_NULL",
                "name": null,
                "ofType": {
                  "kind": "SCALAR",
                  "name": "Boolean",
                  "ofType": null
                }
              }
            },
            {
              "args": [],
              "deprecationReason": "This is an example of a deprecated session field. It should never appear in auto-generated GraphQL queries because it is deprecated, but it can still be queried, which will allow legacy clients asking for it to not crash.",
              "description": "An example deprecated session field.",
              "isDeprecated": true,
              "name": "exampleDeprecatedField",
              "type": {
                "kind": "SCALAR",
                "name": "String",
                "ofType": null
              }
            },
            {
              "args": [],
              "deprecationReason": null,
              "description": null,
              "isDeprecated": false,
              "name": "rentalHistoryInfo",
              "type": {
                "kind": "OBJECT",
                "name": "RhFormInfo",
                "ofType": null
              }
            }
          ],
          "inputFields": null,
          "interfaces": [],
          "kind": "OBJECT",
          "name": "SessionInfo",
          "possibleTypes": null
        },
        {
          "description": null,
          "enumValues": null,
          "fields": [
            {
              "args": [],
              "deprecationReason": null,
              "description": "",
              "isDeprecated": false,
              "name": "firstName",
              "type": {
                "kind": "NON_NULL",
                "name": null,
                "ofType": {
                  "kind": "SCALAR",
                  "name": "String",
                  "ofType": null
                }
              }
            },
            {
              "args": [],
              "deprecationReason": null,
              "description": "",
              "isDeprecated": false,
              "name": "lastName",
              "type": {
                "kind": "NON_NULL",
                "name": null,
                "ofType": {
                  "kind": "SCALAR",
                  "name": "String",
                  "ofType": null
                }
              }
            },
            {
              "args": [],
              "deprecationReason": null,
              "description": "",
              "isDeprecated": false,
              "name": "apartmentNumber",
              "type": {
                "kind": "NON_NULL",
                "name": null,
                "ofType": {
                  "kind": "SCALAR",
                  "name": "String",
                  "ofType": null
                }
              }
            },
            {
              "args": [],
              "deprecationReason": null,
              "description": "A New York City address. Only street name and number are required.",
              "isDeprecated": false,
              "name": "address",
              "type": {
                "kind": "NON_NULL",
                "name": null,
                "ofType": {
                  "kind": "SCALAR",
                  "name": "String",
                  "ofType": null
                }
              }
            },
            {
              "args": [],
              "deprecationReason": null,
              "description": "A New York City borough.",
              "isDeprecated": false,
              "name": "borough",
              "type": {
                "kind": "NON_NULL",
                "name": null,
                "ofType": {
                  "kind": "SCALAR",
                  "name": "String",
                  "ofType": null
                }
              }
            },
            {
              "args": [],
              "deprecationReason": null,
              "description": "",
              "isDeprecated": false,
              "name": "phoneNumber",
              "type": {
                "kind": "NON_NULL",
                "name": null,
                "ofType": {
                  "kind": "SCALAR",
                  "name": "String",
                  "ofType": null
                }
              }
            },
            {
              "args": [],
              "deprecationReason": null,
              "description": "Whether the user's address was verified by a geocoder. If False, it is because the geocoder service was unavailable, not because the address is invalid.",
              "isDeprecated": false,
              "name": "addressVerified",
              "type": {
                "kind": "NON_NULL",
                "name": null,
                "ofType": {
                  "kind": "SCALAR",
                  "name": "Boolean",
                  "ofType": null
                }
              }
            },
            {
              "args": [],
              "deprecationReason": null,
              "description": "The zip code associated with the user's address, according to our geocoder service. If the geocoder service was unavailable, this will be an empty string.",
              "isDeprecated": false,
              "name": "zipcode",
              "type": {
                "kind": "NON_NULL",
                "name": null,
                "ofType": {
                  "kind": "SCALAR",
                  "name": "String",
                  "ofType": null
                }
              }
            }
          ],
          "inputFields": null,
          "interfaces": [],
          "kind": "OBJECT",
          "name": "RhFormInfo",
          "possibleTypes": null
        },
        {
          "description": null,
          "enumValues": null,
          "fields": [
            {
              "args": [],
              "deprecationReason": null,
              "description": "A New York City address. Only street name and number are required.",
              "isDeprecated": false,
              "name": "address",
              "type": {
                "kind": "NON_NULL",
                "name": null,
                "ofType": {
                  "kind": "SCALAR",
                  "name": "String",
                  "ofType": null
                }
              }
            },
            {
              "args": [],
              "deprecationReason": null,
              "description": "A New York City borough.",
              "isDeprecated": false,
              "name": "borough",
              "type": {
                "kind": "NON_NULL",
                "name": null,
                "ofType": {
                  "kind": "SCALAR",
                  "name": "String",
                  "ofType": null
                }
              }
            },
            {
              "args": [],
              "deprecationReason": null,
              "description": "",
              "isDeprecated": false,
              "name": "aptNumber",
              "type": {
                "kind": "NON_NULL",
                "name": null,
                "ofType": {
                  "kind": "SCALAR",
                  "name": "String",
                  "ofType": null
                }
              }
            },
            {
              "args": [],
              "deprecationReason": null,
              "description": "",
              "isDeprecated": false,
              "name": "firstName",
              "type": {
                "kind": "NON_NULL",
                "name": null,
                "ofType": {
                  "kind": "SCALAR",
                  "name": "String",
                  "ofType": null
                }
              }
            },
            {
              "args": [],
              "deprecationReason": null,
              "description": "",
              "isDeprecated": false,
              "name": "lastName",
              "type": {
                "kind": "NON_NULL",
                "name": null,
                "ofType": {
                  "kind": "SCALAR",
                  "name": "String",
                  "ofType": null
                }
              }
            },
            {
              "args": [],
              "deprecationReason": null,
              "description": "Whether the user's address was verified by a geocoder. If False, it is because the geocoder service was unavailable, not because the address is invalid.",
              "isDeprecated": false,
              "name": "addressVerified",
              "type": {
                "kind": "NON_NULL",
                "name": null,
                "ofType": {
                  "kind": "SCALAR",
                  "name": "Boolean",
                  "ofType": null
                }
              }
            },
            {
              "args": [],
              "deprecationReason": null,
              "description": "The zip code associated with the user's address, according to our geocoder service. If the geocoder service was unavailable, this will be an empty string.",
              "isDeprecated": false,
              "name": "zipcode",
              "type": {
                "kind": "NON_NULL",
                "name": null,
                "ofType": {
                  "kind": "SCALAR",
                  "name": "String",
                  "ofType": null
                }
              }
            }
          ],
          "inputFields": null,
          "interfaces": [],
          "kind": "OBJECT",
          "name": "OnboardingStep1Info",
          "possibleTypes": null
        },
        {
          "description": null,
          "enumValues": null,
          "fields": [
            {
              "args": [],
              "deprecationReason": null,
              "description": "Has the user received an eviction notice?",
              "isDeprecated": false,
              "name": "isInEviction",
              "type": {
                "kind": "NON_NULL",
                "name": null,
                "ofType": {
                  "kind": "SCALAR",
                  "name": "Boolean",
                  "ofType": null
                }
              }
            },
            {
              "args": [],
              "deprecationReason": null,
              "description": "Does the user need repairs in their apartment?",
              "isDeprecated": false,
              "name": "needsRepairs",
              "type": {
                "kind": "NON_NULL",
                "name": null,
                "ofType": {
                  "kind": "SCALAR",
                  "name": "Boolean",
                  "ofType": null
                }
              }
            },
            {
              "args": [],
              "deprecationReason": null,
              "description": "Is the user missing essential services like water?",
              "isDeprecated": false,
              "name": "hasNoServices",
              "type": {
                "kind": "NON_NULL",
                "name": null,
                "ofType": {
                  "kind": "SCALAR",
                  "name": "Boolean",
                  "ofType": null
                }
              }
            },
            {
              "args": [],
              "deprecationReason": null,
              "description": "Does the user have pests like rodents or bed bugs?",
              "isDeprecated": false,
              "name": "hasPests",
              "type": {
                "kind": "NON_NULL",
                "name": null,
                "ofType": {
                  "kind": "SCALAR",
                  "name": "Boolean",
                  "ofType": null
                }
              }
            },
            {
              "args": [],
              "deprecationReason": null,
              "description": "Has the user called 311 before?",
              "isDeprecated": false,
              "name": "hasCalled311",
              "type": {
                "kind": "NON_NULL",
                "name": null,
                "ofType": {
                  "kind": "SCALAR",
                  "name": "Boolean",
                  "ofType": null
                }
              }
            }
          ],
          "inputFields": null,
          "interfaces": [],
          "kind": "OBJECT",
          "name": "OnboardingStep2Info",
          "possibleTypes": null
        },
        {
          "description": null,
          "enumValues": null,
          "fields": [
            {
              "args": [],
              "deprecationReason": null,
              "description": "The type of lease the user has on their dwelling (NYC only).",
              "isDeprecated": false,
              "name": "leaseType",
              "type": {
                "kind": "NON_NULL",
                "name": null,
                "ofType": {
                  "kind": "SCALAR",
                  "name": "String",
                  "ofType": null
                }
              }
            },
            {
              "args": [],
              "deprecationReason": null,
              "description": "Does the user receive public assistance, e.g. Section 8?",
              "isDeprecated": false,
              "name": "receivesPublicAssistance",
              "type": {
                "kind": "NON_NULL",
                "name": null,
                "ofType": {
                  "kind": "SCALAR",
                  "name": "String",
                  "ofType": null
                }
              }
            }
          ],
          "inputFields": null,
          "interfaces": [],
          "kind": "OBJECT",
          "name": "OnboardingStep3Info",
          "possibleTypes": null
        },
        {
          "description": "Represents all fields of our scaffolding model.",
          "enumValues": null,
          "fields": [
            {
              "args": [],
              "deprecationReason": null,
<<<<<<< HEAD
              "description": "A New York City address. Only street name and number are required.",
              "isDeprecated": false,
              "name": "address",
=======
              "description": null,
              "isDeprecated": false,
              "name": "firstName",
              "type": {
                "kind": "NON_NULL",
                "name": null,
                "ofType": {
                  "kind": "SCALAR",
                  "name": "String",
                  "ofType": null
                }
              }
            },
            {
              "args": [],
              "deprecationReason": null,
              "description": null,
              "isDeprecated": false,
              "name": "lastName",
              "type": {
                "kind": "NON_NULL",
                "name": null,
                "ofType": {
                  "kind": "SCALAR",
                  "name": "String",
                  "ofType": null
                }
              }
            },
            {
              "args": [],
              "deprecationReason": null,
              "description": null,
              "isDeprecated": false,
              "name": "street",
              "type": {
                "kind": "NON_NULL",
                "name": null,
                "ofType": {
                  "kind": "SCALAR",
                  "name": "String",
                  "ofType": null
                }
              }
            },
            {
              "args": [],
              "deprecationReason": null,
              "description": null,
              "isDeprecated": false,
              "name": "city",
              "type": {
                "kind": "NON_NULL",
                "name": null,
                "ofType": {
                  "kind": "SCALAR",
                  "name": "String",
                  "ofType": null
                }
              }
            },
            {
              "args": [],
              "deprecationReason": null,
              "description": null,
              "isDeprecated": false,
              "name": "isCityInNyc",
              "type": {
                "kind": "SCALAR",
                "name": "Boolean",
                "ofType": null
              }
            },
            {
              "args": [],
              "deprecationReason": null,
              "description": "Whether the onboarding user is in Los Angeles. If we don't have enough information to tell, this will be null.",
              "isDeprecated": false,
              "name": "isInLosAngeles",
              "type": {
                "kind": "SCALAR",
                "name": "Boolean",
                "ofType": null
              }
            },
            {
              "args": [],
              "deprecationReason": null,
              "description": null,
              "isDeprecated": false,
              "name": "state",
              "type": {
                "kind": "NON_NULL",
                "name": null,
                "ofType": {
                  "kind": "SCALAR",
                  "name": "String",
                  "ofType": null
                }
              }
            },
            {
              "args": [],
              "deprecationReason": null,
              "description": null,
              "isDeprecated": false,
              "name": "zipCode",
              "type": {
                "kind": "NON_NULL",
                "name": null,
                "ofType": {
                  "kind": "SCALAR",
                  "name": "String",
                  "ofType": null
                }
              }
            },
            {
              "args": [],
              "deprecationReason": null,
              "description": null,
              "isDeprecated": false,
              "name": "aptNumber",
              "type": {
                "kind": "SCALAR",
                "name": "String",
                "ofType": null
              }
            },
            {
              "args": [],
              "deprecationReason": null,
              "description": null,
              "isDeprecated": false,
              "name": "email",
              "type": {
                "kind": "NON_NULL",
                "name": null,
                "ofType": {
                  "kind": "SCALAR",
                  "name": "String",
                  "ofType": null
                }
              }
            },
            {
              "args": [],
              "deprecationReason": "In lastQueriedPhoneNumber now",
              "description": null,
              "isDeprecated": true,
              "name": "phoneNumber",
>>>>>>> bd7dc0b9
              "type": {
                "kind": "NON_NULL",
                "name": null,
                "ofType": {
                  "kind": "SCALAR",
                  "name": "String",
                  "ofType": null
                }
              }
            },
            {
              "args": [],
              "deprecationReason": "In landlordDetails now",
              "description": null,
              "isDeprecated": true,
              "name": "landlordName",
              "type": {
                "kind": "NON_NULL",
                "name": null,
                "ofType": {
                  "kind": "SCALAR",
                  "name": "String",
                  "ofType": null
                }
              }
            },
            {
              "args": [],
              "deprecationReason": "In landlordDetails now",
              "description": null,
              "isDeprecated": true,
              "name": "landlordPrimaryLine",
              "type": {
                "kind": "NON_NULL",
                "name": null,
                "ofType": {
                  "kind": "SCALAR",
                  "name": "String",
                  "ofType": null
                }
              }
            },
            {
              "args": [],
              "deprecationReason": "In landlordDetails now",
              "description": null,
              "isDeprecated": true,
              "name": "landlordCity",
              "type": {
                "kind": "NON_NULL",
                "name": null,
                "ofType": {
                  "kind": "SCALAR",
                  "name": "String",
                  "ofType": null
                }
              }
            },
            {
              "args": [],
              "deprecationReason": "In landlordDetails now",
              "description": null,
              "isDeprecated": true,
              "name": "landlordState",
              "type": {
                "kind": "NON_NULL",
                "name": null,
                "ofType": {
                  "kind": "SCALAR",
                  "name": "String",
                  "ofType": null
                }
              }
            },
            {
              "args": [],
              "deprecationReason": "In landlordDetails now",
              "description": null,
              "isDeprecated": true,
              "name": "landlordZipCode",
              "type": {
                "kind": "NON_NULL",
                "name": null,
                "ofType": {
                  "kind": "SCALAR",
                  "name": "String",
                  "ofType": null
                }
              }
            },
            {
              "args": [],
              "deprecationReason": "In landlordDetails now",
              "description": null,
              "isDeprecated": true,
              "name": "landlordEmail",
              "type": {
                "kind": "NON_NULL",
                "name": null,
                "ofType": {
                  "kind": "SCALAR",
                  "name": "String",
                  "ofType": null
                }
              }
            },
            {
              "args": [],
              "deprecationReason": "In landlordDetails now",
              "description": null,
              "isDeprecated": true,
              "name": "landlordPhoneNumber",
              "type": {
                "kind": "NON_NULL",
                "name": null,
                "ofType": {
                  "kind": "SCALAR",
                  "name": "String",
                  "ofType": null
                }
              }
            },
            {
              "args": [],
              "deprecationReason": null,
              "description": null,
              "isDeprecated": false,
              "name": "hasLandlordEmailAddress",
              "type": {
                "kind": "SCALAR",
                "name": "Boolean",
                "ofType": null
              }
            },
            {
              "args": [],
              "deprecationReason": null,
              "description": null,
              "isDeprecated": false,
              "name": "hasLandlordMailingAddress",
              "type": {
                "kind": "SCALAR",
                "name": "Boolean",
                "ofType": null
              }
            },
            {
              "args": [],
              "deprecationReason": null,
              "description": null,
              "isDeprecated": false,
              "name": "canReceiveRttcComms",
              "type": {
                "kind": "SCALAR",
                "name": "Boolean",
                "ofType": null
              }
            }
          ],
          "inputFields": null,
          "interfaces": [],
          "kind": "OBJECT",
          "name": "NorentScaffolding",
          "possibleTypes": null
        },
        {
          "description": null,
          "enumValues": null,
          "fields": [
            {
              "args": [],
              "deprecationReason": null,
              "description": "The date rent payment is due.",
              "isDeprecated": false,
              "name": "paymentDate",
              "type": {
                "kind": "NON_NULL",
                "name": null,
                "ofType": {
                  "kind": "SCALAR",
                  "name": "Date",
                  "ofType": null
                }
              }
            }
          ],
          "inputFields": null,
          "interfaces": [],
          "kind": "OBJECT",
          "name": "NorentRentPeriod",
          "possibleTypes": null
        },
        {
          "description": "The `Date` scalar type represents a Date\nvalue as specified by\n[iso8601](https://en.wikipedia.org/wiki/ISO_8601).",
          "enumValues": null,
          "fields": null,
          "inputFields": null,
          "interfaces": null,
          "kind": "SCALAR",
          "name": "Date",
          "possibleTypes": null
        },
        {
          "description": null,
          "enumValues": null,
          "fields": [
            {
              "args": [],
              "deprecationReason": null,
              "description": "The tracking number for the letter.",
              "isDeprecated": false,
              "name": "trackingNumber",
              "type": {
                "kind": "NON_NULL",
                "name": null,
                "ofType": {
                  "kind": "SCALAR",
                  "name": "String",
                  "ofType": null
                }
              }
            },
            {
              "args": [],
              "deprecationReason": null,
              "description": "When the letter was mailed.",
              "isDeprecated": false,
              "name": "letterSentAt",
              "type": {
                "kind": "SCALAR",
                "name": "DateTime",
                "ofType": null
              }
            },
            {
              "args": [],
              "deprecationReason": null,
              "description": "The rent payment date the letter is for.",
              "isDeprecated": false,
              "name": "paymentDate",
              "type": {
                "kind": "NON_NULL",
                "name": null,
                "ofType": {
                  "kind": "SCALAR",
                  "name": "Date",
                  "ofType": null
                }
              }
            }
          ],
          "inputFields": null,
          "interfaces": [],
          "kind": "OBJECT",
          "name": "NorentLetter",
          "possibleTypes": null
        },
        {
          "description": null,
          "enumValues": null,
          "fields": [
            {
              "args": [],
              "deprecationReason": null,
              "description": "Usually the first line of the address, e.g. \"150 Court Street\"",
              "isDeprecated": false,
              "name": "primaryLine",
              "type": {
                "kind": "NON_NULL",
                "name": null,
                "ofType": {
                  "kind": "SCALAR",
                  "name": "String",
                  "ofType": null
                }
              }
            },
            {
              "args": [],
              "deprecationReason": null,
              "description": "The city of the address, e.g. \"Brooklyn\".",
              "isDeprecated": false,
              "name": "city",
              "type": {
                "kind": "NON_NULL",
                "name": null,
                "ofType": {
                  "kind": "SCALAR",
                  "name": "String",
                  "ofType": null
                }
              }
            },
            {
              "args": [],
              "deprecationReason": null,
              "description": "The zip code of the address, e.g. \"11201\" or \"94107-2282\".",
              "isDeprecated": false,
              "name": "zipCode",
              "type": {
                "kind": "NON_NULL",
                "name": null,
                "ofType": {
                  "kind": "SCALAR",
                  "name": "String",
                  "ofType": null
                }
              }
            },
            {
              "args": [],
              "deprecationReason": null,
              "description": "The landlord's name.",
              "isDeprecated": false,
              "name": "name",
              "type": {
                "kind": "NON_NULL",
                "name": null,
                "ofType": {
                  "kind": "SCALAR",
                  "name": "String",
                  "ofType": null
                }
              }
            },
            {
              "args": [],
              "deprecationReason": null,
              "description": "The landlord's email address.",
              "isDeprecated": false,
              "name": "email",
              "type": {
                "kind": "NON_NULL",
                "name": null,
                "ofType": {
                  "kind": "SCALAR",
                  "name": "String",
                  "ofType": null
                }
              }
            },
            {
              "args": [],
              "deprecationReason": null,
              "description": "A U.S. phone number without parentheses or hyphens, e.g. \"5551234567\".",
              "isDeprecated": false,
              "name": "phoneNumber",
              "type": {
                "kind": "NON_NULL",
                "name": null,
                "ofType": {
                  "kind": "SCALAR",
                  "name": "String",
                  "ofType": null
                }
              }
            },
            {
              "args": [],
              "deprecationReason": null,
              "description": "Whether the name and address was looked up automatically, or manually entered by the user.",
              "isDeprecated": false,
              "name": "isLookedUp",
              "type": {
                "kind": "NON_NULL",
                "name": null,
                "ofType": {
                  "kind": "SCALAR",
                  "name": "Boolean",
                  "ofType": null
                }
              }
            },
            {
              "args": [],
              "deprecationReason": null,
              "description": "The full mailing address of the user, as a single string. Note that this may actually be populated even if individual address fields are empty; this represents legacy data created before we split up addresses into individual fields.",
              "isDeprecated": false,
              "name": "address",
              "type": {
                "kind": "NON_NULL",
                "name": null,
                "ofType": {
                  "kind": "SCALAR",
                  "name": "String",
                  "ofType": null
                }
              }
            },
            {
              "args": [],
              "deprecationReason": null,
              "description": null,
              "isDeprecated": false,
              "name": "state",
              "type": {
                "kind": "NON_NULL",
                "name": null,
                "ofType": {
                  "kind": "SCALAR",
                  "name": "String",
                  "ofType": null
                }
              }
            }
          ],
          "inputFields": null,
          "interfaces": [],
          "kind": "OBJECT",
          "name": "LandlordDetailsType",
          "possibleTypes": null
        },
        {
          "description": null,
          "enumValues": null,
          "fields": [
            {
              "args": [],
              "deprecationReason": null,
              "description": "",
              "isDeprecated": false,
              "name": "id",
              "type": {
                "kind": "NON_NULL",
                "name": null,
                "ofType": {
                  "kind": "SCALAR",
                  "name": "ID",
                  "ofType": null
                }
              }
            },
            {
              "args": [],
              "deprecationReason": null,
              "description": "The area this custom issue belongs to.",
              "isDeprecated": false,
              "name": "area",
              "type": {
                "kind": "NON_NULL",
                "name": null,
                "ofType": {
                  "kind": "ENUM",
                  "name": "CustomIssueArea",
                  "ofType": null
                }
              }
            },
            {
              "args": [],
              "deprecationReason": null,
              "description": "The description of this custom issue.",
              "isDeprecated": false,
              "name": "description",
              "type": {
                "kind": "NON_NULL",
                "name": null,
                "ofType": {
                  "kind": "SCALAR",
                  "name": "String",
                  "ofType": null
                }
              }
            }
          ],
          "inputFields": null,
          "interfaces": [],
          "kind": "OBJECT",
          "name": "CustomIssueV2",
          "possibleTypes": null
        },
        {
          "description": "An enumeration.",
          "enumValues": [
            {
              "deprecationReason": null,
              "description": "Entire home and hallways",
              "isDeprecated": false,
              "name": "HOME"
            },
            {
              "deprecationReason": null,
              "description": "Bedrooms",
              "isDeprecated": false,
              "name": "BEDROOMS"
            },
            {
              "deprecationReason": null,
              "description": "Kitchen",
              "isDeprecated": false,
              "name": "KITCHEN"
            },
            {
              "deprecationReason": null,
              "description": "Living room",
              "isDeprecated": false,
              "name": "LIVING_ROOM"
            },
            {
              "deprecationReason": null,
              "description": "Bathrooms",
              "isDeprecated": false,
              "name": "BATHROOMS"
            },
            {
              "deprecationReason": null,
              "description": "Public areas",
              "isDeprecated": false,
              "name": "PUBLIC_AREAS"
            },
            {
              "deprecationReason": null,
              "description": "Landlord harassment (currently hidden in app)",
              "isDeprecated": false,
              "name": "LANDLORD"
            }
          ],
          "fields": null,
          "inputFields": null,
          "interfaces": null,
          "kind": "ENUM",
          "name": "CustomIssueArea",
          "possibleTypes": null
        },
        {
          "description": null,
          "enumValues": null,
          "fields": [
            {
              "args": [],
              "deprecationReason": null,
              "description": "Whether the user receives any kind of public assistance benefits, e.g. cash benefits, rent assistance, food stamps, Medicaid.",
              "isDeprecated": false,
              "name": "receivesPublicAssistance",
              "type": {
                "kind": "SCALAR",
                "name": "Boolean",
                "ofType": null
              }
            },
            {
              "args": [],
              "deprecationReason": null,
              "description": "The amount of income the user receives per month.",
              "isDeprecated": false,
              "name": "incomeAmountMonthly",
              "type": {
                "kind": "SCALAR",
                "name": "Float",
                "ofType": null
              }
            },
            {
              "args": [],
              "deprecationReason": null,
              "description": "Whether the user receives income from employment.",
              "isDeprecated": false,
              "name": "incomeSrcEmployment",
              "type": {
                "kind": "NON_NULL",
                "name": null,
                "ofType": {
                  "kind": "SCALAR",
                  "name": "Boolean",
                  "ofType": null
                }
              }
            },
            {
              "args": [],
              "deprecationReason": null,
              "description": "Whether the user receives income from the Human Resources Administration (e.g., Temporary Aid to Needy Families).",
              "isDeprecated": false,
              "name": "incomeSrcHra",
              "type": {
                "kind": "NON_NULL",
                "name": null,
                "ofType": {
                  "kind": "SCALAR",
                  "name": "Boolean",
                  "ofType": null
                }
              }
            },
            {
              "args": [],
              "deprecationReason": null,
              "description": "Whether the user receives income from child support.",
              "isDeprecated": false,
              "name": "incomeSrcChildSupport",
              "type": {
                "kind": "NON_NULL",
                "name": null,
                "ofType": {
                  "kind": "SCALAR",
                  "name": "Boolean",
                  "ofType": null
                }
              }
            },
            {
              "args": [],
              "deprecationReason": null,
              "description": "Whether the user receives income from alimony.",
              "isDeprecated": false,
              "name": "incomeSrcAlimony",
              "type": {
                "kind": "NON_NULL",
                "name": null,
                "ofType": {
                  "kind": "SCALAR",
                  "name": "Boolean",
                  "ofType": null
                }
              }
            },
            {
              "args": [],
              "deprecationReason": null,
              "description": "Whether the user receives income from social security.",
              "isDeprecated": false,
              "name": "incomeSrcSocialSecurity",
              "type": {
                "kind": "NON_NULL",
                "name": null,
                "ofType": {
                  "kind": "SCALAR",
                  "name": "Boolean",
                  "ofType": null
                }
              }
            },
            {
              "args": [],
              "deprecationReason": null,
              "description": "Other income the user receives",
              "isDeprecated": false,
              "name": "incomeSrcOther",
              "type": {
                "kind": "NON_NULL",
                "name": null,
                "ofType": {
                  "kind": "SCALAR",
                  "name": "String",
                  "ofType": null
                }
              }
            },
            {
              "args": [],
              "deprecationReason": null,
              "description": "The amount of money the user pays in rent per month.",
              "isDeprecated": false,
              "name": "rentAmount",
              "type": {
                "kind": "SCALAR",
                "name": "Float",
                "ofType": null
              }
            },
            {
              "args": [],
              "deprecationReason": null,
              "description": "",
              "isDeprecated": false,
              "name": "expenseUtilities",
              "type": {
                "kind": "NON_NULL",
                "name": null,
                "ofType": {
                  "kind": "SCALAR",
                  "name": "Float",
                  "ofType": null
                }
              }
            },
            {
              "args": [],
              "deprecationReason": null,
              "description": "",
              "isDeprecated": false,
              "name": "expenseCable",
              "type": {
                "kind": "NON_NULL",
                "name": null,
                "ofType": {
                  "kind": "SCALAR",
                  "name": "Float",
                  "ofType": null
                }
              }
            },
            {
              "args": [],
              "deprecationReason": null,
              "description": "",
              "isDeprecated": false,
              "name": "expensePhone",
              "type": {
                "kind": "NON_NULL",
                "name": null,
                "ofType": {
                  "kind": "SCALAR",
                  "name": "Float",
                  "ofType": null
                }
              }
            },
            {
              "args": [],
              "deprecationReason": null,
              "description": "",
              "isDeprecated": false,
              "name": "expenseChildcare",
              "type": {
                "kind": "NON_NULL",
                "name": null,
                "ofType": {
                  "kind": "SCALAR",
                  "name": "Float",
                  "ofType": null
                }
              }
            },
            {
              "args": [],
              "deprecationReason": null,
              "description": "",
              "isDeprecated": false,
              "name": "expenseOther",
              "type": {
                "kind": "NON_NULL",
                "name": null,
                "ofType": {
                  "kind": "SCALAR",
                  "name": "Float",
                  "ofType": null
                }
              }
            },
            {
              "args": [],
              "deprecationReason": null,
              "description": "Whether the user has requested a fee waiver before.",
              "isDeprecated": false,
              "name": "askedBefore",
              "type": {
                "kind": "SCALAR",
                "name": "Boolean",
                "ofType": null
              }
            }
          ],
          "inputFields": null,
          "interfaces": [],
          "kind": "OBJECT",
          "name": "FeeWaiverType",
          "possibleTypes": null
        },
        {
          "description": null,
          "enumValues": null,
          "fields": [
            {
              "args": [],
              "deprecationReason": null,
              "description": "Whether the user wants to sue for repairs.",
              "isDeprecated": false,
              "name": "sueForRepairs",
              "type": {
                "kind": "SCALAR",
                "name": "Boolean",
                "ofType": null
              }
            },
            {
              "args": [],
              "deprecationReason": null,
              "description": "Whether the user wants to sue for harassment.",
              "isDeprecated": false,
              "name": "sueForHarassment",
              "type": {
                "kind": "SCALAR",
                "name": "Boolean",
                "ofType": null
              }
            },
            {
              "args": [],
              "deprecationReason": null,
              "description": "Whether the user has filed any complaints with 311 before.",
              "isDeprecated": false,
              "name": "filedWith311",
              "type": {
                "kind": "SCALAR",
                "name": "Boolean",
                "ofType": null
              }
            },
            {
              "args": [],
              "deprecationReason": null,
              "description": "Whether 30 days have passed since the user filed complaints with 311.",
              "isDeprecated": false,
              "name": "thirtyDaysSince311",
              "type": {
                "kind": "SCALAR",
                "name": "Boolean",
                "ofType": null
              }
            },
            {
              "args": [],
              "deprecationReason": null,
              "description": "Whether HPD issued any violations.",
              "isDeprecated": false,
              "name": "hpdIssuedViolations",
              "type": {
                "kind": "SCALAR",
                "name": "Boolean",
                "ofType": null
              }
            },
            {
              "args": [],
              "deprecationReason": null,
              "description": "Whether 30 days have passed since HPD issued violations.",
              "isDeprecated": false,
              "name": "thirtyDaysSinceViolations",
              "type": {
                "kind": "SCALAR",
                "name": "Boolean",
                "ofType": null
              }
            },
            {
              "args": [],
              "deprecationReason": null,
              "description": "Whether the conditions are urgent and dangerous.",
              "isDeprecated": false,
              "name": "urgentAndDangerous",
              "type": {
                "kind": "SCALAR",
                "name": "Boolean",
                "ofType": null
              }
            }
          ],
          "inputFields": null,
          "interfaces": [],
          "kind": "OBJECT",
          "name": "HPActionDetailsType",
          "possibleTypes": null
        },
        {
          "description": null,
          "enumValues": null,
          "fields": [
            {
              "args": [],
              "deprecationReason": null,
              "description": "Does you building have 2 apartments or less?",
              "isDeprecated": false,
              "name": "twoOrLessApartmentsInBuilding",
              "type": {
                "kind": "SCALAR",
                "name": "Boolean",
                "ofType": null
              }
            },
            {
              "args": [],
              "deprecationReason": null,
              "description": "Is there more than one family living in each apartment?",
              "isDeprecated": false,
              "name": "moreThanOneFamilyPerApartment",
              "type": {
                "kind": "SCALAR",
                "name": "Boolean",
                "ofType": null
              }
            },
            {
              "args": [],
              "deprecationReason": null,
              "description": "Explain how the landlord has harassed you.",
              "isDeprecated": false,
              "name": "harassmentDetails",
              "type": {
                "kind": "NON_NULL",
                "name": null,
                "ofType": {
                  "kind": "SCALAR",
                  "name": "String",
                  "ofType": null
                }
              }
            },
            {
              "args": [],
              "deprecationReason": null,
              "description": "Whether the tenant alleges the landlord has FORCE.",
              "isDeprecated": false,
              "name": "allegForce",
              "type": {
                "kind": "NON_NULL",
                "name": null,
                "ofType": {
                  "kind": "SCALAR",
                  "name": "Boolean",
                  "ofType": null
                }
              }
            },
            {
              "args": [],
              "deprecationReason": null,
              "description": "Whether the tenant alleges the landlord has MISLEADING_INFO.",
              "isDeprecated": false,
              "name": "allegMisleadingInfo",
              "type": {
                "kind": "NON_NULL",
                "name": null,
                "ofType": {
                  "kind": "SCALAR",
                  "name": "Boolean",
                  "ofType": null
                }
              }
            },
            {
              "args": [],
              "deprecationReason": null,
              "description": "Whether the tenant alleges the landlord has STOPPED_SERVICE.",
              "isDeprecated": false,
              "name": "allegStoppedService",
              "type": {
                "kind": "NON_NULL",
                "name": null,
                "ofType": {
                  "kind": "SCALAR",
                  "name": "Boolean",
                  "ofType": null
                }
              }
            },
            {
              "args": [],
              "deprecationReason": null,
              "description": "Whether the tenant alleges the landlord has FAILED_TO_COMPLY.",
              "isDeprecated": false,
              "name": "allegFailedToComply",
              "type": {
                "kind": "NON_NULL",
                "name": null,
                "ofType": {
                  "kind": "SCALAR",
                  "name": "Boolean",
                  "ofType": null
                }
              }
            },
            {
              "args": [],
              "deprecationReason": null,
              "description": "Whether the tenant alleges the landlord has FALSE_CERT_REPAIRS.",
              "isDeprecated": false,
              "name": "allegFalseCertRepairs",
              "type": {
                "kind": "NON_NULL",
                "name": null,
                "ofType": {
                  "kind": "SCALAR",
                  "name": "Boolean",
                  "ofType": null
                }
              }
            },
            {
              "args": [],
              "deprecationReason": null,
              "description": "Whether the tenant alleges the landlord has CONDUCT_IN_VIOLATION.",
              "isDeprecated": false,
              "name": "allegConductInViolation",
              "type": {
                "kind": "NON_NULL",
                "name": null,
                "ofType": {
                  "kind": "SCALAR",
                  "name": "Boolean",
                  "ofType": null
                }
              }
            },
            {
              "args": [],
              "deprecationReason": null,
              "description": "Whether the tenant alleges the landlord has SUED.",
              "isDeprecated": false,
              "name": "allegSued",
              "type": {
                "kind": "NON_NULL",
                "name": null,
                "ofType": {
                  "kind": "SCALAR",
                  "name": "Boolean",
                  "ofType": null
                }
              }
            },
            {
              "args": [],
              "deprecationReason": null,
              "description": "Whether the tenant alleges the landlord has REMOVED_POSSESSIONS.",
              "isDeprecated": false,
              "name": "allegRemovedPossessions",
              "type": {
                "kind": "NON_NULL",
                "name": null,
                "ofType": {
                  "kind": "SCALAR",
                  "name": "Boolean",
                  "ofType": null
                }
              }
            },
            {
              "args": [],
              "deprecationReason": null,
              "description": "Whether the tenant alleges the landlord has INDUCED_LEAVING.",
              "isDeprecated": false,
              "name": "allegInducedLeaving",
              "type": {
                "kind": "NON_NULL",
                "name": null,
                "ofType": {
                  "kind": "SCALAR",
                  "name": "Boolean",
                  "ofType": null
                }
              }
            },
            {
              "args": [],
              "deprecationReason": null,
              "description": "Whether the tenant alleges the landlord has CONTACT.",
              "isDeprecated": false,
              "name": "allegContact",
              "type": {
                "kind": "NON_NULL",
                "name": null,
                "ofType": {
                  "kind": "SCALAR",
                  "name": "Boolean",
                  "ofType": null
                }
              }
            },
            {
              "args": [],
              "deprecationReason": null,
              "description": "Whether the tenant alleges the landlord has THREATS_RE_STATUS.",
              "isDeprecated": false,
              "name": "allegThreatsReStatus",
              "type": {
                "kind": "NON_NULL",
                "name": null,
                "ofType": {
                  "kind": "SCALAR",
                  "name": "Boolean",
                  "ofType": null
                }
              }
            },
            {
              "args": [],
              "deprecationReason": null,
              "description": "Whether the tenant alleges the landlord has REQUESTED_ID.",
              "isDeprecated": false,
              "name": "allegRequestedId",
              "type": {
                "kind": "NON_NULL",
                "name": null,
                "ofType": {
                  "kind": "SCALAR",
                  "name": "Boolean",
                  "ofType": null
                }
              }
            },
            {
              "args": [],
              "deprecationReason": null,
              "description": "Whether the tenant alleges the landlord has DISTURBED.",
              "isDeprecated": false,
              "name": "allegDisturbed",
              "type": {
                "kind": "NON_NULL",
                "name": null,
                "ofType": {
                  "kind": "SCALAR",
                  "name": "Boolean",
                  "ofType": null
                }
              }
            }
          ],
          "inputFields": null,
          "interfaces": [],
          "kind": "OBJECT",
          "name": "HarassmentDetailsType",
          "possibleTypes": null
        },
        {
          "description": "The status of the HP Action upload (document assembly) process for a user.",
          "enumValues": [
            {
              "deprecationReason": null,
              "description": "The user has not yet initiated document assembly.",
              "isDeprecated": false,
              "name": "NOT_STARTED"
            },
            {
              "deprecationReason": null,
              "description": "The user has initiated document assembly, and we're waiting for a remote service to upload the result to us.",
              "isDeprecated": false,
              "name": "STARTED"
            },
            {
              "deprecationReason": null,
              "description": "Something went wrong during the document assembly process.",
              "isDeprecated": false,
              "name": "ERRORED"
            },
            {
              "deprecationReason": null,
              "description": "The document assembly process was successful.",
              "isDeprecated": false,
              "name": "SUCCEEDED"
            }
          ],
          "fields": null,
          "inputFields": null,
          "interfaces": null,
          "kind": "ENUM",
          "name": "HPUploadStatus",
          "possibleTypes": null
        },
        {
          "description": "An enumeration.",
          "enumValues": [
            {
              "deprecationReason": null,
              "description": null,
              "isDeprecated": false,
              "name": "IN_PROGRESS"
            },
            {
              "deprecationReason": null,
              "description": null,
              "isDeprecated": false,
              "name": "SIGNED"
            },
            {
              "deprecationReason": null,
              "description": null,
              "isDeprecated": false,
              "name": "DECLINED"
            }
          ],
          "fields": null,
          "inputFields": null,
          "interfaces": null,
          "kind": "ENUM",
          "name": "HPDocusignStatus",
          "possibleTypes": null
        },
        {
          "description": null,
          "enumValues": null,
          "fields": [
            {
              "args": [],
              "deprecationReason": null,
              "description": "",
              "isDeprecated": false,
              "name": "id",
              "type": {
                "kind": "NON_NULL",
                "name": null,
                "ofType": {
                  "kind": "SCALAR",
                  "name": "ID",
                  "ofType": null
                }
              }
            },
            {
              "args": [],
              "deprecationReason": null,
              "description": "The child's name.",
              "isDeprecated": false,
              "name": "name",
              "type": {
                "kind": "NON_NULL",
                "name": null,
                "ofType": {
                  "kind": "SCALAR",
                  "name": "String",
                  "ofType": null
                }
              }
            },
            {
              "args": [],
              "deprecationReason": null,
              "description": "The child's date of birth.",
              "isDeprecated": false,
              "name": "dob",
              "type": {
                "kind": "NON_NULL",
                "name": null,
                "ofType": {
                  "kind": "SCALAR",
                  "name": "Date",
                  "ofType": null
                }
              }
            }
          ],
          "inputFields": null,
          "interfaces": [],
          "kind": "OBJECT",
          "name": "TenantChildType",
          "possibleTypes": null
        },
        {
          "description": null,
          "enumValues": null,
          "fields": [
            {
              "args": [],
              "deprecationReason": null,
              "description": "",
              "isDeprecated": false,
              "name": "id",
              "type": {
                "kind": "NON_NULL",
                "name": null,
                "ofType": {
                  "kind": "SCALAR",
                  "name": "ID",
                  "ofType": null
                }
              }
            },
            {
              "args": [],
              "deprecationReason": null,
              "description": "The court case number (also known as the \"index number\").",
              "isDeprecated": false,
              "name": "caseNumber",
              "type": {
                "kind": "NON_NULL",
                "name": null,
                "ofType": {
                  "kind": "SCALAR",
                  "name": "String",
                  "ofType": null
                }
              }
            },
            {
              "args": [],
              "deprecationReason": null,
              "description": "The date of the case.",
              "isDeprecated": false,
              "name": "caseDate",
              "type": {
                "kind": "NON_NULL",
                "name": null,
                "ofType": {
                  "kind": "SCALAR",
                  "name": "Date",
                  "ofType": null
                }
              }
            },
            {
              "args": [],
              "deprecationReason": null,
              "description": "Whether this is a harassment case.",
              "isDeprecated": false,
              "name": "isHarassment",
              "type": {
                "kind": "NON_NULL",
                "name": null,
                "ofType": {
                  "kind": "SCALAR",
                  "name": "Boolean",
                  "ofType": null
                }
              }
            },
            {
              "args": [],
              "deprecationReason": null,
              "description": "Whether this is a repairs case.",
              "isDeprecated": false,
              "name": "isRepairs",
              "type": {
                "kind": "NON_NULL",
                "name": null,
                "ofType": {
                  "kind": "SCALAR",
                  "name": "Boolean",
                  "ofType": null
                }
              }
            }
          ],
          "inputFields": null,
          "interfaces": [],
          "kind": "OBJECT",
          "name": "PriorHPActionCaseType",
          "possibleTypes": null
        },
        {
          "description": "An enumeration.",
          "enumValues": [
            {
              "deprecationReason": null,
              "description": null,
              "isDeprecated": false,
              "name": "NO_ACCOUNT"
            },
            {
              "deprecationReason": null,
              "description": null,
              "isDeprecated": false,
              "name": "ACCOUNT_WITHOUT_PASSWORD"
            },
            {
              "deprecationReason": null,
              "description": null,
              "isDeprecated": false,
              "name": "ACCOUNT_WITH_PASSWORD"
            },
            {
              "deprecationReason": null,
              "description": null,
              "isDeprecated": false,
              "name": "LEGACY_TENANTS_ACCOUNT"
            }
          ],
          "fields": null,
          "inputFields": null,
          "interfaces": null,
          "kind": "ENUM",
          "name": "PhoneNumberAccountStatus",
          "possibleTypes": null
        },
        {
          "description": null,
          "enumValues": null,
          "fields": [
            {
              "args": [],
              "deprecationReason": null,
              "description": "",
              "isDeprecated": false,
              "name": "firstName",
              "type": {
                "kind": "NON_NULL",
                "name": null,
                "ofType": {
                  "kind": "SCALAR",
                  "name": "String",
                  "ofType": null
                }
              }
            },
            {
              "args": [],
<<<<<<< HEAD
=======
              "deprecationReason": null,
              "description": null,
              "isDeprecated": false,
              "name": "updateTextingHistory",
              "type": {
                "kind": "NON_NULL",
                "name": null,
                "ofType": {
                  "kind": "OBJECT",
                  "name": "UpdateTextingHistory",
                  "ofType": null
                }
              }
            },
            {
              "args": [
                {
                  "defaultValue": null,
                  "description": null,
                  "name": "input",
                  "type": {
                    "kind": "NON_NULL",
                    "name": null,
                    "ofType": {
                      "kind": "INPUT_OBJECT",
                      "name": "TenantChildrenInput",
                      "ofType": null
                    }
                  }
                }
              ],
>>>>>>> bd7dc0b9
              "deprecationReason": null,
              "description": "",
              "isDeprecated": false,
<<<<<<< HEAD
              "name": "lastName",
=======
              "name": "tenantChildren",
>>>>>>> bd7dc0b9
              "type": {
                "kind": "NON_NULL",
                "name": null,
                "ofType": {
<<<<<<< HEAD
                  "kind": "SCALAR",
                  "name": "String",
=======
                  "kind": "OBJECT",
                  "name": "TenantChildrenPayload",
>>>>>>> bd7dc0b9
                  "ofType": null
                }
              }
            },
            {
<<<<<<< HEAD
              "args": [],
=======
              "args": [
                {
                  "defaultValue": null,
                  "description": null,
                  "name": "input",
                  "type": {
                    "kind": "NON_NULL",
                    "name": null,
                    "ofType": {
                      "kind": "INPUT_OBJECT",
                      "name": "SendVerificationEmailInput",
                      "ofType": null
                    }
                  }
                }
              ],
>>>>>>> bd7dc0b9
              "deprecationReason": null,
              "description": "",
              "isDeprecated": false,
<<<<<<< HEAD
              "name": "apartmentNumber",
=======
              "name": "sendVerificationEmail",
>>>>>>> bd7dc0b9
              "type": {
                "kind": "NON_NULL",
                "name": null,
                "ofType": {
<<<<<<< HEAD
                  "kind": "SCALAR",
                  "name": "String",
=======
                  "kind": "OBJECT",
                  "name": "SendVerificationEmailPayload",
>>>>>>> bd7dc0b9
                  "ofType": null
                }
              }
            },
            {
<<<<<<< HEAD
              "args": [],
              "deprecationReason": null,
              "description": "A New York City address. Only street name and number are required.",
              "isDeprecated": false,
              "name": "address",
              "type": {
                "kind": "NON_NULL",
                "name": null,
                "ofType": {
                  "kind": "SCALAR",
                  "name": "String",
                  "ofType": null
=======
              "args": [
                {
                  "defaultValue": null,
                  "description": null,
                  "name": "input",
                  "type": {
                    "kind": "NON_NULL",
                    "name": null,
                    "ofType": {
                      "kind": "INPUT_OBJECT",
                      "name": "RhSendEmailInput",
                      "ofType": null
                    }
                  }
>>>>>>> bd7dc0b9
                }
              }
            },
            {
              "args": [],
              "deprecationReason": null,
              "description": "A New York City borough.",
              "isDeprecated": false,
<<<<<<< HEAD
              "name": "borough",
=======
              "name": "rhSendEmail",
>>>>>>> bd7dc0b9
              "type": {
                "kind": "NON_NULL",
                "name": null,
                "ofType": {
<<<<<<< HEAD
                  "kind": "SCALAR",
                  "name": "String",
                  "ofType": null
                }
              }
            },
            {
              "args": [],
              "deprecationReason": null,
              "description": "",
              "isDeprecated": false,
              "name": "phoneNumber",
              "type": {
                "kind": "NON_NULL",
                "name": null,
                "ofType": {
                  "kind": "SCALAR",
                  "name": "String",
                  "ofType": null
                }
              }
            },
            {
              "args": [],
              "deprecationReason": null,
              "description": "Whether the user's address was verified by a geocoder. If False, it is because the geocoder service was unavailable, not because the address is invalid.",
              "isDeprecated": false,
              "name": "addressVerified",
              "type": {
                "kind": "NON_NULL",
                "name": null,
                "ofType": {
                  "kind": "SCALAR",
                  "name": "Boolean",
=======
                  "kind": "OBJECT",
                  "name": "RhSendEmailPayload",
>>>>>>> bd7dc0b9
                  "ofType": null
                }
              }
            },
            {
              "args": [],
              "deprecationReason": null,
              "description": "The zip code associated with the user's address, according to our geocoder service. If the geocoder service was unavailable, this will be an empty string.",
              "isDeprecated": false,
              "name": "zipcode",
              "type": {
                "kind": "NON_NULL",
                "name": null,
                "ofType": {
                  "kind": "SCALAR",
                  "name": "String",
                  "ofType": null
                }
              }
            }
          ],
          "inputFields": null,
          "interfaces": [],
          "kind": "OBJECT",
          "name": "RhFormInfo",
          "possibleTypes": null
        },
        {
          "description": null,
          "enumValues": null,
          "fields": [
            {
              "args": [
                {
                  "defaultValue": "\"stranger\"",
                  "description": null,
                  "name": "argument",
                  "type": {
                    "kind": "SCALAR",
                    "name": "String",
                    "ofType": null
                  }
                }
              ],
              "deprecationReason": null,
              "description": null,
              "isDeprecated": false,
              "name": "hello",
              "type": {
                "kind": "SCALAR",
                "name": "String",
                "ofType": null
              }
            }
          ],
          "inputFields": null,
          "interfaces": [],
          "kind": "OBJECT",
          "name": "ExampleQuery",
          "possibleTypes": null
        },
        {
          "description": "Mutate (i.e., change the state of) the site.",
          "enumValues": null,
          "fields": [
            {
              "args": [
                {
                  "defaultValue": null,
                  "description": null,
                  "name": "input",
                  "type": {
                    "kind": "NON_NULL",
                    "name": null,
                    "ofType": {
                      "kind": "INPUT_OBJECT",
<<<<<<< HEAD
                      "name": "NorentOptInToRttcCommsInput",
=======
                      "name": "RhFormInput",
>>>>>>> bd7dc0b9
                      "ofType": null
                    }
                  }
                }
              ],
              "deprecationReason": null,
              "description": null,
              "isDeprecated": false,
<<<<<<< HEAD
              "name": "norentOptInToRttcComms",
=======
              "name": "rhForm",
>>>>>>> bd7dc0b9
              "type": {
                "kind": "NON_NULL",
                "name": null,
                "ofType": {
                  "kind": "OBJECT",
<<<<<<< HEAD
                  "name": "NorentOptInToRttcCommsPayload",
=======
                  "name": "RhFormPayload",
>>>>>>> bd7dc0b9
                  "ofType": null
                }
              }
            },
            {
              "args": [
                {
                  "defaultValue": null,
                  "description": null,
                  "name": "input",
                  "type": {
                    "kind": "NON_NULL",
                    "name": null,
                    "ofType": {
                      "kind": "INPUT_OBJECT",
<<<<<<< HEAD
                      "name": "NorentCreateAccountInput",
=======
                      "name": "ReliefAttemptsInput",
>>>>>>> bd7dc0b9
                      "ofType": null
                    }
                  }
                }
              ],
              "deprecationReason": null,
              "description": null,
              "isDeprecated": false,
<<<<<<< HEAD
              "name": "norentCreateAccount",
=======
              "name": "reliefAttempts",
>>>>>>> bd7dc0b9
              "type": {
                "kind": "NON_NULL",
                "name": null,
                "ofType": {
                  "kind": "OBJECT",
<<<<<<< HEAD
                  "name": "NorentCreateAccountPayload",
=======
                  "name": "ReliefAttemptsPayload",
>>>>>>> bd7dc0b9
                  "ofType": null
                }
              }
            },
            {
              "args": [
                {
                  "defaultValue": null,
                  "description": null,
                  "name": "input",
                  "type": {
                    "kind": "NON_NULL",
                    "name": null,
                    "ofType": {
                      "kind": "INPUT_OBJECT",
<<<<<<< HEAD
                      "name": "NorentSendLetterInput",
=======
                      "name": "QueryOrVerifyPhoneNumberInput",
>>>>>>> bd7dc0b9
                      "ofType": null
                    }
                  }
                }
              ],
              "deprecationReason": null,
              "description": null,
              "isDeprecated": false,
<<<<<<< HEAD
              "name": "norentSendLetter",
=======
              "name": "queryOrVerifyPhoneNumber",
>>>>>>> bd7dc0b9
              "type": {
                "kind": "NON_NULL",
                "name": null,
                "ofType": {
                  "kind": "OBJECT",
<<<<<<< HEAD
                  "name": "NorentSendLetterPayload",
=======
                  "name": "QueryOrVerifyPhoneNumberPayload",
>>>>>>> bd7dc0b9
                  "ofType": null
                }
              }
            },
            {
              "args": [
                {
                  "defaultValue": null,
                  "description": null,
                  "name": "input",
                  "type": {
                    "kind": "NON_NULL",
                    "name": null,
                    "ofType": {
                      "kind": "INPUT_OBJECT",
<<<<<<< HEAD
                      "name": "NorentLandlordNameAndContactTypesInput",
=======
                      "name": "PriorHPActionCasesInput",
>>>>>>> bd7dc0b9
                      "ofType": null
                    }
                  }
                }
              ],
              "deprecationReason": null,
              "description": null,
              "isDeprecated": false,
<<<<<<< HEAD
              "name": "norentLandlordNameAndContactTypes",
=======
              "name": "priorHpActionCases",
>>>>>>> bd7dc0b9
              "type": {
                "kind": "NON_NULL",
                "name": null,
                "ofType": {
                  "kind": "OBJECT",
<<<<<<< HEAD
                  "name": "NorentLandlordNameAndContactTypesPayload",
=======
                  "name": "PriorHPActionCasesPayload",
>>>>>>> bd7dc0b9
                  "ofType": null
                }
              }
            },
            {
              "args": [
                {
                  "defaultValue": null,
                  "description": null,
                  "name": "input",
                  "type": {
                    "kind": "NON_NULL",
                    "name": null,
                    "ofType": {
                      "kind": "INPUT_OBJECT",
<<<<<<< HEAD
                      "name": "NorentEmailInput",
=======
                      "name": "PrepareLegacyTenantsAccountForMigrationInput",
>>>>>>> bd7dc0b9
                      "ofType": null
                    }
                  }
                }
              ],
              "deprecationReason": null,
              "description": null,
              "isDeprecated": false,
<<<<<<< HEAD
              "name": "norentEmail",
              "type": {
                "kind": "NON_NULL",
                "name": null,
                "ofType": {
                  "kind": "OBJECT",
                  "name": "NorentEmailPayload",
                  "ofType": null
                }
              }
            },
            {
              "args": [
                {
                  "defaultValue": null,
                  "description": null,
                  "name": "input",
                  "type": {
                    "kind": "NON_NULL",
                    "name": null,
                    "ofType": {
                      "kind": "INPUT_OBJECT",
                      "name": "NorentNationalAddressInput",
                      "ofType": null
                    }
                  }
                }
              ],
              "deprecationReason": null,
              "description": null,
              "isDeprecated": false,
              "name": "norentNationalAddress",
=======
              "name": "prepareLegacyTenantsAccountForMigration",
>>>>>>> bd7dc0b9
              "type": {
                "kind": "NON_NULL",
                "name": null,
                "ofType": {
                  "kind": "OBJECT",
<<<<<<< HEAD
                  "name": "NorentNationalAddressPayload",
=======
                  "name": "PrepareLegacyTenantsAccountForMigrationPayload",
>>>>>>> bd7dc0b9
                  "ofType": null
                }
              }
            },
            {
              "args": [
                {
                  "defaultValue": null,
                  "description": null,
                  "name": "input",
                  "type": {
                    "kind": "NON_NULL",
                    "name": null,
                    "ofType": {
                      "kind": "INPUT_OBJECT",
<<<<<<< HEAD
                      "name": "NorentCityStateInput",
=======
                      "name": "PasswordResetVerificationCodeInput",
>>>>>>> bd7dc0b9
                      "ofType": null
                    }
                  }
                }
              ],
              "deprecationReason": null,
              "description": null,
              "isDeprecated": false,
<<<<<<< HEAD
              "name": "norentCityState",
=======
              "name": "passwordResetVerificationCode",
>>>>>>> bd7dc0b9
              "type": {
                "kind": "NON_NULL",
                "name": null,
                "ofType": {
                  "kind": "OBJECT",
<<<<<<< HEAD
                  "name": "NorentCityStatePayload",
=======
                  "name": "PasswordResetVerificationCodePayload",
>>>>>>> bd7dc0b9
                  "ofType": null
                }
              }
            },
            {
              "args": [
                {
                  "defaultValue": null,
                  "description": null,
                  "name": "input",
                  "type": {
                    "kind": "NON_NULL",
                    "name": null,
                    "ofType": {
                      "kind": "INPUT_OBJECT",
<<<<<<< HEAD
                      "name": "NorentFullNameInput",
=======
                      "name": "PasswordResetInput",
>>>>>>> bd7dc0b9
                      "ofType": null
                    }
                  }
                }
              ],
              "deprecationReason": null,
              "description": null,
              "isDeprecated": false,
<<<<<<< HEAD
              "name": "norentFullName",
=======
              "name": "passwordReset",
>>>>>>> bd7dc0b9
              "type": {
                "kind": "NON_NULL",
                "name": null,
                "ofType": {
                  "kind": "OBJECT",
<<<<<<< HEAD
                  "name": "NorentFullNamePayload",
                  "ofType": null
                }
              }
            },
            {
              "args": [],
              "deprecationReason": null,
              "description": null,
              "isDeprecated": false,
              "name": "updateTextingHistory",
              "type": {
                "kind": "NON_NULL",
                "name": null,
                "ofType": {
                  "kind": "OBJECT",
                  "name": "UpdateTextingHistory",
=======
                  "name": "PasswordResetPayload",
>>>>>>> bd7dc0b9
                  "ofType": null
                }
              }
            },
            {
              "args": [
                {
                  "defaultValue": null,
                  "description": null,
                  "name": "input",
                  "type": {
                    "kind": "NON_NULL",
                    "name": null,
                    "ofType": {
                      "kind": "INPUT_OBJECT",
                      "name": "PasswordResetConfirmInput",
                      "ofType": null
                    }
                  }
                }
              ],
              "deprecationReason": null,
              "description": null,
              "isDeprecated": false,
              "name": "passwordResetConfirm",
              "type": {
                "kind": "NON_NULL",
                "name": null,
                "ofType": {
                  "kind": "OBJECT",
                  "name": "PasswordResetConfirmPayload",
                  "ofType": null
                }
              }
            },
            {
              "args": [
                {
                  "defaultValue": null,
                  "description": null,
                  "name": "input",
                  "type": {
                    "kind": "NON_NULL",
                    "name": null,
                    "ofType": {
                      "kind": "INPUT_OBJECT",
                      "name": "PasswordResetConfirmAndLoginInput",
                      "ofType": null
                    }
                  }
                }
              ],
              "deprecationReason": null,
              "description": null,
              "isDeprecated": false,
              "name": "passwordResetConfirmAndLogin",
              "type": {
                "kind": "NON_NULL",
                "name": null,
                "ofType": {
                  "kind": "OBJECT",
                  "name": "PasswordResetConfirmAndLoginPayload",
                  "ofType": null
                }
              }
            },
            {
              "args": [
                {
                  "defaultValue": null,
                  "description": null,
                  "name": "input",
                  "type": {
                    "kind": "NON_NULL",
                    "name": null,
                    "ofType": {
                      "kind": "INPUT_OBJECT",
                      "name": "OptionalLandlordDetailsInput",
                      "ofType": null
                    }
                  }
                }
              ],
              "deprecationReason": null,
              "description": null,
              "isDeprecated": false,
              "name": "optionalLandlordDetails",
              "type": {
                "kind": "NON_NULL",
                "name": null,
                "ofType": {
                  "kind": "OBJECT",
                  "name": "OptionalLandlordDetailsPayload",
                  "ofType": null
                }
              }
            },
            {
              "args": [
                {
                  "defaultValue": null,
                  "description": null,
                  "name": "input",
                  "type": {
                    "kind": "NON_NULL",
                    "name": null,
                    "ofType": {
                      "kind": "INPUT_OBJECT",
                      "name": "OnboardingStep4Version2Input",
                      "ofType": null
                    }
                  }
                }
              ],
              "deprecationReason": null,
              "description": null,
              "isDeprecated": false,
              "name": "onboardingStep4Version2",
              "type": {
                "kind": "NON_NULL",
                "name": null,
                "ofType": {
                  "kind": "OBJECT",
                  "name": "OnboardingStep4Version2Payload",
                  "ofType": null
                }
              }
            },
            {
              "args": [
                {
                  "defaultValue": null,
                  "description": null,
                  "name": "input",
                  "type": {
                    "kind": "NON_NULL",
                    "name": null,
                    "ofType": {
                      "kind": "INPUT_OBJECT",
                      "name": "OnboardingStep3Input",
                      "ofType": null
                    }
                  }
                }
              ],
              "deprecationReason": null,
              "description": null,
              "isDeprecated": false,
              "name": "onboardingStep3",
              "type": {
                "kind": "NON_NULL",
                "name": null,
                "ofType": {
                  "kind": "OBJECT",
                  "name": "OnboardingStep3Payload",
                  "ofType": null
                }
              }
            },
            {
              "args": [
                {
                  "defaultValue": null,
                  "description": null,
                  "name": "input",
                  "type": {
                    "kind": "NON_NULL",
                    "name": null,
                    "ofType": {
                      "kind": "INPUT_OBJECT",
                      "name": "OnboardingStep1Input",
                      "ofType": null
                    }
                  }
                }
              ],
              "deprecationReason": null,
              "description": null,
              "isDeprecated": false,
              "name": "onboardingStep1",
              "type": {
                "kind": "NON_NULL",
                "name": null,
                "ofType": {
                  "kind": "OBJECT",
                  "name": "OnboardingStep1Payload",
                  "ofType": null
                }
              }
            },
            {
              "args": [
                {
                  "defaultValue": null,
                  "description": null,
                  "name": "input",
                  "type": {
                    "kind": "NON_NULL",
                    "name": null,
                    "ofType": {
                      "kind": "INPUT_OBJECT",
                      "name": "NorentSendLetterInput",
                      "ofType": null
                    }
                  }
                }
              ],
              "deprecationReason": null,
              "description": null,
              "isDeprecated": false,
              "name": "norentSendLetter",
              "type": {
                "kind": "NON_NULL",
                "name": null,
                "ofType": {
                  "kind": "OBJECT",
                  "name": "NorentSendLetterPayload",
                  "ofType": null
                }
              }
            },
            {
              "args": [
                {
                  "defaultValue": null,
                  "description": null,
                  "name": "input",
                  "type": {
                    "kind": "NON_NULL",
                    "name": null,
                    "ofType": {
                      "kind": "INPUT_OBJECT",
                      "name": "NorentOptInToRttcCommsInput",
                      "ofType": null
                    }
                  }
                }
              ],
              "deprecationReason": null,
              "description": null,
              "isDeprecated": false,
              "name": "norentOptInToRttcComms",
              "type": {
                "kind": "NON_NULL",
                "name": null,
                "ofType": {
                  "kind": "OBJECT",
                  "name": "NorentOptInToRttcCommsPayload",
                  "ofType": null
                }
              }
            },
            {
              "args": [
                {
                  "defaultValue": null,
                  "description": null,
                  "name": "input",
                  "type": {
                    "kind": "NON_NULL",
                    "name": null,
                    "ofType": {
                      "kind": "INPUT_OBJECT",
                      "name": "NorentNationalAddressInput",
                      "ofType": null
                    }
                  }
                }
              ],
              "deprecationReason": null,
              "description": null,
              "isDeprecated": false,
              "name": "norentNationalAddress",
              "type": {
                "kind": "NON_NULL",
                "name": null,
                "ofType": {
                  "kind": "OBJECT",
                  "name": "NorentNationalAddressPayload",
                  "ofType": null
                }
              }
            },
            {
              "args": [
                {
                  "defaultValue": null,
                  "description": null,
                  "name": "input",
                  "type": {
                    "kind": "NON_NULL",
                    "name": null,
                    "ofType": {
                      "kind": "INPUT_OBJECT",
                      "name": "NorentLandlordNameAndContactTypesInput",
                      "ofType": null
                    }
                  }
                }
              ],
              "deprecationReason": null,
              "description": null,
              "isDeprecated": false,
              "name": "norentLandlordNameAndContactTypes",
              "type": {
                "kind": "NON_NULL",
                "name": null,
                "ofType": {
                  "kind": "OBJECT",
                  "name": "NorentLandlordNameAndContactTypesPayload",
                  "ofType": null
                }
              }
            },
            {
              "args": [
                {
                  "defaultValue": null,
                  "description": null,
                  "name": "input",
                  "type": {
                    "kind": "NON_NULL",
                    "name": null,
                    "ofType": {
                      "kind": "INPUT_OBJECT",
                      "name": "NorentFullNameInput",
                      "ofType": null
                    }
                  }
                }
              ],
              "deprecationReason": null,
              "description": null,
              "isDeprecated": false,
              "name": "norentFullName",
              "type": {
                "kind": "NON_NULL",
                "name": null,
                "ofType": {
                  "kind": "OBJECT",
                  "name": "NorentFullNamePayload",
                  "ofType": null
                }
              }
            },
            {
              "args": [
                {
                  "defaultValue": null,
                  "description": null,
                  "name": "input",
                  "type": {
                    "kind": "NON_NULL",
                    "name": null,
                    "ofType": {
                      "kind": "INPUT_OBJECT",
                      "name": "NorentEmailInput",
                      "ofType": null
                    }
                  }
                }
              ],
              "deprecationReason": null,
              "description": null,
              "isDeprecated": false,
              "name": "norentEmail",
              "type": {
                "kind": "NON_NULL",
                "name": null,
                "ofType": {
                  "kind": "OBJECT",
                  "name": "NorentEmailPayload",
                  "ofType": null
                }
              }
            },
            {
              "args": [
                {
                  "defaultValue": null,
                  "description": null,
                  "name": "input",
                  "type": {
                    "kind": "NON_NULL",
                    "name": null,
                    "ofType": {
                      "kind": "INPUT_OBJECT",
                      "name": "NorentCreateAccountInput",
                      "ofType": null
                    }
                  }
                }
              ],
              "deprecationReason": null,
              "description": null,
              "isDeprecated": false,
              "name": "norentCreateAccount",
              "type": {
                "kind": "NON_NULL",
                "name": null,
                "ofType": {
                  "kind": "OBJECT",
                  "name": "NorentCreateAccountPayload",
                  "ofType": null
                }
              }
            },
            {
              "args": [
                {
                  "defaultValue": null,
                  "description": null,
                  "name": "input",
                  "type": {
                    "kind": "NON_NULL",
                    "name": null,
                    "ofType": {
                      "kind": "INPUT_OBJECT",
                      "name": "NorentCityStateInput",
                      "ofType": null
                    }
                  }
                }
              ],
              "deprecationReason": null,
              "description": null,
              "isDeprecated": false,
              "name": "norentCityState",
              "type": {
                "kind": "NON_NULL",
                "name": null,
                "ofType": {
                  "kind": "OBJECT",
                  "name": "NorentCityStatePayload",
                  "ofType": null
                }
              }
            },
            {
              "args": [
                {
                  "defaultValue": null,
                  "description": null,
                  "name": "input",
                  "type": {
                    "kind": "NON_NULL",
                    "name": null,
                    "ofType": {
                      "kind": "INPUT_OBJECT",
                      "name": "LogoutInput",
                      "ofType": null
                    }
                  }
                }
              ],
              "deprecationReason": null,
              "description": null,
              "isDeprecated": false,
              "name": "logout",
              "type": {
                "kind": "NON_NULL",
                "name": null,
                "ofType": {
                  "kind": "OBJECT",
                  "name": "LogoutPayload",
                  "ofType": null
                }
              }
            },
            {
              "args": [
                {
                  "defaultValue": null,
                  "description": null,
                  "name": "input",
                  "type": {
                    "kind": "NON_NULL",
                    "name": null,
                    "ofType": {
                      "kind": "INPUT_OBJECT",
                      "name": "LoginInput",
                      "ofType": null
                    }
                  }
                }
              ],
              "deprecationReason": null,
              "description": null,
              "isDeprecated": false,
              "name": "login",
              "type": {
                "kind": "NON_NULL",
                "name": null,
                "ofType": {
                  "kind": "OBJECT",
                  "name": "LoginPayload",
                  "ofType": null
                }
              }
            },
            {
              "args": [
                {
                  "defaultValue": null,
                  "description": null,
                  "name": "input",
                  "type": {
                    "kind": "NON_NULL",
                    "name": null,
                    "ofType": {
                      "kind": "INPUT_OBJECT",
                      "name": "LetterRequestInput",
                      "ofType": null
                    }
                  }
                }
              ],
              "deprecationReason": null,
              "description": null,
              "isDeprecated": false,
              "name": "letterRequest",
              "type": {
                "kind": "NON_NULL",
                "name": null,
                "ofType": {
                  "kind": "OBJECT",
                  "name": "LetterRequestPayload",
                  "ofType": null
                }
              }
            },
            {
              "args": [
                {
                  "defaultValue": null,
                  "description": null,
                  "name": "input",
                  "type": {
                    "kind": "NON_NULL",
                    "name": null,
                    "ofType": {
                      "kind": "INPUT_OBJECT",
                      "name": "LandlordDetailsV2Input",
                      "ofType": null
                    }
                  }
                }
              ],
              "deprecationReason": null,
              "description": null,
              "isDeprecated": false,
              "name": "landlordDetailsV2",
              "type": {
                "kind": "NON_NULL",
                "name": null,
                "ofType": {
                  "kind": "OBJECT",
                  "name": "LandlordDetailsV2Payload",
                  "ofType": null
                }
              }
            },
            {
              "args": [
                {
                  "defaultValue": null,
                  "description": null,
                  "name": "input",
                  "type": {
                    "kind": "NON_NULL",
                    "name": null,
                    "ofType": {
                      "kind": "INPUT_OBJECT",
                      "name": "IssueAreaV2Input",
                      "ofType": null
                    }
                  }
                }
              ],
              "deprecationReason": null,
              "description": null,
              "isDeprecated": false,
              "name": "issueAreaV2",
              "type": {
                "kind": "NON_NULL",
                "name": null,
                "ofType": {
                  "kind": "OBJECT",
                  "name": "IssueAreaV2Payload",
                  "ofType": null
                }
              }
            },
            {
              "args": [
                {
                  "defaultValue": null,
                  "description": null,
                  "name": "input",
                  "type": {
                    "kind": "NON_NULL",
                    "name": null,
                    "ofType": {
                      "kind": "INPUT_OBJECT",
                      "name": "HarassmentExplainInput",
                      "ofType": null
                    }
                  }
                }
              ],
              "deprecationReason": null,
              "description": null,
              "isDeprecated": false,
              "name": "harassmentExplain",
              "type": {
                "kind": "NON_NULL",
                "name": null,
                "ofType": {
                  "kind": "OBJECT",
                  "name": "HarassmentExplainPayload",
                  "ofType": null
                }
              }
            },
            {
              "args": [
                {
                  "defaultValue": null,
                  "description": null,
                  "name": "input",
                  "type": {
                    "kind": "NON_NULL",
                    "name": null,
                    "ofType": {
                      "kind": "INPUT_OBJECT",
                      "name": "HarassmentApartmentInput",
                      "ofType": null
                    }
                  }
                }
              ],
              "deprecationReason": null,
              "description": null,
              "isDeprecated": false,
              "name": "harassmentApartment",
              "type": {
                "kind": "NON_NULL",
                "name": null,
                "ofType": {
                  "kind": "OBJECT",
                  "name": "HarassmentApartmentPayload",
                  "ofType": null
                }
              }
            },
            {
              "args": [
                {
                  "defaultValue": null,
                  "description": null,
                  "name": "input",
                  "type": {
                    "kind": "NON_NULL",
                    "name": null,
                    "ofType": {
                      "kind": "INPUT_OBJECT",
                      "name": "HarassmentAllegations2Input",
                      "ofType": null
                    }
                  }
                }
              ],
              "deprecationReason": null,
              "description": null,
              "isDeprecated": false,
              "name": "harassmentAllegations2",
              "type": {
                "kind": "NON_NULL",
                "name": null,
                "ofType": {
                  "kind": "OBJECT",
                  "name": "HarassmentAllegations2Payload",
                  "ofType": null
                }
              }
            },
            {
              "args": [
                {
                  "defaultValue": null,
                  "description": null,
                  "name": "input",
                  "type": {
                    "kind": "NON_NULL",
                    "name": null,
                    "ofType": {
                      "kind": "INPUT_OBJECT",
                      "name": "HarassmentAllegations1Input",
                      "ofType": null
                    }
                  }
                }
              ],
              "deprecationReason": null,
              "description": null,
              "isDeprecated": false,
              "name": "harassmentAllegations1",
              "type": {
                "kind": "NON_NULL",
                "name": null,
                "ofType": {
                  "kind": "OBJECT",
                  "name": "HarassmentAllegations1Payload",
                  "ofType": null
                }
              }
            },
            {
              "args": [
                {
                  "defaultValue": null,
                  "description": null,
                  "name": "input",
                  "type": {
                    "kind": "NON_NULL",
                    "name": null,
                    "ofType": {
                      "kind": "INPUT_OBJECT",
                      "name": "HPActionUrgentAndDangerousInput",
                      "ofType": null
                    }
                  }
                }
              ],
              "deprecationReason": null,
              "description": null,
              "isDeprecated": false,
              "name": "hpActionUrgentAndDangerous",
              "type": {
                "kind": "NON_NULL",
                "name": null,
                "ofType": {
                  "kind": "OBJECT",
                  "name": "HPActionUrgentAndDangerousPayload",
                  "ofType": null
                }
              }
            },
            {
              "args": [
                {
                  "defaultValue": null,
                  "description": null,
                  "name": "input",
                  "type": {
                    "kind": "NON_NULL",
                    "name": null,
                    "ofType": {
                      "kind": "INPUT_OBJECT",
                      "name": "HPActionSueInput",
                      "ofType": null
                    }
                  }
                }
              ],
              "deprecationReason": null,
              "description": null,
              "isDeprecated": false,
              "name": "hpActionSue",
              "type": {
                "kind": "NON_NULL",
                "name": null,
                "ofType": {
                  "kind": "OBJECT",
                  "name": "HPActionSuePayload",
                  "ofType": null
                }
              }
            },
            {
              "args": [
                {
                  "defaultValue": null,
                  "description": null,
                  "name": "input",
                  "type": {
                    "kind": "NON_NULL",
                    "name": null,
                    "ofType": {
                      "kind": "INPUT_OBJECT",
                      "name": "HPActionPreviousAttemptsInput",
                      "ofType": null
                    }
                  }
                }
              ],
              "deprecationReason": null,
              "description": null,
              "isDeprecated": false,
              "name": "hpActionPreviousAttempts",
              "type": {
                "kind": "NON_NULL",
                "name": null,
                "ofType": {
                  "kind": "OBJECT",
                  "name": "HPActionPreviousAttemptsPayload",
                  "ofType": null
                }
              }
            },
            {
              "args": [
                {
                  "defaultValue": null,
                  "description": null,
                  "name": "input",
                  "type": {
                    "kind": "NON_NULL",
                    "name": null,
                    "ofType": {
                      "kind": "INPUT_OBJECT",
                      "name": "GenerateHpActionPdfInput",
                      "ofType": null
                    }
                  }
                }
              ],
              "deprecationReason": null,
              "description": null,
              "isDeprecated": false,
              "name": "generateHpActionPdf",
              "type": {
                "kind": "NON_NULL",
                "name": null,
                "ofType": {
                  "kind": "OBJECT",
                  "name": "GenerateHpActionPdfPayload",
                  "ofType": null
                }
              }
            },
            {
              "args": [
                {
                  "defaultValue": null,
                  "description": null,
                  "name": "input",
                  "type": {
                    "kind": "NON_NULL",
                    "name": null,
                    "ofType": {
                      "kind": "INPUT_OBJECT",
                      "name": "FeeWaiverPublicAssistanceInput",
                      "ofType": null
                    }
                  }
                }
              ],
              "deprecationReason": null,
              "description": null,
              "isDeprecated": false,
              "name": "feeWaiverPublicAssistance",
              "type": {
                "kind": "NON_NULL",
                "name": null,
                "ofType": {
                  "kind": "OBJECT",
                  "name": "FeeWaiverPublicAssistancePayload",
                  "ofType": null
                }
              }
            },
            {
              "args": [
                {
                  "defaultValue": null,
                  "description": null,
                  "name": "input",
                  "type": {
                    "kind": "NON_NULL",
                    "name": null,
                    "ofType": {
                      "kind": "INPUT_OBJECT",
                      "name": "FeeWaiverMiscInput",
                      "ofType": null
                    }
                  }
                }
              ],
              "deprecationReason": null,
              "description": null,
              "isDeprecated": false,
              "name": "feeWaiverMisc",
              "type": {
                "kind": "NON_NULL",
                "name": null,
                "ofType": {
                  "kind": "OBJECT",
                  "name": "FeeWaiverMiscPayload",
                  "ofType": null
                }
              }
            },
            {
              "args": [
                {
                  "defaultValue": null,
                  "description": null,
                  "name": "input",
                  "type": {
                    "kind": "NON_NULL",
                    "name": null,
                    "ofType": {
                      "kind": "INPUT_OBJECT",
                      "name": "FeeWaiverIncomeInput",
                      "ofType": null
                    }
                  }
                }
              ],
              "deprecationReason": null,
              "description": null,
              "isDeprecated": false,
              "name": "feeWaiverIncome",
              "type": {
                "kind": "NON_NULL",
                "name": null,
                "ofType": {
                  "kind": "OBJECT",
                  "name": "FeeWaiverIncomePayload",
                  "ofType": null
                }
              }
            },
            {
              "args": [
                {
                  "defaultValue": null,
                  "description": null,
                  "name": "input",
                  "type": {
                    "kind": "NON_NULL",
                    "name": null,
                    "ofType": {
                      "kind": "INPUT_OBJECT",
                      "name": "FeeWaiverExpensesInput",
                      "ofType": null
                    }
                  }
                }
              ],
              "deprecationReason": null,
              "description": null,
              "isDeprecated": false,
              "name": "feeWaiverExpenses",
              "type": {
                "kind": "NON_NULL",
                "name": null,
                "ofType": {
                  "kind": "OBJECT",
                  "name": "FeeWaiverExpensesPayload",
                  "ofType": null
                }
              }
            },
            {
              "args": [
                {
                  "defaultValue": null,
                  "description": null,
                  "name": "input",
                  "type": {
                    "kind": "NON_NULL",
                    "name": null,
                    "ofType": {
                      "kind": "INPUT_OBJECT",
                      "name": "ExampleRadioInput",
                      "ofType": null
                    }
                  }
                }
              ],
              "deprecationReason": null,
              "description": null,
              "isDeprecated": false,
              "name": "exampleRadio",
              "type": {
                "kind": "NON_NULL",
                "name": null,
                "ofType": {
                  "kind": "OBJECT",
                  "name": "ExampleRadioPayload",
                  "ofType": null
                }
              }
            },
            {
              "args": [
                {
                  "defaultValue": null,
                  "description": null,
                  "name": "input",
                  "type": {
                    "kind": "NON_NULL",
                    "name": null,
                    "ofType": {
                      "kind": "INPUT_OBJECT",
                      "name": "ExampleInput",
                      "ofType": null
                    }
                  }
                }
              ],
              "deprecationReason": null,
              "description": null,
              "isDeprecated": false,
              "name": "example",
              "type": {
                "kind": "NON_NULL",
                "name": null,
                "ofType": {
                  "kind": "OBJECT",
                  "name": "ExamplePayload",
                  "ofType": null
                }
              }
            },
            {
              "args": [
                {
                  "defaultValue": null,
                  "description": null,
                  "name": "input",
                  "type": {
                    "kind": "NON_NULL",
                    "name": null,
                    "ofType": {
                      "kind": "INPUT_OBJECT",
                      "name": "EmergencyHPAIssuesInput",
                      "ofType": null
                    }
                  }
                }
              ],
              "deprecationReason": null,
              "description": null,
              "isDeprecated": false,
              "name": "emergencyHpaIssues",
              "type": {
                "kind": "NON_NULL",
                "name": null,
                "ofType": {
                  "kind": "OBJECT",
                  "name": "EmergencyHPAIssuesPayload",
                  "ofType": null
                }
              }
            },
            {
              "args": [
                {
                  "defaultValue": null,
                  "description": null,
                  "name": "input",
                  "type": {
                    "kind": "NON_NULL",
                    "name": null,
                    "ofType": {
                      "kind": "INPUT_OBJECT",
                      "name": "EmailLetterInput",
                      "ofType": null
                    }
                  }
                }
              ],
              "deprecationReason": null,
              "description": null,
              "isDeprecated": false,
              "name": "emailLetter",
              "type": {
                "kind": "NON_NULL",
                "name": null,
                "ofType": {
                  "kind": "OBJECT",
                  "name": "EmailLetterPayload",
                  "ofType": null
                }
              }
            },
            {
              "args": [
                {
                  "defaultValue": null,
                  "description": null,
                  "name": "input",
                  "type": {
                    "kind": "NON_NULL",
                    "name": null,
                    "ofType": {
                      "kind": "INPUT_OBJECT",
                      "name": "EmailHpActionPdfInput",
                      "ofType": null
                    }
                  }
                }
              ],
              "deprecationReason": null,
              "description": null,
              "isDeprecated": false,
              "name": "emailHpActionPdf",
              "type": {
                "kind": "NON_NULL",
                "name": null,
                "ofType": {
                  "kind": "OBJECT",
                  "name": "EmailHpActionPdfPayload",
                  "ofType": null
                }
              }
            },
            {
              "args": [
                {
                  "defaultValue": null,
                  "description": null,
                  "name": "input",
                  "type": {
                    "kind": "NON_NULL",
                    "name": null,
                    "ofType": {
                      "kind": "INPUT_OBJECT",
                      "name": "BeginDocusignInput",
                      "ofType": null
                    }
                  }
                }
              ],
              "deprecationReason": null,
              "description": null,
              "isDeprecated": false,
              "name": "beginDocusign",
              "type": {
                "kind": "NON_NULL",
                "name": null,
                "ofType": {
                  "kind": "OBJECT",
                  "name": "BeginDocusignPayload",
                  "ofType": null
                }
              }
            },
            {
              "args": [
                {
                  "defaultValue": null,
                  "description": null,
                  "name": "input",
                  "type": {
                    "kind": "NON_NULL",
                    "name": null,
                    "ofType": {
                      "kind": "INPUT_OBJECT",
                      "name": "AgreeToTermsInput",
                      "ofType": null
                    }
                  }
                }
              ],
              "deprecationReason": null,
              "description": null,
              "isDeprecated": false,
              "name": "agreeToTerms",
              "type": {
                "kind": "NON_NULL",
                "name": null,
                "ofType": {
                  "kind": "OBJECT",
                  "name": "AgreeToTermsPayload",
                  "ofType": null
                }
              }
            },
            {
              "args": [
                {
                  "defaultValue": null,
                  "description": null,
                  "name": "input",
                  "type": {
                    "kind": "NON_NULL",
                    "name": null,
                    "ofType": {
                      "kind": "INPUT_OBJECT",
                      "name": "AccessForInspectionInput",
                      "ofType": null
                    }
                  }
                }
              ],
              "deprecationReason": null,
              "description": null,
              "isDeprecated": false,
              "name": "accessForInspection",
              "type": {
                "kind": "NON_NULL",
                "name": null,
                "ofType": {
                  "kind": "OBJECT",
                  "name": "AccessForInspectionPayload",
                  "ofType": null
                }
              }
            },
            {
              "args": [
                {
                  "defaultValue": null,
                  "description": null,
                  "name": "input",
                  "type": {
                    "kind": "NON_NULL",
                    "name": null,
                    "ofType": {
                      "kind": "INPUT_OBJECT",
                      "name": "AccessDatesInput",
                      "ofType": null
                    }
                  }
                }
              ],
              "deprecationReason": null,
              "description": null,
              "isDeprecated": false,
              "name": "accessDates",
              "type": {
                "kind": "NON_NULL",
                "name": null,
                "ofType": {
                  "kind": "OBJECT",
                  "name": "AccessDatesPayload",
                  "ofType": null
                }
              }
            },
            {
<<<<<<< HEAD
              "args": [
                {
                  "defaultValue": null,
                  "description": null,
                  "name": "input",
                  "type": {
=======
              "args": [],
              "deprecationReason": null,
              "description": null,
              "isDeprecated": false,
              "name": "authError",
              "type": {
                "kind": "SCALAR",
                "name": "Boolean",
                "ofType": null
              }
            },
            {
              "args": [],
              "deprecationReason": null,
              "description": null,
              "isDeprecated": false,
              "name": "latestMessage",
              "type": {
                "kind": "SCALAR",
                "name": "DateTime",
                "ofType": null
              }
            }
          ],
          "inputFields": null,
          "interfaces": [],
          "kind": "OBJECT",
          "name": "UpdateTextingHistory",
          "possibleTypes": null
        },
        {
          "description": null,
          "enumValues": null,
          "fields": [
            {
              "args": [],
              "deprecationReason": null,
              "description": "A list of validation errors in the form, if any. If the form was valid, this list will be empty.",
              "isDeprecated": false,
              "name": "errors",
              "type": {
                "kind": "NON_NULL",
                "name": null,
                "ofType": {
                  "kind": "LIST",
                  "name": null,
                  "ofType": {
>>>>>>> bd7dc0b9
                    "kind": "NON_NULL",
                    "name": null,
                    "ofType": {
                      "kind": "INPUT_OBJECT",
                      "name": "RhSendEmailInput",
                      "ofType": null
                    }
                  }
                }
              ],
              "deprecationReason": null,
              "description": null,
              "isDeprecated": false,
              "name": "rhSendEmail",
              "type": {
                "kind": "NON_NULL",
                "name": null,
                "ofType": {
                  "kind": "OBJECT",
                  "name": "RhSendEmailPayload",
                  "ofType": null
                }
              }
            },
            {
              "args": [
                {
                  "defaultValue": null,
                  "description": null,
                  "name": "input",
                  "type": {
                    "kind": "NON_NULL",
                    "name": null,
                    "ofType": {
                      "kind": "INPUT_OBJECT",
                      "name": "RhFormInput",
                      "ofType": null
                    }
                  }
                }
              ],
              "deprecationReason": null,
              "description": null,
              "isDeprecated": false,
              "name": "rhForm",
              "type": {
                "kind": "NON_NULL",
                "name": null,
                "ofType": {
                  "kind": "OBJECT",
                  "name": "RhFormPayload",
                  "ofType": null
                }
              }
            }
          ],
          "inputFields": null,
          "interfaces": [],
          "kind": "OBJECT",
          "name": "Mutations",
          "possibleTypes": null
        },
        {
          "description": null,
          "enumValues": null,
          "fields": [
            {
              "args": [],
              "deprecationReason": null,
              "description": "A list of validation errors in the form, if any. If the form was valid, this list will be empty.",
              "isDeprecated": false,
              "name": "errors",
              "type": {
                "kind": "NON_NULL",
                "name": null,
                "ofType": {
                  "kind": "LIST",
                  "name": null,
                  "ofType": {
                    "kind": "NON_NULL",
                    "name": null,
                    "ofType": {
                      "kind": "OBJECT",
                      "name": "StrictFormFieldErrorType",
                      "ofType": null
                    }
                  }
                }
              }
            },
            {
              "args": [],
              "deprecationReason": null,
              "description": null,
              "isDeprecated": false,
              "name": "session",
              "type": {
                "kind": "OBJECT",
                "name": "SessionInfo",
                "ofType": null
              }
            },
            {
              "args": [],
              "deprecationReason": null,
              "description": null,
              "isDeprecated": false,
              "name": "clientMutationId",
              "type": {
                "kind": "SCALAR",
                "name": "String",
                "ofType": null
              }
            }
          ],
          "inputFields": null,
          "interfaces": [],
          "kind": "OBJECT",
          "name": "TenantChildrenPayload",
          "possibleTypes": null
        },
        {
          "description": "This is similar to Graphene-Django's default form field\nerror type, but with all fields required, to simplify\nthe type system.",
          "enumValues": null,
          "fields": [
            {
              "args": [],
              "deprecationReason": null,
              "description": "The camel-cased name of the input field, or '__all__' for non-field errors.",
              "isDeprecated": false,
              "name": "field",
              "type": {
                "kind": "NON_NULL",
                "name": null,
                "ofType": {
                  "kind": "SCALAR",
                  "name": "String",
                  "ofType": null
                }
              }
            },
            {
              "args": [],
              "deprecationReason": null,
              "description": "A list of human-readable validation errors.",
              "isDeprecated": false,
              "name": "messages",
              "type": {
                "kind": "NON_NULL",
                "name": null,
                "ofType": {
                  "kind": "LIST",
                  "name": null,
                  "ofType": {
                    "kind": "NON_NULL",
                    "name": null,
                    "ofType": {
                      "kind": "SCALAR",
                      "name": "String",
                      "ofType": null
                    }
                  }
                }
              }
            },
            {
              "args": [],
              "deprecationReason": null,
              "description": "A list of validation errors with extended metadata.",
              "isDeprecated": false,
              "name": "extendedMessages",
              "type": {
                "kind": "NON_NULL",
                "name": null,
                "ofType": {
                  "kind": "LIST",
                  "name": null,
                  "ofType": {
                    "kind": "NON_NULL",
                    "name": null,
                    "ofType": {
                      "kind": "OBJECT",
                      "name": "ExtendedFormFieldError",
                      "ofType": null
                    }
                  }
                }
              }
            }
          ],
          "inputFields": null,
          "interfaces": [],
          "kind": "OBJECT",
          "name": "StrictFormFieldErrorType",
          "possibleTypes": null
        },
        {
          "description": "Contains extended information about a form field error, including\nnot only its human-readable message, but also additional details,\nsuch as its error code.",
          "enumValues": null,
          "fields": [
            {
              "args": [],
              "deprecationReason": null,
              "description": "A human-readable validation error.",
              "isDeprecated": false,
              "name": "message",
              "type": {
                "kind": "NON_NULL",
                "name": null,
                "ofType": {
                  "kind": "SCALAR",
                  "name": "String",
                  "ofType": null
                }
              }
            },
            {
              "args": [],
              "deprecationReason": null,
              "description": "A machine-readable representation of the error.",
              "isDeprecated": false,
              "name": "code",
              "type": {
                "kind": "SCALAR",
                "name": "String",
                "ofType": null
              }
            }
          ],
          "inputFields": null,
          "interfaces": [],
          "kind": "OBJECT",
          "name": "ExtendedFormFieldError",
          "possibleTypes": null
        },
        {
          "description": null,
          "enumValues": null,
          "fields": null,
          "inputFields": [
            {
              "defaultValue": null,
              "description": null,
              "name": "children",
              "type": {
                "kind": "NON_NULL",
                "name": null,
                "ofType": {
                  "kind": "LIST",
                  "name": null,
                  "ofType": {
                    "kind": "NON_NULL",
                    "name": null,
                    "ofType": {
                      "kind": "INPUT_OBJECT",
                      "name": "ChildrenTenantChildFormFormSetInput",
                      "ofType": null
                    }
                  }
                }
              }
            },
            {
              "defaultValue": null,
              "description": null,
              "name": "clientMutationId",
              "type": {
                "kind": "SCALAR",
                "name": "String",
                "ofType": null
              }
            }
          ],
          "interfaces": null,
          "kind": "INPUT_OBJECT",
          "name": "TenantChildrenInput",
          "possibleTypes": null
        },
        {
          "description": null,
          "enumValues": null,
          "fields": null,
          "inputFields": [
            {
              "defaultValue": null,
              "description": "The child's name.",
              "name": "name",
              "type": {
                "kind": "NON_NULL",
                "name": null,
                "ofType": {
                  "kind": "SCALAR",
                  "name": "String",
                  "ofType": null
                }
              }
            },
            {
              "defaultValue": null,
              "description": "The child's date of birth.",
              "name": "dob",
              "type": {
                "kind": "NON_NULL",
                "name": null,
                "ofType": {
                  "kind": "SCALAR",
                  "name": "String",
                  "ofType": null
                }
              }
            },
            {
              "defaultValue": null,
              "description": null,
              "name": "id",
              "type": {
                "kind": "SCALAR",
                "name": "ID",
                "ofType": null
              }
            },
            {
              "defaultValue": null,
              "description": "",
              "name": "DELETE",
              "type": {
                "kind": "NON_NULL",
                "name": null,
                "ofType": {
                  "kind": "SCALAR",
                  "name": "Boolean",
                  "ofType": null
                }
              }
            }
          ],
          "interfaces": null,
          "kind": "INPUT_OBJECT",
          "name": "ChildrenTenantChildFormFormSetInput",
          "possibleTypes": null
        },
        {
          "description": "Sends the currently logged-in user an email with a link\nto follow; when they follow the link, their account will be marked\nas having a verified email address.\n\nNote that this endpoint requires the user's email address. If\nthe one provided is different from the one they currently have\nset, it will be changed, and their account will be marked as\nhaving an unverified email address (until they click on the\nlink that has been sent to them, of course).",
          "enumValues": null,
          "fields": [
            {
              "args": [],
              "deprecationReason": null,
              "description": "A list of validation errors in the form, if any. If the form was valid, this list will be empty.",
              "isDeprecated": false,
              "name": "errors",
              "type": {
                "kind": "NON_NULL",
                "name": null,
                "ofType": {
                  "kind": "LIST",
                  "name": null,
                  "ofType": {
                    "kind": "NON_NULL",
                    "name": null,
                    "ofType": {
                      "kind": "OBJECT",
                      "name": "StrictFormFieldErrorType",
                      "ofType": null
                    }
                  }
                }
              }
            },
            {
              "args": [],
              "deprecationReason": null,
              "description": null,
              "isDeprecated": false,
              "name": "session",
              "type": {
                "kind": "OBJECT",
                "name": "SessionInfo",
                "ofType": null
              }
            },
            {
              "args": [],
              "deprecationReason": null,
              "description": null,
              "isDeprecated": false,
              "name": "clientMutationId",
              "type": {
                "kind": "SCALAR",
                "name": "String",
                "ofType": null
              }
            }
          ],
          "inputFields": null,
          "interfaces": [],
          "kind": "OBJECT",
          "name": "SendVerificationEmailPayload",
          "possibleTypes": null
        },
        {
          "description": null,
          "enumValues": null,
          "fields": null,
          "inputFields": [
            {
              "defaultValue": null,
              "description": "The email address of the user. If this is different from their current email address, their email address will be changed and marked as unverified.",
              "name": "email",
              "type": {
                "kind": "NON_NULL",
                "name": null,
                "ofType": {
                  "kind": "SCALAR",
                  "name": "String",
                  "ofType": null
                }
              }
            },
            {
              "defaultValue": null,
              "description": null,
              "name": "clientMutationId",
              "type": {
                "kind": "SCALAR",
                "name": "String",
                "ofType": null
              }
            }
          ],
          "interfaces": null,
          "kind": "INPUT_OBJECT",
          "name": "SendVerificationEmailInput",
          "possibleTypes": null
        },
        {
          "description": null,
          "enumValues": null,
          "fields": [
            {
              "args": [],
              "deprecationReason": null,
              "description": "A list of validation errors in the form, if any. If the form was valid, this list will be empty.",
              "isDeprecated": false,
              "name": "errors",
              "type": {
                "kind": "NON_NULL",
                "name": null,
                "ofType": {
                  "kind": "LIST",
                  "name": null,
                  "ofType": {
                    "kind": "NON_NULL",
                    "name": null,
                    "ofType": {
                      "kind": "OBJECT",
                      "name": "StrictFormFieldErrorType",
                      "ofType": null
                    }
                  }
                }
              }
            },
            {
              "args": [],
              "deprecationReason": null,
              "description": null,
              "isDeprecated": false,
              "name": "session",
              "type": {
                "kind": "OBJECT",
                "name": "SessionInfo",
                "ofType": null
              }
            },
            {
              "args": [],
              "deprecationReason": null,
              "description": null,
              "isDeprecated": false,
              "name": "clientMutationId",
              "type": {
                "kind": "SCALAR",
                "name": "String",
                "ofType": null
              }
            }
          ],
          "inputFields": null,
          "interfaces": [],
          "kind": "OBJECT",
          "name": "RhSendEmailPayload",
          "possibleTypes": null
        },
        {
          "description": null,
          "enumValues": null,
          "fields": null,
          "inputFields": [
            {
              "defaultValue": null,
              "description": null,
              "name": "clientMutationId",
              "type": {
                "kind": "SCALAR",
                "name": "String",
                "ofType": null
              }
            }
          ],
          "interfaces": null,
          "kind": "INPUT_OBJECT",
          "name": "RhSendEmailInput",
          "possibleTypes": null
        },
        {
          "description": null,
          "enumValues": null,
          "fields": [
            {
              "args": [],
              "deprecationReason": null,
              "description": "A list of validation errors in the form, if any. If the form was valid, this list will be empty.",
              "isDeprecated": false,
              "name": "errors",
              "type": {
                "kind": "NON_NULL",
                "name": null,
                "ofType": {
                  "kind": "LIST",
                  "name": null,
                  "ofType": {
                    "kind": "NON_NULL",
                    "name": null,
                    "ofType": {
                      "kind": "OBJECT",
                      "name": "StrictFormFieldErrorType",
                      "ofType": null
                    }
                  }
                }
              }
            },
            {
              "args": [],
              "deprecationReason": null,
              "description": null,
              "isDeprecated": false,
              "name": "session",
              "type": {
                "kind": "OBJECT",
                "name": "SessionInfo",
                "ofType": null
              }
            },
            {
              "args": [],
              "deprecationReason": null,
              "description": null,
              "isDeprecated": false,
              "name": "clientMutationId",
              "type": {
                "kind": "SCALAR",
                "name": "String",
                "ofType": null
              }
            }
          ],
          "inputFields": null,
          "interfaces": [],
          "kind": "OBJECT",
          "name": "RhFormPayload",
          "possibleTypes": null
        },
        {
          "description": null,
          "enumValues": null,
          "fields": null,
          "inputFields": [
            {
              "defaultValue": null,
              "description": "",
              "name": "firstName",
              "type": {
                "kind": "NON_NULL",
                "name": null,
                "ofType": {
                  "kind": "SCALAR",
                  "name": "String",
                  "ofType": null
                }
              }
            },
            {
              "defaultValue": null,
              "description": "",
              "name": "lastName",
              "type": {
                "kind": "NON_NULL",
                "name": null,
                "ofType": {
                  "kind": "SCALAR",
                  "name": "String",
                  "ofType": null
                }
              }
            },
            {
              "defaultValue": null,
              "description": "",
              "name": "apartmentNumber",
              "type": {
                "kind": "NON_NULL",
                "name": null,
                "ofType": {
                  "kind": "SCALAR",
                  "name": "String",
                  "ofType": null
                }
              }
            },
            {
              "defaultValue": null,
              "description": "A New York City address. Only street name and number are required.",
              "name": "address",
              "type": {
                "kind": "NON_NULL",
                "name": null,
                "ofType": {
                  "kind": "SCALAR",
                  "name": "String",
                  "ofType": null
                }
              }
            },
            {
              "defaultValue": null,
              "description": "A New York City borough.",
              "name": "borough",
              "type": {
                "kind": "NON_NULL",
                "name": null,
                "ofType": {
                  "kind": "SCALAR",
                  "name": "String",
                  "ofType": null
                }
              }
            },
            {
              "defaultValue": null,
              "description": "",
              "name": "phoneNumber",
              "type": {
                "kind": "NON_NULL",
                "name": null,
                "ofType": {
                  "kind": "SCALAR",
                  "name": "String",
                  "ofType": null
                }
              }
            },
            {
              "defaultValue": null,
              "description": null,
              "name": "clientMutationId",
              "type": {
                "kind": "SCALAR",
                "name": "String",
                "ofType": null
              }
            }
          ],
          "interfaces": null,
          "kind": "INPUT_OBJECT",
          "name": "RhFormInput",
          "possibleTypes": null
        },
        {
          "description": null,
          "enumValues": null,
          "fields": [
            {
              "args": [],
              "deprecationReason": null,
              "description": "A list of validation errors in the form, if any. If the form was valid, this list will be empty.",
              "isDeprecated": false,
              "name": "errors",
              "type": {
                "kind": "NON_NULL",
                "name": null,
                "ofType": {
                  "kind": "LIST",
                  "name": null,
                  "ofType": {
                    "kind": "NON_NULL",
                    "name": null,
                    "ofType": {
                      "kind": "OBJECT",
                      "name": "StrictFormFieldErrorType",
                      "ofType": null
                    }
                  }
                }
              }
            },
            {
              "args": [],
              "deprecationReason": null,
              "description": null,
              "isDeprecated": false,
              "name": "session",
              "type": {
                "kind": "OBJECT",
                "name": "SessionInfo",
                "ofType": null
              }
            },
            {
              "args": [],
              "deprecationReason": null,
              "description": null,
              "isDeprecated": false,
              "name": "clientMutationId",
              "type": {
                "kind": "SCALAR",
                "name": "String",
                "ofType": null
              }
            }
          ],
          "inputFields": null,
          "interfaces": [],
          "kind": "OBJECT",
          "name": "ReliefAttemptsPayload",
          "possibleTypes": null
        },
        {
          "description": null,
          "enumValues": null,
          "fields": null,
          "inputFields": [
            {
              "defaultValue": null,
              "description": "Has the user called 311 before?",
              "name": "hasCalled311",
              "type": {
                "kind": "NON_NULL",
                "name": null,
                "ofType": {
                  "kind": "SCALAR",
                  "name": "String",
                  "ofType": null
                }
              }
            },
            {
              "defaultValue": null,
              "description": null,
              "name": "clientMutationId",
              "type": {
                "kind": "SCALAR",
                "name": "String",
                "ofType": null
              }
            }
          ],
          "interfaces": null,
          "kind": "INPUT_OBJECT",
          "name": "ReliefAttemptsInput",
          "possibleTypes": null
        },
        {
          "description": "Return information about whether a phone number is associated with\nan account. If the account has no password set, this mutation will\nautomatically send it a verification code, allowing its user to\nset their password.\n\nNote that the phone number provided will be stored in the request\nsession so it can later be reused if the user decides to sign up.\nThis means that any subsequent pages that use this mutation will\nneed to provide the user with the ability to clear their session\ndata (usually provided via a \"cancel\" button).",
          "enumValues": null,
          "fields": [
            {
              "args": [],
              "deprecationReason": null,
              "description": "A list of validation errors in the form, if any. If the form was valid, this list will be empty.",
              "isDeprecated": false,
              "name": "errors",
              "type": {
                "kind": "NON_NULL",
                "name": null,
                "ofType": {
                  "kind": "LIST",
                  "name": null,
                  "ofType": {
                    "kind": "NON_NULL",
                    "name": null,
                    "ofType": {
                      "kind": "OBJECT",
                      "name": "StrictFormFieldErrorType",
                      "ofType": null
                    }
                  }
                }
              }
            },
            {
              "args": [],
              "deprecationReason": null,
              "description": null,
              "isDeprecated": false,
              "name": "session",
              "type": {
                "kind": "OBJECT",
                "name": "SessionInfo",
                "ofType": null
              }
            },
            {
              "args": [],
              "deprecationReason": null,
              "description": "The account status of the user. If ACCOUNT_WITHOUT_PASSWORD, assume we have texted the user a verification code.",
              "isDeprecated": false,
              "name": "accountStatus",
              "type": {
                "kind": "ENUM",
                "name": "PhoneNumberAccountStatus",
                "ofType": null
              }
            },
            {
              "args": [],
              "deprecationReason": null,
              "description": null,
              "isDeprecated": false,
              "name": "clientMutationId",
              "type": {
                "kind": "SCALAR",
                "name": "String",
                "ofType": null
              }
            }
          ],
          "inputFields": null,
          "interfaces": [],
          "kind": "OBJECT",
          "name": "QueryOrVerifyPhoneNumberPayload",
          "possibleTypes": null
        },
        {
          "description": null,
          "enumValues": null,
          "fields": null,
          "inputFields": [
            {
              "defaultValue": null,
              "description": "",
              "name": "phoneNumber",
              "type": {
                "kind": "NON_NULL",
                "name": null,
                "ofType": {
                  "kind": "SCALAR",
                  "name": "String",
                  "ofType": null
                }
              }
            },
            {
              "defaultValue": null,
              "description": null,
              "name": "clientMutationId",
              "type": {
                "kind": "SCALAR",
                "name": "String",
                "ofType": null
              }
            }
          ],
          "interfaces": null,
          "kind": "INPUT_OBJECT",
          "name": "QueryOrVerifyPhoneNumberInput",
          "possibleTypes": null
        },
        {
          "description": null,
          "enumValues": null,
          "fields": [
            {
              "args": [],
              "deprecationReason": null,
              "description": "A list of validation errors in the form, if any. If the form was valid, this list will be empty.",
              "isDeprecated": false,
              "name": "errors",
              "type": {
                "kind": "NON_NULL",
                "name": null,
                "ofType": {
                  "kind": "LIST",
                  "name": null,
                  "ofType": {
                    "kind": "NON_NULL",
                    "name": null,
                    "ofType": {
                      "kind": "OBJECT",
                      "name": "StrictFormFieldErrorType",
                      "ofType": null
                    }
                  }
                }
              }
            },
            {
              "args": [],
              "deprecationReason": null,
              "description": null,
              "isDeprecated": false,
              "name": "session",
              "type": {
                "kind": "OBJECT",
                "name": "SessionInfo",
                "ofType": null
              }
            },
            {
              "args": [],
              "deprecationReason": null,
              "description": null,
              "isDeprecated": false,
              "name": "clientMutationId",
              "type": {
                "kind": "SCALAR",
                "name": "String",
                "ofType": null
              }
            }
          ],
          "inputFields": null,
          "interfaces": [],
          "kind": "OBJECT",
          "name": "PriorHPActionCasesPayload",
          "possibleTypes": null
        },
        {
          "description": null,
          "enumValues": null,
          "fields": null,
          "inputFields": [
            {
              "defaultValue": null,
              "description": null,
              "name": "cases",
              "type": {
                "kind": "NON_NULL",
                "name": null,
                "ofType": {
                  "kind": "LIST",
                  "name": null,
                  "ofType": {
                    "kind": "NON_NULL",
                    "name": null,
                    "ofType": {
                      "kind": "INPUT_OBJECT",
                      "name": "CasesPriorCaseFormFormSetInput",
                      "ofType": null
                    }
                  }
                }
              }
            },
            {
              "defaultValue": null,
              "description": null,
              "name": "clientMutationId",
              "type": {
                "kind": "SCALAR",
                "name": "String",
                "ofType": null
              }
            }
          ],
          "interfaces": null,
          "kind": "INPUT_OBJECT",
          "name": "PriorHPActionCasesInput",
          "possibleTypes": null
        },
        {
          "description": null,
          "enumValues": null,
          "fields": null,
          "inputFields": [
            {
              "defaultValue": null,
              "description": "The court case number (also known as the \"index number\").",
              "name": "caseNumber",
              "type": {
                "kind": "NON_NULL",
                "name": null,
                "ofType": {
                  "kind": "SCALAR",
                  "name": "String",
                  "ofType": null
                }
              }
            },
            {
              "defaultValue": null,
              "description": "The date of the case.",
              "name": "caseDate",
              "type": {
                "kind": "NON_NULL",
                "name": null,
                "ofType": {
                  "kind": "SCALAR",
                  "name": "String",
                  "ofType": null
                }
              }
            },
            {
              "defaultValue": null,
              "description": "Whether this is a harassment case.",
              "name": "isHarassment",
              "type": {
                "kind": "NON_NULL",
                "name": null,
                "ofType": {
                  "kind": "SCALAR",
                  "name": "Boolean",
                  "ofType": null
                }
              }
            },
            {
              "defaultValue": null,
              "description": "Whether this is a repairs case.",
              "name": "isRepairs",
              "type": {
                "kind": "NON_NULL",
                "name": null,
                "ofType": {
                  "kind": "SCALAR",
                  "name": "Boolean",
                  "ofType": null
                }
              }
            },
            {
              "defaultValue": null,
              "description": null,
              "name": "id",
              "type": {
                "kind": "SCALAR",
                "name": "ID",
                "ofType": null
              }
            },
            {
              "defaultValue": null,
              "description": "",
              "name": "DELETE",
              "type": {
                "kind": "NON_NULL",
                "name": null,
                "ofType": {
                  "kind": "SCALAR",
                  "name": "Boolean",
                  "ofType": null
                }
              }
            }
          ],
          "interfaces": null,
          "kind": "INPUT_OBJECT",
          "name": "CasesPriorCaseFormFormSetInput",
          "possibleTypes": null
        },
        {
          "description": "Prepares a legacy tenants app for migration to the\nnew platform. The account must currently prefer the legacy\ntenants app and have no valuable user data associated with it.",
          "enumValues": null,
          "fields": [
            {
              "args": [],
              "deprecationReason": null,
              "description": "A list of validation errors in the form, if any. If the form was valid, this list will be empty.",
              "isDeprecated": false,
              "name": "errors",
              "type": {
                "kind": "NON_NULL",
                "name": null,
                "ofType": {
                  "kind": "LIST",
                  "name": null,
                  "ofType": {
                    "kind": "NON_NULL",
                    "name": null,
                    "ofType": {
                      "kind": "OBJECT",
                      "name": "StrictFormFieldErrorType",
                      "ofType": null
                    }
                  }
                }
              }
            },
            {
              "args": [],
              "deprecationReason": null,
              "description": null,
              "isDeprecated": false,
              "name": "session",
              "type": {
                "kind": "OBJECT",
                "name": "SessionInfo",
                "ofType": null
              }
            },
            {
              "args": [],
              "deprecationReason": null,
              "description": null,
              "isDeprecated": false,
              "name": "clientMutationId",
              "type": {
                "kind": "SCALAR",
                "name": "String",
                "ofType": null
              }
            }
          ],
          "inputFields": null,
          "interfaces": [],
          "kind": "OBJECT",
          "name": "PrepareLegacyTenantsAccountForMigrationPayload",
          "possibleTypes": null
        },
        {
          "description": null,
          "enumValues": null,
          "fields": null,
          "inputFields": [
            {
              "defaultValue": null,
              "description": null,
<<<<<<< HEAD
              "isDeprecated": false,
              "name": "latestMessage",
=======
              "name": "clientMutationId",
              "type": {
                "kind": "SCALAR",
                "name": "String",
                "ofType": null
              }
            }
          ],
          "interfaces": null,
          "kind": "INPUT_OBJECT",
          "name": "PrepareLegacyTenantsAccountForMigrationInput",
          "possibleTypes": null
        },
        {
          "description": "Used when the user verifies the verification code sent to them over SMS.",
          "enumValues": null,
          "fields": [
            {
              "args": [],
              "deprecationReason": null,
              "description": "A list of validation errors in the form, if any. If the form was valid, this list will be empty.",
              "isDeprecated": false,
              "name": "errors",
              "type": {
                "kind": "NON_NULL",
                "name": null,
                "ofType": {
                  "kind": "LIST",
                  "name": null,
                  "ofType": {
                    "kind": "NON_NULL",
                    "name": null,
                    "ofType": {
                      "kind": "OBJECT",
                      "name": "StrictFormFieldErrorType",
                      "ofType": null
                    }
                  }
                }
              }
            },
            {
              "args": [],
              "deprecationReason": null,
              "description": null,
              "isDeprecated": false,
              "name": "clientMutationId",
              "type": {
                "kind": "SCALAR",
                "name": "String",
                "ofType": null
              }
            }
          ],
          "inputFields": null,
          "interfaces": [],
          "kind": "OBJECT",
          "name": "PasswordResetVerificationCodePayload",
          "possibleTypes": null
        },
        {
          "description": null,
          "enumValues": null,
          "fields": null,
          "inputFields": [
            {
              "defaultValue": null,
              "description": "",
              "name": "code",
              "type": {
                "kind": "NON_NULL",
                "name": null,
                "ofType": {
                  "kind": "SCALAR",
                  "name": "String",
                  "ofType": null
                }
              }
            },
            {
              "defaultValue": null,
              "description": null,
              "name": "clientMutationId",
              "type": {
                "kind": "SCALAR",
                "name": "String",
                "ofType": null
              }
            }
          ],
          "interfaces": null,
          "kind": "INPUT_OBJECT",
          "name": "PasswordResetVerificationCodeInput",
          "possibleTypes": null
        },
        {
          "description": "Used when the user requests their password be reset.",
          "enumValues": null,
          "fields": [
            {
              "args": [],
              "deprecationReason": null,
              "description": "A list of validation errors in the form, if any. If the form was valid, this list will be empty.",
              "isDeprecated": false,
              "name": "errors",
              "type": {
                "kind": "NON_NULL",
                "name": null,
                "ofType": {
                  "kind": "LIST",
                  "name": null,
                  "ofType": {
                    "kind": "NON_NULL",
                    "name": null,
                    "ofType": {
                      "kind": "OBJECT",
                      "name": "StrictFormFieldErrorType",
                      "ofType": null
                    }
                  }
                }
              }
            },
            {
              "args": [],
              "deprecationReason": null,
              "description": null,
              "isDeprecated": false,
              "name": "clientMutationId",
              "type": {
                "kind": "SCALAR",
                "name": "String",
                "ofType": null
              }
            }
          ],
          "inputFields": null,
          "interfaces": [],
          "kind": "OBJECT",
          "name": "PasswordResetPayload",
          "possibleTypes": null
        },
        {
          "description": null,
          "enumValues": null,
          "fields": null,
          "inputFields": [
            {
              "defaultValue": null,
              "description": "",
              "name": "phoneNumber",
              "type": {
                "kind": "NON_NULL",
                "name": null,
                "ofType": {
                  "kind": "SCALAR",
                  "name": "String",
                  "ofType": null
                }
              }
            },
            {
              "defaultValue": null,
              "description": null,
              "name": "clientMutationId",
              "type": {
                "kind": "SCALAR",
                "name": "String",
                "ofType": null
              }
            }
          ],
          "interfaces": null,
          "kind": "INPUT_OBJECT",
          "name": "PasswordResetInput",
          "possibleTypes": null
        },
        {
          "description": "Used when the user completes the password reset process\nby providing a new password.",
          "enumValues": null,
          "fields": [
            {
              "args": [],
              "deprecationReason": null,
              "description": "A list of validation errors in the form, if any. If the form was valid, this list will be empty.",
              "isDeprecated": false,
              "name": "errors",
              "type": {
                "kind": "NON_NULL",
                "name": null,
                "ofType": {
                  "kind": "LIST",
                  "name": null,
                  "ofType": {
                    "kind": "NON_NULL",
                    "name": null,
                    "ofType": {
                      "kind": "OBJECT",
                      "name": "StrictFormFieldErrorType",
                      "ofType": null
                    }
                  }
                }
              }
            },
            {
              "args": [],
              "deprecationReason": null,
              "description": null,
              "isDeprecated": false,
              "name": "clientMutationId",
              "type": {
                "kind": "SCALAR",
                "name": "String",
                "ofType": null
              }
            }
          ],
          "inputFields": null,
          "interfaces": [],
          "kind": "OBJECT",
          "name": "PasswordResetConfirmPayload",
          "possibleTypes": null
        },
        {
          "description": null,
          "enumValues": null,
          "fields": null,
          "inputFields": [
            {
              "defaultValue": null,
              "description": "",
              "name": "password",
              "type": {
                "kind": "NON_NULL",
                "name": null,
                "ofType": {
                  "kind": "SCALAR",
                  "name": "String",
                  "ofType": null
                }
              }
            },
            {
              "defaultValue": null,
              "description": "",
              "name": "confirmPassword",
              "type": {
                "kind": "NON_NULL",
                "name": null,
                "ofType": {
                  "kind": "SCALAR",
                  "name": "String",
                  "ofType": null
                }
              }
            },
            {
              "defaultValue": null,
              "description": null,
              "name": "clientMutationId",
>>>>>>> bd7dc0b9
              "type": {
                "kind": "SCALAR",
                "name": "DateTime",
                "ofType": null
              }
            }
          ],
<<<<<<< HEAD
          "inputFields": null,
          "interfaces": [],
          "kind": "OBJECT",
          "name": "UpdateTextingHistory",
=======
          "interfaces": null,
          "kind": "INPUT_OBJECT",
          "name": "PasswordResetConfirmInput",
>>>>>>> bd7dc0b9
          "possibleTypes": null
        },
        {
          "description": "Like PasswordResetConfirm, but also logs the user in.",
          "enumValues": null,
          "fields": [
            {
              "args": [],
              "deprecationReason": null,
              "description": "A list of validation errors in the form, if any. If the form was valid, this list will be empty.",
              "isDeprecated": false,
              "name": "errors",
              "type": {
                "kind": "NON_NULL",
                "name": null,
                "ofType": {
                  "kind": "LIST",
                  "name": null,
                  "ofType": {
                    "kind": "NON_NULL",
                    "name": null,
                    "ofType": {
                      "kind": "OBJECT",
                      "name": "StrictFormFieldErrorType",
                      "ofType": null
                    }
                  }
                }
              }
            },
            {
              "args": [],
              "deprecationReason": null,
              "description": null,
              "isDeprecated": false,
              "name": "session",
              "type": {
                "kind": "OBJECT",
                "name": "SessionInfo",
                "ofType": null
              }
            },
            {
              "args": [],
              "deprecationReason": null,
              "description": null,
              "isDeprecated": false,
              "name": "clientMutationId",
              "type": {
                "kind": "SCALAR",
                "name": "String",
                "ofType": null
              }
            }
          ],
          "inputFields": null,
          "interfaces": [],
          "kind": "OBJECT",
          "name": "PasswordResetConfirmAndLoginPayload",
          "possibleTypes": null
        },
        {
          "description": null,
          "enumValues": null,
          "fields": null,
          "inputFields": [
            {
              "defaultValue": null,
              "description": "",
              "name": "password",
              "type": {
                "kind": "NON_NULL",
                "name": null,
                "ofType": {
                  "kind": "SCALAR",
                  "name": "String",
                  "ofType": null
                }
              }
            },
            {
              "defaultValue": null,
              "description": "",
              "name": "confirmPassword",
              "type": {
                "kind": "NON_NULL",
                "name": null,
                "ofType": {
                  "kind": "SCALAR",
                  "name": "String",
                  "ofType": null
                }
              }
            },
            {
              "defaultValue": null,
              "description": null,
              "name": "clientMutationId",
              "type": {
                "kind": "SCALAR",
                "name": "String",
                "ofType": null
              }
            }
          ],
          "interfaces": null,
          "kind": "INPUT_OBJECT",
          "name": "PasswordResetConfirmAndLoginInput",
          "possibleTypes": null
        },
        {
          "description": null,
          "enumValues": null,
          "fields": [
            {
              "args": [],
              "deprecationReason": null,
              "description": "A list of validation errors in the form, if any. If the form was valid, this list will be empty.",
              "isDeprecated": false,
              "name": "errors",
              "type": {
                "kind": "NON_NULL",
                "name": null,
                "ofType": {
                  "kind": "LIST",
                  "name": null,
                  "ofType": {
                    "kind": "NON_NULL",
                    "name": null,
                    "ofType": {
                      "kind": "OBJECT",
                      "name": "StrictFormFieldErrorType",
                      "ofType": null
                    }
                  }
                }
              }
            },
            {
              "args": [],
              "deprecationReason": null,
              "description": null,
              "isDeprecated": false,
              "name": "session",
              "type": {
                "kind": "OBJECT",
                "name": "SessionInfo",
                "ofType": null
              }
            },
            {
              "args": [],
              "deprecationReason": null,
              "description": null,
              "isDeprecated": false,
              "name": "clientMutationId",
              "type": {
                "kind": "SCALAR",
                "name": "String",
                "ofType": null
              }
            }
          ],
          "inputFields": null,
          "interfaces": [],
          "kind": "OBJECT",
          "name": "OptionalLandlordDetailsPayload",
          "possibleTypes": null
        },
        {
          "description": null,
          "enumValues": null,
          "fields": null,
          "inputFields": [
            {
              "defaultValue": null,
              "description": "The landlord's email address.",
              "name": "email",
              "type": {
                "kind": "NON_NULL",
                "name": null,
                "ofType": {
                  "kind": "SCALAR",
                  "name": "String",
                  "ofType": null
                }
              }
            },
            {
              "defaultValue": null,
              "description": "A U.S. phone number without parentheses or hyphens, e.g. \"5551234567\".",
              "name": "phoneNumber",
              "type": {
                "kind": "NON_NULL",
                "name": null,
                "ofType": {
                  "kind": "SCALAR",
                  "name": "String",
                  "ofType": null
                }
              }
            },
            {
              "defaultValue": null,
              "description": null,
              "name": "clientMutationId",
              "type": {
                "kind": "SCALAR",
                "name": "String",
                "ofType": null
              }
            }
          ],
          "interfaces": null,
          "kind": "INPUT_OBJECT",
          "name": "OptionalLandlordDetailsInput",
          "possibleTypes": null
        },
        {
          "description": null,
          "enumValues": null,
          "fields": [
            {
              "args": [],
              "deprecationReason": null,
              "description": "A list of validation errors in the form, if any. If the form was valid, this list will be empty.",
              "isDeprecated": false,
              "name": "errors",
              "type": {
                "kind": "NON_NULL",
                "name": null,
                "ofType": {
                  "kind": "LIST",
                  "name": null,
                  "ofType": {
                    "kind": "NON_NULL",
                    "name": null,
                    "ofType": {
                      "kind": "OBJECT",
                      "name": "StrictFormFieldErrorType",
                      "ofType": null
                    }
                  }
                }
              }
            },
            {
              "args": [],
              "deprecationReason": null,
              "description": null,
              "isDeprecated": false,
              "name": "session",
              "type": {
                "kind": "OBJECT",
                "name": "SessionInfo",
                "ofType": null
              }
            },
            {
              "args": [],
              "deprecationReason": null,
              "description": null,
              "isDeprecated": false,
              "name": "clientMutationId",
              "type": {
                "kind": "SCALAR",
                "name": "String",
                "ofType": null
              }
            }
          ],
          "inputFields": null,
          "interfaces": [],
          "kind": "OBJECT",
          "name": "OnboardingStep4Version2Payload",
          "possibleTypes": null
        },
        {
          "description": null,
          "enumValues": null,
          "fields": null,
          "inputFields": [
            {
              "defaultValue": null,
              "description": "Whether we can contact the user via SMS to follow up.",
              "name": "canWeSms",
              "type": {
                "kind": "NON_NULL",
                "name": null,
                "ofType": {
                  "kind": "SCALAR",
                  "name": "Boolean",
                  "ofType": null
                }
              }
            },
            {
              "defaultValue": null,
              "description": "The reason the user originally signed up with us.",
              "name": "signupIntent",
              "type": {
                "kind": "NON_NULL",
                "name": null,
                "ofType": {
                  "kind": "SCALAR",
                  "name": "String",
                  "ofType": null
                }
              }
            },
            {
              "defaultValue": null,
              "description": "",
              "name": "password",
              "type": {
                "kind": "NON_NULL",
                "name": null,
                "ofType": {
                  "kind": "SCALAR",
                  "name": "String",
                  "ofType": null
                }
              }
            },
            {
              "defaultValue": null,
              "description": "",
              "name": "confirmPassword",
              "type": {
                "kind": "NON_NULL",
                "name": null,
                "ofType": {
                  "kind": "SCALAR",
                  "name": "String",
                  "ofType": null
                }
              }
            },
            {
              "defaultValue": null,
              "description": "",
              "name": "email",
              "type": {
                "kind": "NON_NULL",
                "name": null,
                "ofType": {
                  "kind": "SCALAR",
                  "name": "String",
                  "ofType": null
                }
              }
            },
            {
              "defaultValue": null,
              "description": "",
              "name": "phoneNumber",
              "type": {
                "kind": "NON_NULL",
                "name": null,
                "ofType": {
                  "kind": "SCALAR",
                  "name": "String",
                  "ofType": null
                }
              }
            },
            {
              "defaultValue": null,
              "description": "",
              "name": "agreeToTerms",
              "type": {
                "kind": "NON_NULL",
                "name": null,
                "ofType": {
                  "kind": "SCALAR",
                  "name": "Boolean",
                  "ofType": null
                }
              }
            },
            {
              "defaultValue": null,
              "description": null,
              "name": "clientMutationId",
              "type": {
                "kind": "SCALAR",
                "name": "String",
                "ofType": null
              }
            }
          ],
          "interfaces": null,
          "kind": "INPUT_OBJECT",
          "name": "OnboardingStep4Version2Input",
          "possibleTypes": null
        },
        {
          "description": null,
          "enumValues": null,
          "fields": [
            {
              "args": [],
              "deprecationReason": null,
              "description": "A list of validation errors in the form, if any. If the form was valid, this list will be empty.",
              "isDeprecated": false,
              "name": "errors",
              "type": {
                "kind": "NON_NULL",
                "name": null,
                "ofType": {
                  "kind": "LIST",
                  "name": null,
                  "ofType": {
                    "kind": "NON_NULL",
                    "name": null,
                    "ofType": {
                      "kind": "OBJECT",
                      "name": "StrictFormFieldErrorType",
                      "ofType": null
                    }
                  }
                }
              }
            },
            {
              "args": [],
              "deprecationReason": null,
              "description": null,
              "isDeprecated": false,
              "name": "session",
              "type": {
                "kind": "OBJECT",
                "name": "SessionInfo",
                "ofType": null
              }
            },
            {
              "args": [],
              "deprecationReason": null,
              "description": null,
              "isDeprecated": false,
              "name": "clientMutationId",
              "type": {
                "kind": "SCALAR",
                "name": "String",
                "ofType": null
              }
            }
          ],
          "inputFields": null,
          "interfaces": [],
          "kind": "OBJECT",
          "name": "OnboardingStep3Payload",
          "possibleTypes": null
        },
        {
          "description": null,
          "enumValues": null,
          "fields": null,
          "inputFields": [
            {
              "defaultValue": null,
              "description": "The type of lease the user has on their dwelling (NYC only).",
              "name": "leaseType",
              "type": {
                "kind": "NON_NULL",
                "name": null,
                "ofType": {
                  "kind": "SCALAR",
                  "name": "String",
                  "ofType": null
                }
              }
            },
            {
              "defaultValue": null,
              "description": "Does the user receive public assistance, e.g. Section 8?",
              "name": "receivesPublicAssistance",
              "type": {
                "kind": "NON_NULL",
                "name": null,
                "ofType": {
                  "kind": "SCALAR",
                  "name": "String",
                  "ofType": null
                }
              }
            },
            {
              "defaultValue": null,
              "description": null,
              "name": "clientMutationId",
              "type": {
                "kind": "SCALAR",
                "name": "String",
                "ofType": null
              }
            }
          ],
          "interfaces": null,
          "kind": "INPUT_OBJECT",
          "name": "OnboardingStep3Input",
          "possibleTypes": null
        },
        {
          "description": null,
          "enumValues": null,
          "fields": [
            {
              "args": [],
              "deprecationReason": null,
              "description": "A list of validation errors in the form, if any. If the form was valid, this list will be empty.",
              "isDeprecated": false,
              "name": "errors",
              "type": {
                "kind": "NON_NULL",
                "name": null,
                "ofType": {
                  "kind": "LIST",
                  "name": null,
                  "ofType": {
                    "kind": "NON_NULL",
                    "name": null,
                    "ofType": {
                      "kind": "OBJECT",
                      "name": "StrictFormFieldErrorType",
                      "ofType": null
                    }
                  }
                }
              }
            },
            {
              "args": [],
              "deprecationReason": null,
              "description": null,
              "isDeprecated": false,
              "name": "session",
              "type": {
                "kind": "OBJECT",
                "name": "SessionInfo",
                "ofType": null
              }
            },
            {
              "args": [],
              "deprecationReason": null,
              "description": null,
              "isDeprecated": false,
              "name": "clientMutationId",
              "type": {
                "kind": "SCALAR",
                "name": "String",
                "ofType": null
              }
            }
          ],
          "inputFields": null,
          "interfaces": [],
          "kind": "OBJECT",
          "name": "OnboardingStep1Payload",
          "possibleTypes": null
        },
        {
          "description": null,
          "enumValues": null,
          "fields": null,
          "inputFields": [
            {
              "defaultValue": null,
              "description": "A New York City address. Only street name and number are required.",
              "name": "address",
              "type": {
                "kind": "NON_NULL",
                "name": null,
                "ofType": {
                  "kind": "SCALAR",
                  "name": "String",
                  "ofType": null
                }
              }
            },
            {
              "defaultValue": null,
              "description": "A New York City borough.",
              "name": "borough",
              "type": {
                "kind": "NON_NULL",
                "name": null,
                "ofType": {
                  "kind": "SCALAR",
                  "name": "String",
                  "ofType": null
                }
              }
            },
            {
              "defaultValue": null,
              "description": "",
              "name": "aptNumber",
              "type": {
                "kind": "NON_NULL",
                "name": null,
                "ofType": {
                  "kind": "SCALAR",
                  "name": "String",
                  "ofType": null
                }
              }
            },
            {
              "defaultValue": null,
              "description": "",
              "name": "noAptNumber",
              "type": {
                "kind": "NON_NULL",
                "name": null,
                "ofType": {
                  "kind": "SCALAR",
                  "name": "Boolean",
                  "ofType": null
                }
              }
            },
            {
              "defaultValue": null,
              "description": "",
              "name": "firstName",
              "type": {
                "kind": "NON_NULL",
                "name": null,
                "ofType": {
                  "kind": "SCALAR",
                  "name": "String",
                  "ofType": null
                }
              }
            },
            {
              "defaultValue": null,
              "description": "",
              "name": "lastName",
              "type": {
                "kind": "NON_NULL",
                "name": null,
                "ofType": {
                  "kind": "SCALAR",
                  "name": "String",
                  "ofType": null
                }
              }
            },
            {
              "defaultValue": null,
              "description": null,
              "name": "clientMutationId",
              "type": {
                "kind": "SCALAR",
                "name": "String",
                "ofType": null
              }
            }
          ],
          "interfaces": null,
          "kind": "INPUT_OBJECT",
          "name": "OnboardingStep1Input",
          "possibleTypes": null
        },
        {
          "description": null,
          "enumValues": null,
          "fields": [
            {
              "args": [],
              "deprecationReason": null,
              "description": "A list of validation errors in the form, if any. If the form was valid, this list will be empty.",
              "isDeprecated": false,
              "name": "errors",
              "type": {
                "kind": "NON_NULL",
                "name": null,
                "ofType": {
                  "kind": "LIST",
                  "name": null,
                  "ofType": {
                    "kind": "NON_NULL",
                    "name": null,
                    "ofType": {
                      "kind": "OBJECT",
                      "name": "StrictFormFieldErrorType",
                      "ofType": null
                    }
                  }
                }
              }
            },
            {
              "args": [],
              "deprecationReason": null,
              "description": null,
              "isDeprecated": false,
              "name": "session",
              "type": {
                "kind": "OBJECT",
                "name": "SessionInfo",
                "ofType": null
              }
            },
            {
              "args": [],
              "deprecationReason": null,
              "description": null,
              "isDeprecated": false,
              "name": "clientMutationId",
              "type": {
                "kind": "SCALAR",
                "name": "String",
                "ofType": null
              }
            }
          ],
          "inputFields": null,
          "interfaces": [],
          "kind": "OBJECT",
          "name": "NorentSendLetterPayload",
          "possibleTypes": null
        },
        {
          "description": null,
          "enumValues": null,
          "fields": null,
          "inputFields": [
            {
              "defaultValue": null,
              "description": null,
              "name": "clientMutationId",
              "type": {
                "kind": "SCALAR",
                "name": "String",
                "ofType": null
              }
            }
          ],
          "interfaces": null,
          "kind": "INPUT_OBJECT",
          "name": "NorentSendLetterInput",
          "possibleTypes": null
        },
        {
          "description": null,
          "enumValues": null,
          "fields": [
            {
              "args": [],
              "deprecationReason": null,
              "description": "A list of validation errors in the form, if any. If the form was valid, this list will be empty.",
              "isDeprecated": false,
              "name": "errors",
              "type": {
                "kind": "NON_NULL",
                "name": null,
                "ofType": {
                  "kind": "LIST",
                  "name": null,
                  "ofType": {
                    "kind": "NON_NULL",
                    "name": null,
                    "ofType": {
                      "kind": "OBJECT",
                      "name": "StrictFormFieldErrorType",
                      "ofType": null
                    }
                  }
                }
              }
            },
            {
              "args": [],
              "deprecationReason": null,
              "description": null,
              "isDeprecated": false,
              "name": "session",
              "type": {
                "kind": "OBJECT",
                "name": "SessionInfo",
                "ofType": null
              }
            },
            {
              "args": [],
              "deprecationReason": null,
              "description": null,
              "isDeprecated": false,
              "name": "clientMutationId",
              "type": {
                "kind": "SCALAR",
                "name": "String",
                "ofType": null
              }
            }
          ],
          "inputFields": null,
          "interfaces": [],
          "kind": "OBJECT",
          "name": "NorentOptInToRttcCommsPayload",
          "possibleTypes": null
        },
        {
          "description": null,
          "enumValues": null,
          "fields": null,
          "inputFields": [
            {
              "defaultValue": null,
              "description": "Whether the user agrees to receive communications from the Right to the City Alliance (RTTC).",
              "name": "optIn",
              "type": {
                "kind": "NON_NULL",
                "name": null,
                "ofType": {
                  "kind": "SCALAR",
                  "name": "Boolean",
                  "ofType": null
                }
              }
            },
            {
              "defaultValue": null,
              "description": null,
              "name": "clientMutationId",
              "type": {
                "kind": "SCALAR",
                "name": "String",
                "ofType": null
              }
            }
          ],
          "interfaces": null,
          "kind": "INPUT_OBJECT",
          "name": "NorentOptInToRttcCommsInput",
          "possibleTypes": null
        },
        {
          "description": null,
          "enumValues": null,
          "fields": [
            {
              "args": [],
              "deprecationReason": null,
              "description": "A list of validation errors in the form, if any. If the form was valid, this list will be empty.",
              "isDeprecated": false,
              "name": "errors",
              "type": {
                "kind": "NON_NULL",
                "name": null,
                "ofType": {
                  "kind": "LIST",
                  "name": null,
                  "ofType": {
                    "kind": "NON_NULL",
                    "name": null,
                    "ofType": {
                      "kind": "OBJECT",
                      "name": "StrictFormFieldErrorType",
                      "ofType": null
                    }
                  }
                }
              }
            },
            {
              "args": [],
              "deprecationReason": null,
              "description": null,
              "isDeprecated": false,
              "name": "session",
              "type": {
                "kind": "OBJECT",
                "name": "SessionInfo",
                "ofType": null
              }
            },
            {
              "args": [],
              "deprecationReason": null,
              "description": "Whether or not the provided address appears to be valid. If Mapbox integration is disabled, there was a problem contacting Mapbox, or the mutation was unsuccessful, this will be null.",
              "isDeprecated": false,
              "name": "isValid",
              "type": {
                "kind": "SCALAR",
                "name": "Boolean",
                "ofType": null
              }
            },
            {
              "args": [],
              "deprecationReason": null,
              "description": null,
              "isDeprecated": false,
              "name": "clientMutationId",
              "type": {
                "kind": "SCALAR",
                "name": "String",
                "ofType": null
              }
            }
          ],
          "inputFields": null,
          "interfaces": [],
          "kind": "OBJECT",
          "name": "NorentNationalAddressPayload",
          "possibleTypes": null
        },
        {
          "description": null,
          "enumValues": null,
          "fields": null,
          "inputFields": [
            {
              "defaultValue": null,
              "description": "",
              "name": "aptNumber",
              "type": {
                "kind": "NON_NULL",
                "name": null,
                "ofType": {
                  "kind": "SCALAR",
                  "name": "String",
                  "ofType": null
                }
              }
            },
            {
              "defaultValue": null,
              "description": "",
              "name": "noAptNumber",
              "type": {
                "kind": "NON_NULL",
                "name": null,
                "ofType": {
                  "kind": "SCALAR",
                  "name": "Boolean",
                  "ofType": null
                }
              }
            },
            {
              "defaultValue": null,
              "description": "",
              "name": "street",
              "type": {
                "kind": "NON_NULL",
                "name": null,
                "ofType": {
                  "kind": "SCALAR",
                  "name": "String",
                  "ofType": null
                }
              }
            },
            {
              "defaultValue": null,
              "description": "",
              "name": "zipCode",
              "type": {
                "kind": "NON_NULL",
                "name": null,
                "ofType": {
                  "kind": "SCALAR",
                  "name": "String",
                  "ofType": null
                }
              }
            },
            {
              "defaultValue": null,
              "description": null,
              "name": "clientMutationId",
              "type": {
                "kind": "SCALAR",
                "name": "String",
                "ofType": null
              }
            }
          ],
          "interfaces": null,
          "kind": "INPUT_OBJECT",
          "name": "NorentNationalAddressInput",
          "possibleTypes": null
        },
        {
          "description": null,
          "enumValues": null,
          "fields": [
            {
              "args": [],
              "deprecationReason": null,
              "description": "A list of validation errors in the form, if any. If the form was valid, this list will be empty.",
              "isDeprecated": false,
              "name": "errors",
              "type": {
                "kind": "NON_NULL",
                "name": null,
                "ofType": {
                  "kind": "LIST",
                  "name": null,
                  "ofType": {
                    "kind": "NON_NULL",
                    "name": null,
                    "ofType": {
                      "kind": "OBJECT",
                      "name": "StrictFormFieldErrorType",
                      "ofType": null
                    }
                  }
                }
              }
            },
            {
              "args": [],
              "deprecationReason": null,
              "description": null,
              "isDeprecated": false,
              "name": "session",
              "type": {
                "kind": "OBJECT",
                "name": "SessionInfo",
                "ofType": null
              }
            },
            {
              "args": [],
              "deprecationReason": null,
              "description": null,
              "isDeprecated": false,
              "name": "clientMutationId",
              "type": {
                "kind": "SCALAR",
                "name": "String",
                "ofType": null
              }
            }
          ],
          "inputFields": null,
          "interfaces": [],
          "kind": "OBJECT",
          "name": "NorentLandlordNameAndContactTypesPayload",
          "possibleTypes": null
        },
        {
          "description": null,
          "enumValues": null,
          "fields": null,
          "inputFields": [
            {
              "defaultValue": null,
              "description": "The landlord's name.",
              "name": "name",
              "type": {
                "kind": "NON_NULL",
                "name": null,
                "ofType": {
                  "kind": "SCALAR",
                  "name": "String",
                  "ofType": null
                }
              }
            },
            {
              "defaultValue": null,
              "description": "",
              "name": "hasEmailAddress",
              "type": {
                "kind": "NON_NULL",
                "name": null,
                "ofType": {
                  "kind": "SCALAR",
                  "name": "Boolean",
                  "ofType": null
                }
              }
            },
            {
              "defaultValue": null,
              "description": "",
              "name": "hasMailingAddress",
              "type": {
                "kind": "NON_NULL",
                "name": null,
                "ofType": {
                  "kind": "SCALAR",
                  "name": "Boolean",
                  "ofType": null
                }
              }
            },
            {
              "defaultValue": null,
              "description": null,
              "name": "clientMutationId",
              "type": {
                "kind": "SCALAR",
                "name": "String",
                "ofType": null
              }
            }
          ],
          "interfaces": null,
          "kind": "INPUT_OBJECT",
          "name": "NorentLandlordNameAndContactTypesInput",
          "possibleTypes": null
        },
        {
          "description": null,
          "enumValues": null,
          "fields": [
            {
              "args": [],
              "deprecationReason": null,
              "description": "A list of validation errors in the form, if any. If the form was valid, this list will be empty.",
              "isDeprecated": false,
              "name": "errors",
              "type": {
                "kind": "NON_NULL",
                "name": null,
                "ofType": {
                  "kind": "LIST",
                  "name": null,
                  "ofType": {
                    "kind": "NON_NULL",
                    "name": null,
                    "ofType": {
                      "kind": "OBJECT",
                      "name": "StrictFormFieldErrorType",
                      "ofType": null
                    }
                  }
                }
              }
            },
            {
              "args": [],
              "deprecationReason": null,
              "description": null,
              "isDeprecated": false,
              "name": "session",
              "type": {
                "kind": "OBJECT",
                "name": "SessionInfo",
                "ofType": null
              }
            },
            {
              "args": [],
              "deprecationReason": null,
              "description": null,
              "isDeprecated": false,
              "name": "clientMutationId",
              "type": {
                "kind": "SCALAR",
                "name": "String",
                "ofType": null
              }
            }
          ],
          "inputFields": null,
          "interfaces": [],
          "kind": "OBJECT",
          "name": "NorentFullNamePayload",
          "possibleTypes": null
        },
        {
          "description": null,
          "enumValues": null,
          "fields": null,
          "inputFields": [
            {
              "defaultValue": null,
              "description": "",
              "name": "firstName",
              "type": {
                "kind": "NON_NULL",
                "name": null,
                "ofType": {
                  "kind": "SCALAR",
                  "name": "String",
                  "ofType": null
                }
              }
            },
            {
              "defaultValue": null,
              "description": "",
              "name": "lastName",
              "type": {
                "kind": "NON_NULL",
                "name": null,
                "ofType": {
                  "kind": "SCALAR",
                  "name": "String",
                  "ofType": null
                }
              }
            },
            {
              "defaultValue": null,
              "description": null,
              "name": "clientMutationId",
              "type": {
                "kind": "SCALAR",
                "name": "String",
                "ofType": null
              }
            }
          ],
          "interfaces": null,
          "kind": "INPUT_OBJECT",
          "name": "NorentFullNameInput",
          "possibleTypes": null
        },
        {
          "description": null,
          "enumValues": null,
          "fields": [
            {
              "args": [],
              "deprecationReason": null,
              "description": "A list of validation errors in the form, if any. If the form was valid, this list will be empty.",
              "isDeprecated": false,
              "name": "errors",
              "type": {
                "kind": "NON_NULL",
                "name": null,
                "ofType": {
                  "kind": "LIST",
                  "name": null,
                  "ofType": {
                    "kind": "NON_NULL",
                    "name": null,
                    "ofType": {
                      "kind": "OBJECT",
                      "name": "StrictFormFieldErrorType",
                      "ofType": null
                    }
                  }
                }
              }
            },
            {
              "args": [],
              "deprecationReason": null,
              "description": null,
              "isDeprecated": false,
              "name": "session",
              "type": {
                "kind": "OBJECT",
                "name": "SessionInfo",
                "ofType": null
              }
            },
            {
              "args": [],
              "deprecationReason": null,
              "description": null,
              "isDeprecated": false,
              "name": "clientMutationId",
              "type": {
                "kind": "SCALAR",
                "name": "String",
                "ofType": null
              }
            }
          ],
          "inputFields": null,
          "interfaces": [],
          "kind": "OBJECT",
          "name": "NorentEmailPayload",
          "possibleTypes": null
        },
        {
          "description": null,
          "enumValues": null,
          "fields": null,
          "inputFields": [
            {
              "defaultValue": null,
              "description": "",
              "name": "email",
              "type": {
                "kind": "NON_NULL",
                "name": null,
                "ofType": {
                  "kind": "SCALAR",
                  "name": "String",
                  "ofType": null
                }
              }
            },
            {
              "defaultValue": null,
              "description": null,
              "name": "clientMutationId",
              "type": {
                "kind": "SCALAR",
                "name": "String",
                "ofType": null
              }
            }
          ],
          "interfaces": null,
          "kind": "INPUT_OBJECT",
          "name": "NorentEmailInput",
          "possibleTypes": null
        },
        {
          "description": null,
          "enumValues": null,
          "fields": [
            {
              "args": [],
              "deprecationReason": null,
              "description": "A list of validation errors in the form, if any. If the form was valid, this list will be empty.",
              "isDeprecated": false,
              "name": "errors",
              "type": {
                "kind": "NON_NULL",
                "name": null,
                "ofType": {
                  "kind": "LIST",
                  "name": null,
                  "ofType": {
                    "kind": "NON_NULL",
                    "name": null,
                    "ofType": {
                      "kind": "OBJECT",
                      "name": "StrictFormFieldErrorType",
                      "ofType": null
                    }
                  }
                }
              }
            },
            {
              "args": [],
              "deprecationReason": null,
              "description": null,
              "isDeprecated": false,
              "name": "session",
              "type": {
                "kind": "OBJECT",
                "name": "SessionInfo",
                "ofType": null
              }
            },
            {
              "args": [],
              "deprecationReason": null,
              "description": null,
              "isDeprecated": false,
              "name": "clientMutationId",
              "type": {
                "kind": "SCALAR",
                "name": "String",
                "ofType": null
              }
            }
          ],
          "inputFields": null,
          "interfaces": [],
          "kind": "OBJECT",
          "name": "NorentCreateAccountPayload",
          "possibleTypes": null
        },
        {
          "description": null,
          "enumValues": null,
          "fields": null,
          "inputFields": [
            {
              "defaultValue": null,
              "description": "Whether we can contact the user via SMS to follow up.",
              "name": "canWeSms",
              "type": {
                "kind": "NON_NULL",
                "name": null,
                "ofType": {
                  "kind": "SCALAR",
                  "name": "Boolean",
                  "ofType": null
                }
              }
            },
            {
              "defaultValue": null,
              "description": "",
              "name": "password",
              "type": {
                "kind": "NON_NULL",
                "name": null,
                "ofType": {
                  "kind": "SCALAR",
                  "name": "String",
                  "ofType": null
                }
              }
            },
            {
              "defaultValue": null,
              "description": "",
              "name": "confirmPassword",
              "type": {
                "kind": "NON_NULL",
                "name": null,
                "ofType": {
                  "kind": "SCALAR",
                  "name": "String",
                  "ofType": null
                }
              }
            },
            {
              "defaultValue": null,
              "description": "",
              "name": "agreeToTerms",
              "type": {
                "kind": "NON_NULL",
                "name": null,
                "ofType": {
                  "kind": "SCALAR",
                  "name": "Boolean",
                  "ofType": null
                }
              }
            },
            {
              "defaultValue": null,
              "description": null,
              "name": "clientMutationId",
              "type": {
                "kind": "SCALAR",
                "name": "String",
                "ofType": null
              }
            }
          ],
          "interfaces": null,
          "kind": "INPUT_OBJECT",
          "name": "NorentCreateAccountInput",
          "possibleTypes": null
        },
        {
          "description": null,
          "enumValues": null,
          "fields": [
            {
              "args": [],
              "deprecationReason": null,
              "description": "A list of validation errors in the form, if any. If the form was valid, this list will be empty.",
              "isDeprecated": false,
              "name": "errors",
              "type": {
                "kind": "NON_NULL",
                "name": null,
                "ofType": {
                  "kind": "LIST",
                  "name": null,
                  "ofType": {
                    "kind": "NON_NULL",
                    "name": null,
                    "ofType": {
                      "kind": "OBJECT",
                      "name": "StrictFormFieldErrorType",
                      "ofType": null
                    }
                  }
                }
              }
            },
            {
              "args": [],
              "deprecationReason": null,
              "description": null,
              "isDeprecated": false,
              "name": "session",
              "type": {
                "kind": "OBJECT",
                "name": "SessionInfo",
                "ofType": null
              }
            },
            {
              "args": [],
              "deprecationReason": null,
              "description": null,
              "isDeprecated": false,
              "name": "clientMutationId",
              "type": {
                "kind": "SCALAR",
                "name": "String",
                "ofType": null
              }
            }
          ],
          "inputFields": null,
          "interfaces": [],
          "kind": "OBJECT",
          "name": "NorentCityStatePayload",
          "possibleTypes": null
        },
        {
          "description": null,
          "enumValues": null,
          "fields": null,
          "inputFields": [
            {
              "defaultValue": null,
              "description": "",
              "name": "city",
              "type": {
                "kind": "NON_NULL",
                "name": null,
                "ofType": {
                  "kind": "SCALAR",
                  "name": "String",
                  "ofType": null
                }
              }
            },
            {
              "defaultValue": null,
              "description": "",
              "name": "state",
              "type": {
                "kind": "NON_NULL",
                "name": null,
                "ofType": {
                  "kind": "SCALAR",
                  "name": "String",
                  "ofType": null
                }
              }
            },
            {
              "defaultValue": null,
              "description": null,
              "name": "clientMutationId",
              "type": {
                "kind": "SCALAR",
                "name": "String",
                "ofType": null
              }
            }
          ],
          "interfaces": null,
          "kind": "INPUT_OBJECT",
          "name": "NorentCityStateInput",
          "possibleTypes": null
        },
        {
          "description": "Logs out the user. Clients should pay attention to the\nCSRF token, because apparently this changes on logout too.",
          "enumValues": null,
          "fields": [
            {
              "args": [],
              "deprecationReason": null,
              "description": "A list of validation errors in the form, if any. If the form was valid, this list will be empty.",
              "isDeprecated": false,
              "name": "errors",
              "type": {
                "kind": "NON_NULL",
                "name": null,
                "ofType": {
                  "kind": "LIST",
                  "name": null,
                  "ofType": {
                    "kind": "NON_NULL",
                    "name": null,
                    "ofType": {
                      "kind": "OBJECT",
                      "name": "StrictFormFieldErrorType",
                      "ofType": null
                    }
                  }
                }
              }
            },
            {
              "args": [],
              "deprecationReason": null,
              "description": null,
              "isDeprecated": false,
              "name": "session",
              "type": {
                "kind": "NON_NULL",
                "name": null,
                "ofType": {
                  "kind": "OBJECT",
                  "name": "SessionInfo",
                  "ofType": null
                }
              }
            },
            {
              "args": [],
              "deprecationReason": null,
              "description": null,
              "isDeprecated": false,
              "name": "clientMutationId",
              "type": {
                "kind": "SCALAR",
                "name": "String",
                "ofType": null
              }
            }
          ],
          "inputFields": null,
          "interfaces": [],
          "kind": "OBJECT",
          "name": "LogoutPayload",
          "possibleTypes": null
        },
        {
          "description": null,
          "enumValues": null,
          "fields": null,
          "inputFields": [
            {
              "defaultValue": null,
              "description": null,
              "name": "clientMutationId",
              "type": {
                "kind": "SCALAR",
                "name": "String",
                "ofType": null
              }
            }
          ],
          "interfaces": null,
          "kind": "INPUT_OBJECT",
          "name": "LogoutInput",
          "possibleTypes": null
        },
        {
          "description": "A mutation to log in the user. Returns whether or not the login was successful\n(if it wasn't, it's because the credentials were invalid). It also returns\na new CSRF token, because as the Django docs state, \"For security reasons,\nCSRF tokens are rotated each time a user logs in\":\n\n    https://docs.djangoproject.com/en/2.1/ref/csrf/",
          "enumValues": null,
          "fields": [
            {
              "args": [],
              "deprecationReason": null,
              "description": "A list of validation errors in the form, if any. If the form was valid, this list will be empty.",
              "isDeprecated": false,
              "name": "errors",
              "type": {
                "kind": "NON_NULL",
                "name": null,
                "ofType": {
                  "kind": "LIST",
                  "name": null,
                  "ofType": {
                    "kind": "NON_NULL",
                    "name": null,
                    "ofType": {
                      "kind": "OBJECT",
                      "name": "StrictFormFieldErrorType",
                      "ofType": null
                    }
                  }
                }
              }
            },
            {
              "args": [],
              "deprecationReason": null,
              "description": null,
              "isDeprecated": false,
              "name": "session",
              "type": {
                "kind": "OBJECT",
                "name": "SessionInfo",
                "ofType": null
              }
            },
            {
              "args": [],
              "deprecationReason": null,
              "description": null,
              "isDeprecated": false,
              "name": "clientMutationId",
              "type": {
                "kind": "SCALAR",
                "name": "String",
                "ofType": null
              }
            }
          ],
          "inputFields": null,
          "interfaces": [],
          "kind": "OBJECT",
          "name": "LoginPayload",
          "possibleTypes": null
        },
        {
          "description": null,
          "enumValues": null,
          "fields": null,
          "inputFields": [
            {
              "defaultValue": null,
              "description": "",
              "name": "phoneNumber",
              "type": {
                "kind": "NON_NULL",
                "name": null,
                "ofType": {
                  "kind": "SCALAR",
                  "name": "String",
                  "ofType": null
                }
              }
            },
            {
              "defaultValue": null,
              "description": "",
              "name": "password",
              "type": {
                "kind": "NON_NULL",
                "name": null,
                "ofType": {
                  "kind": "SCALAR",
                  "name": "String",
                  "ofType": null
                }
              }
            },
            {
              "defaultValue": null,
              "description": null,
              "name": "clientMutationId",
              "type": {
                "kind": "SCALAR",
                "name": "String",
                "ofType": null
              }
            }
          ],
          "interfaces": null,
          "kind": "INPUT_OBJECT",
          "name": "LoginInput",
          "possibleTypes": null
        },
        {
          "description": null,
          "enumValues": null,
          "fields": [
            {
              "args": [],
              "deprecationReason": null,
              "description": "A list of validation errors in the form, if any. If the form was valid, this list will be empty.",
              "isDeprecated": false,
              "name": "errors",
              "type": {
                "kind": "NON_NULL",
                "name": null,
                "ofType": {
                  "kind": "LIST",
                  "name": null,
                  "ofType": {
                    "kind": "NON_NULL",
                    "name": null,
                    "ofType": {
                      "kind": "OBJECT",
                      "name": "StrictFormFieldErrorType",
                      "ofType": null
                    }
                  }
                }
              }
            },
            {
              "args": [],
              "deprecationReason": null,
              "description": null,
              "isDeprecated": false,
              "name": "session",
              "type": {
                "kind": "OBJECT",
                "name": "SessionInfo",
                "ofType": null
              }
            },
            {
              "args": [],
              "deprecationReason": null,
              "description": null,
              "isDeprecated": false,
              "name": "clientMutationId",
              "type": {
                "kind": "SCALAR",
                "name": "String",
                "ofType": null
              }
            }
          ],
          "inputFields": null,
          "interfaces": [],
          "kind": "OBJECT",
          "name": "LetterRequestPayload",
          "possibleTypes": null
        },
        {
          "description": null,
          "enumValues": null,
          "fields": null,
          "inputFields": [
            {
              "defaultValue": null,
              "description": "How the letter of complaint will be mailed.",
              "name": "mailChoice",
              "type": {
                "kind": "NON_NULL",
                "name": null,
                "ofType": {
                  "kind": "SCALAR",
                  "name": "String",
                  "ofType": null
                }
              }
            },
            {
              "defaultValue": null,
              "description": null,
              "name": "clientMutationId",
              "type": {
                "kind": "SCALAR",
                "name": "String",
                "ofType": null
              }
            }
          ],
          "interfaces": null,
          "kind": "INPUT_OBJECT",
          "name": "LetterRequestInput",
          "possibleTypes": null
        },
        {
          "description": null,
          "enumValues": null,
          "fields": [
            {
              "args": [],
              "deprecationReason": null,
              "description": "A list of validation errors in the form, if any. If the form was valid, this list will be empty.",
              "isDeprecated": false,
              "name": "errors",
              "type": {
                "kind": "NON_NULL",
                "name": null,
                "ofType": {
                  "kind": "LIST",
                  "name": null,
                  "ofType": {
                    "kind": "NON_NULL",
                    "name": null,
                    "ofType": {
                      "kind": "OBJECT",
                      "name": "StrictFormFieldErrorType",
                      "ofType": null
                    }
                  }
                }
              }
            },
            {
              "args": [],
              "deprecationReason": null,
              "description": null,
              "isDeprecated": false,
              "name": "session",
              "type": {
                "kind": "OBJECT",
                "name": "SessionInfo",
                "ofType": null
              }
            },
            {
              "args": [],
              "deprecationReason": null,
              "description": "Whether or not the provided address appears to be undeliverable. If Lob integration is disabled, there was a problem contacting Lob, or the mutation was unsuccessful, this will be null.",
              "isDeprecated": false,
              "name": "isUndeliverable",
              "type": {
                "kind": "SCALAR",
                "name": "Boolean",
                "ofType": null
              }
            },
            {
              "args": [],
              "deprecationReason": null,
              "description": null,
              "isDeprecated": false,
              "name": "clientMutationId",
              "type": {
                "kind": "SCALAR",
                "name": "String",
                "ofType": null
              }
            }
          ],
          "inputFields": null,
          "interfaces": [],
          "kind": "OBJECT",
          "name": "LandlordDetailsV2Payload",
          "possibleTypes": null
        },
        {
          "description": null,
          "enumValues": null,
          "fields": null,
          "inputFields": [
            {
              "defaultValue": null,
              "description": "The landlord's name.",
              "name": "name",
              "type": {
                "kind": "NON_NULL",
                "name": null,
                "ofType": {
                  "kind": "SCALAR",
                  "name": "String",
                  "ofType": null
                }
              }
            },
            {
              "defaultValue": null,
              "description": "Usually the first line of the address, e.g. \"150 Court Street\"",
              "name": "primaryLine",
              "type": {
                "kind": "NON_NULL",
                "name": null,
                "ofType": {
                  "kind": "SCALAR",
                  "name": "String",
                  "ofType": null
                }
              }
            },
            {
              "defaultValue": null,
              "description": "The city of the address, e.g. \"Brooklyn\".",
              "name": "city",
              "type": {
                "kind": "NON_NULL",
                "name": null,
                "ofType": {
                  "kind": "SCALAR",
                  "name": "String",
                  "ofType": null
                }
              }
            },
            {
              "defaultValue": null,
              "description": "The two-letter state or territory for the address, e.g. \"NY\".",
              "name": "state",
              "type": {
                "kind": "NON_NULL",
                "name": null,
                "ofType": {
                  "kind": "SCALAR",
                  "name": "String",
                  "ofType": null
                }
              }
            },
            {
              "defaultValue": null,
              "description": "The zip code of the address, e.g. \"11201\" or \"94107-2282\".",
              "name": "zipCode",
              "type": {
                "kind": "NON_NULL",
                "name": null,
                "ofType": {
                  "kind": "SCALAR",
                  "name": "String",
                  "ofType": null
                }
              }
            },
            {
              "defaultValue": null,
              "description": null,
              "name": "clientMutationId",
              "type": {
                "kind": "SCALAR",
                "name": "String",
                "ofType": null
              }
            }
          ],
          "interfaces": null,
          "kind": "INPUT_OBJECT",
          "name": "LandlordDetailsV2Input",
          "possibleTypes": null
        },
        {
          "description": null,
          "enumValues": null,
          "fields": [
            {
              "args": [],
              "deprecationReason": null,
              "description": "A list of validation errors in the form, if any. If the form was valid, this list will be empty.",
              "isDeprecated": false,
              "name": "errors",
              "type": {
                "kind": "NON_NULL",
                "name": null,
                "ofType": {
                  "kind": "LIST",
                  "name": null,
                  "ofType": {
                    "kind": "NON_NULL",
                    "name": null,
                    "ofType": {
                      "kind": "OBJECT",
                      "name": "StrictFormFieldErrorType",
                      "ofType": null
                    }
                  }
                }
              }
            },
            {
              "args": [],
              "deprecationReason": null,
              "description": null,
              "isDeprecated": false,
              "name": "session",
              "type": {
                "kind": "OBJECT",
                "name": "SessionInfo",
                "ofType": null
              }
            },
            {
              "args": [],
              "deprecationReason": null,
              "description": null,
              "isDeprecated": false,
              "name": "clientMutationId",
              "type": {
                "kind": "SCALAR",
                "name": "String",
                "ofType": null
              }
            }
          ],
          "inputFields": null,
          "interfaces": [],
          "kind": "OBJECT",
          "name": "IssueAreaV2Payload",
          "possibleTypes": null
        },
        {
          "description": null,
          "enumValues": null,
          "fields": null,
          "inputFields": [
            {
              "defaultValue": null,
              "description": "The area for the issues being set.",
              "name": "area",
              "type": {
                "kind": "NON_NULL",
                "name": null,
                "ofType": {
                  "kind": "SCALAR",
                  "name": "String",
                  "ofType": null
                }
              }
            },
            {
              "defaultValue": null,
              "description": null,
              "name": "issues",
              "type": {
                "kind": "NON_NULL",
                "name": null,
                "ofType": {
                  "kind": "LIST",
                  "name": null,
                  "ofType": {
                    "kind": "NON_NULL",
                    "name": null,
                    "ofType": {
                      "kind": "SCALAR",
                      "name": "String",
                      "ofType": null
                    }
                  }
                }
              }
            },
            {
              "defaultValue": null,
              "description": null,
              "name": "customIssues",
              "type": {
                "kind": "NON_NULL",
                "name": null,
                "ofType": {
                  "kind": "LIST",
                  "name": null,
                  "ofType": {
                    "kind": "NON_NULL",
                    "name": null,
                    "ofType": {
                      "kind": "INPUT_OBJECT",
                      "name": "CustomIssuesCustomIssueFormFormSetInput",
                      "ofType": null
                    }
                  }
                }
              }
            },
            {
              "defaultValue": null,
              "description": null,
              "name": "clientMutationId",
              "type": {
                "kind": "SCALAR",
                "name": "String",
                "ofType": null
              }
            }
          ],
          "interfaces": null,
          "kind": "INPUT_OBJECT",
          "name": "IssueAreaV2Input",
          "possibleTypes": null
        },
        {
          "description": null,
          "enumValues": null,
          "fields": null,
          "inputFields": [
            {
              "defaultValue": null,
              "description": "",
              "name": "description",
              "type": {
                "kind": "NON_NULL",
                "name": null,
                "ofType": {
                  "kind": "SCALAR",
                  "name": "String",
                  "ofType": null
                }
              }
            },
            {
              "defaultValue": null,
              "description": null,
              "name": "id",
              "type": {
                "kind": "SCALAR",
                "name": "ID",
                "ofType": null
              }
            },
            {
              "defaultValue": null,
              "description": "",
              "name": "DELETE",
              "type": {
                "kind": "NON_NULL",
                "name": null,
                "ofType": {
                  "kind": "SCALAR",
                  "name": "Boolean",
                  "ofType": null
                }
              }
            }
          ],
          "interfaces": null,
          "kind": "INPUT_OBJECT",
          "name": "CustomIssuesCustomIssueFormFormSetInput",
          "possibleTypes": null
        },
        {
          "description": null,
          "enumValues": null,
          "fields": [
            {
              "args": [],
              "deprecationReason": null,
              "description": "A list of validation errors in the form, if any. If the form was valid, this list will be empty.",
              "isDeprecated": false,
              "name": "errors",
              "type": {
                "kind": "NON_NULL",
                "name": null,
                "ofType": {
                  "kind": "LIST",
                  "name": null,
                  "ofType": {
                    "kind": "NON_NULL",
                    "name": null,
                    "ofType": {
                      "kind": "OBJECT",
                      "name": "StrictFormFieldErrorType",
                      "ofType": null
                    }
                  }
                }
              }
            },
            {
              "args": [],
              "deprecationReason": null,
              "description": null,
              "isDeprecated": false,
              "name": "session",
              "type": {
                "kind": "OBJECT",
                "name": "SessionInfo",
                "ofType": null
              }
            },
            {
              "args": [],
              "deprecationReason": null,
              "description": null,
              "isDeprecated": false,
              "name": "clientMutationId",
              "type": {
                "kind": "SCALAR",
                "name": "String",
                "ofType": null
              }
            }
          ],
          "inputFields": null,
          "interfaces": [],
          "kind": "OBJECT",
          "name": "HarassmentExplainPayload",
          "possibleTypes": null
        },
        {
          "description": null,
          "enumValues": null,
          "fields": null,
          "inputFields": [
            {
              "defaultValue": null,
              "description": "Explain how the landlord has harassed you.",
              "name": "harassmentDetails",
              "type": {
                "kind": "NON_NULL",
                "name": null,
                "ofType": {
                  "kind": "SCALAR",
                  "name": "String",
                  "ofType": null
                }
              }
            },
            {
              "defaultValue": null,
              "description": null,
              "name": "clientMutationId",
              "type": {
                "kind": "SCALAR",
                "name": "String",
                "ofType": null
              }
            }
          ],
          "interfaces": null,
          "kind": "INPUT_OBJECT",
          "name": "HarassmentExplainInput",
          "possibleTypes": null
        },
        {
          "description": null,
          "enumValues": null,
          "fields": [
            {
              "args": [],
              "deprecationReason": null,
              "description": "A list of validation errors in the form, if any. If the form was valid, this list will be empty.",
              "isDeprecated": false,
              "name": "errors",
              "type": {
                "kind": "NON_NULL",
                "name": null,
                "ofType": {
                  "kind": "LIST",
                  "name": null,
                  "ofType": {
                    "kind": "NON_NULL",
                    "name": null,
                    "ofType": {
                      "kind": "OBJECT",
                      "name": "StrictFormFieldErrorType",
                      "ofType": null
                    }
                  }
                }
              }
            },
            {
              "args": [],
              "deprecationReason": null,
              "description": null,
              "isDeprecated": false,
              "name": "session",
              "type": {
                "kind": "OBJECT",
                "name": "SessionInfo",
                "ofType": null
              }
            },
            {
              "args": [],
              "deprecationReason": null,
              "description": null,
              "isDeprecated": false,
              "name": "clientMutationId",
              "type": {
                "kind": "SCALAR",
                "name": "String",
                "ofType": null
              }
            }
          ],
          "inputFields": null,
          "interfaces": [],
          "kind": "OBJECT",
          "name": "HarassmentApartmentPayload",
          "possibleTypes": null
        },
        {
          "description": null,
          "enumValues": null,
          "fields": null,
          "inputFields": [
            {
              "defaultValue": null,
              "description": "",
              "name": "twoOrLessApartmentsInBuilding",
              "type": {
                "kind": "NON_NULL",
                "name": null,
                "ofType": {
                  "kind": "SCALAR",
                  "name": "String",
                  "ofType": null
                }
              }
            },
            {
              "defaultValue": null,
              "description": "",
              "name": "moreThanOneFamilyPerApartment",
              "type": {
                "kind": "NON_NULL",
                "name": null,
                "ofType": {
                  "kind": "SCALAR",
                  "name": "String",
                  "ofType": null
                }
              }
            },
            {
              "defaultValue": null,
              "description": null,
              "name": "clientMutationId",
              "type": {
                "kind": "SCALAR",
                "name": "String",
                "ofType": null
              }
            }
          ],
          "interfaces": null,
          "kind": "INPUT_OBJECT",
          "name": "HarassmentApartmentInput",
          "possibleTypes": null
        },
        {
          "description": null,
          "enumValues": null,
          "fields": [
            {
              "args": [],
              "deprecationReason": null,
              "description": "A list of validation errors in the form, if any. If the form was valid, this list will be empty.",
              "isDeprecated": false,
              "name": "errors",
              "type": {
                "kind": "NON_NULL",
                "name": null,
                "ofType": {
                  "kind": "LIST",
                  "name": null,
                  "ofType": {
                    "kind": "NON_NULL",
                    "name": null,
                    "ofType": {
                      "kind": "OBJECT",
                      "name": "StrictFormFieldErrorType",
                      "ofType": null
                    }
                  }
                }
              }
            },
            {
              "args": [],
              "deprecationReason": null,
              "description": null,
              "isDeprecated": false,
              "name": "session",
              "type": {
                "kind": "OBJECT",
                "name": "SessionInfo",
                "ofType": null
              }
            },
            {
              "args": [],
              "deprecationReason": null,
              "description": null,
              "isDeprecated": false,
              "name": "clientMutationId",
              "type": {
                "kind": "SCALAR",
                "name": "String",
                "ofType": null
              }
            }
          ],
          "inputFields": null,
          "interfaces": [],
          "kind": "OBJECT",
          "name": "HarassmentAllegations2Payload",
          "possibleTypes": null
        },
        {
          "description": null,
          "enumValues": null,
          "fields": null,
          "inputFields": [
            {
              "defaultValue": null,
              "description": "Whether the tenant alleges the landlord has REMOVED_POSSESSIONS.",
              "name": "allegRemovedPossessions",
              "type": {
                "kind": "NON_NULL",
                "name": null,
                "ofType": {
                  "kind": "SCALAR",
                  "name": "Boolean",
                  "ofType": null
                }
              }
            },
            {
              "defaultValue": null,
              "description": "Whether the tenant alleges the landlord has INDUCED_LEAVING.",
              "name": "allegInducedLeaving",
              "type": {
                "kind": "NON_NULL",
                "name": null,
                "ofType": {
                  "kind": "SCALAR",
                  "name": "Boolean",
                  "ofType": null
                }
              }
            },
            {
              "defaultValue": null,
              "description": "Whether the tenant alleges the landlord has CONTACT.",
              "name": "allegContact",
              "type": {
                "kind": "NON_NULL",
                "name": null,
                "ofType": {
                  "kind": "SCALAR",
                  "name": "Boolean",
                  "ofType": null
                }
              }
            },
            {
              "defaultValue": null,
              "description": "Whether the tenant alleges the landlord has THREATS_RE_STATUS.",
              "name": "allegThreatsReStatus",
              "type": {
                "kind": "NON_NULL",
                "name": null,
                "ofType": {
                  "kind": "SCALAR",
                  "name": "Boolean",
                  "ofType": null
                }
              }
            },
            {
              "defaultValue": null,
              "description": "Whether the tenant alleges the landlord has REQUESTED_ID.",
              "name": "allegRequestedId",
              "type": {
                "kind": "NON_NULL",
                "name": null,
                "ofType": {
                  "kind": "SCALAR",
                  "name": "Boolean",
                  "ofType": null
                }
              }
            },
            {
              "defaultValue": null,
              "description": "Whether the tenant alleges the landlord has DISTURBED.",
              "name": "allegDisturbed",
              "type": {
                "kind": "NON_NULL",
                "name": null,
                "ofType": {
                  "kind": "SCALAR",
                  "name": "Boolean",
                  "ofType": null
                }
              }
            },
            {
              "defaultValue": null,
              "description": null,
              "name": "clientMutationId",
              "type": {
                "kind": "SCALAR",
                "name": "String",
                "ofType": null
              }
            }
          ],
          "interfaces": null,
          "kind": "INPUT_OBJECT",
          "name": "HarassmentAllegations2Input",
          "possibleTypes": null
        },
        {
          "description": null,
          "enumValues": null,
          "fields": [
            {
              "args": [],
              "deprecationReason": null,
              "description": "A list of validation errors in the form, if any. If the form was valid, this list will be empty.",
              "isDeprecated": false,
              "name": "errors",
              "type": {
                "kind": "NON_NULL",
                "name": null,
                "ofType": {
                  "kind": "LIST",
                  "name": null,
                  "ofType": {
                    "kind": "NON_NULL",
                    "name": null,
                    "ofType": {
                      "kind": "OBJECT",
                      "name": "StrictFormFieldErrorType",
                      "ofType": null
                    }
                  }
                }
              }
            },
            {
              "args": [],
              "deprecationReason": null,
              "description": null,
              "isDeprecated": false,
              "name": "session",
              "type": {
                "kind": "OBJECT",
                "name": "SessionInfo",
                "ofType": null
              }
            },
            {
              "args": [],
              "deprecationReason": null,
              "description": null,
              "isDeprecated": false,
              "name": "clientMutationId",
              "type": {
                "kind": "SCALAR",
                "name": "String",
                "ofType": null
              }
            }
          ],
          "inputFields": null,
          "interfaces": [],
          "kind": "OBJECT",
          "name": "HarassmentAllegations1Payload",
          "possibleTypes": null
        },
        {
          "description": null,
          "enumValues": null,
          "fields": null,
          "inputFields": [
            {
              "defaultValue": null,
              "description": "Whether the tenant alleges the landlord has FORCE.",
              "name": "allegForce",
              "type": {
                "kind": "NON_NULL",
                "name": null,
                "ofType": {
                  "kind": "SCALAR",
                  "name": "Boolean",
                  "ofType": null
                }
              }
            },
            {
              "defaultValue": null,
              "description": "Whether the tenant alleges the landlord has MISLEADING_INFO.",
              "name": "allegMisleadingInfo",
              "type": {
                "kind": "NON_NULL",
                "name": null,
                "ofType": {
                  "kind": "SCALAR",
                  "name": "Boolean",
                  "ofType": null
                }
              }
            },
            {
              "defaultValue": null,
              "description": "Whether the tenant alleges the landlord has STOPPED_SERVICE.",
              "name": "allegStoppedService",
              "type": {
                "kind": "NON_NULL",
                "name": null,
                "ofType": {
                  "kind": "SCALAR",
                  "name": "Boolean",
                  "ofType": null
                }
              }
            },
            {
              "defaultValue": null,
              "description": "Whether the tenant alleges the landlord has FAILED_TO_COMPLY.",
              "name": "allegFailedToComply",
              "type": {
                "kind": "NON_NULL",
                "name": null,
                "ofType": {
                  "kind": "SCALAR",
                  "name": "Boolean",
                  "ofType": null
                }
              }
            },
            {
              "defaultValue": null,
              "description": "Whether the tenant alleges the landlord has FALSE_CERT_REPAIRS.",
              "name": "allegFalseCertRepairs",
              "type": {
                "kind": "NON_NULL",
                "name": null,
                "ofType": {
                  "kind": "SCALAR",
                  "name": "Boolean",
                  "ofType": null
                }
              }
            },
            {
              "defaultValue": null,
              "description": "Whether the tenant alleges the landlord has CONDUCT_IN_VIOLATION.",
              "name": "allegConductInViolation",
              "type": {
                "kind": "NON_NULL",
                "name": null,
                "ofType": {
                  "kind": "SCALAR",
                  "name": "Boolean",
                  "ofType": null
                }
              }
            },
            {
              "defaultValue": null,
              "description": "Whether the tenant alleges the landlord has SUED.",
              "name": "allegSued",
              "type": {
                "kind": "NON_NULL",
                "name": null,
                "ofType": {
                  "kind": "SCALAR",
                  "name": "Boolean",
                  "ofType": null
                }
              }
            },
            {
              "defaultValue": null,
              "description": null,
              "name": "clientMutationId",
              "type": {
                "kind": "SCALAR",
                "name": "String",
                "ofType": null
              }
            }
          ],
          "interfaces": null,
          "kind": "INPUT_OBJECT",
          "name": "HarassmentAllegations1Input",
          "possibleTypes": null
        },
        {
          "description": null,
          "enumValues": null,
          "fields": [
            {
              "args": [],
              "deprecationReason": null,
              "description": "A list of validation errors in the form, if any. If the form was valid, this list will be empty.",
              "isDeprecated": false,
              "name": "errors",
              "type": {
                "kind": "NON_NULL",
                "name": null,
                "ofType": {
                  "kind": "LIST",
                  "name": null,
                  "ofType": {
                    "kind": "NON_NULL",
                    "name": null,
                    "ofType": {
                      "kind": "OBJECT",
                      "name": "StrictFormFieldErrorType",
                      "ofType": null
                    }
                  }
                }
              }
            },
            {
              "args": [],
              "deprecationReason": null,
              "description": null,
              "isDeprecated": false,
              "name": "session",
              "type": {
                "kind": "OBJECT",
                "name": "SessionInfo",
                "ofType": null
              }
            },
            {
              "args": [],
              "deprecationReason": null,
              "description": null,
              "isDeprecated": false,
              "name": "clientMutationId",
              "type": {
                "kind": "SCALAR",
                "name": "String",
                "ofType": null
              }
            }
          ],
          "inputFields": null,
          "interfaces": [],
          "kind": "OBJECT",
          "name": "HPActionUrgentAndDangerousPayload",
          "possibleTypes": null
        },
        {
          "description": null,
          "enumValues": null,
          "fields": null,
          "inputFields": [
            {
              "defaultValue": null,
              "description": "",
              "name": "urgentAndDangerous",
              "type": {
                "kind": "NON_NULL",
                "name": null,
                "ofType": {
                  "kind": "SCALAR",
                  "name": "String",
                  "ofType": null
                }
              }
            },
            {
              "defaultValue": null,
              "description": null,
              "name": "clientMutationId",
              "type": {
                "kind": "SCALAR",
                "name": "String",
                "ofType": null
              }
            }
          ],
          "interfaces": null,
          "kind": "INPUT_OBJECT",
          "name": "HPActionUrgentAndDangerousInput",
          "possibleTypes": null
        },
        {
          "description": null,
          "enumValues": null,
          "fields": [
            {
              "args": [],
              "deprecationReason": null,
              "description": "A list of validation errors in the form, if any. If the form was valid, this list will be empty.",
              "isDeprecated": false,
              "name": "errors",
              "type": {
                "kind": "NON_NULL",
                "name": null,
                "ofType": {
                  "kind": "LIST",
                  "name": null,
                  "ofType": {
                    "kind": "NON_NULL",
                    "name": null,
                    "ofType": {
                      "kind": "OBJECT",
                      "name": "StrictFormFieldErrorType",
                      "ofType": null
                    }
                  }
                }
              }
            },
            {
              "args": [],
              "deprecationReason": null,
              "description": null,
              "isDeprecated": false,
              "name": "session",
              "type": {
                "kind": "OBJECT",
                "name": "SessionInfo",
                "ofType": null
              }
            },
            {
              "args": [],
              "deprecationReason": null,
              "description": null,
              "isDeprecated": false,
              "name": "clientMutationId",
              "type": {
                "kind": "SCALAR",
                "name": "String",
                "ofType": null
              }
            }
          ],
          "inputFields": null,
          "interfaces": [],
          "kind": "OBJECT",
          "name": "HPActionSuePayload",
          "possibleTypes": null
        },
        {
          "description": null,
          "enumValues": null,
          "fields": null,
          "inputFields": [
            {
              "defaultValue": null,
              "description": "",
              "name": "sueForRepairs",
              "type": {
                "kind": "NON_NULL",
                "name": null,
                "ofType": {
                  "kind": "SCALAR",
                  "name": "Boolean",
                  "ofType": null
                }
              }
            },
            {
              "defaultValue": null,
              "description": "",
              "name": "sueForHarassment",
              "type": {
                "kind": "NON_NULL",
                "name": null,
                "ofType": {
                  "kind": "SCALAR",
                  "name": "Boolean",
                  "ofType": null
                }
              }
            },
            {
              "defaultValue": null,
              "description": null,
              "name": "clientMutationId",
              "type": {
                "kind": "SCALAR",
                "name": "String",
                "ofType": null
              }
            }
          ],
          "interfaces": null,
          "kind": "INPUT_OBJECT",
          "name": "HPActionSueInput",
          "possibleTypes": null
        },
        {
          "description": null,
          "enumValues": null,
          "fields": [
            {
              "args": [],
              "deprecationReason": null,
              "description": "A list of validation errors in the form, if any. If the form was valid, this list will be empty.",
              "isDeprecated": false,
              "name": "errors",
              "type": {
                "kind": "NON_NULL",
                "name": null,
                "ofType": {
                  "kind": "LIST",
                  "name": null,
                  "ofType": {
                    "kind": "NON_NULL",
                    "name": null,
                    "ofType": {
                      "kind": "OBJECT",
                      "name": "StrictFormFieldErrorType",
                      "ofType": null
                    }
                  }
                }
              }
            },
            {
              "args": [],
              "deprecationReason": null,
              "description": null,
              "isDeprecated": false,
              "name": "session",
              "type": {
                "kind": "OBJECT",
                "name": "SessionInfo",
                "ofType": null
              }
            },
            {
              "args": [],
              "deprecationReason": null,
              "description": null,
              "isDeprecated": false,
              "name": "clientMutationId",
              "type": {
                "kind": "SCALAR",
                "name": "String",
                "ofType": null
              }
            }
          ],
          "inputFields": null,
          "interfaces": [],
          "kind": "OBJECT",
          "name": "HPActionPreviousAttemptsPayload",
          "possibleTypes": null
        },
        {
          "description": null,
          "enumValues": null,
          "fields": null,
          "inputFields": [
            {
              "defaultValue": null,
              "description": "",
              "name": "filedWith311",
              "type": {
                "kind": "NON_NULL",
                "name": null,
                "ofType": {
                  "kind": "SCALAR",
                  "name": "String",
                  "ofType": null
                }
              }
            },
            {
              "defaultValue": null,
              "description": "",
              "name": "thirtyDaysSince311",
              "type": {
                "kind": "NON_NULL",
                "name": null,
                "ofType": {
                  "kind": "SCALAR",
                  "name": "String",
                  "ofType": null
                }
              }
            },
            {
              "defaultValue": null,
              "description": "",
              "name": "hpdIssuedViolations",
              "type": {
                "kind": "NON_NULL",
                "name": null,
                "ofType": {
                  "kind": "SCALAR",
                  "name": "String",
                  "ofType": null
                }
              }
            },
            {
              "defaultValue": null,
              "description": "",
              "name": "thirtyDaysSinceViolations",
              "type": {
                "kind": "NON_NULL",
                "name": null,
                "ofType": {
                  "kind": "SCALAR",
                  "name": "String",
                  "ofType": null
                }
              }
            },
            {
              "defaultValue": null,
              "description": null,
              "name": "clientMutationId",
              "type": {
                "kind": "SCALAR",
                "name": "String",
                "ofType": null
              }
            }
          ],
          "interfaces": null,
          "kind": "INPUT_OBJECT",
          "name": "HPActionPreviousAttemptsInput",
          "possibleTypes": null
        },
        {
          "description": null,
          "enumValues": null,
          "fields": [
            {
              "args": [],
              "deprecationReason": null,
              "description": "A list of validation errors in the form, if any. If the form was valid, this list will be empty.",
              "isDeprecated": false,
              "name": "errors",
              "type": {
                "kind": "NON_NULL",
                "name": null,
                "ofType": {
                  "kind": "LIST",
                  "name": null,
                  "ofType": {
                    "kind": "NON_NULL",
                    "name": null,
                    "ofType": {
                      "kind": "OBJECT",
                      "name": "StrictFormFieldErrorType",
                      "ofType": null
                    }
                  }
                }
              }
            },
            {
              "args": [],
              "deprecationReason": null,
              "description": null,
              "isDeprecated": false,
              "name": "session",
              "type": {
                "kind": "OBJECT",
                "name": "SessionInfo",
                "ofType": null
              }
            },
            {
              "args": [],
              "deprecationReason": null,
              "description": null,
              "isDeprecated": false,
              "name": "clientMutationId",
              "type": {
                "kind": "SCALAR",
                "name": "String",
                "ofType": null
              }
            }
          ],
          "inputFields": null,
          "interfaces": [],
          "kind": "OBJECT",
          "name": "GenerateHpActionPdfPayload",
          "possibleTypes": null
        },
        {
          "description": null,
          "enumValues": null,
          "fields": null,
          "inputFields": [
            {
              "defaultValue": null,
              "description": "",
              "name": "kind",
              "type": {
                "kind": "NON_NULL",
                "name": null,
                "ofType": {
                  "kind": "SCALAR",
                  "name": "String",
                  "ofType": null
                }
              }
            },
            {
              "defaultValue": null,
              "description": null,
              "name": "clientMutationId",
              "type": {
                "kind": "SCALAR",
                "name": "String",
                "ofType": null
              }
            }
          ],
          "interfaces": null,
          "kind": "INPUT_OBJECT",
          "name": "GenerateHpActionPdfInput",
          "possibleTypes": null
        },
        {
          "description": null,
          "enumValues": null,
          "fields": [
            {
              "args": [],
              "deprecationReason": null,
              "description": "A list of validation errors in the form, if any. If the form was valid, this list will be empty.",
              "isDeprecated": false,
              "name": "errors",
              "type": {
                "kind": "NON_NULL",
                "name": null,
                "ofType": {
                  "kind": "LIST",
                  "name": null,
                  "ofType": {
                    "kind": "NON_NULL",
                    "name": null,
                    "ofType": {
                      "kind": "OBJECT",
                      "name": "StrictFormFieldErrorType",
                      "ofType": null
                    }
                  }
                }
              }
            },
            {
              "args": [],
              "deprecationReason": null,
              "description": null,
              "isDeprecated": false,
              "name": "session",
              "type": {
                "kind": "OBJECT",
                "name": "SessionInfo",
                "ofType": null
              }
            },
            {
              "args": [],
              "deprecationReason": null,
              "description": null,
              "isDeprecated": false,
              "name": "clientMutationId",
              "type": {
                "kind": "SCALAR",
                "name": "String",
                "ofType": null
              }
            }
          ],
          "inputFields": null,
          "interfaces": [],
          "kind": "OBJECT",
          "name": "FeeWaiverPublicAssistancePayload",
          "possibleTypes": null
        },
        {
          "description": null,
          "enumValues": null,
          "fields": null,
          "inputFields": [
            {
              "defaultValue": null,
              "description": "",
              "name": "receivesPublicAssistance",
              "type": {
                "kind": "NON_NULL",
                "name": null,
                "ofType": {
                  "kind": "SCALAR",
                  "name": "String",
                  "ofType": null
                }
              }
            },
            {
              "defaultValue": null,
              "description": null,
              "name": "clientMutationId",
              "type": {
                "kind": "SCALAR",
                "name": "String",
                "ofType": null
              }
            }
          ],
          "interfaces": null,
          "kind": "INPUT_OBJECT",
          "name": "FeeWaiverPublicAssistanceInput",
          "possibleTypes": null
        },
        {
          "description": null,
          "enumValues": null,
          "fields": [
            {
              "args": [],
              "deprecationReason": null,
              "description": "A list of validation errors in the form, if any. If the form was valid, this list will be empty.",
              "isDeprecated": false,
              "name": "errors",
              "type": {
                "kind": "NON_NULL",
                "name": null,
                "ofType": {
                  "kind": "LIST",
                  "name": null,
                  "ofType": {
                    "kind": "NON_NULL",
                    "name": null,
                    "ofType": {
                      "kind": "OBJECT",
                      "name": "StrictFormFieldErrorType",
                      "ofType": null
                    }
                  }
                }
              }
            },
            {
              "args": [],
              "deprecationReason": null,
              "description": null,
              "isDeprecated": false,
              "name": "session",
              "type": {
                "kind": "OBJECT",
                "name": "SessionInfo",
                "ofType": null
              }
            },
            {
              "args": [],
              "deprecationReason": null,
              "description": null,
              "isDeprecated": false,
              "name": "clientMutationId",
              "type": {
                "kind": "SCALAR",
                "name": "String",
                "ofType": null
              }
            }
          ],
          "inputFields": null,
          "interfaces": [],
          "kind": "OBJECT",
          "name": "FeeWaiverMiscPayload",
          "possibleTypes": null
        },
        {
          "description": null,
          "enumValues": null,
          "fields": null,
          "inputFields": [
            {
              "defaultValue": null,
              "description": "",
              "name": "askedBefore",
              "type": {
                "kind": "NON_NULL",
                "name": null,
                "ofType": {
                  "kind": "SCALAR",
                  "name": "String",
                  "ofType": null
                }
              }
            },
            {
              "defaultValue": null,
              "description": null,
              "name": "clientMutationId",
              "type": {
                "kind": "SCALAR",
                "name": "String",
                "ofType": null
              }
            }
          ],
          "interfaces": null,
          "kind": "INPUT_OBJECT",
          "name": "FeeWaiverMiscInput",
          "possibleTypes": null
        },
        {
          "description": null,
          "enumValues": null,
          "fields": [
            {
              "args": [],
              "deprecationReason": null,
              "description": "A list of validation errors in the form, if any. If the form was valid, this list will be empty.",
              "isDeprecated": false,
              "name": "errors",
              "type": {
                "kind": "NON_NULL",
                "name": null,
                "ofType": {
                  "kind": "LIST",
                  "name": null,
                  "ofType": {
                    "kind": "NON_NULL",
                    "name": null,
                    "ofType": {
                      "kind": "OBJECT",
                      "name": "StrictFormFieldErrorType",
                      "ofType": null
                    }
                  }
                }
              }
            },
            {
              "args": [],
              "deprecationReason": null,
              "description": null,
              "isDeprecated": false,
              "name": "session",
              "type": {
                "kind": "OBJECT",
                "name": "SessionInfo",
                "ofType": null
              }
            },
            {
              "args": [],
              "deprecationReason": null,
              "description": null,
              "isDeprecated": false,
              "name": "clientMutationId",
              "type": {
                "kind": "SCALAR",
                "name": "String",
                "ofType": null
              }
            }
          ],
          "inputFields": null,
          "interfaces": [],
          "kind": "OBJECT",
          "name": "FeeWaiverIncomePayload",
          "possibleTypes": null
        },
        {
          "description": null,
          "enumValues": null,
          "fields": null,
          "inputFields": [
            {
              "defaultValue": null,
              "description": "The amount of income the user receives per month.",
              "name": "incomeAmountMonthly",
              "type": {
                "kind": "NON_NULL",
                "name": null,
                "ofType": {
                  "kind": "SCALAR",
                  "name": "String",
                  "ofType": null
                }
              }
            },
            {
              "defaultValue": null,
              "description": "Whether the user receives income from employment.",
              "name": "incomeSrcEmployment",
              "type": {
                "kind": "NON_NULL",
                "name": null,
                "ofType": {
                  "kind": "SCALAR",
                  "name": "Boolean",
                  "ofType": null
                }
              }
            },
            {
              "defaultValue": null,
              "description": "Whether the user receives income from the Human Resources Administration (e.g., Temporary Aid to Needy Families).",
              "name": "incomeSrcHra",
              "type": {
                "kind": "NON_NULL",
                "name": null,
                "ofType": {
                  "kind": "SCALAR",
                  "name": "Boolean",
                  "ofType": null
                }
              }
            },
            {
              "defaultValue": null,
              "description": "Whether the user receives income from child support.",
              "name": "incomeSrcChildSupport",
              "type": {
                "kind": "NON_NULL",
                "name": null,
                "ofType": {
                  "kind": "SCALAR",
                  "name": "Boolean",
                  "ofType": null
                }
              }
            },
            {
              "defaultValue": null,
              "description": "Whether the user receives income from alimony.",
              "name": "incomeSrcAlimony",
              "type": {
                "kind": "NON_NULL",
                "name": null,
                "ofType": {
                  "kind": "SCALAR",
                  "name": "Boolean",
                  "ofType": null
                }
              }
            },
            {
              "defaultValue": null,
              "description": "Whether the user receives income from social security.",
              "name": "incomeSrcSocialSecurity",
              "type": {
                "kind": "NON_NULL",
                "name": null,
                "ofType": {
                  "kind": "SCALAR",
                  "name": "Boolean",
                  "ofType": null
                }
              }
            },
            {
              "defaultValue": null,
              "description": "Other income the user receives",
              "name": "incomeSrcOther",
              "type": {
                "kind": "NON_NULL",
                "name": null,
                "ofType": {
                  "kind": "SCALAR",
                  "name": "String",
                  "ofType": null
                }
              }
            },
            {
              "defaultValue": null,
              "description": null,
              "name": "clientMutationId",
              "type": {
                "kind": "SCALAR",
                "name": "String",
                "ofType": null
              }
            }
          ],
          "interfaces": null,
          "kind": "INPUT_OBJECT",
          "name": "FeeWaiverIncomeInput",
          "possibleTypes": null
        },
        {
          "description": null,
          "enumValues": null,
          "fields": [
            {
              "args": [],
              "deprecationReason": null,
              "description": "A list of validation errors in the form, if any. If the form was valid, this list will be empty.",
              "isDeprecated": false,
              "name": "errors",
              "type": {
                "kind": "NON_NULL",
                "name": null,
                "ofType": {
                  "kind": "LIST",
                  "name": null,
                  "ofType": {
                    "kind": "NON_NULL",
                    "name": null,
                    "ofType": {
                      "kind": "OBJECT",
                      "name": "StrictFormFieldErrorType",
                      "ofType": null
                    }
                  }
                }
              }
            },
            {
              "args": [],
              "deprecationReason": null,
              "description": null,
              "isDeprecated": false,
              "name": "session",
              "type": {
                "kind": "OBJECT",
                "name": "SessionInfo",
                "ofType": null
              }
            },
            {
              "args": [],
              "deprecationReason": null,
              "description": null,
              "isDeprecated": false,
              "name": "clientMutationId",
              "type": {
                "kind": "SCALAR",
                "name": "String",
                "ofType": null
              }
            }
          ],
          "inputFields": null,
          "interfaces": [],
          "kind": "OBJECT",
          "name": "FeeWaiverExpensesPayload",
          "possibleTypes": null
        },
        {
          "description": null,
          "enumValues": null,
          "fields": null,
          "inputFields": [
            {
              "defaultValue": null,
              "description": "The amount of money the user pays in rent per month.",
              "name": "rentAmount",
              "type": {
                "kind": "NON_NULL",
                "name": null,
                "ofType": {
                  "kind": "SCALAR",
                  "name": "String",
                  "ofType": null
                }
              }
            },
            {
              "defaultValue": null,
              "description": "",
              "name": "expenseUtilities",
              "type": {
                "kind": "NON_NULL",
                "name": null,
                "ofType": {
                  "kind": "SCALAR",
                  "name": "String",
                  "ofType": null
                }
              }
            },
            {
              "defaultValue": null,
              "description": "",
              "name": "expenseCable",
              "type": {
                "kind": "NON_NULL",
                "name": null,
                "ofType": {
                  "kind": "SCALAR",
                  "name": "String",
                  "ofType": null
                }
              }
            },
            {
              "defaultValue": null,
              "description": "",
              "name": "expensePhone",
              "type": {
                "kind": "NON_NULL",
                "name": null,
                "ofType": {
                  "kind": "SCALAR",
                  "name": "String",
                  "ofType": null
                }
              }
            },
            {
              "defaultValue": null,
              "description": "",
              "name": "expenseChildcare",
              "type": {
                "kind": "NON_NULL",
                "name": null,
                "ofType": {
                  "kind": "SCALAR",
                  "name": "String",
                  "ofType": null
                }
              }
            },
            {
              "defaultValue": null,
              "description": "",
              "name": "expenseOther",
              "type": {
                "kind": "NON_NULL",
                "name": null,
                "ofType": {
                  "kind": "SCALAR",
                  "name": "String",
                  "ofType": null
                }
              }
            },
            {
              "defaultValue": null,
              "description": null,
              "name": "clientMutationId",
              "type": {
                "kind": "SCALAR",
                "name": "String",
                "ofType": null
              }
            }
          ],
          "interfaces": null,
          "kind": "INPUT_OBJECT",
          "name": "FeeWaiverExpensesInput",
          "possibleTypes": null
        },
        {
          "description": null,
          "enumValues": null,
          "fields": [
            {
              "args": [],
              "deprecationReason": null,
              "description": "A list of validation errors in the form, if any. If the form was valid, this list will be empty.",
              "isDeprecated": false,
              "name": "errors",
              "type": {
                "kind": "NON_NULL",
                "name": null,
                "ofType": {
                  "kind": "LIST",
                  "name": null,
                  "ofType": {
                    "kind": "NON_NULL",
                    "name": null,
                    "ofType": {
                      "kind": "OBJECT",
                      "name": "StrictFormFieldErrorType",
                      "ofType": null
                    }
                  }
                }
              }
            },
            {
              "args": [],
              "deprecationReason": null,
              "description": null,
              "isDeprecated": false,
              "name": "response",
              "type": {
                "kind": "SCALAR",
                "name": "String",
                "ofType": null
              }
            },
            {
              "args": [],
              "deprecationReason": null,
              "description": null,
              "isDeprecated": false,
              "name": "clientMutationId",
              "type": {
                "kind": "SCALAR",
                "name": "String",
                "ofType": null
              }
            }
          ],
          "inputFields": null,
          "interfaces": [],
          "kind": "OBJECT",
          "name": "ExampleRadioPayload",
          "possibleTypes": null
        },
        {
          "description": null,
          "enumValues": null,
          "fields": null,
          "inputFields": [
            {
              "defaultValue": null,
              "description": "",
              "name": "radioField",
              "type": {
                "kind": "NON_NULL",
                "name": null,
                "ofType": {
                  "kind": "SCALAR",
                  "name": "String",
                  "ofType": null
                }
              }
            },
            {
              "defaultValue": null,
              "description": null,
              "name": "clientMutationId",
              "type": {
                "kind": "SCALAR",
                "name": "String",
                "ofType": null
              }
            }
          ],
          "interfaces": null,
          "kind": "INPUT_OBJECT",
          "name": "ExampleRadioInput",
          "possibleTypes": null
        },
        {
          "description": null,
          "enumValues": null,
          "fields": [
            {
              "args": [],
              "deprecationReason": null,
              "description": "A list of validation errors in the form, if any. If the form was valid, this list will be empty.",
              "isDeprecated": false,
              "name": "errors",
              "type": {
                "kind": "NON_NULL",
                "name": null,
                "ofType": {
                  "kind": "LIST",
                  "name": null,
                  "ofType": {
                    "kind": "NON_NULL",
                    "name": null,
                    "ofType": {
                      "kind": "OBJECT",
                      "name": "StrictFormFieldErrorType",
                      "ofType": null
                    }
                  }
                }
              }
            },
            {
              "args": [],
              "deprecationReason": null,
              "description": null,
              "isDeprecated": false,
              "name": "response",
              "type": {
                "kind": "SCALAR",
                "name": "String",
                "ofType": null
              }
            },
            {
              "args": [],
              "deprecationReason": null,
              "description": null,
              "isDeprecated": false,
              "name": "clientMutationId",
              "type": {
                "kind": "SCALAR",
                "name": "String",
                "ofType": null
              }
            }
          ],
          "inputFields": null,
          "interfaces": [],
          "kind": "OBJECT",
          "name": "ExamplePayload",
          "possibleTypes": null
        },
        {
          "description": null,
          "enumValues": null,
          "fields": null,
          "inputFields": [
            {
              "defaultValue": null,
              "description": "",
              "name": "exampleField",
              "type": {
                "kind": "NON_NULL",
                "name": null,
                "ofType": {
                  "kind": "SCALAR",
                  "name": "String",
                  "ofType": null
                }
              }
            },
            {
              "defaultValue": null,
              "description": "",
              "name": "boolField",
              "type": {
                "kind": "NON_NULL",
                "name": null,
                "ofType": {
                  "kind": "SCALAR",
                  "name": "Boolean",
                  "ofType": null
                }
              }
            },
            {
              "defaultValue": null,
              "description": "",
              "name": "exampleOtherField",
              "type": {
                "kind": "NON_NULL",
                "name": null,
                "ofType": {
                  "kind": "SCALAR",
                  "name": "String",
                  "ofType": null
                }
              }
            },
            {
              "defaultValue": null,
              "description": "",
              "name": "currencyField",
              "type": {
                "kind": "NON_NULL",
                "name": null,
                "ofType": {
                  "kind": "SCALAR",
                  "name": "String",
                  "ofType": null
                }
              }
            },
            {
              "defaultValue": null,
              "description": null,
              "name": "subforms",
              "type": {
                "kind": "NON_NULL",
                "name": null,
                "ofType": {
                  "kind": "LIST",
                  "name": null,
                  "ofType": {
                    "kind": "NON_NULL",
                    "name": null,
                    "ofType": {
                      "kind": "INPUT_OBJECT",
                      "name": "SubformsExampleSubformFormSetInput",
                      "ofType": null
                    }
                  }
                }
              }
            },
            {
              "defaultValue": null,
              "description": null,
              "name": "clientMutationId",
              "type": {
                "kind": "SCALAR",
                "name": "String",
                "ofType": null
              }
            }
          ],
          "interfaces": null,
          "kind": "INPUT_OBJECT",
          "name": "ExampleInput",
          "possibleTypes": null
        },
        {
          "description": null,
          "enumValues": null,
          "fields": null,
          "inputFields": [
            {
              "defaultValue": null,
              "description": "",
              "name": "exampleField",
              "type": {
                "kind": "NON_NULL",
                "name": null,
                "ofType": {
                  "kind": "SCALAR",
                  "name": "String",
                  "ofType": null
                }
              }
            }
          ],
          "interfaces": null,
          "kind": "INPUT_OBJECT",
          "name": "SubformsExampleSubformFormSetInput",
          "possibleTypes": null
        },
        {
          "description": null,
          "enumValues": null,
          "fields": [
            {
              "args": [],
              "deprecationReason": null,
              "description": "A list of validation errors in the form, if any. If the form was valid, this list will be empty.",
              "isDeprecated": false,
              "name": "errors",
              "type": {
                "kind": "NON_NULL",
                "name": null,
                "ofType": {
                  "kind": "LIST",
                  "name": null,
                  "ofType": {
                    "kind": "NON_NULL",
                    "name": null,
                    "ofType": {
                      "kind": "OBJECT",
                      "name": "StrictFormFieldErrorType",
                      "ofType": null
                    }
                  }
                }
              }
            },
            {
              "args": [],
              "deprecationReason": null,
              "description": null,
              "isDeprecated": false,
              "name": "session",
              "type": {
                "kind": "OBJECT",
                "name": "SessionInfo",
                "ofType": null
              }
            },
            {
              "args": [],
              "deprecationReason": null,
              "description": null,
              "isDeprecated": false,
              "name": "clientMutationId",
              "type": {
                "kind": "SCALAR",
                "name": "String",
                "ofType": null
              }
            }
          ],
          "inputFields": null,
          "interfaces": [],
          "kind": "OBJECT",
          "name": "EmergencyHPAIssuesPayload",
          "possibleTypes": null
        },
        {
          "description": null,
          "enumValues": null,
          "fields": null,
          "inputFields": [
            {
              "defaultValue": null,
              "description": null,
              "name": "issues",
              "type": {
                "kind": "NON_NULL",
                "name": null,
                "ofType": {
                  "kind": "LIST",
                  "name": null,
                  "ofType": {
                    "kind": "NON_NULL",
                    "name": null,
                    "ofType": {
                      "kind": "SCALAR",
                      "name": "String",
                      "ofType": null
                    }
                  }
                }
              }
            },
            {
              "defaultValue": null,
              "description": null,
              "name": "customHomeIssues",
              "type": {
                "kind": "NON_NULL",
                "name": null,
                "ofType": {
                  "kind": "LIST",
                  "name": null,
                  "ofType": {
                    "kind": "NON_NULL",
                    "name": null,
                    "ofType": {
                      "kind": "INPUT_OBJECT",
                      "name": "CustomHomeIssuesCustomIssueFormFormSetInput",
                      "ofType": null
                    }
                  }
                }
              }
            },
            {
              "defaultValue": null,
              "description": null,
              "name": "clientMutationId",
              "type": {
                "kind": "SCALAR",
                "name": "String",
                "ofType": null
              }
            }
          ],
          "interfaces": null,
          "kind": "INPUT_OBJECT",
          "name": "EmergencyHPAIssuesInput",
          "possibleTypes": null
        },
        {
          "description": null,
          "enumValues": null,
          "fields": null,
          "inputFields": [
            {
              "defaultValue": null,
              "description": "",
              "name": "description",
              "type": {
                "kind": "NON_NULL",
                "name": null,
                "ofType": {
                  "kind": "SCALAR",
                  "name": "String",
                  "ofType": null
                }
              }
            },
            {
              "defaultValue": null,
              "description": null,
              "name": "id",
              "type": {
                "kind": "SCALAR",
                "name": "ID",
                "ofType": null
              }
            },
            {
              "defaultValue": null,
              "description": "",
              "name": "DELETE",
              "type": {
                "kind": "NON_NULL",
                "name": null,
                "ofType": {
                  "kind": "SCALAR",
                  "name": "Boolean",
                  "ofType": null
                }
              }
            }
          ],
          "interfaces": null,
          "kind": "INPUT_OBJECT",
          "name": "CustomHomeIssuesCustomIssueFormFormSetInput",
          "possibleTypes": null
        },
        {
          "description": null,
          "enumValues": null,
          "fields": [
            {
              "args": [],
              "deprecationReason": null,
              "description": "A list of validation errors in the form, if any. If the form was valid, this list will be empty.",
              "isDeprecated": false,
              "name": "errors",
              "type": {
                "kind": "NON_NULL",
                "name": null,
                "ofType": {
                  "kind": "LIST",
                  "name": null,
                  "ofType": {
                    "kind": "NON_NULL",
                    "name": null,
                    "ofType": {
                      "kind": "OBJECT",
                      "name": "StrictFormFieldErrorType",
                      "ofType": null
                    }
                  }
                }
              }
            },
            {
              "args": [],
              "deprecationReason": null,
              "description": null,
              "isDeprecated": false,
              "name": "recipients",
              "type": {
                "kind": "LIST",
                "name": null,
                "ofType": {
                  "kind": "NON_NULL",
                  "name": null,
                  "ofType": {
                    "kind": "SCALAR",
                    "name": "String",
                    "ofType": null
                  }
                }
              }
            },
            {
              "args": [],
              "deprecationReason": null,
              "description": null,
              "isDeprecated": false,
              "name": "clientMutationId",
              "type": {
                "kind": "SCALAR",
                "name": "String",
                "ofType": null
              }
            }
          ],
          "inputFields": null,
          "interfaces": [],
          "kind": "OBJECT",
          "name": "EmailLetterPayload",
          "possibleTypes": null
        },
        {
          "description": null,
          "enumValues": null,
          "fields": null,
          "inputFields": [
            {
              "defaultValue": null,
              "description": null,
              "name": "recipients",
              "type": {
                "kind": "NON_NULL",
                "name": null,
                "ofType": {
                  "kind": "LIST",
                  "name": null,
                  "ofType": {
                    "kind": "NON_NULL",
                    "name": null,
                    "ofType": {
                      "kind": "INPUT_OBJECT",
                      "name": "RecipientsEmailFormFormSetInput",
                      "ofType": null
                    }
                  }
                }
              }
            },
            {
              "defaultValue": null,
              "description": null,
              "name": "clientMutationId",
              "type": {
                "kind": "SCALAR",
                "name": "String",
                "ofType": null
              }
            }
          ],
          "interfaces": null,
          "kind": "INPUT_OBJECT",
          "name": "EmailLetterInput",
          "possibleTypes": null
        },
        {
          "description": null,
          "enumValues": null,
          "fields": null,
          "inputFields": [
            {
              "defaultValue": null,
              "description": "",
              "name": "email",
              "type": {
                "kind": "NON_NULL",
                "name": null,
                "ofType": {
                  "kind": "SCALAR",
                  "name": "String",
                  "ofType": null
                }
              }
            }
          ],
          "interfaces": null,
          "kind": "INPUT_OBJECT",
          "name": "RecipientsEmailFormFormSetInput",
          "possibleTypes": null
        },
        {
          "description": null,
          "enumValues": null,
          "fields": [
            {
              "args": [],
              "deprecationReason": null,
              "description": "A list of validation errors in the form, if any. If the form was valid, this list will be empty.",
              "isDeprecated": false,
              "name": "errors",
              "type": {
                "kind": "NON_NULL",
                "name": null,
                "ofType": {
                  "kind": "LIST",
                  "name": null,
                  "ofType": {
                    "kind": "NON_NULL",
                    "name": null,
                    "ofType": {
                      "kind": "OBJECT",
                      "name": "StrictFormFieldErrorType",
                      "ofType": null
                    }
                  }
                }
              }
            },
            {
              "args": [],
              "deprecationReason": null,
              "description": null,
              "isDeprecated": false,
              "name": "recipients",
              "type": {
                "kind": "LIST",
                "name": null,
                "ofType": {
                  "kind": "NON_NULL",
                  "name": null,
                  "ofType": {
                    "kind": "SCALAR",
                    "name": "String",
                    "ofType": null
                  }
                }
              }
            },
            {
              "args": [],
              "deprecationReason": null,
              "description": null,
              "isDeprecated": false,
              "name": "clientMutationId",
              "type": {
                "kind": "SCALAR",
                "name": "String",
                "ofType": null
              }
            }
          ],
          "inputFields": null,
          "interfaces": [],
          "kind": "OBJECT",
          "name": "EmailHpActionPdfPayload",
          "possibleTypes": null
        },
        {
          "description": null,
          "enumValues": null,
          "fields": null,
          "inputFields": [
            {
              "defaultValue": null,
              "description": null,
              "name": "recipients",
              "type": {
                "kind": "NON_NULL",
                "name": null,
                "ofType": {
                  "kind": "LIST",
                  "name": null,
                  "ofType": {
                    "kind": "NON_NULL",
                    "name": null,
                    "ofType": {
                      "kind": "INPUT_OBJECT",
                      "name": "RecipientsEmailFormFormSetInput",
                      "ofType": null
                    }
                  }
                }
              }
            },
            {
              "defaultValue": null,
              "description": null,
              "name": "clientMutationId",
              "type": {
                "kind": "SCALAR",
                "name": "String",
                "ofType": null
              }
            }
          ],
          "interfaces": null,
          "kind": "INPUT_OBJECT",
          "name": "EmailHpActionPdfInput",
          "possibleTypes": null
        },
        {
          "description": null,
          "enumValues": null,
          "fields": [
            {
              "args": [],
              "deprecationReason": null,
              "description": "A list of validation errors in the form, if any. If the form was valid, this list will be empty.",
              "isDeprecated": false,
              "name": "errors",
              "type": {
                "kind": "NON_NULL",
                "name": null,
                "ofType": {
                  "kind": "LIST",
                  "name": null,
                  "ofType": {
                    "kind": "NON_NULL",
                    "name": null,
                    "ofType": {
                      "kind": "OBJECT",
                      "name": "StrictFormFieldErrorType",
                      "ofType": null
                    }
                  }
                }
              }
            },
            {
              "args": [],
              "deprecationReason": null,
              "description": null,
              "isDeprecated": false,
              "name": "redirectUrl",
              "type": {
                "kind": "SCALAR",
                "name": "String",
                "ofType": null
              }
            },
            {
              "args": [],
              "deprecationReason": null,
              "description": null,
              "isDeprecated": false,
              "name": "clientMutationId",
              "type": {
                "kind": "SCALAR",
                "name": "String",
                "ofType": null
              }
            }
          ],
          "inputFields": null,
          "interfaces": [],
          "kind": "OBJECT",
          "name": "BeginDocusignPayload",
          "possibleTypes": null
        },
        {
          "description": null,
          "enumValues": null,
          "fields": null,
          "inputFields": [
            {
              "defaultValue": null,
              "description": "",
              "name": "nextUrl",
              "type": {
                "kind": "NON_NULL",
                "name": null,
                "ofType": {
                  "kind": "SCALAR",
                  "name": "String",
                  "ofType": null
                }
              }
            },
            {
              "defaultValue": null,
              "description": null,
              "name": "clientMutationId",
              "type": {
                "kind": "SCALAR",
                "name": "String",
                "ofType": null
              }
            }
          ],
          "interfaces": null,
          "kind": "INPUT_OBJECT",
          "name": "BeginDocusignInput",
          "possibleTypes": null
        },
        {
          "description": null,
          "enumValues": null,
          "fields": [
            {
              "args": [],
              "deprecationReason": null,
              "description": "A list of validation errors in the form, if any. If the form was valid, this list will be empty.",
              "isDeprecated": false,
              "name": "errors",
              "type": {
                "kind": "NON_NULL",
                "name": null,
                "ofType": {
                  "kind": "LIST",
                  "name": null,
                  "ofType": {
                    "kind": "NON_NULL",
                    "name": null,
                    "ofType": {
                      "kind": "OBJECT",
                      "name": "StrictFormFieldErrorType",
                      "ofType": null
                    }
                  }
                }
              }
            },
            {
              "args": [],
              "deprecationReason": null,
              "description": null,
              "isDeprecated": false,
              "name": "session",
              "type": {
                "kind": "OBJECT",
                "name": "SessionInfo",
                "ofType": null
              }
            },
            {
              "args": [],
              "deprecationReason": null,
              "description": null,
              "isDeprecated": false,
              "name": "clientMutationId",
              "type": {
                "kind": "SCALAR",
                "name": "String",
                "ofType": null
              }
            }
          ],
          "inputFields": null,
          "interfaces": [],
          "kind": "OBJECT",
          "name": "AgreeToTermsPayload",
          "possibleTypes": null
        },
        {
          "description": null,
          "enumValues": null,
          "fields": null,
          "inputFields": [
            {
              "defaultValue": null,
              "description": "Whether the user agrees to the terms of the site's terms of use and privacy policy.",
              "name": "agreeToTerms",
              "type": {
                "kind": "NON_NULL",
                "name": null,
                "ofType": {
                  "kind": "SCALAR",
                  "name": "Boolean",
                  "ofType": null
                }
              }
            },
            {
              "defaultValue": null,
              "description": "The site for which the user is agreeing to the terms of use and privacy policy.",
              "name": "site",
              "type": {
                "kind": "NON_NULL",
                "name": null,
                "ofType": {
                  "kind": "SCALAR",
                  "name": "String",
                  "ofType": null
                }
              }
            },
            {
              "defaultValue": null,
              "description": null,
              "name": "clientMutationId",
              "type": {
                "kind": "SCALAR",
                "name": "String",
                "ofType": null
              }
            }
          ],
          "interfaces": null,
          "kind": "INPUT_OBJECT",
          "name": "AgreeToTermsInput",
          "possibleTypes": null
        },
        {
          "description": null,
          "enumValues": null,
          "fields": [
            {
              "args": [],
              "deprecationReason": null,
              "description": "A list of validation errors in the form, if any. If the form was valid, this list will be empty.",
              "isDeprecated": false,
              "name": "errors",
              "type": {
                "kind": "NON_NULL",
                "name": null,
                "ofType": {
                  "kind": "LIST",
                  "name": null,
                  "ofType": {
                    "kind": "NON_NULL",
                    "name": null,
                    "ofType": {
                      "kind": "OBJECT",
                      "name": "StrictFormFieldErrorType",
                      "ofType": null
                    }
                  }
                }
              }
            },
            {
              "args": [],
              "deprecationReason": null,
              "description": null,
              "isDeprecated": false,
              "name": "session",
              "type": {
                "kind": "OBJECT",
                "name": "SessionInfo",
                "ofType": null
              }
            },
            {
              "args": [],
              "deprecationReason": null,
              "description": null,
              "isDeprecated": false,
              "name": "clientMutationId",
              "type": {
                "kind": "SCALAR",
                "name": "String",
                "ofType": null
              }
            }
          ],
          "inputFields": null,
          "interfaces": [],
          "kind": "OBJECT",
          "name": "AccessForInspectionPayload",
          "possibleTypes": null
        },
        {
          "description": null,
          "enumValues": null,
          "fields": null,
          "inputFields": [
            {
              "defaultValue": null,
              "description": "The floor number the user's apartment is on.",
              "name": "floorNumber",
              "type": {
                "kind": "NON_NULL",
                "name": null,
                "ofType": {
                  "kind": "SCALAR",
                  "name": "String",
                  "ofType": null
                }
              }
            },
            {
              "defaultValue": null,
              "description": null,
              "name": "clientMutationId",
              "type": {
                "kind": "SCALAR",
                "name": "String",
                "ofType": null
              }
            }
          ],
          "interfaces": null,
          "kind": "INPUT_OBJECT",
          "name": "AccessForInspectionInput",
          "possibleTypes": null
        },
        {
          "description": null,
          "enumValues": null,
          "fields": [
            {
              "args": [],
              "deprecationReason": null,
              "description": "A list of validation errors in the form, if any. If the form was valid, this list will be empty.",
              "isDeprecated": false,
              "name": "errors",
              "type": {
                "kind": "NON_NULL",
                "name": null,
                "ofType": {
                  "kind": "LIST",
                  "name": null,
                  "ofType": {
                    "kind": "NON_NULL",
                    "name": null,
                    "ofType": {
                      "kind": "OBJECT",
                      "name": "StrictFormFieldErrorType",
                      "ofType": null
                    }
                  }
                }
              }
            },
            {
              "args": [],
              "deprecationReason": null,
              "description": null,
              "isDeprecated": false,
              "name": "session",
              "type": {
                "kind": "OBJECT",
                "name": "SessionInfo",
                "ofType": null
              }
            },
            {
              "args": [],
              "deprecationReason": null,
              "description": null,
              "isDeprecated": false,
              "name": "clientMutationId",
              "type": {
                "kind": "SCALAR",
                "name": "String",
                "ofType": null
              }
            }
          ],
          "inputFields": null,
          "interfaces": [],
          "kind": "OBJECT",
          "name": "AccessDatesPayload",
          "possibleTypes": null
        },
        {
          "description": null,
          "enumValues": null,
          "fields": null,
          "inputFields": [
            {
              "defaultValue": null,
              "description": "",
              "name": "date1",
              "type": {
                "kind": "NON_NULL",
                "name": null,
                "ofType": {
                  "kind": "SCALAR",
                  "name": "String",
                  "ofType": null
                }
              }
            },
            {
              "defaultValue": null,
              "description": "",
              "name": "date2",
              "type": {
                "kind": "NON_NULL",
                "name": null,
                "ofType": {
                  "kind": "SCALAR",
                  "name": "String",
                  "ofType": null
                }
              }
            },
            {
              "defaultValue": null,
              "description": "",
              "name": "date3",
              "type": {
                "kind": "NON_NULL",
                "name": null,
                "ofType": {
                  "kind": "SCALAR",
                  "name": "String",
                  "ofType": null
                }
              }
            },
            {
              "defaultValue": null,
              "description": null,
              "name": "clientMutationId",
              "type": {
                "kind": "SCALAR",
                "name": "String",
                "ofType": null
              }
            }
          ],
          "interfaces": null,
          "kind": "INPUT_OBJECT",
          "name": "AccessDatesInput",
          "possibleTypes": null
        },
        {
          "description": null,
          "enumValues": null,
          "fields": [
            {
              "args": [],
              "deprecationReason": null,
              "description": "A list of validation errors in the form, if any. If the form was valid, this list will be empty.",
              "isDeprecated": false,
              "name": "errors",
              "type": {
                "kind": "NON_NULL",
                "name": null,
                "ofType": {
                  "kind": "LIST",
                  "name": null,
                  "ofType": {
                    "kind": "NON_NULL",
                    "name": null,
                    "ofType": {
                      "kind": "OBJECT",
                      "name": "StrictFormFieldErrorType",
                      "ofType": null
                    }
                  }
                }
              }
            },
            {
              "args": [],
              "deprecationReason": null,
              "description": null,
              "isDeprecated": false,
              "name": "session",
              "type": {
                "kind": "OBJECT",
                "name": "SessionInfo",
                "ofType": null
              }
            },
            {
              "args": [],
              "deprecationReason": null,
              "description": null,
              "isDeprecated": false,
              "name": "clientMutationId",
              "type": {
                "kind": "SCALAR",
                "name": "String",
                "ofType": null
              }
            }
          ],
          "inputFields": null,
          "interfaces": [],
          "kind": "OBJECT",
          "name": "RhSendEmailPayload",
          "possibleTypes": null
        },
        {
          "description": null,
          "enumValues": null,
          "fields": null,
          "inputFields": [
            {
              "defaultValue": null,
              "description": null,
              "name": "clientMutationId",
              "type": {
                "kind": "SCALAR",
                "name": "String",
                "ofType": null
              }
            }
          ],
          "interfaces": null,
          "kind": "INPUT_OBJECT",
          "name": "RhSendEmailInput",
          "possibleTypes": null
        },
        {
          "description": null,
          "enumValues": null,
          "fields": [
            {
              "args": [],
              "deprecationReason": null,
              "description": "A list of validation errors in the form, if any. If the form was valid, this list will be empty.",
              "isDeprecated": false,
              "name": "errors",
              "type": {
                "kind": "NON_NULL",
                "name": null,
                "ofType": {
                  "kind": "LIST",
                  "name": null,
                  "ofType": {
                    "kind": "NON_NULL",
                    "name": null,
                    "ofType": {
                      "kind": "OBJECT",
                      "name": "StrictFormFieldErrorType",
                      "ofType": null
                    }
                  }
                }
              }
            },
            {
              "args": [],
              "deprecationReason": null,
              "description": null,
              "isDeprecated": false,
              "name": "session",
              "type": {
                "kind": "OBJECT",
                "name": "SessionInfo",
                "ofType": null
              }
            },
            {
              "args": [],
              "deprecationReason": null,
              "description": null,
              "isDeprecated": false,
              "name": "clientMutationId",
              "type": {
                "kind": "SCALAR",
                "name": "String",
                "ofType": null
              }
            }
          ],
          "inputFields": null,
          "interfaces": [],
          "kind": "OBJECT",
          "name": "RhFormPayload",
          "possibleTypes": null
        },
        {
          "description": null,
          "enumValues": null,
          "fields": null,
          "inputFields": [
            {
              "defaultValue": null,
              "description": "",
              "name": "firstName",
              "type": {
                "kind": "NON_NULL",
                "name": null,
                "ofType": {
                  "kind": "SCALAR",
                  "name": "String",
                  "ofType": null
                }
              }
            },
            {
              "defaultValue": null,
              "description": "",
              "name": "lastName",
              "type": {
                "kind": "NON_NULL",
                "name": null,
                "ofType": {
                  "kind": "SCALAR",
                  "name": "String",
                  "ofType": null
                }
              }
            },
            {
              "defaultValue": null,
              "description": "",
              "name": "apartmentNumber",
              "type": {
                "kind": "NON_NULL",
                "name": null,
                "ofType": {
                  "kind": "SCALAR",
                  "name": "String",
                  "ofType": null
                }
              }
            },
            {
              "defaultValue": null,
              "description": "A New York City address. Only street name and number are required.",
              "name": "address",
              "type": {
                "kind": "NON_NULL",
                "name": null,
                "ofType": {
                  "kind": "SCALAR",
                  "name": "String",
                  "ofType": null
                }
              }
            },
            {
              "defaultValue": null,
              "description": "A New York City borough.",
              "name": "borough",
              "type": {
                "kind": "NON_NULL",
                "name": null,
                "ofType": {
                  "kind": "SCALAR",
                  "name": "String",
                  "ofType": null
                }
              }
            },
            {
              "defaultValue": null,
              "description": "",
              "name": "phoneNumber",
              "type": {
                "kind": "NON_NULL",
                "name": null,
                "ofType": {
                  "kind": "SCALAR",
                  "name": "String",
                  "ofType": null
                }
              }
            },
            {
              "defaultValue": null,
              "description": null,
              "name": "clientMutationId",
              "type": {
                "kind": "SCALAR",
                "name": "String",
                "ofType": null
              }
            }
          ],
          "interfaces": null,
          "kind": "INPUT_OBJECT",
          "name": "RhFormInput",
          "possibleTypes": null
        },
        {
          "description": "A GraphQL Schema defines the capabilities of a GraphQL server. It exposes all available types and directives on the server, as well as the entry points for query, mutation and subscription operations.",
          "enumValues": null,
          "fields": [
            {
              "args": [],
              "deprecationReason": null,
              "description": "A list of all types supported by this server.",
              "isDeprecated": false,
              "name": "types",
              "type": {
                "kind": "NON_NULL",
                "name": null,
                "ofType": {
                  "kind": "LIST",
                  "name": null,
                  "ofType": {
                    "kind": "NON_NULL",
                    "name": null,
                    "ofType": {
                      "kind": "OBJECT",
                      "name": "__Type",
                      "ofType": null
                    }
                  }
                }
              }
            },
            {
              "args": [],
              "deprecationReason": null,
              "description": "The type that query operations will be rooted at.",
              "isDeprecated": false,
              "name": "queryType",
              "type": {
                "kind": "NON_NULL",
                "name": null,
                "ofType": {
                  "kind": "OBJECT",
                  "name": "__Type",
                  "ofType": null
                }
              }
            },
            {
              "args": [],
              "deprecationReason": null,
              "description": "If this server supports mutation, the type that mutation operations will be rooted at.",
              "isDeprecated": false,
              "name": "mutationType",
              "type": {
                "kind": "OBJECT",
                "name": "__Type",
                "ofType": null
              }
            },
            {
              "args": [],
              "deprecationReason": null,
              "description": "If this server support subscription, the type that subscription operations will be rooted at.",
              "isDeprecated": false,
              "name": "subscriptionType",
              "type": {
                "kind": "OBJECT",
                "name": "__Type",
                "ofType": null
              }
            },
            {
              "args": [],
              "deprecationReason": null,
              "description": "A list of all directives supported by this server.",
              "isDeprecated": false,
              "name": "directives",
              "type": {
                "kind": "NON_NULL",
                "name": null,
                "ofType": {
                  "kind": "LIST",
                  "name": null,
                  "ofType": {
                    "kind": "NON_NULL",
                    "name": null,
                    "ofType": {
                      "kind": "OBJECT",
                      "name": "__Directive",
                      "ofType": null
                    }
                  }
                }
              }
            }
          ],
          "inputFields": null,
          "interfaces": [],
          "kind": "OBJECT",
          "name": "__Schema",
          "possibleTypes": null
        },
        {
          "description": "The fundamental unit of any GraphQL Schema is the type. There are many kinds of types in GraphQL as represented by the `__TypeKind` enum.\n\nDepending on the kind of a type, certain fields describe information about that type. Scalar types provide no information beyond a name and description, while Enum types provide their values. Object and Interface types provide the fields they describe. Abstract types, Union and Interface, provide the Object types possible at runtime. List and NonNull types compose other types.",
          "enumValues": null,
          "fields": [
            {
              "args": [],
              "deprecationReason": null,
              "description": null,
              "isDeprecated": false,
              "name": "kind",
              "type": {
                "kind": "NON_NULL",
                "name": null,
                "ofType": {
                  "kind": "ENUM",
                  "name": "__TypeKind",
                  "ofType": null
                }
              }
            },
            {
              "args": [],
              "deprecationReason": null,
              "description": null,
              "isDeprecated": false,
              "name": "name",
              "type": {
                "kind": "SCALAR",
                "name": "String",
                "ofType": null
              }
            },
            {
              "args": [],
              "deprecationReason": null,
              "description": null,
              "isDeprecated": false,
              "name": "description",
              "type": {
                "kind": "SCALAR",
                "name": "String",
                "ofType": null
              }
            },
            {
              "args": [
                {
                  "defaultValue": "false",
                  "description": null,
                  "name": "includeDeprecated",
                  "type": {
                    "kind": "SCALAR",
                    "name": "Boolean",
                    "ofType": null
                  }
                }
              ],
              "deprecationReason": null,
              "description": null,
              "isDeprecated": false,
              "name": "fields",
              "type": {
                "kind": "LIST",
                "name": null,
                "ofType": {
                  "kind": "NON_NULL",
                  "name": null,
                  "ofType": {
                    "kind": "OBJECT",
                    "name": "__Field",
                    "ofType": null
                  }
                }
              }
            },
            {
              "args": [],
              "deprecationReason": null,
              "description": null,
              "isDeprecated": false,
              "name": "interfaces",
              "type": {
                "kind": "LIST",
                "name": null,
                "ofType": {
                  "kind": "NON_NULL",
                  "name": null,
                  "ofType": {
                    "kind": "OBJECT",
                    "name": "__Type",
                    "ofType": null
                  }
                }
              }
            },
            {
              "args": [],
              "deprecationReason": null,
              "description": null,
              "isDeprecated": false,
              "name": "possibleTypes",
              "type": {
                "kind": "LIST",
                "name": null,
                "ofType": {
                  "kind": "NON_NULL",
                  "name": null,
                  "ofType": {
                    "kind": "OBJECT",
                    "name": "__Type",
                    "ofType": null
                  }
                }
              }
            },
            {
              "args": [
                {
                  "defaultValue": "false",
                  "description": null,
                  "name": "includeDeprecated",
                  "type": {
                    "kind": "SCALAR",
                    "name": "Boolean",
                    "ofType": null
                  }
                }
              ],
              "deprecationReason": null,
              "description": null,
              "isDeprecated": false,
              "name": "enumValues",
              "type": {
                "kind": "LIST",
                "name": null,
                "ofType": {
                  "kind": "NON_NULL",
                  "name": null,
                  "ofType": {
                    "kind": "OBJECT",
                    "name": "__EnumValue",
                    "ofType": null
                  }
                }
              }
            },
            {
              "args": [],
              "deprecationReason": null,
              "description": null,
              "isDeprecated": false,
              "name": "inputFields",
              "type": {
                "kind": "LIST",
                "name": null,
                "ofType": {
                  "kind": "NON_NULL",
                  "name": null,
                  "ofType": {
                    "kind": "OBJECT",
                    "name": "__InputValue",
                    "ofType": null
                  }
                }
              }
            },
            {
              "args": [],
              "deprecationReason": null,
              "description": null,
              "isDeprecated": false,
              "name": "ofType",
              "type": {
                "kind": "OBJECT",
                "name": "__Type",
                "ofType": null
              }
            }
          ],
          "inputFields": null,
          "interfaces": [],
          "kind": "OBJECT",
          "name": "__Type",
          "possibleTypes": null
        },
        {
          "description": "An enum describing what kind of type a given `__Type` is",
          "enumValues": [
            {
              "deprecationReason": null,
              "description": "Indicates this type is a scalar.",
              "isDeprecated": false,
              "name": "SCALAR"
            },
            {
              "deprecationReason": null,
              "description": "Indicates this type is an object. `fields` and `interfaces` are valid fields.",
              "isDeprecated": false,
              "name": "OBJECT"
            },
            {
              "deprecationReason": null,
              "description": "Indicates this type is an interface. `fields` and `possibleTypes` are valid fields.",
              "isDeprecated": false,
              "name": "INTERFACE"
            },
            {
              "deprecationReason": null,
              "description": "Indicates this type is a union. `possibleTypes` is a valid field.",
              "isDeprecated": false,
              "name": "UNION"
            },
            {
              "deprecationReason": null,
              "description": "Indicates this type is an enum. `enumValues` is a valid field.",
              "isDeprecated": false,
              "name": "ENUM"
            },
            {
              "deprecationReason": null,
              "description": "Indicates this type is an input object. `inputFields` is a valid field.",
              "isDeprecated": false,
              "name": "INPUT_OBJECT"
            },
            {
              "deprecationReason": null,
              "description": "Indicates this type is a list. `ofType` is a valid field.",
              "isDeprecated": false,
              "name": "LIST"
            },
            {
              "deprecationReason": null,
              "description": "Indicates this type is a non-null. `ofType` is a valid field.",
              "isDeprecated": false,
              "name": "NON_NULL"
            }
          ],
          "fields": null,
          "inputFields": null,
          "interfaces": null,
          "kind": "ENUM",
          "name": "__TypeKind",
          "possibleTypes": null
        },
        {
          "description": "Object and Interface types are described by a list of Fields, each of which has a name, potentially a list of arguments, and a return type.",
          "enumValues": null,
          "fields": [
            {
              "args": [],
              "deprecationReason": null,
              "description": null,
              "isDeprecated": false,
              "name": "name",
              "type": {
                "kind": "NON_NULL",
                "name": null,
                "ofType": {
                  "kind": "SCALAR",
                  "name": "String",
                  "ofType": null
                }
              }
            },
            {
              "args": [],
              "deprecationReason": null,
              "description": null,
              "isDeprecated": false,
              "name": "description",
              "type": {
                "kind": "SCALAR",
                "name": "String",
                "ofType": null
              }
            },
            {
              "args": [],
              "deprecationReason": null,
              "description": null,
              "isDeprecated": false,
              "name": "args",
              "type": {
                "kind": "NON_NULL",
                "name": null,
                "ofType": {
                  "kind": "LIST",
                  "name": null,
                  "ofType": {
                    "kind": "NON_NULL",
                    "name": null,
                    "ofType": {
                      "kind": "OBJECT",
                      "name": "__InputValue",
                      "ofType": null
                    }
                  }
                }
              }
            },
            {
              "args": [],
              "deprecationReason": null,
              "description": null,
              "isDeprecated": false,
              "name": "type",
              "type": {
                "kind": "NON_NULL",
                "name": null,
                "ofType": {
                  "kind": "OBJECT",
                  "name": "__Type",
                  "ofType": null
                }
              }
            },
            {
              "args": [],
              "deprecationReason": null,
              "description": null,
              "isDeprecated": false,
              "name": "isDeprecated",
              "type": {
                "kind": "NON_NULL",
                "name": null,
                "ofType": {
                  "kind": "SCALAR",
                  "name": "Boolean",
                  "ofType": null
                }
              }
            },
            {
              "args": [],
              "deprecationReason": null,
              "description": null,
              "isDeprecated": false,
              "name": "deprecationReason",
              "type": {
                "kind": "SCALAR",
                "name": "String",
                "ofType": null
              }
            }
          ],
          "inputFields": null,
          "interfaces": [],
          "kind": "OBJECT",
          "name": "__Field",
          "possibleTypes": null
        },
        {
          "description": "Arguments provided to Fields or Directives and the input fields of an InputObject are represented as Input Values which describe their type and optionally a default value.",
          "enumValues": null,
          "fields": [
            {
              "args": [],
              "deprecationReason": null,
              "description": null,
              "isDeprecated": false,
              "name": "name",
              "type": {
                "kind": "NON_NULL",
                "name": null,
                "ofType": {
                  "kind": "SCALAR",
                  "name": "String",
                  "ofType": null
                }
              }
            },
            {
              "args": [],
              "deprecationReason": null,
              "description": null,
              "isDeprecated": false,
              "name": "description",
              "type": {
                "kind": "SCALAR",
                "name": "String",
                "ofType": null
              }
            },
            {
              "args": [],
              "deprecationReason": null,
              "description": null,
              "isDeprecated": false,
              "name": "type",
              "type": {
                "kind": "NON_NULL",
                "name": null,
                "ofType": {
                  "kind": "OBJECT",
                  "name": "__Type",
                  "ofType": null
                }
              }
            },
            {
              "args": [],
              "deprecationReason": null,
              "description": null,
              "isDeprecated": false,
              "name": "defaultValue",
              "type": {
                "kind": "SCALAR",
                "name": "String",
                "ofType": null
              }
            }
          ],
          "inputFields": null,
          "interfaces": [],
          "kind": "OBJECT",
          "name": "__InputValue",
          "possibleTypes": null
        },
        {
          "description": "One possible value for a given Enum. Enum values are unique values, not a placeholder for a string or numeric value. However an Enum value is returned in a JSON response as a string.",
          "enumValues": null,
          "fields": [
            {
              "args": [],
              "deprecationReason": null,
              "description": null,
              "isDeprecated": false,
              "name": "name",
              "type": {
                "kind": "NON_NULL",
                "name": null,
                "ofType": {
                  "kind": "SCALAR",
                  "name": "String",
                  "ofType": null
                }
              }
            },
            {
              "args": [],
              "deprecationReason": null,
              "description": null,
              "isDeprecated": false,
              "name": "description",
              "type": {
                "kind": "SCALAR",
                "name": "String",
                "ofType": null
              }
            },
            {
              "args": [],
              "deprecationReason": null,
              "description": null,
              "isDeprecated": false,
              "name": "isDeprecated",
              "type": {
                "kind": "NON_NULL",
                "name": null,
                "ofType": {
                  "kind": "SCALAR",
                  "name": "Boolean",
                  "ofType": null
                }
              }
            },
            {
              "args": [],
              "deprecationReason": null,
              "description": null,
              "isDeprecated": false,
              "name": "deprecationReason",
              "type": {
                "kind": "SCALAR",
                "name": "String",
                "ofType": null
              }
            }
          ],
          "inputFields": null,
          "interfaces": [],
          "kind": "OBJECT",
          "name": "__EnumValue",
          "possibleTypes": null
        },
        {
          "description": "A Directive provides a way to describe alternate runtime execution and type validation behavior in a GraphQL document.\n\nIn some cases, you need to provide options to alter GraphQL's execution behavior in ways field arguments will not suffice, such as conditionally including or skipping a field. Directives provide this by describing additional information to the executor.",
          "enumValues": null,
          "fields": [
            {
              "args": [],
              "deprecationReason": null,
              "description": null,
              "isDeprecated": false,
              "name": "name",
              "type": {
                "kind": "NON_NULL",
                "name": null,
                "ofType": {
                  "kind": "SCALAR",
                  "name": "String",
                  "ofType": null
                }
              }
            },
            {
              "args": [],
              "deprecationReason": null,
              "description": null,
              "isDeprecated": false,
              "name": "description",
              "type": {
                "kind": "SCALAR",
                "name": "String",
                "ofType": null
              }
            },
            {
              "args": [],
              "deprecationReason": null,
              "description": null,
              "isDeprecated": false,
              "name": "locations",
              "type": {
                "kind": "NON_NULL",
                "name": null,
                "ofType": {
                  "kind": "LIST",
                  "name": null,
                  "ofType": {
                    "kind": "NON_NULL",
                    "name": null,
                    "ofType": {
                      "kind": "ENUM",
                      "name": "__DirectiveLocation",
                      "ofType": null
                    }
                  }
                }
              }
            },
            {
              "args": [],
              "deprecationReason": null,
              "description": null,
              "isDeprecated": false,
              "name": "args",
              "type": {
                "kind": "NON_NULL",
                "name": null,
                "ofType": {
                  "kind": "LIST",
                  "name": null,
                  "ofType": {
                    "kind": "NON_NULL",
                    "name": null,
                    "ofType": {
                      "kind": "OBJECT",
                      "name": "__InputValue",
                      "ofType": null
                    }
                  }
                }
              }
            },
            {
              "args": [],
              "deprecationReason": "Use `locations`.",
              "description": null,
              "isDeprecated": true,
              "name": "onOperation",
              "type": {
                "kind": "NON_NULL",
                "name": null,
                "ofType": {
                  "kind": "SCALAR",
                  "name": "Boolean",
                  "ofType": null
                }
              }
            },
            {
              "args": [],
              "deprecationReason": "Use `locations`.",
              "description": null,
              "isDeprecated": true,
              "name": "onFragment",
              "type": {
                "kind": "NON_NULL",
                "name": null,
                "ofType": {
                  "kind": "SCALAR",
                  "name": "Boolean",
                  "ofType": null
                }
              }
            },
            {
              "args": [],
              "deprecationReason": "Use `locations`.",
              "description": null,
              "isDeprecated": true,
              "name": "onField",
              "type": {
                "kind": "NON_NULL",
                "name": null,
                "ofType": {
                  "kind": "SCALAR",
                  "name": "Boolean",
                  "ofType": null
                }
              }
            }
          ],
          "inputFields": null,
          "interfaces": [],
          "kind": "OBJECT",
          "name": "__Directive",
          "possibleTypes": null
        },
        {
          "description": "A Directive can be adjacent to many parts of the GraphQL language, a __DirectiveLocation describes one such possible adjacencies.",
          "enumValues": [
            {
              "deprecationReason": null,
              "description": "Location adjacent to a query operation.",
              "isDeprecated": false,
              "name": "QUERY"
            },
            {
              "deprecationReason": null,
              "description": "Location adjacent to a mutation operation.",
              "isDeprecated": false,
              "name": "MUTATION"
            },
            {
              "deprecationReason": null,
              "description": "Location adjacent to a subscription operation.",
              "isDeprecated": false,
              "name": "SUBSCRIPTION"
            },
            {
              "deprecationReason": null,
              "description": "Location adjacent to a field.",
              "isDeprecated": false,
              "name": "FIELD"
            },
            {
              "deprecationReason": null,
              "description": "Location adjacent to a fragment definition.",
              "isDeprecated": false,
              "name": "FRAGMENT_DEFINITION"
            },
            {
              "deprecationReason": null,
              "description": "Location adjacent to a fragment spread.",
              "isDeprecated": false,
              "name": "FRAGMENT_SPREAD"
            },
            {
              "deprecationReason": null,
              "description": "Location adjacent to an inline fragment.",
              "isDeprecated": false,
              "name": "INLINE_FRAGMENT"
            },
            {
              "deprecationReason": null,
              "description": "Location adjacent to a schema definition.",
              "isDeprecated": false,
              "name": "SCHEMA"
            },
            {
              "deprecationReason": null,
              "description": "Location adjacent to a scalar definition.",
              "isDeprecated": false,
              "name": "SCALAR"
            },
            {
              "deprecationReason": null,
              "description": "Location adjacent to an object definition.",
              "isDeprecated": false,
              "name": "OBJECT"
            },
            {
              "deprecationReason": null,
              "description": "Location adjacent to a field definition.",
              "isDeprecated": false,
              "name": "FIELD_DEFINITION"
            },
            {
              "deprecationReason": null,
              "description": "Location adjacent to an argument definition.",
              "isDeprecated": false,
              "name": "ARGUMENT_DEFINITION"
            },
            {
              "deprecationReason": null,
              "description": "Location adjacent to an interface definition.",
              "isDeprecated": false,
              "name": "INTERFACE"
            },
            {
              "deprecationReason": null,
              "description": "Location adjacent to a union definition.",
              "isDeprecated": false,
              "name": "UNION"
            },
            {
              "deprecationReason": null,
              "description": "Location adjacent to an enum definition.",
              "isDeprecated": false,
              "name": "ENUM"
            },
            {
              "deprecationReason": null,
              "description": "Location adjacent to an enum value definition.",
              "isDeprecated": false,
              "name": "ENUM_VALUE"
            },
            {
              "deprecationReason": null,
              "description": "Location adjacent to an input object definition.",
              "isDeprecated": false,
              "name": "INPUT_OBJECT"
            },
            {
              "deprecationReason": null,
              "description": "Location adjacent to an input object field definition.",
              "isDeprecated": false,
              "name": "INPUT_FIELD_DEFINITION"
            }
          ],
          "fields": null,
          "inputFields": null,
          "interfaces": null,
          "kind": "ENUM",
          "name": "__DirectiveLocation",
          "possibleTypes": null
        }
      ]
    }
  }
}<|MERGE_RESOLUTION|>--- conflicted
+++ resolved
@@ -1934,6 +1934,18 @@
               "deprecationReason": null,
               "description": null,
               "isDeprecated": false,
+              "name": "rentalHistoryInfo",
+              "type": {
+                "kind": "OBJECT",
+                "name": "RhFormInfo",
+                "ofType": null
+              }
+            },
+            {
+              "args": [],
+              "deprecationReason": null,
+              "description": null,
+              "isDeprecated": false,
               "name": "onboardingStep1",
               "type": {
                 "kind": "OBJECT",
@@ -2432,18 +2444,6 @@
                 "name": "String",
                 "ofType": null
               }
-            },
-            {
-              "args": [],
-              "deprecationReason": null,
-              "description": null,
-              "isDeprecated": false,
-              "name": "rentalHistoryInfo",
-              "type": {
-                "kind": "OBJECT",
-                "name": "RhFormInfo",
-                "ofType": null
-              }
             }
           ],
           "inputFields": null,
@@ -2855,11 +2855,6 @@
             {
               "args": [],
               "deprecationReason": null,
-<<<<<<< HEAD
-              "description": "A New York City address. Only street name and number are required.",
-              "isDeprecated": false,
-              "name": "address",
-=======
               "description": null,
               "isDeprecated": false,
               "name": "firstName",
@@ -3011,7 +3006,6 @@
               "description": null,
               "isDeprecated": true,
               "name": "phoneNumber",
->>>>>>> bd7dc0b9
               "type": {
                 "kind": "NON_NULL",
                 "name": null,
@@ -4379,25 +4373,41 @@
           "enumValues": null,
           "fields": [
             {
-              "args": [],
-              "deprecationReason": null,
-              "description": "",
-              "isDeprecated": false,
-              "name": "firstName",
-              "type": {
-                "kind": "NON_NULL",
-                "name": null,
-                "ofType": {
-                  "kind": "SCALAR",
-                  "name": "String",
-                  "ofType": null
-                }
-              }
-            },
-            {
-              "args": [],
-<<<<<<< HEAD
-=======
+              "args": [
+                {
+                  "defaultValue": "\"stranger\"",
+                  "description": null,
+                  "name": "argument",
+                  "type": {
+                    "kind": "SCALAR",
+                    "name": "String",
+                    "ofType": null
+                  }
+                }
+              ],
+              "deprecationReason": null,
+              "description": null,
+              "isDeprecated": false,
+              "name": "hello",
+              "type": {
+                "kind": "SCALAR",
+                "name": "String",
+                "ofType": null
+              }
+            }
+          ],
+          "inputFields": null,
+          "interfaces": [],
+          "kind": "OBJECT",
+          "name": "ExampleQuery",
+          "possibleTypes": null
+        },
+        {
+          "description": "Mutate (i.e., change the state of) the site.",
+          "enumValues": null,
+          "fields": [
+            {
+              "args": [],
               "deprecationReason": null,
               "description": null,
               "isDeprecated": false,
@@ -4429,34 +4439,21 @@
                   }
                 }
               ],
->>>>>>> bd7dc0b9
-              "deprecationReason": null,
-              "description": "",
-              "isDeprecated": false,
-<<<<<<< HEAD
-              "name": "lastName",
-=======
+              "deprecationReason": null,
+              "description": null,
+              "isDeprecated": false,
               "name": "tenantChildren",
->>>>>>> bd7dc0b9
-              "type": {
-                "kind": "NON_NULL",
-                "name": null,
-                "ofType": {
-<<<<<<< HEAD
-                  "kind": "SCALAR",
-                  "name": "String",
-=======
+              "type": {
+                "kind": "NON_NULL",
+                "name": null,
+                "ofType": {
                   "kind": "OBJECT",
                   "name": "TenantChildrenPayload",
->>>>>>> bd7dc0b9
-                  "ofType": null
-                }
-              }
-            },
-            {
-<<<<<<< HEAD
-              "args": [],
-=======
+                  "ofType": null
+                }
+              }
+            },
+            {
               "args": [
                 {
                   "defaultValue": null,
@@ -4473,45 +4470,21 @@
                   }
                 }
               ],
->>>>>>> bd7dc0b9
-              "deprecationReason": null,
-              "description": "",
-              "isDeprecated": false,
-<<<<<<< HEAD
-              "name": "apartmentNumber",
-=======
+              "deprecationReason": null,
+              "description": null,
+              "isDeprecated": false,
               "name": "sendVerificationEmail",
->>>>>>> bd7dc0b9
-              "type": {
-                "kind": "NON_NULL",
-                "name": null,
-                "ofType": {
-<<<<<<< HEAD
-                  "kind": "SCALAR",
-                  "name": "String",
-=======
+              "type": {
+                "kind": "NON_NULL",
+                "name": null,
+                "ofType": {
                   "kind": "OBJECT",
                   "name": "SendVerificationEmailPayload",
->>>>>>> bd7dc0b9
-                  "ofType": null
-                }
-              }
-            },
-            {
-<<<<<<< HEAD
-              "args": [],
-              "deprecationReason": null,
-              "description": "A New York City address. Only street name and number are required.",
-              "isDeprecated": false,
-              "name": "address",
-              "type": {
-                "kind": "NON_NULL",
-                "name": null,
-                "ofType": {
-                  "kind": "SCALAR",
-                  "name": "String",
-                  "ofType": null
-=======
+                  "ofType": null
+                }
+              }
+            },
+            {
               "args": [
                 {
                   "defaultValue": null,
@@ -4526,128 +4499,22 @@
                       "ofType": null
                     }
                   }
->>>>>>> bd7dc0b9
-                }
-              }
-            },
-            {
-              "args": [],
-              "deprecationReason": null,
-              "description": "A New York City borough.",
-              "isDeprecated": false,
-<<<<<<< HEAD
-              "name": "borough",
-=======
+                }
+              ],
+              "deprecationReason": null,
+              "description": null,
+              "isDeprecated": false,
               "name": "rhSendEmail",
->>>>>>> bd7dc0b9
-              "type": {
-                "kind": "NON_NULL",
-                "name": null,
-                "ofType": {
-<<<<<<< HEAD
-                  "kind": "SCALAR",
-                  "name": "String",
-                  "ofType": null
-                }
-              }
-            },
-            {
-              "args": [],
-              "deprecationReason": null,
-              "description": "",
-              "isDeprecated": false,
-              "name": "phoneNumber",
-              "type": {
-                "kind": "NON_NULL",
-                "name": null,
-                "ofType": {
-                  "kind": "SCALAR",
-                  "name": "String",
-                  "ofType": null
-                }
-              }
-            },
-            {
-              "args": [],
-              "deprecationReason": null,
-              "description": "Whether the user's address was verified by a geocoder. If False, it is because the geocoder service was unavailable, not because the address is invalid.",
-              "isDeprecated": false,
-              "name": "addressVerified",
-              "type": {
-                "kind": "NON_NULL",
-                "name": null,
-                "ofType": {
-                  "kind": "SCALAR",
-                  "name": "Boolean",
-=======
+              "type": {
+                "kind": "NON_NULL",
+                "name": null,
+                "ofType": {
                   "kind": "OBJECT",
                   "name": "RhSendEmailPayload",
->>>>>>> bd7dc0b9
-                  "ofType": null
-                }
-              }
-            },
-            {
-              "args": [],
-              "deprecationReason": null,
-              "description": "The zip code associated with the user's address, according to our geocoder service. If the geocoder service was unavailable, this will be an empty string.",
-              "isDeprecated": false,
-              "name": "zipcode",
-              "type": {
-                "kind": "NON_NULL",
-                "name": null,
-                "ofType": {
-                  "kind": "SCALAR",
-                  "name": "String",
-                  "ofType": null
-                }
-              }
-            }
-          ],
-          "inputFields": null,
-          "interfaces": [],
-          "kind": "OBJECT",
-          "name": "RhFormInfo",
-          "possibleTypes": null
-        },
-        {
-          "description": null,
-          "enumValues": null,
-          "fields": [
-            {
-              "args": [
-                {
-                  "defaultValue": "\"stranger\"",
-                  "description": null,
-                  "name": "argument",
-                  "type": {
-                    "kind": "SCALAR",
-                    "name": "String",
-                    "ofType": null
-                  }
-                }
-              ],
-              "deprecationReason": null,
-              "description": null,
-              "isDeprecated": false,
-              "name": "hello",
-              "type": {
-                "kind": "SCALAR",
-                "name": "String",
-                "ofType": null
-              }
-            }
-          ],
-          "inputFields": null,
-          "interfaces": [],
-          "kind": "OBJECT",
-          "name": "ExampleQuery",
-          "possibleTypes": null
-        },
-        {
-          "description": "Mutate (i.e., change the state of) the site.",
-          "enumValues": null,
-          "fields": [
+                  "ofType": null
+                }
+              }
+            },
             {
               "args": [
                 {
@@ -4659,11 +4526,7 @@
                     "name": null,
                     "ofType": {
                       "kind": "INPUT_OBJECT",
-<<<<<<< HEAD
-                      "name": "NorentOptInToRttcCommsInput",
-=======
                       "name": "RhFormInput",
->>>>>>> bd7dc0b9
                       "ofType": null
                     }
                   }
@@ -4672,21 +4535,13 @@
               "deprecationReason": null,
               "description": null,
               "isDeprecated": false,
-<<<<<<< HEAD
-              "name": "norentOptInToRttcComms",
-=======
               "name": "rhForm",
->>>>>>> bd7dc0b9
               "type": {
                 "kind": "NON_NULL",
                 "name": null,
                 "ofType": {
                   "kind": "OBJECT",
-<<<<<<< HEAD
-                  "name": "NorentOptInToRttcCommsPayload",
-=======
                   "name": "RhFormPayload",
->>>>>>> bd7dc0b9
                   "ofType": null
                 }
               }
@@ -4702,11 +4557,7 @@
                     "name": null,
                     "ofType": {
                       "kind": "INPUT_OBJECT",
-<<<<<<< HEAD
-                      "name": "NorentCreateAccountInput",
-=======
                       "name": "ReliefAttemptsInput",
->>>>>>> bd7dc0b9
                       "ofType": null
                     }
                   }
@@ -4715,21 +4566,13 @@
               "deprecationReason": null,
               "description": null,
               "isDeprecated": false,
-<<<<<<< HEAD
-              "name": "norentCreateAccount",
-=======
               "name": "reliefAttempts",
->>>>>>> bd7dc0b9
               "type": {
                 "kind": "NON_NULL",
                 "name": null,
                 "ofType": {
                   "kind": "OBJECT",
-<<<<<<< HEAD
-                  "name": "NorentCreateAccountPayload",
-=======
                   "name": "ReliefAttemptsPayload",
->>>>>>> bd7dc0b9
                   "ofType": null
                 }
               }
@@ -4745,11 +4588,7 @@
                     "name": null,
                     "ofType": {
                       "kind": "INPUT_OBJECT",
-<<<<<<< HEAD
-                      "name": "NorentSendLetterInput",
-=======
                       "name": "QueryOrVerifyPhoneNumberInput",
->>>>>>> bd7dc0b9
                       "ofType": null
                     }
                   }
@@ -4758,21 +4597,13 @@
               "deprecationReason": null,
               "description": null,
               "isDeprecated": false,
-<<<<<<< HEAD
-              "name": "norentSendLetter",
-=======
               "name": "queryOrVerifyPhoneNumber",
->>>>>>> bd7dc0b9
               "type": {
                 "kind": "NON_NULL",
                 "name": null,
                 "ofType": {
                   "kind": "OBJECT",
-<<<<<<< HEAD
-                  "name": "NorentSendLetterPayload",
-=======
                   "name": "QueryOrVerifyPhoneNumberPayload",
->>>>>>> bd7dc0b9
                   "ofType": null
                 }
               }
@@ -4788,11 +4619,7 @@
                     "name": null,
                     "ofType": {
                       "kind": "INPUT_OBJECT",
-<<<<<<< HEAD
-                      "name": "NorentLandlordNameAndContactTypesInput",
-=======
                       "name": "PriorHPActionCasesInput",
->>>>>>> bd7dc0b9
                       "ofType": null
                     }
                   }
@@ -4801,21 +4628,13 @@
               "deprecationReason": null,
               "description": null,
               "isDeprecated": false,
-<<<<<<< HEAD
-              "name": "norentLandlordNameAndContactTypes",
-=======
               "name": "priorHpActionCases",
->>>>>>> bd7dc0b9
               "type": {
                 "kind": "NON_NULL",
                 "name": null,
                 "ofType": {
                   "kind": "OBJECT",
-<<<<<<< HEAD
-                  "name": "NorentLandlordNameAndContactTypesPayload",
-=======
                   "name": "PriorHPActionCasesPayload",
->>>>>>> bd7dc0b9
                   "ofType": null
                 }
               }
@@ -4831,11 +4650,7 @@
                     "name": null,
                     "ofType": {
                       "kind": "INPUT_OBJECT",
-<<<<<<< HEAD
-                      "name": "NorentEmailInput",
-=======
                       "name": "PrepareLegacyTenantsAccountForMigrationInput",
->>>>>>> bd7dc0b9
                       "ofType": null
                     }
                   }
@@ -4844,14 +4659,323 @@
               "deprecationReason": null,
               "description": null,
               "isDeprecated": false,
-<<<<<<< HEAD
-              "name": "norentEmail",
+              "name": "prepareLegacyTenantsAccountForMigration",
               "type": {
                 "kind": "NON_NULL",
                 "name": null,
                 "ofType": {
                   "kind": "OBJECT",
-                  "name": "NorentEmailPayload",
+                  "name": "PrepareLegacyTenantsAccountForMigrationPayload",
+                  "ofType": null
+                }
+              }
+            },
+            {
+              "args": [
+                {
+                  "defaultValue": null,
+                  "description": null,
+                  "name": "input",
+                  "type": {
+                    "kind": "NON_NULL",
+                    "name": null,
+                    "ofType": {
+                      "kind": "INPUT_OBJECT",
+                      "name": "PasswordResetVerificationCodeInput",
+                      "ofType": null
+                    }
+                  }
+                }
+              ],
+              "deprecationReason": null,
+              "description": null,
+              "isDeprecated": false,
+              "name": "passwordResetVerificationCode",
+              "type": {
+                "kind": "NON_NULL",
+                "name": null,
+                "ofType": {
+                  "kind": "OBJECT",
+                  "name": "PasswordResetVerificationCodePayload",
+                  "ofType": null
+                }
+              }
+            },
+            {
+              "args": [
+                {
+                  "defaultValue": null,
+                  "description": null,
+                  "name": "input",
+                  "type": {
+                    "kind": "NON_NULL",
+                    "name": null,
+                    "ofType": {
+                      "kind": "INPUT_OBJECT",
+                      "name": "PasswordResetInput",
+                      "ofType": null
+                    }
+                  }
+                }
+              ],
+              "deprecationReason": null,
+              "description": null,
+              "isDeprecated": false,
+              "name": "passwordReset",
+              "type": {
+                "kind": "NON_NULL",
+                "name": null,
+                "ofType": {
+                  "kind": "OBJECT",
+                  "name": "PasswordResetPayload",
+                  "ofType": null
+                }
+              }
+            },
+            {
+              "args": [
+                {
+                  "defaultValue": null,
+                  "description": null,
+                  "name": "input",
+                  "type": {
+                    "kind": "NON_NULL",
+                    "name": null,
+                    "ofType": {
+                      "kind": "INPUT_OBJECT",
+                      "name": "PasswordResetConfirmInput",
+                      "ofType": null
+                    }
+                  }
+                }
+              ],
+              "deprecationReason": null,
+              "description": null,
+              "isDeprecated": false,
+              "name": "passwordResetConfirm",
+              "type": {
+                "kind": "NON_NULL",
+                "name": null,
+                "ofType": {
+                  "kind": "OBJECT",
+                  "name": "PasswordResetConfirmPayload",
+                  "ofType": null
+                }
+              }
+            },
+            {
+              "args": [
+                {
+                  "defaultValue": null,
+                  "description": null,
+                  "name": "input",
+                  "type": {
+                    "kind": "NON_NULL",
+                    "name": null,
+                    "ofType": {
+                      "kind": "INPUT_OBJECT",
+                      "name": "PasswordResetConfirmAndLoginInput",
+                      "ofType": null
+                    }
+                  }
+                }
+              ],
+              "deprecationReason": null,
+              "description": null,
+              "isDeprecated": false,
+              "name": "passwordResetConfirmAndLogin",
+              "type": {
+                "kind": "NON_NULL",
+                "name": null,
+                "ofType": {
+                  "kind": "OBJECT",
+                  "name": "PasswordResetConfirmAndLoginPayload",
+                  "ofType": null
+                }
+              }
+            },
+            {
+              "args": [
+                {
+                  "defaultValue": null,
+                  "description": null,
+                  "name": "input",
+                  "type": {
+                    "kind": "NON_NULL",
+                    "name": null,
+                    "ofType": {
+                      "kind": "INPUT_OBJECT",
+                      "name": "OptionalLandlordDetailsInput",
+                      "ofType": null
+                    }
+                  }
+                }
+              ],
+              "deprecationReason": null,
+              "description": null,
+              "isDeprecated": false,
+              "name": "optionalLandlordDetails",
+              "type": {
+                "kind": "NON_NULL",
+                "name": null,
+                "ofType": {
+                  "kind": "OBJECT",
+                  "name": "OptionalLandlordDetailsPayload",
+                  "ofType": null
+                }
+              }
+            },
+            {
+              "args": [
+                {
+                  "defaultValue": null,
+                  "description": null,
+                  "name": "input",
+                  "type": {
+                    "kind": "NON_NULL",
+                    "name": null,
+                    "ofType": {
+                      "kind": "INPUT_OBJECT",
+                      "name": "OnboardingStep4Version2Input",
+                      "ofType": null
+                    }
+                  }
+                }
+              ],
+              "deprecationReason": null,
+              "description": null,
+              "isDeprecated": false,
+              "name": "onboardingStep4Version2",
+              "type": {
+                "kind": "NON_NULL",
+                "name": null,
+                "ofType": {
+                  "kind": "OBJECT",
+                  "name": "OnboardingStep4Version2Payload",
+                  "ofType": null
+                }
+              }
+            },
+            {
+              "args": [
+                {
+                  "defaultValue": null,
+                  "description": null,
+                  "name": "input",
+                  "type": {
+                    "kind": "NON_NULL",
+                    "name": null,
+                    "ofType": {
+                      "kind": "INPUT_OBJECT",
+                      "name": "OnboardingStep3Input",
+                      "ofType": null
+                    }
+                  }
+                }
+              ],
+              "deprecationReason": null,
+              "description": null,
+              "isDeprecated": false,
+              "name": "onboardingStep3",
+              "type": {
+                "kind": "NON_NULL",
+                "name": null,
+                "ofType": {
+                  "kind": "OBJECT",
+                  "name": "OnboardingStep3Payload",
+                  "ofType": null
+                }
+              }
+            },
+            {
+              "args": [
+                {
+                  "defaultValue": null,
+                  "description": null,
+                  "name": "input",
+                  "type": {
+                    "kind": "NON_NULL",
+                    "name": null,
+                    "ofType": {
+                      "kind": "INPUT_OBJECT",
+                      "name": "OnboardingStep1Input",
+                      "ofType": null
+                    }
+                  }
+                }
+              ],
+              "deprecationReason": null,
+              "description": null,
+              "isDeprecated": false,
+              "name": "onboardingStep1",
+              "type": {
+                "kind": "NON_NULL",
+                "name": null,
+                "ofType": {
+                  "kind": "OBJECT",
+                  "name": "OnboardingStep1Payload",
+                  "ofType": null
+                }
+              }
+            },
+            {
+              "args": [
+                {
+                  "defaultValue": null,
+                  "description": null,
+                  "name": "input",
+                  "type": {
+                    "kind": "NON_NULL",
+                    "name": null,
+                    "ofType": {
+                      "kind": "INPUT_OBJECT",
+                      "name": "NorentSendLetterInput",
+                      "ofType": null
+                    }
+                  }
+                }
+              ],
+              "deprecationReason": null,
+              "description": null,
+              "isDeprecated": false,
+              "name": "norentSendLetter",
+              "type": {
+                "kind": "NON_NULL",
+                "name": null,
+                "ofType": {
+                  "kind": "OBJECT",
+                  "name": "NorentSendLetterPayload",
+                  "ofType": null
+                }
+              }
+            },
+            {
+              "args": [
+                {
+                  "defaultValue": null,
+                  "description": null,
+                  "name": "input",
+                  "type": {
+                    "kind": "NON_NULL",
+                    "name": null,
+                    "ofType": {
+                      "kind": "INPUT_OBJECT",
+                      "name": "NorentOptInToRttcCommsInput",
+                      "ofType": null
+                    }
+                  }
+                }
+              ],
+              "deprecationReason": null,
+              "description": null,
+              "isDeprecated": false,
+              "name": "norentOptInToRttcComms",
+              "type": {
+                "kind": "NON_NULL",
+                "name": null,
+                "ofType": {
+                  "kind": "OBJECT",
+                  "name": "NorentOptInToRttcCommsPayload",
                   "ofType": null
                 }
               }
@@ -4877,394 +5001,6 @@
               "description": null,
               "isDeprecated": false,
               "name": "norentNationalAddress",
-=======
-              "name": "prepareLegacyTenantsAccountForMigration",
->>>>>>> bd7dc0b9
-              "type": {
-                "kind": "NON_NULL",
-                "name": null,
-                "ofType": {
-                  "kind": "OBJECT",
-<<<<<<< HEAD
-                  "name": "NorentNationalAddressPayload",
-=======
-                  "name": "PrepareLegacyTenantsAccountForMigrationPayload",
->>>>>>> bd7dc0b9
-                  "ofType": null
-                }
-              }
-            },
-            {
-              "args": [
-                {
-                  "defaultValue": null,
-                  "description": null,
-                  "name": "input",
-                  "type": {
-                    "kind": "NON_NULL",
-                    "name": null,
-                    "ofType": {
-                      "kind": "INPUT_OBJECT",
-<<<<<<< HEAD
-                      "name": "NorentCityStateInput",
-=======
-                      "name": "PasswordResetVerificationCodeInput",
->>>>>>> bd7dc0b9
-                      "ofType": null
-                    }
-                  }
-                }
-              ],
-              "deprecationReason": null,
-              "description": null,
-              "isDeprecated": false,
-<<<<<<< HEAD
-              "name": "norentCityState",
-=======
-              "name": "passwordResetVerificationCode",
->>>>>>> bd7dc0b9
-              "type": {
-                "kind": "NON_NULL",
-                "name": null,
-                "ofType": {
-                  "kind": "OBJECT",
-<<<<<<< HEAD
-                  "name": "NorentCityStatePayload",
-=======
-                  "name": "PasswordResetVerificationCodePayload",
->>>>>>> bd7dc0b9
-                  "ofType": null
-                }
-              }
-            },
-            {
-              "args": [
-                {
-                  "defaultValue": null,
-                  "description": null,
-                  "name": "input",
-                  "type": {
-                    "kind": "NON_NULL",
-                    "name": null,
-                    "ofType": {
-                      "kind": "INPUT_OBJECT",
-<<<<<<< HEAD
-                      "name": "NorentFullNameInput",
-=======
-                      "name": "PasswordResetInput",
->>>>>>> bd7dc0b9
-                      "ofType": null
-                    }
-                  }
-                }
-              ],
-              "deprecationReason": null,
-              "description": null,
-              "isDeprecated": false,
-<<<<<<< HEAD
-              "name": "norentFullName",
-=======
-              "name": "passwordReset",
->>>>>>> bd7dc0b9
-              "type": {
-                "kind": "NON_NULL",
-                "name": null,
-                "ofType": {
-                  "kind": "OBJECT",
-<<<<<<< HEAD
-                  "name": "NorentFullNamePayload",
-                  "ofType": null
-                }
-              }
-            },
-            {
-              "args": [],
-              "deprecationReason": null,
-              "description": null,
-              "isDeprecated": false,
-              "name": "updateTextingHistory",
-              "type": {
-                "kind": "NON_NULL",
-                "name": null,
-                "ofType": {
-                  "kind": "OBJECT",
-                  "name": "UpdateTextingHistory",
-=======
-                  "name": "PasswordResetPayload",
->>>>>>> bd7dc0b9
-                  "ofType": null
-                }
-              }
-            },
-            {
-              "args": [
-                {
-                  "defaultValue": null,
-                  "description": null,
-                  "name": "input",
-                  "type": {
-                    "kind": "NON_NULL",
-                    "name": null,
-                    "ofType": {
-                      "kind": "INPUT_OBJECT",
-                      "name": "PasswordResetConfirmInput",
-                      "ofType": null
-                    }
-                  }
-                }
-              ],
-              "deprecationReason": null,
-              "description": null,
-              "isDeprecated": false,
-              "name": "passwordResetConfirm",
-              "type": {
-                "kind": "NON_NULL",
-                "name": null,
-                "ofType": {
-                  "kind": "OBJECT",
-                  "name": "PasswordResetConfirmPayload",
-                  "ofType": null
-                }
-              }
-            },
-            {
-              "args": [
-                {
-                  "defaultValue": null,
-                  "description": null,
-                  "name": "input",
-                  "type": {
-                    "kind": "NON_NULL",
-                    "name": null,
-                    "ofType": {
-                      "kind": "INPUT_OBJECT",
-                      "name": "PasswordResetConfirmAndLoginInput",
-                      "ofType": null
-                    }
-                  }
-                }
-              ],
-              "deprecationReason": null,
-              "description": null,
-              "isDeprecated": false,
-              "name": "passwordResetConfirmAndLogin",
-              "type": {
-                "kind": "NON_NULL",
-                "name": null,
-                "ofType": {
-                  "kind": "OBJECT",
-                  "name": "PasswordResetConfirmAndLoginPayload",
-                  "ofType": null
-                }
-              }
-            },
-            {
-              "args": [
-                {
-                  "defaultValue": null,
-                  "description": null,
-                  "name": "input",
-                  "type": {
-                    "kind": "NON_NULL",
-                    "name": null,
-                    "ofType": {
-                      "kind": "INPUT_OBJECT",
-                      "name": "OptionalLandlordDetailsInput",
-                      "ofType": null
-                    }
-                  }
-                }
-              ],
-              "deprecationReason": null,
-              "description": null,
-              "isDeprecated": false,
-              "name": "optionalLandlordDetails",
-              "type": {
-                "kind": "NON_NULL",
-                "name": null,
-                "ofType": {
-                  "kind": "OBJECT",
-                  "name": "OptionalLandlordDetailsPayload",
-                  "ofType": null
-                }
-              }
-            },
-            {
-              "args": [
-                {
-                  "defaultValue": null,
-                  "description": null,
-                  "name": "input",
-                  "type": {
-                    "kind": "NON_NULL",
-                    "name": null,
-                    "ofType": {
-                      "kind": "INPUT_OBJECT",
-                      "name": "OnboardingStep4Version2Input",
-                      "ofType": null
-                    }
-                  }
-                }
-              ],
-              "deprecationReason": null,
-              "description": null,
-              "isDeprecated": false,
-              "name": "onboardingStep4Version2",
-              "type": {
-                "kind": "NON_NULL",
-                "name": null,
-                "ofType": {
-                  "kind": "OBJECT",
-                  "name": "OnboardingStep4Version2Payload",
-                  "ofType": null
-                }
-              }
-            },
-            {
-              "args": [
-                {
-                  "defaultValue": null,
-                  "description": null,
-                  "name": "input",
-                  "type": {
-                    "kind": "NON_NULL",
-                    "name": null,
-                    "ofType": {
-                      "kind": "INPUT_OBJECT",
-                      "name": "OnboardingStep3Input",
-                      "ofType": null
-                    }
-                  }
-                }
-              ],
-              "deprecationReason": null,
-              "description": null,
-              "isDeprecated": false,
-              "name": "onboardingStep3",
-              "type": {
-                "kind": "NON_NULL",
-                "name": null,
-                "ofType": {
-                  "kind": "OBJECT",
-                  "name": "OnboardingStep3Payload",
-                  "ofType": null
-                }
-              }
-            },
-            {
-              "args": [
-                {
-                  "defaultValue": null,
-                  "description": null,
-                  "name": "input",
-                  "type": {
-                    "kind": "NON_NULL",
-                    "name": null,
-                    "ofType": {
-                      "kind": "INPUT_OBJECT",
-                      "name": "OnboardingStep1Input",
-                      "ofType": null
-                    }
-                  }
-                }
-              ],
-              "deprecationReason": null,
-              "description": null,
-              "isDeprecated": false,
-              "name": "onboardingStep1",
-              "type": {
-                "kind": "NON_NULL",
-                "name": null,
-                "ofType": {
-                  "kind": "OBJECT",
-                  "name": "OnboardingStep1Payload",
-                  "ofType": null
-                }
-              }
-            },
-            {
-              "args": [
-                {
-                  "defaultValue": null,
-                  "description": null,
-                  "name": "input",
-                  "type": {
-                    "kind": "NON_NULL",
-                    "name": null,
-                    "ofType": {
-                      "kind": "INPUT_OBJECT",
-                      "name": "NorentSendLetterInput",
-                      "ofType": null
-                    }
-                  }
-                }
-              ],
-              "deprecationReason": null,
-              "description": null,
-              "isDeprecated": false,
-              "name": "norentSendLetter",
-              "type": {
-                "kind": "NON_NULL",
-                "name": null,
-                "ofType": {
-                  "kind": "OBJECT",
-                  "name": "NorentSendLetterPayload",
-                  "ofType": null
-                }
-              }
-            },
-            {
-              "args": [
-                {
-                  "defaultValue": null,
-                  "description": null,
-                  "name": "input",
-                  "type": {
-                    "kind": "NON_NULL",
-                    "name": null,
-                    "ofType": {
-                      "kind": "INPUT_OBJECT",
-                      "name": "NorentOptInToRttcCommsInput",
-                      "ofType": null
-                    }
-                  }
-                }
-              ],
-              "deprecationReason": null,
-              "description": null,
-              "isDeprecated": false,
-              "name": "norentOptInToRttcComms",
-              "type": {
-                "kind": "NON_NULL",
-                "name": null,
-                "ofType": {
-                  "kind": "OBJECT",
-                  "name": "NorentOptInToRttcCommsPayload",
-                  "ofType": null
-                }
-              }
-            },
-            {
-              "args": [
-                {
-                  "defaultValue": null,
-                  "description": null,
-                  "name": "input",
-                  "type": {
-                    "kind": "NON_NULL",
-                    "name": null,
-                    "ofType": {
-                      "kind": "INPUT_OBJECT",
-                      "name": "NorentNationalAddressInput",
-                      "ofType": null
-                    }
-                  }
-                }
-              ],
-              "deprecationReason": null,
-              "description": null,
-              "isDeprecated": false,
-              "name": "norentNationalAddress",
               "type": {
                 "kind": "NON_NULL",
                 "name": null,
@@ -6235,16 +5971,19 @@
                   "ofType": null
                 }
               }
-            },
-            {
-<<<<<<< HEAD
-              "args": [
-                {
-                  "defaultValue": null,
-                  "description": null,
-                  "name": "input",
-                  "type": {
-=======
+            }
+          ],
+          "inputFields": null,
+          "interfaces": [],
+          "kind": "OBJECT",
+          "name": "Mutations",
+          "possibleTypes": null
+        },
+        {
+          "description": null,
+          "enumValues": null,
+          "fields": [
+            {
               "args": [],
               "deprecationReason": null,
               "description": null,
@@ -6273,86 +6012,6 @@
           "interfaces": [],
           "kind": "OBJECT",
           "name": "UpdateTextingHistory",
-          "possibleTypes": null
-        },
-        {
-          "description": null,
-          "enumValues": null,
-          "fields": [
-            {
-              "args": [],
-              "deprecationReason": null,
-              "description": "A list of validation errors in the form, if any. If the form was valid, this list will be empty.",
-              "isDeprecated": false,
-              "name": "errors",
-              "type": {
-                "kind": "NON_NULL",
-                "name": null,
-                "ofType": {
-                  "kind": "LIST",
-                  "name": null,
-                  "ofType": {
->>>>>>> bd7dc0b9
-                    "kind": "NON_NULL",
-                    "name": null,
-                    "ofType": {
-                      "kind": "INPUT_OBJECT",
-                      "name": "RhSendEmailInput",
-                      "ofType": null
-                    }
-                  }
-                }
-              ],
-              "deprecationReason": null,
-              "description": null,
-              "isDeprecated": false,
-              "name": "rhSendEmail",
-              "type": {
-                "kind": "NON_NULL",
-                "name": null,
-                "ofType": {
-                  "kind": "OBJECT",
-                  "name": "RhSendEmailPayload",
-                  "ofType": null
-                }
-              }
-            },
-            {
-              "args": [
-                {
-                  "defaultValue": null,
-                  "description": null,
-                  "name": "input",
-                  "type": {
-                    "kind": "NON_NULL",
-                    "name": null,
-                    "ofType": {
-                      "kind": "INPUT_OBJECT",
-                      "name": "RhFormInput",
-                      "ofType": null
-                    }
-                  }
-                }
-              ],
-              "deprecationReason": null,
-              "description": null,
-              "isDeprecated": false,
-              "name": "rhForm",
-              "type": {
-                "kind": "NON_NULL",
-                "name": null,
-                "ofType": {
-                  "kind": "OBJECT",
-                  "name": "RhFormPayload",
-                  "ofType": null
-                }
-              }
-            }
-          ],
-          "inputFields": null,
-          "interfaces": [],
-          "kind": "OBJECT",
-          "name": "Mutations",
           "possibleTypes": null
         },
         {
@@ -7432,10 +7091,6 @@
             {
               "defaultValue": null,
               "description": null,
-<<<<<<< HEAD
-              "isDeprecated": false,
-              "name": "latestMessage",
-=======
               "name": "clientMutationId",
               "type": {
                 "kind": "SCALAR",
@@ -7697,24 +7352,16 @@
               "defaultValue": null,
               "description": null,
               "name": "clientMutationId",
->>>>>>> bd7dc0b9
-              "type": {
-                "kind": "SCALAR",
-                "name": "DateTime",
-                "ofType": null
-              }
-            }
-          ],
-<<<<<<< HEAD
-          "inputFields": null,
-          "interfaces": [],
-          "kind": "OBJECT",
-          "name": "UpdateTextingHistory",
-=======
+              "type": {
+                "kind": "SCALAR",
+                "name": "String",
+                "ofType": null
+              }
+            }
+          ],
           "interfaces": null,
           "kind": "INPUT_OBJECT",
           "name": "PasswordResetConfirmInput",
->>>>>>> bd7dc0b9
           "possibleTypes": null
         },
         {
@@ -12528,250 +12175,6 @@
           "possibleTypes": null
         },
         {
-          "description": null,
-          "enumValues": null,
-          "fields": [
-            {
-              "args": [],
-              "deprecationReason": null,
-              "description": "A list of validation errors in the form, if any. If the form was valid, this list will be empty.",
-              "isDeprecated": false,
-              "name": "errors",
-              "type": {
-                "kind": "NON_NULL",
-                "name": null,
-                "ofType": {
-                  "kind": "LIST",
-                  "name": null,
-                  "ofType": {
-                    "kind": "NON_NULL",
-                    "name": null,
-                    "ofType": {
-                      "kind": "OBJECT",
-                      "name": "StrictFormFieldErrorType",
-                      "ofType": null
-                    }
-                  }
-                }
-              }
-            },
-            {
-              "args": [],
-              "deprecationReason": null,
-              "description": null,
-              "isDeprecated": false,
-              "name": "session",
-              "type": {
-                "kind": "OBJECT",
-                "name": "SessionInfo",
-                "ofType": null
-              }
-            },
-            {
-              "args": [],
-              "deprecationReason": null,
-              "description": null,
-              "isDeprecated": false,
-              "name": "clientMutationId",
-              "type": {
-                "kind": "SCALAR",
-                "name": "String",
-                "ofType": null
-              }
-            }
-          ],
-          "inputFields": null,
-          "interfaces": [],
-          "kind": "OBJECT",
-          "name": "RhSendEmailPayload",
-          "possibleTypes": null
-        },
-        {
-          "description": null,
-          "enumValues": null,
-          "fields": null,
-          "inputFields": [
-            {
-              "defaultValue": null,
-              "description": null,
-              "name": "clientMutationId",
-              "type": {
-                "kind": "SCALAR",
-                "name": "String",
-                "ofType": null
-              }
-            }
-          ],
-          "interfaces": null,
-          "kind": "INPUT_OBJECT",
-          "name": "RhSendEmailInput",
-          "possibleTypes": null
-        },
-        {
-          "description": null,
-          "enumValues": null,
-          "fields": [
-            {
-              "args": [],
-              "deprecationReason": null,
-              "description": "A list of validation errors in the form, if any. If the form was valid, this list will be empty.",
-              "isDeprecated": false,
-              "name": "errors",
-              "type": {
-                "kind": "NON_NULL",
-                "name": null,
-                "ofType": {
-                  "kind": "LIST",
-                  "name": null,
-                  "ofType": {
-                    "kind": "NON_NULL",
-                    "name": null,
-                    "ofType": {
-                      "kind": "OBJECT",
-                      "name": "StrictFormFieldErrorType",
-                      "ofType": null
-                    }
-                  }
-                }
-              }
-            },
-            {
-              "args": [],
-              "deprecationReason": null,
-              "description": null,
-              "isDeprecated": false,
-              "name": "session",
-              "type": {
-                "kind": "OBJECT",
-                "name": "SessionInfo",
-                "ofType": null
-              }
-            },
-            {
-              "args": [],
-              "deprecationReason": null,
-              "description": null,
-              "isDeprecated": false,
-              "name": "clientMutationId",
-              "type": {
-                "kind": "SCALAR",
-                "name": "String",
-                "ofType": null
-              }
-            }
-          ],
-          "inputFields": null,
-          "interfaces": [],
-          "kind": "OBJECT",
-          "name": "RhFormPayload",
-          "possibleTypes": null
-        },
-        {
-          "description": null,
-          "enumValues": null,
-          "fields": null,
-          "inputFields": [
-            {
-              "defaultValue": null,
-              "description": "",
-              "name": "firstName",
-              "type": {
-                "kind": "NON_NULL",
-                "name": null,
-                "ofType": {
-                  "kind": "SCALAR",
-                  "name": "String",
-                  "ofType": null
-                }
-              }
-            },
-            {
-              "defaultValue": null,
-              "description": "",
-              "name": "lastName",
-              "type": {
-                "kind": "NON_NULL",
-                "name": null,
-                "ofType": {
-                  "kind": "SCALAR",
-                  "name": "String",
-                  "ofType": null
-                }
-              }
-            },
-            {
-              "defaultValue": null,
-              "description": "",
-              "name": "apartmentNumber",
-              "type": {
-                "kind": "NON_NULL",
-                "name": null,
-                "ofType": {
-                  "kind": "SCALAR",
-                  "name": "String",
-                  "ofType": null
-                }
-              }
-            },
-            {
-              "defaultValue": null,
-              "description": "A New York City address. Only street name and number are required.",
-              "name": "address",
-              "type": {
-                "kind": "NON_NULL",
-                "name": null,
-                "ofType": {
-                  "kind": "SCALAR",
-                  "name": "String",
-                  "ofType": null
-                }
-              }
-            },
-            {
-              "defaultValue": null,
-              "description": "A New York City borough.",
-              "name": "borough",
-              "type": {
-                "kind": "NON_NULL",
-                "name": null,
-                "ofType": {
-                  "kind": "SCALAR",
-                  "name": "String",
-                  "ofType": null
-                }
-              }
-            },
-            {
-              "defaultValue": null,
-              "description": "",
-              "name": "phoneNumber",
-              "type": {
-                "kind": "NON_NULL",
-                "name": null,
-                "ofType": {
-                  "kind": "SCALAR",
-                  "name": "String",
-                  "ofType": null
-                }
-              }
-            },
-            {
-              "defaultValue": null,
-              "description": null,
-              "name": "clientMutationId",
-              "type": {
-                "kind": "SCALAR",
-                "name": "String",
-                "ofType": null
-              }
-            }
-          ],
-          "interfaces": null,
-          "kind": "INPUT_OBJECT",
-          "name": "RhFormInput",
-          "possibleTypes": null
-        },
-        {
           "description": "A GraphQL Schema defines the capabilities of a GraphQL server. It exposes all available types and directives on the server, as well as the entry points for query, mutation and subscription operations.",
           "enumValues": null,
           "fields": [
