{
  "data": {
    "__schema": {
      "directives": [
        {
          "args": [
            {
              "defaultValue": null,
              "description": "Included when true.",
              "name": "if",
              "type": {
                "kind": "NON_NULL",
                "name": null,
                "ofType": {
                  "kind": "SCALAR",
                  "name": "Boolean",
                  "ofType": null
                }
              }
            }
          ],
          "description": "Directs the executor to include this field or fragment only when the `if` argument is true.",
          "locations": [
            "FIELD",
            "FRAGMENT_SPREAD",
            "INLINE_FRAGMENT"
          ],
          "name": "include"
        },
        {
          "args": [
            {
              "defaultValue": null,
              "description": "Skipped when true.",
              "name": "if",
              "type": {
                "kind": "NON_NULL",
                "name": null,
                "ofType": {
                  "kind": "SCALAR",
                  "name": "Boolean",
                  "ofType": null
                }
              }
            }
          ],
          "description": "Directs the executor to skip this field or fragment when the `if` argument is true.",
          "locations": [
            "FIELD",
            "FRAGMENT_SPREAD",
            "INLINE_FRAGMENT"
          ],
          "name": "skip"
        }
      ],
      "mutationType": {
        "name": "Mutations"
      },
      "queryType": {
        "name": "Query"
      },
      "subscriptionType": null,
      "types": [
        {
          "description": "Query the site.",
          "enumValues": null,
          "fields": [
            {
              "args": [
                {
                  "defaultValue": "\"\"",
                  "description": null,
                  "name": "query",
                  "type": {
                    "kind": "SCALAR",
                    "name": "String",
                    "ofType": null
                  }
                },
                {
                  "defaultValue": "50",
                  "description": null,
                  "name": "first",
                  "type": {
                    "kind": "SCALAR",
                    "name": "Int",
                    "ofType": null
                  }
                },
                {
                  "defaultValue": "0",
                  "description": null,
                  "name": "afterOrAt",
                  "type": {
                    "kind": "SCALAR",
                    "name": "Float",
                    "ofType": null
                  }
                }
              ],
              "deprecationReason": null,
              "description": null,
              "isDeprecated": false,
              "name": "conversations",
              "type": {
                "kind": "OBJECT",
                "name": "LatestTextMessagesResult",
                "ofType": null
              }
            },
            {
              "args": [
                {
                  "defaultValue": null,
                  "description": null,
                  "name": "phoneNumber",
                  "type": {
                    "kind": "SCALAR",
                    "name": "String",
                    "ofType": null
                  }
                },
                {
                  "defaultValue": "50",
                  "description": null,
                  "name": "first",
                  "type": {
                    "kind": "SCALAR",
                    "name": "Int",
                    "ofType": null
                  }
                },
                {
                  "defaultValue": "0",
                  "description": null,
                  "name": "afterOrAt",
                  "type": {
                    "kind": "SCALAR",
                    "name": "Float",
                    "ofType": null
                  }
                }
              ],
              "deprecationReason": null,
              "description": null,
              "isDeprecated": false,
              "name": "conversation",
              "type": {
                "kind": "OBJECT",
                "name": "TextMessagesResult",
                "ofType": null
              }
            },
            {
              "args": [
                {
                  "defaultValue": null,
                  "description": null,
                  "name": "phoneNumber",
                  "type": {
                    "kind": "SCALAR",
                    "name": "String",
                    "ofType": null
                  }
                },
                {
                  "defaultValue": null,
                  "description": null,
                  "name": "email",
                  "type": {
                    "kind": "SCALAR",
                    "name": "String",
                    "ofType": null
                  }
                }
              ],
              "deprecationReason": null,
              "description": null,
              "isDeprecated": false,
              "name": "userDetails",
              "type": {
                "kind": "OBJECT",
                "name": "JustfixUserType",
                "ofType": null
              }
            },
            {
              "args": [],
              "deprecationReason": null,
              "description": null,
              "isDeprecated": false,
              "name": "isVerifiedStaffUser",
              "type": {
                "kind": "SCALAR",
                "name": "Boolean",
                "ofType": null
              }
            },
            {
              "args": [],
              "deprecationReason": null,
              "description": "Details about CSS styling for business letters.",
              "isDeprecated": false,
              "name": "letterStyles",
              "type": {
                "kind": "NON_NULL",
                "name": null,
                "ofType": {
                  "kind": "OBJECT",
                  "name": "LetterStyles",
                  "ofType": null
                }
              }
            },
            {
              "args": [],
              "deprecationReason": null,
              "description": "The recommended landlord address for Letter of Complaint for the currently logged-in user, if any.",
              "isDeprecated": false,
              "name": "recommendedLocLandlord",
              "type": {
                "kind": "OBJECT",
                "name": "GraphQLMailingAddress",
                "ofType": null
              }
            },
            {
              "args": [],
              "deprecationReason": null,
              "description": "The recommended landlord address for HP Action for the currently logged-in user, if any.",
              "isDeprecated": false,
              "name": "recommendedHpLandlord",
              "type": {
                "kind": "OBJECT",
                "name": "GraphQLMailingAddress",
                "ofType": null
              }
            },
            {
              "args": [],
              "deprecationReason": null,
              "description": "The recommended management company address for HP Action for the currently logged-in user, if any.",
              "isDeprecated": false,
              "name": "recommendedHpManagementCompany",
              "type": {
                "kind": "OBJECT",
                "name": "GraphQLMailingAddress",
                "ofType": null
              }
            },
            {
              "args": [
                {
                  "defaultValue": null,
                  "description": null,
                  "name": "latitude",
                  "type": {
                    "kind": "NON_NULL",
                    "name": null,
                    "ofType": {
                      "kind": "SCALAR",
                      "name": "Float",
                      "ofType": null
                    }
                  }
                },
                {
                  "defaultValue": null,
                  "description": null,
                  "name": "longitude",
                  "type": {
                    "kind": "NON_NULL",
                    "name": null,
                    "ofType": {
                      "kind": "SCALAR",
                      "name": "Float",
                      "ofType": null
                    }
                  }
                }
              ],
              "deprecationReason": null,
              "description": "Find tenant resources that service the given location, ordered by their proximity to the location. Note that if the tenant resource directory is disabled on this endpoint, this will resolve to null.",
              "isDeprecated": false,
              "name": "tenantResources",
              "type": {
                "kind": "LIST",
                "name": null,
                "ofType": {
                  "kind": "NON_NULL",
                  "name": null,
                  "ofType": {
                    "kind": "OBJECT",
                    "name": "TenantResourceType",
                    "ofType": null
                  }
                }
              }
            },
            {
              "args": [
                {
                  "defaultValue": null,
                  "description": null,
                  "name": "landlords",
                  "type": {
                    "kind": "SCALAR",
                    "name": "String",
                    "ofType": null
                  }
                }
              ],
              "deprecationReason": null,
              "description": null,
              "isDeprecated": false,
              "name": "dataRequestMultiLandlord",
              "type": {
                "kind": "OBJECT",
                "name": "DataRequestResult",
                "ofType": null
              }
            },
            {
              "args": [
                {
                  "defaultValue": null,
                  "description": null,
                  "name": "address",
                  "type": {
                    "kind": "SCALAR",
                    "name": "String",
                    "ofType": null
                  }
                },
                {
                  "defaultValue": null,
                  "description": null,
                  "name": "borough",
                  "type": {
                    "kind": "SCALAR",
                    "name": "String",
                    "ofType": null
                  }
                }
              ],
              "deprecationReason": null,
              "description": null,
              "isDeprecated": false,
              "name": "ddoSuggestions",
              "type": {
                "kind": "OBJECT",
                "name": "DDOSuggestionsResult",
                "ofType": null
              }
            },
            {
              "args": [],
              "deprecationReason": null,
              "description": null,
              "isDeprecated": false,
              "name": "session",
              "type": {
                "kind": "NON_NULL",
                "name": null,
                "ofType": {
                  "kind": "OBJECT",
                  "name": "SessionInfo",
                  "ofType": null
                }
              }
            },
            {
              "args": [],
              "deprecationReason": null,
              "description": null,
              "isDeprecated": false,
              "name": "exampleQuery",
              "type": {
                "kind": "NON_NULL",
                "name": null,
                "ofType": {
                  "kind": "OBJECT",
                  "name": "ExampleQuery",
                  "ofType": null
                }
              }
            }
          ],
          "inputFields": null,
          "interfaces": [],
          "kind": "OBJECT",
          "name": "Query",
          "possibleTypes": null
        },
        {
          "description": null,
          "enumValues": null,
          "fields": [
            {
              "args": [],
              "deprecationReason": null,
              "description": null,
              "isDeprecated": false,
              "name": "messages",
              "type": {
                "kind": "NON_NULL",
                "name": null,
                "ofType": {
                  "kind": "LIST",
                  "name": null,
                  "ofType": {
                    "kind": "NON_NULL",
                    "name": null,
                    "ofType": {
                      "kind": "OBJECT",
                      "name": "LatestTextMessage",
                      "ofType": null
                    }
                  }
                }
              }
            },
            {
              "args": [],
              "deprecationReason": null,
              "description": null,
              "isDeprecated": false,
              "name": "hasNextPage",
              "type": {
                "kind": "NON_NULL",
                "name": null,
                "ofType": {
                  "kind": "SCALAR",
                  "name": "Boolean",
                  "ofType": null
                }
              }
            }
          ],
          "inputFields": null,
          "interfaces": [],
          "kind": "OBJECT",
          "name": "LatestTextMessagesResult",
          "possibleTypes": null
        },
        {
          "description": null,
          "enumValues": null,
          "fields": [
            {
              "args": [],
              "deprecationReason": null,
              "description": null,
              "isDeprecated": false,
              "name": "sid",
              "type": {
                "kind": "NON_NULL",
                "name": null,
                "ofType": {
                  "kind": "SCALAR",
                  "name": "String",
                  "ofType": null
                }
              }
            },
            {
              "args": [],
              "deprecationReason": null,
              "description": null,
              "isDeprecated": false,
              "name": "dateSent",
              "type": {
                "kind": "NON_NULL",
                "name": null,
                "ofType": {
                  "kind": "SCALAR",
                  "name": "DateTime",
                  "ofType": null
                }
              }
            },
            {
              "args": [],
              "deprecationReason": null,
              "description": null,
              "isDeprecated": false,
              "name": "ordering",
              "type": {
                "kind": "NON_NULL",
                "name": null,
                "ofType": {
                  "kind": "SCALAR",
                  "name": "Float",
                  "ofType": null
                }
              }
            },
            {
              "args": [],
              "deprecationReason": null,
              "description": null,
              "isDeprecated": false,
              "name": "isFromUs",
              "type": {
                "kind": "NON_NULL",
                "name": null,
                "ofType": {
                  "kind": "SCALAR",
                  "name": "Boolean",
                  "ofType": null
                }
              }
            },
            {
              "args": [],
              "deprecationReason": null,
              "description": null,
              "isDeprecated": false,
              "name": "body",
              "type": {
                "kind": "NON_NULL",
                "name": null,
                "ofType": {
                  "kind": "SCALAR",
                  "name": "String",
                  "ofType": null
                }
              }
            },
            {
              "args": [],
              "deprecationReason": null,
              "description": null,
              "isDeprecated": false,
              "name": "errorMessage",
              "type": {
                "kind": "SCALAR",
                "name": "String",
                "ofType": null
              }
            },
            {
              "args": [],
              "deprecationReason": null,
              "description": null,
              "isDeprecated": false,
              "name": "userPhoneNumber",
              "type": {
                "kind": "NON_NULL",
                "name": null,
                "ofType": {
                  "kind": "SCALAR",
                  "name": "String",
                  "ofType": null
                }
              }
            },
            {
              "args": [],
              "deprecationReason": null,
              "description": null,
              "isDeprecated": false,
              "name": "userFullName",
              "type": {
                "kind": "SCALAR",
                "name": "String",
                "ofType": null
              }
            },
            {
              "args": [],
              "deprecationReason": null,
              "description": null,
              "isDeprecated": false,
              "name": "userId",
              "type": {
                "kind": "SCALAR",
                "name": "Int",
                "ofType": null
              }
            }
          ],
          "inputFields": null,
          "interfaces": [],
          "kind": "OBJECT",
          "name": "LatestTextMessage",
          "possibleTypes": null
        },
        {
          "description": "The `String` scalar type represents textual data, represented as UTF-8 character sequences. The String type is most often used by GraphQL to represent free-form human-readable text.",
          "enumValues": null,
          "fields": null,
          "inputFields": null,
          "interfaces": null,
          "kind": "SCALAR",
          "name": "String",
          "possibleTypes": null
        },
        {
          "description": "The `DateTime` scalar type represents a DateTime\nvalue as specified by\n[iso8601](https://en.wikipedia.org/wiki/ISO_8601).",
          "enumValues": null,
          "fields": null,
          "inputFields": null,
          "interfaces": null,
          "kind": "SCALAR",
          "name": "DateTime",
          "possibleTypes": null
        },
        {
          "description": "The `Float` scalar type represents signed double-precision fractional values as specified by [IEEE 754](http://en.wikipedia.org/wiki/IEEE_floating_point). ",
          "enumValues": null,
          "fields": null,
          "inputFields": null,
          "interfaces": null,
          "kind": "SCALAR",
          "name": "Float",
          "possibleTypes": null
        },
        {
          "description": "The `Boolean` scalar type represents `true` or `false`.",
          "enumValues": null,
          "fields": null,
          "inputFields": null,
          "interfaces": null,
          "kind": "SCALAR",
          "name": "Boolean",
          "possibleTypes": null
        },
        {
          "description": "The `Int` scalar type represents non-fractional signed whole numeric values. Int can represent values between -(2^31 - 1) and 2^31 - 1 since represented in JSON as double-precision floating point numbers specifiedby [IEEE 754](http://en.wikipedia.org/wiki/IEEE_floating_point).",
          "enumValues": null,
          "fields": null,
          "inputFields": null,
          "interfaces": null,
          "kind": "SCALAR",
          "name": "Int",
          "possibleTypes": null
        },
        {
          "description": null,
          "enumValues": null,
          "fields": [
            {
              "args": [],
              "deprecationReason": null,
              "description": null,
              "isDeprecated": false,
              "name": "messages",
              "type": {
                "kind": "NON_NULL",
                "name": null,
                "ofType": {
                  "kind": "LIST",
                  "name": null,
                  "ofType": {
                    "kind": "NON_NULL",
                    "name": null,
                    "ofType": {
                      "kind": "OBJECT",
                      "name": "TextMessage",
                      "ofType": null
                    }
                  }
                }
              }
            },
            {
              "args": [],
              "deprecationReason": null,
              "description": null,
              "isDeprecated": false,
              "name": "hasNextPage",
              "type": {
                "kind": "NON_NULL",
                "name": null,
                "ofType": {
                  "kind": "SCALAR",
                  "name": "Boolean",
                  "ofType": null
                }
              }
            }
          ],
          "inputFields": null,
          "interfaces": [],
          "kind": "OBJECT",
          "name": "TextMessagesResult",
          "possibleTypes": null
        },
        {
          "description": null,
          "enumValues": null,
          "fields": [
            {
              "args": [],
              "deprecationReason": null,
              "description": null,
              "isDeprecated": false,
              "name": "sid",
              "type": {
                "kind": "NON_NULL",
                "name": null,
                "ofType": {
                  "kind": "SCALAR",
                  "name": "String",
                  "ofType": null
                }
              }
            },
            {
              "args": [],
              "deprecationReason": null,
              "description": null,
              "isDeprecated": false,
              "name": "dateSent",
              "type": {
                "kind": "NON_NULL",
                "name": null,
                "ofType": {
                  "kind": "SCALAR",
                  "name": "DateTime",
                  "ofType": null
                }
              }
            },
            {
              "args": [],
              "deprecationReason": null,
              "description": null,
              "isDeprecated": false,
              "name": "ordering",
              "type": {
                "kind": "NON_NULL",
                "name": null,
                "ofType": {
                  "kind": "SCALAR",
                  "name": "Float",
                  "ofType": null
                }
              }
            },
            {
              "args": [],
              "deprecationReason": null,
              "description": null,
              "isDeprecated": false,
              "name": "isFromUs",
              "type": {
                "kind": "NON_NULL",
                "name": null,
                "ofType": {
                  "kind": "SCALAR",
                  "name": "Boolean",
                  "ofType": null
                }
              }
            },
            {
              "args": [],
              "deprecationReason": null,
              "description": null,
              "isDeprecated": false,
              "name": "body",
              "type": {
                "kind": "NON_NULL",
                "name": null,
                "ofType": {
                  "kind": "SCALAR",
                  "name": "String",
                  "ofType": null
                }
              }
            },
            {
              "args": [],
              "deprecationReason": null,
              "description": null,
              "isDeprecated": false,
              "name": "errorMessage",
              "type": {
                "kind": "SCALAR",
                "name": "String",
                "ofType": null
              }
            }
          ],
          "inputFields": null,
          "interfaces": [],
          "kind": "OBJECT",
          "name": "TextMessage",
          "possibleTypes": null
        },
        {
          "description": null,
          "enumValues": null,
          "fields": [
            {
              "args": [],
              "deprecationReason": null,
              "description": "",
              "isDeprecated": false,
              "name": "id",
              "type": {
                "kind": "NON_NULL",
                "name": null,
                "ofType": {
                  "kind": "SCALAR",
                  "name": "ID",
                  "ofType": null
                }
              }
            },
            {
              "args": [],
              "deprecationReason": null,
              "description": "Required. 150 characters or fewer. Letters, digits and @/./+/-/_ only.",
              "isDeprecated": false,
              "name": "username",
              "type": {
                "kind": "NON_NULL",
                "name": null,
                "ofType": {
                  "kind": "SCALAR",
                  "name": "String",
                  "ofType": null
                }
              }
            },
            {
              "args": [],
              "deprecationReason": null,
              "description": "",
              "isDeprecated": false,
              "name": "firstName",
              "type": {
                "kind": "NON_NULL",
                "name": null,
                "ofType": {
                  "kind": "SCALAR",
                  "name": "String",
                  "ofType": null
                }
              }
            },
            {
              "args": [],
              "deprecationReason": null,
              "description": "",
              "isDeprecated": false,
              "name": "lastName",
              "type": {
                "kind": "NON_NULL",
                "name": null,
                "ofType": {
                  "kind": "SCALAR",
                  "name": "String",
                  "ofType": null
                }
              }
            },
            {
              "args": [],
              "deprecationReason": null,
              "description": "A U.S. phone number without parentheses or hyphens, e.g. \"5551234567\".",
              "isDeprecated": false,
              "name": "phoneNumber",
              "type": {
                "kind": "NON_NULL",
                "name": null,
                "ofType": {
                  "kind": "SCALAR",
                  "name": "String",
                  "ofType": null
                }
              }
            },
            {
              "args": [],
              "deprecationReason": null,
              "description": null,
              "isDeprecated": false,
              "name": "onboardingInfo",
              "type": {
                "kind": "OBJECT",
                "name": "OnboardingInfoType",
                "ofType": null
              }
            },
            {
              "args": [],
              "deprecationReason": null,
              "description": null,
              "isDeprecated": false,
              "name": "letterRequest",
              "type": {
                "kind": "OBJECT",
                "name": "LetterRequestType",
                "ofType": null
              }
            },
            {
              "args": [],
              "deprecationReason": null,
              "description": null,
              "isDeprecated": false,
              "name": "adminUrl",
              "type": {
                "kind": "NON_NULL",
                "name": null,
                "ofType": {
                  "kind": "SCALAR",
                  "name": "String",
                  "ofType": null
                }
              }
            },
            {
              "args": [],
              "deprecationReason": null,
              "description": "The RapidPro groups the user is associated with. Note that this may be out-of-sync with the RapidPro server.",
              "isDeprecated": false,
              "name": "rapidproGroups",
              "type": {
                "kind": "NON_NULL",
                "name": null,
                "ofType": {
                  "kind": "LIST",
                  "name": null,
                  "ofType": {
                    "kind": "NON_NULL",
                    "name": null,
                    "ofType": {
                      "kind": "SCALAR",
                      "name": "String",
                      "ofType": null
                    }
                  }
                }
              }
            }
          ],
          "inputFields": null,
          "interfaces": [],
          "kind": "OBJECT",
          "name": "JustfixUserType",
          "possibleTypes": null
        },
        {
          "description": "The `ID` scalar type represents a unique identifier, often used to refetch an object or as key for a cache. The ID type appears in a JSON response as a String; however, it is not intended to be human-readable. When expected as an input type, any string (such as `\"4\"`) or integer (such as `4`) input value will be accepted as an ID.",
          "enumValues": null,
          "fields": null,
          "inputFields": null,
          "interfaces": null,
          "kind": "SCALAR",
          "name": "ID",
          "possibleTypes": null
        },
        {
          "description": null,
          "enumValues": null,
          "fields": [
            {
              "args": [],
              "deprecationReason": null,
              "description": "The reason the user originally signed up with us.",
              "isDeprecated": false,
              "name": "signupIntent",
              "type": {
                "kind": "NON_NULL",
                "name": null,
                "ofType": {
                  "kind": "ENUM",
                  "name": "OnboardingInfoSignupIntent",
                  "ofType": null
                }
              }
            },
            {
              "args": [],
              "deprecationReason": null,
              "description": "The user's address. Only street name and number are required.",
              "isDeprecated": false,
              "name": "address",
              "type": {
                "kind": "NON_NULL",
                "name": null,
                "ofType": {
                  "kind": "SCALAR",
                  "name": "String",
                  "ofType": null
                }
              }
            },
            {
              "args": [],
              "deprecationReason": null,
              "description": "The non-NYC city the user's address is in, if they live outside of NYC.",
              "isDeprecated": false,
              "name": "nonNycCity",
              "type": {
                "kind": "NON_NULL",
                "name": null,
                "ofType": {
                  "kind": "SCALAR",
                  "name": "String",
                  "ofType": null
                }
              }
            },
            {
              "args": [],
              "deprecationReason": null,
              "description": "The user's ZIP code. This field is automatically updated for NYC users when you change the address or borough.",
              "isDeprecated": false,
              "name": "zipcode",
              "type": {
                "kind": "NON_NULL",
                "name": null,
                "ofType": {
                  "kind": "SCALAR",
                  "name": "String",
                  "ofType": null
                }
              }
            },
            {
              "args": [],
              "deprecationReason": null,
              "description": "The user's Boro, Block, and Lot number. This field is automatically updated for NYC users when you change the address or borough.",
              "isDeprecated": false,
              "name": "padBbl",
              "type": {
                "kind": "NON_NULL",
                "name": null,
                "ofType": {
                  "kind": "SCALAR",
                  "name": "String",
                  "ofType": null
                }
              }
            },
            {
              "args": [],
              "deprecationReason": null,
              "description": "",
              "isDeprecated": false,
              "name": "aptNumber",
              "type": {
                "kind": "NON_NULL",
                "name": null,
                "ofType": {
                  "kind": "SCALAR",
                  "name": "String",
                  "ofType": null
                }
              }
            },
            {
              "args": [],
              "deprecationReason": null,
              "description": "The floor number the user's apartment is on.",
              "isDeprecated": false,
              "name": "floorNumber",
              "type": {
                "kind": "SCALAR",
                "name": "Int",
                "ofType": null
              }
            },
            {
              "args": [],
              "deprecationReason": null,
              "description": "Has the user called 311 before?",
              "isDeprecated": false,
              "name": "hasCalled311",
              "type": {
                "kind": "SCALAR",
                "name": "Boolean",
                "ofType": null
              }
            },
            {
              "args": [],
              "deprecationReason": null,
              "description": "Whether the user has agreed to the JustFix.nyc terms of service and privacy policy.",
              "isDeprecated": false,
              "name": "agreedToJustfixTerms",
              "type": {
                "kind": "NON_NULL",
                "name": null,
                "ofType": {
                  "kind": "SCALAR",
                  "name": "Boolean",
                  "ofType": null
                }
              }
            },
            {
              "args": [],
              "deprecationReason": null,
              "description": "Whether the user has agreed to the NoRent.org terms of service and privacy policy.",
              "isDeprecated": false,
              "name": "agreedToNorentTerms",
              "type": {
                "kind": "NON_NULL",
                "name": null,
                "ofType": {
                  "kind": "SCALAR",
                  "name": "Boolean",
                  "ofType": null
                }
              }
            },
            {
              "args": [],
              "deprecationReason": null,
              "description": "Whether the user has opted-in to being contacted by the Right to the City Alliance (RTTC).",
              "isDeprecated": false,
              "name": "canReceiveRttcComms",
              "type": {
                "kind": "SCALAR",
                "name": "Boolean",
                "ofType": null
              }
            },
            {
              "args": [],
              "deprecationReason": null,
              "description": "Whether the user has opted-in to being contacted by Strategic Actions for a Just Economy (SAJE).",
              "isDeprecated": false,
              "name": "canReceiveSajeComms",
              "type": {
                "kind": "SCALAR",
                "name": "Boolean",
                "ofType": null
              }
            },
            {
              "args": [],
              "deprecationReason": null,
              "description": "The New York City borough the user's address is in, if they live inside NYC.",
              "isDeprecated": false,
              "name": "borough",
              "type": {
                "kind": "ENUM",
                "name": "Borough",
                "ofType": null
              }
            },
            {
              "args": [],
              "deprecationReason": null,
              "description": "The type of lease the user has on their dwelling (NYC only).",
              "isDeprecated": false,
              "name": "leaseType",
              "type": {
                "kind": "ENUM",
                "name": "LeaseType",
                "ofType": null
              }
            },
            {
              "args": [],
              "deprecationReason": null,
              "description": "The two-letter state or territory of the user, e.g. \"NY\".",
              "isDeprecated": false,
              "name": "state",
              "type": {
                "kind": "NON_NULL",
                "name": null,
                "ofType": {
                  "kind": "SCALAR",
                  "name": "String",
                  "ofType": null
                }
              }
            },
            {
              "args": [],
              "deprecationReason": null,
              "description": "The city of the user. For NYC-based users, this will be the same as\n        the borough name, except we use \"New York\" instead of \"Manhattan\".",
              "isDeprecated": false,
              "name": "city",
              "type": {
                "kind": "NON_NULL",
                "name": null,
                "ofType": {
                  "kind": "SCALAR",
                  "name": "String",
                  "ofType": null
                }
              }
            },
            {
              "args": [],
              "deprecationReason": null,
              "description": "Whether the user is in Los Angeles County. If we don't have enough information to tell, this will be null.",
              "isDeprecated": false,
              "name": "isInLosAngeles",
              "type": {
                "kind": "SCALAR",
                "name": "Boolean",
                "ofType": null
              }
            }
          ],
          "inputFields": null,
          "interfaces": [],
          "kind": "OBJECT",
          "name": "OnboardingInfoType",
          "possibleTypes": null
        },
        {
          "description": "An enumeration.",
          "enumValues": [
            {
              "deprecationReason": null,
              "description": "Letter of Complaint",
              "isDeprecated": false,
              "name": "LOC"
            },
            {
              "deprecationReason": null,
              "description": "HP Action",
              "isDeprecated": false,
              "name": "HP"
            },
            {
              "deprecationReason": null,
              "description": "Emergency HP Action",
              "isDeprecated": false,
              "name": "EHP"
            },
            {
              "deprecationReason": null,
              "description": "No rent letter",
              "isDeprecated": false,
              "name": "NORENT"
            }
          ],
          "fields": null,
          "inputFields": null,
          "interfaces": null,
          "kind": "ENUM",
          "name": "OnboardingInfoSignupIntent",
          "possibleTypes": null
        },
        {
          "description": "An enumeration.",
          "enumValues": [
            {
              "deprecationReason": null,
              "description": null,
              "isDeprecated": false,
              "name": "BROOKLYN"
            },
            {
              "deprecationReason": null,
              "description": null,
              "isDeprecated": false,
              "name": "QUEENS"
            },
            {
              "deprecationReason": null,
              "description": null,
              "isDeprecated": false,
              "name": "BRONX"
            },
            {
              "deprecationReason": null,
              "description": null,
              "isDeprecated": false,
              "name": "MANHATTAN"
            },
            {
              "deprecationReason": null,
              "description": null,
              "isDeprecated": false,
              "name": "STATEN_ISLAND"
            }
          ],
          "fields": null,
          "inputFields": null,
          "interfaces": null,
          "kind": "ENUM",
          "name": "Borough",
          "possibleTypes": null
        },
        {
          "description": "An enumeration.",
          "enumValues": [
            {
              "deprecationReason": null,
              "description": null,
              "isDeprecated": false,
              "name": "RENT_STABILIZED"
            },
            {
              "deprecationReason": null,
              "description": null,
              "isDeprecated": false,
              "name": "MARKET_RATE"
            },
            {
              "deprecationReason": null,
              "description": null,
              "isDeprecated": false,
              "name": "NYCHA"
            },
            {
              "deprecationReason": null,
              "description": null,
              "isDeprecated": false,
              "name": "OTHER"
            },
            {
              "deprecationReason": null,
              "description": null,
              "isDeprecated": false,
              "name": "NOT_SURE"
            },
            {
              "deprecationReason": null,
              "description": null,
              "isDeprecated": false,
              "name": "NO_LEASE"
            }
          ],
          "fields": null,
          "inputFields": null,
          "interfaces": null,
          "kind": "ENUM",
          "name": "LeaseType",
          "possibleTypes": null
        },
        {
          "description": null,
          "enumValues": null,
          "fields": [
            {
              "args": [],
              "deprecationReason": null,
              "description": "",
              "isDeprecated": false,
              "name": "updatedAt",
              "type": {
                "kind": "NON_NULL",
                "name": null,
                "ofType": {
                  "kind": "SCALAR",
                  "name": "DateTime",
                  "ofType": null
                }
              }
            },
            {
              "args": [],
              "deprecationReason": null,
              "description": "How the letter of complaint will be mailed.",
              "isDeprecated": false,
              "name": "mailChoice",
              "type": {
                "kind": "NON_NULL",
                "name": null,
                "ofType": {
                  "kind": "ENUM",
                  "name": "LetterRequestMailChoice",
                  "ofType": null
                }
              }
            },
            {
              "args": [],
              "deprecationReason": null,
              "description": "The tracking number for the letter. Note that when this is changed, the user will be notified via SMS and added to a LOC follow-up campaign, if one has been configured.",
              "isDeprecated": false,
              "name": "trackingNumber",
              "type": {
                "kind": "NON_NULL",
                "name": null,
                "ofType": {
                  "kind": "SCALAR",
                  "name": "String",
                  "ofType": null
                }
              }
            },
            {
              "args": [],
              "deprecationReason": null,
              "description": "When the letter was mailed through the postal service.",
              "isDeprecated": false,
              "name": "letterSentAt",
              "type": {
                "kind": "SCALAR",
                "name": "DateTime",
                "ofType": null
              }
            }
          ],
          "inputFields": null,
          "interfaces": [],
          "kind": "OBJECT",
          "name": "LetterRequestType",
          "possibleTypes": null
        },
        {
          "description": "An enumeration.",
          "enumValues": [
            {
              "deprecationReason": null,
              "description": "Yes, have JustFix.nyc mail this letter for me.",
              "isDeprecated": false,
              "name": "WE_WILL_MAIL"
            },
            {
              "deprecationReason": null,
              "description": "No thanks, I'll mail it myself.",
              "isDeprecated": false,
              "name": "USER_WILL_MAIL"
            }
          ],
          "fields": null,
          "inputFields": null,
          "interfaces": null,
          "kind": "ENUM",
          "name": "LetterRequestMailChoice",
          "possibleTypes": null
        },
        {
          "description": null,
          "enumValues": null,
          "fields": [
            {
              "args": [],
              "deprecationReason": null,
              "description": "Inline CSS to embed when generating PDFs from HTML.",
              "isDeprecated": false,
              "name": "inlinePdfCss",
              "type": {
                "kind": "NON_NULL",
                "name": null,
                "ofType": {
                  "kind": "SCALAR",
                  "name": "String",
                  "ofType": null
                }
              }
            },
            {
              "args": [],
              "deprecationReason": null,
              "description": "A list of stylesheet URLs to include in the HTML version of a letter.",
              "isDeprecated": false,
              "name": "htmlCssUrls",
              "type": {
                "kind": "NON_NULL",
                "name": null,
                "ofType": {
                  "kind": "LIST",
                  "name": null,
                  "ofType": {
                    "kind": "NON_NULL",
                    "name": null,
                    "ofType": {
                      "kind": "SCALAR",
                      "name": "String",
                      "ofType": null
                    }
                  }
                }
              }
            }
          ],
          "inputFields": null,
          "interfaces": [],
          "kind": "OBJECT",
          "name": "LetterStyles",
          "possibleTypes": null
        },
        {
          "description": null,
          "enumValues": null,
          "fields": [
            {
              "args": [],
              "deprecationReason": null,
              "description": "The name of the receipient at the address.",
              "isDeprecated": false,
              "name": "name",
              "type": {
                "kind": "NON_NULL",
                "name": null,
                "ofType": {
                  "kind": "SCALAR",
                  "name": "String",
                  "ofType": null
                }
              }
            },
            {
              "args": [],
              "deprecationReason": null,
              "description": "Usually the first line of the address, e.g. \"150 Court Street\"",
              "isDeprecated": false,
              "name": "primaryLine",
              "type": {
                "kind": "NON_NULL",
                "name": null,
                "ofType": {
                  "kind": "SCALAR",
                  "name": "String",
                  "ofType": null
                }
              }
            },
            {
              "args": [],
              "deprecationReason": null,
              "description": "The city of the address, e.g. \"Brooklyn\".",
              "isDeprecated": false,
              "name": "city",
              "type": {
                "kind": "NON_NULL",
                "name": null,
                "ofType": {
                  "kind": "SCALAR",
                  "name": "String",
                  "ofType": null
                }
              }
            },
            {
              "args": [],
              "deprecationReason": null,
              "description": "The two-letter state or territory for the address, e.g. \"NY\".",
              "isDeprecated": false,
              "name": "state",
              "type": {
                "kind": "NON_NULL",
                "name": null,
                "ofType": {
                  "kind": "SCALAR",
                  "name": "String",
                  "ofType": null
                }
              }
            },
            {
              "args": [],
              "deprecationReason": null,
              "description": "The zip code of the address, e.g. \"11201\" or \"94107-2282\".",
              "isDeprecated": false,
              "name": "zipCode",
              "type": {
                "kind": "NON_NULL",
                "name": null,
                "ofType": {
                  "kind": "SCALAR",
                  "name": "String",
                  "ofType": null
                }
              }
            }
          ],
          "inputFields": null,
          "interfaces": [],
          "kind": "OBJECT",
          "name": "GraphQLMailingAddress",
          "possibleTypes": null
        },
        {
          "description": null,
          "enumValues": null,
          "fields": [
            {
              "args": [],
              "deprecationReason": null,
              "description": "The name of the tenant resource.",
              "isDeprecated": false,
              "name": "name",
              "type": {
                "kind": "NON_NULL",
                "name": null,
                "ofType": {
                  "kind": "SCALAR",
                  "name": "String",
                  "ofType": null
                }
              }
            },
            {
              "args": [],
              "deprecationReason": null,
              "description": "The primary website of the tenant resource.",
              "isDeprecated": false,
              "name": "website",
              "type": {
                "kind": "NON_NULL",
                "name": null,
                "ofType": {
                  "kind": "SCALAR",
                  "name": "String",
                  "ofType": null
                }
              }
            },
            {
              "args": [],
              "deprecationReason": null,
              "description": "A U.S. phone number without parentheses or hyphens, e.g. \"5551234567\".",
              "isDeprecated": false,
              "name": "phoneNumber",
              "type": {
                "kind": "NON_NULL",
                "name": null,
                "ofType": {
                  "kind": "SCALAR",
                  "name": "String",
                  "ofType": null
                }
              }
            },
            {
              "args": [],
              "deprecationReason": null,
              "description": "The description of the tenant resource, including the services it provides.",
              "isDeprecated": false,
              "name": "description",
              "type": {
                "kind": "NON_NULL",
                "name": null,
                "ofType": {
                  "kind": "SCALAR",
                  "name": "String",
                  "ofType": null
                }
              }
            },
            {
              "args": [],
              "deprecationReason": null,
              "description": "The street address of the resource's office, including borough.",
              "isDeprecated": false,
              "name": "address",
              "type": {
                "kind": "NON_NULL",
                "name": null,
                "ofType": {
                  "kind": "SCALAR",
                  "name": "String",
                  "ofType": null
                }
              }
            },
            {
              "args": [],
              "deprecationReason": null,
              "description": "The latitude of the tenant resource's address.",
              "isDeprecated": false,
              "name": "latitude",
              "type": {
                "kind": "NON_NULL",
                "name": null,
                "ofType": {
                  "kind": "SCALAR",
                  "name": "Float",
                  "ofType": null
                }
              }
            },
            {
              "args": [],
              "deprecationReason": null,
              "description": "The longitude of the tenant resource's address.",
              "isDeprecated": false,
              "name": "longitude",
              "type": {
                "kind": "NON_NULL",
                "name": null,
                "ofType": {
                  "kind": "SCALAR",
                  "name": "Float",
                  "ofType": null
                }
              }
            },
            {
              "args": [],
              "deprecationReason": null,
              "description": "The distance, in miles, that the resource's address is located from the location provided in the query. The distance represents the 'straight line' distance and does not take into account roads or other geographic features.",
              "isDeprecated": false,
              "name": "milesAway",
              "type": {
                "kind": "NON_NULL",
                "name": null,
                "ofType": {
                  "kind": "SCALAR",
                  "name": "Float",
                  "ofType": null
                }
              }
            }
          ],
          "inputFields": null,
          "interfaces": [],
          "kind": "OBJECT",
          "name": "TenantResourceType",
          "possibleTypes": null
        },
        {
          "description": null,
          "enumValues": null,
          "fields": [
            {
              "args": [],
              "deprecationReason": null,
              "description": null,
              "isDeprecated": false,
              "name": "csvUrl",
              "type": {
                "kind": "NON_NULL",
                "name": null,
                "ofType": {
                  "kind": "SCALAR",
                  "name": "String",
                  "ofType": null
                }
              }
            },
            {
              "args": [],
              "deprecationReason": null,
              "description": null,
              "isDeprecated": false,
              "name": "snippetRows",
              "type": {
                "kind": "NON_NULL",
                "name": null,
                "ofType": {
                  "kind": "SCALAR",
                  "name": "String",
                  "ofType": null
                }
              }
            },
            {
              "args": [],
              "deprecationReason": null,
              "description": null,
              "isDeprecated": false,
              "name": "snippetMaxRows",
              "type": {
                "kind": "NON_NULL",
                "name": null,
                "ofType": {
                  "kind": "SCALAR",
                  "name": "Int",
                  "ofType": null
                }
              }
            }
          ],
          "inputFields": null,
          "interfaces": [],
          "kind": "OBJECT",
          "name": "DataRequestResult",
          "possibleTypes": null
        },
        {
          "description": null,
          "enumValues": null,
          "fields": [
            {
              "args": [],
              "deprecationReason": null,
              "description": "The full address of the location.",
              "isDeprecated": false,
              "name": "fullAddress",
              "type": {
                "kind": "NON_NULL",
                "name": null,
                "ofType": {
                  "kind": "SCALAR",
                  "name": "String",
                  "ofType": null
                }
              }
            },
            {
              "args": [],
              "deprecationReason": null,
              "description": "The 10-digit Borough-Block-Lot (BBL) of the location.",
              "isDeprecated": false,
              "name": "bbl",
              "type": {
                "kind": "NON_NULL",
                "name": null,
                "ofType": {
                  "kind": "SCALAR",
                  "name": "String",
                  "ofType": null
                }
              }
            },
            {
              "args": [],
              "deprecationReason": null,
              "description": "Whether the location's BBL is a NYCHA property.",
              "isDeprecated": false,
              "name": "isNychaBbl",
              "type": {
                "kind": "NON_NULL",
                "name": null,
                "ofType": {
                  "kind": "SCALAR",
                  "name": "Boolean",
                  "ofType": null
                }
              }
            },
            {
              "args": [],
              "deprecationReason": null,
              "description": "Whether the location is eligible for NYC's Right to Counsel program.",
              "isDeprecated": false,
              "name": "isRtcEligible",
              "type": {
                "kind": "NON_NULL",
                "name": null,
                "ofType": {
                  "kind": "SCALAR",
                  "name": "Boolean",
                  "ofType": null
                }
              }
            },
            {
              "args": [],
              "deprecationReason": null,
              "description": "The zip code of the location. It may be blank.",
              "isDeprecated": false,
              "name": "zipcode",
              "type": {
                "kind": "NON_NULL",
                "name": null,
                "ofType": {
                  "kind": "SCALAR",
                  "name": "String",
                  "ofType": null
                }
              }
            },
            {
              "args": [],
              "deprecationReason": null,
              "description": "The year that any buildings on the BBL were built, if available.",
              "isDeprecated": false,
              "name": "yearBuilt",
              "type": {
                "kind": "SCALAR",
                "name": "Int",
                "ofType": null
              }
            },
            {
              "args": [],
              "deprecationReason": null,
              "description": "The 2-character building class of the BBL, as defined by the Dept. of City Planning.",
              "isDeprecated": false,
              "name": "buildingClass",
              "type": {
                "kind": "SCALAR",
                "name": "String",
                "ofType": null
              }
            },
            {
              "args": [],
              "deprecationReason": null,
              "description": "Number of residential units for the BBL, if available.",
              "isDeprecated": false,
              "name": "unitCount",
              "type": {
                "kind": "NON_NULL",
                "name": null,
                "ofType": {
                  "kind": "SCALAR",
                  "name": "Int",
                  "ofType": null
                }
              }
            },
            {
              "args": [],
              "deprecationReason": null,
              "description": "Number of HPD complaints for the BBL. If there are no listed complaints, this will be null.",
              "isDeprecated": false,
              "name": "hpdComplaintCount",
              "type": {
                "kind": "SCALAR",
                "name": "Int",
                "ofType": null
              }
            },
            {
              "args": [],
              "deprecationReason": null,
              "description": "Number of open HPD violations for the BBL.",
              "isDeprecated": false,
              "name": "hpdOpenViolationCount",
              "type": {
                "kind": "NON_NULL",
                "name": null,
                "ofType": {
                  "kind": "SCALAR",
                  "name": "Int",
                  "ofType": null
                }
              }
            },
            {
              "args": [],
              "deprecationReason": null,
              "description": "The number of hpd violations associated with entered bbl that are class C violations (since 2010).",
              "isDeprecated": false,
              "name": "hpdOpenClassCViolationCount",
              "type": {
                "kind": "SCALAR",
                "name": "Int",
                "ofType": null
              }
            },
            {
              "args": [],
              "deprecationReason": null,
              "description": "Number of associated buildings from the portfolio that the BBL is in. If the value is unknown, or if there are no associated buildings, this will be null. Also, if the value is unknown, or if there are no associated buildings, this means that the search BBL does not have any HPD registration on file.",
              "isDeprecated": false,
              "name": "associatedBuildingCount",
              "type": {
                "kind": "SCALAR",
                "name": "Int",
                "ofType": null
              }
            },
            {
              "args": [],
              "deprecationReason": null,
              "description": "Number of distinct zip codes of associated buildings from the portfolio that the BBL is in. If the value is unknown, or if there are no associated buildings, this will be null.",
              "isDeprecated": false,
              "name": "associatedZipCount",
              "type": {
                "kind": "SCALAR",
                "name": "Int",
                "ofType": null
              }
            },
            {
              "args": [],
              "deprecationReason": null,
              "description": "The number of residential units in the portfolio that the BBL belongs to. If the value is unknown, or if there are no associated buildings, this will be null.",
              "isDeprecated": false,
              "name": "portfolioUnitCount",
              "type": {
                "kind": "SCALAR",
                "name": "Int",
                "ofType": null
              }
            },
            {
              "args": [],
              "deprecationReason": null,
              "description": "The number of evictions from all associated buildings in portfolio.",
              "isDeprecated": false,
              "name": "numberOfEvictionsFromPortfolio",
              "type": {
                "kind": "SCALAR",
                "name": "Int",
                "ofType": null
              }
            },
            {
              "args": [],
              "deprecationReason": null,
              "description": "The most common borough for buildings in the portfolio that the BBL belongs to. If the value is unknown, or if there are no associated buildings, this will be null.",
              "isDeprecated": false,
              "name": "portfolioTopBorough",
              "type": {
                "kind": "SCALAR",
                "name": "String",
                "ofType": null
              }
            },
            {
              "args": [],
              "deprecationReason": null,
              "description": "The number of associated buildings in the portfolio's most common borough. If the value is unknown, or if there are no associated buildings, this will be null.",
              "isDeprecated": false,
              "name": "numberOfBldgsInPortfolioTopBorough",
              "type": {
                "kind": "SCALAR",
                "name": "Int",
                "ofType": null
              }
            },
            {
              "args": [],
              "deprecationReason": null,
              "description": "The number of rent-stabilized residential units at the BBL in 2007.",
              "isDeprecated": false,
              "name": "stabilizedUnitCount2007",
              "type": {
                "kind": "NON_NULL",
                "name": null,
                "ofType": {
                  "kind": "SCALAR",
                  "name": "Int",
                  "ofType": null
                }
              }
            },
            {
              "args": [],
              "deprecationReason": "This field has been deprecated as we now use `stabilized_unit_count` to store the rs unit count for the most up-to-date-year we have available.",
              "description": "The number of rent-stabilized residential units at the BBL in 2017.",
              "isDeprecated": true,
              "name": "stabilizedUnitCount2017",
              "type": {
                "kind": "SCALAR",
                "name": "Int",
                "ofType": null
              }
            },
            {
              "args": [],
              "deprecationReason": null,
              "description": "The number of rent-stabilized residential units at the BBL for the most recent year we have data for.",
              "isDeprecated": false,
              "name": "stabilizedUnitCount",
              "type": {
                "kind": "NON_NULL",
                "name": null,
                "ofType": {
                  "kind": "SCALAR",
                  "name": "Int",
                  "ofType": null
                }
              }
            },
            {
              "args": [],
              "deprecationReason": null,
              "description": "The year that our data for most-recent stabilized unit count comes from.",
              "isDeprecated": false,
              "name": "stabilizedUnitCountYear",
              "type": {
                "kind": "NON_NULL",
                "name": null,
                "ofType": {
                  "kind": "SCALAR",
                  "name": "Int",
                  "ofType": null
                }
              }
            },
            {
              "args": [],
              "deprecationReason": null,
              "description": "The maximum number of stabilized units at the BBL on any year between 2007 and 2017.",
              "isDeprecated": false,
              "name": "stabilizedUnitCountMaximum",
              "type": {
                "kind": "NON_NULL",
                "name": null,
                "ofType": {
                  "kind": "SCALAR",
                  "name": "Int",
                  "ofType": null
                }
              }
            },
            {
              "args": [],
              "deprecationReason": null,
              "description": "The average wait time for repairs, in days, after a landlord has been notified of a violation, if known, for the property.",
              "isDeprecated": false,
              "name": "averageWaitTimeForRepairsAtBbl",
              "type": {
                "kind": "SCALAR",
                "name": "Int",
                "ofType": null
              }
            },
            {
              "args": [],
              "deprecationReason": null,
              "description": "The average wait time for repairs, in days, after a landlord has been notified of a violation, if known, for the landlord's entire portfolio.",
              "isDeprecated": false,
              "name": "averageWaitTimeForRepairsForPortfolio",
              "type": {
                "kind": "SCALAR",
                "name": "Int",
                "ofType": null
              }
            },
            {
              "args": [],
              "deprecationReason": null,
              "description": "The most common category of HPD complaint, or null if no complaints exist. The full list of categories can be found at: https://data.cityofnewyork.us/api/views/a2nx-4u46/files/516fa3f1-fff3-4ef4-9ec8-74da856d9cb8?download=true&filename=HPD%20Complaint%20Open%20Data.pdf",
              "isDeprecated": false,
              "name": "mostCommonCategoryOfHpdComplaint",
              "type": {
                "kind": "SCALAR",
                "name": "String",
                "ofType": null
              }
            },
            {
              "args": [],
              "deprecationReason": null,
              "description": "The number of complaints of the most common category of HPD complaint, or null if no complaints exist.",
              "isDeprecated": false,
              "name": "numberOfComplaintsOfMostCommonCategory",
              "type": {
                "kind": "SCALAR",
                "name": "Int",
                "ofType": null
              }
            },
            {
              "args": [],
              "deprecationReason": null,
              "description": "The total number of HPD violations since 2010 for the entered BBL.This value will never be null. If no HPD violations are found, it will be 0.",
              "isDeprecated": false,
              "name": "numberOfTotalHpdViolations",
              "type": {
                "kind": "NON_NULL",
                "name": null,
                "ofType": {
                  "kind": "SCALAR",
                  "name": "Int",
                  "ofType": null
                }
              }
            }
          ],
          "inputFields": null,
          "interfaces": [],
          "kind": "OBJECT",
          "name": "DDOSuggestionsResult",
          "possibleTypes": null
        },
        {
          "description": "Information about the current user.",
          "enumValues": null,
          "fields": [
            {
              "args": [],
              "deprecationReason": null,
              "description": null,
              "isDeprecated": false,
              "name": "rentalHistoryInfo",
              "type": {
                "kind": "OBJECT",
                "name": "RhFormInfo",
                "ofType": null
              }
            },
            {
              "args": [],
              "deprecationReason": null,
              "description": null,
              "isDeprecated": false,
              "name": "activePartnerReferral",
              "type": {
                "kind": "OBJECT",
                "name": "PartnerOrgType",
                "ofType": null
              }
            },
            {
              "args": [],
              "deprecationReason": null,
              "description": null,
              "isDeprecated": false,
              "name": "onboardingStep1",
              "type": {
                "kind": "OBJECT",
                "name": "OnboardingStep1Info",
                "ofType": null
              }
            },
            {
              "args": [],
              "deprecationReason": "See https://github.com/JustFixNYC/tenants2/issues/1144",
              "description": null,
              "isDeprecated": true,
              "name": "onboardingStep2",
              "type": {
                "kind": "OBJECT",
                "name": "OnboardingStep2Info",
                "ofType": null
              }
            },
            {
              "args": [],
              "deprecationReason": null,
              "description": null,
              "isDeprecated": false,
              "name": "onboardingStep3",
              "type": {
                "kind": "OBJECT",
                "name": "OnboardingStep3Info",
                "ofType": null
              }
            },
            {
              "args": [],
              "deprecationReason": null,
              "description": "The user's onboarding details, which they filled out during the onboarding process. This is not to be confused with the individual onboarding steps, which capture information someone filled out *during* onboarding, before they became a full-fledged user.",
              "isDeprecated": false,
              "name": "onboardingInfo",
              "type": {
                "kind": "OBJECT",
                "name": "OnboardingInfoType",
                "ofType": null
              }
            },
            {
              "args": [],
              "deprecationReason": null,
              "description": null,
              "isDeprecated": false,
              "name": "norentScaffolding",
              "type": {
                "kind": "OBJECT",
                "name": "NorentScaffolding",
                "ofType": null
              }
            },
            {
              "args": [],
              "deprecationReason": "No longer used by front-end code.",
              "description": "The latest rent period one can create a no rent letter for.",
              "isDeprecated": true,
              "name": "norentLatestRentPeriod",
              "type": {
                "kind": "OBJECT",
                "name": "NorentRentPeriod",
                "ofType": null
              }
            },
            {
              "args": [],
              "deprecationReason": null,
              "description": "A list of the available rent periods the current user can create a no rent letter for.",
              "isDeprecated": false,
              "name": "norentAvailableRentPeriods",
              "type": {
                "kind": "NON_NULL",
                "name": null,
                "ofType": {
                  "kind": "LIST",
                  "name": null,
                  "ofType": {
                    "kind": "NON_NULL",
                    "name": null,
                    "ofType": {
                      "kind": "OBJECT",
                      "name": "NorentRentPeriod",
                      "ofType": null
                    }
                  }
                }
              }
            },
            {
              "args": [],
              "deprecationReason": null,
              "description": "The latest no rent letter sent by the user. If the user has never sent a letter or is not logged in, this will be null.",
              "isDeprecated": false,
              "name": "norentLatestLetter",
              "type": {
                "kind": "OBJECT",
                "name": "NorentLetter",
                "ofType": null
              }
            },
            {
              "args": [],
              "deprecationReason": null,
              "description": "The number of no rent letters sent by the whole platform (not just the current user).",
              "isDeprecated": false,
              "name": "norentLettersSent",
              "type": {
                "kind": "NON_NULL",
                "name": null,
                "ofType": {
                  "kind": "SCALAR",
                  "name": "Int",
                  "ofType": null
                }
              }
            },
            {
              "args": [],
              "deprecationReason": null,
              "description": "The rent periods that the user's upcoming no rent letter are in regards to.",
              "isDeprecated": false,
              "name": "norentUpcomingLetterRentPeriods",
              "type": {
                "kind": "NON_NULL",
                "name": null,
                "ofType": {
                  "kind": "LIST",
                  "name": null,
                  "ofType": {
                    "kind": "NON_NULL",
                    "name": null,
                    "ofType": {
                      "kind": "SCALAR",
                      "name": "Date",
                      "ofType": null
                    }
                  }
                }
              }
            },
            {
              "args": [],
              "deprecationReason": null,
              "description": null,
              "isDeprecated": false,
              "name": "accessDates",
              "type": {
                "kind": "NON_NULL",
                "name": null,
                "ofType": {
                  "kind": "LIST",
                  "name": null,
                  "ofType": {
                    "kind": "NON_NULL",
                    "name": null,
                    "ofType": {
                      "kind": "SCALAR",
                      "name": "String",
                      "ofType": null
                    }
                  }
                }
              }
            },
            {
              "args": [],
              "deprecationReason": null,
              "description": null,
              "isDeprecated": false,
              "name": "landlordDetails",
              "type": {
                "kind": "OBJECT",
                "name": "LandlordDetailsType",
                "ofType": null
              }
            },
            {
              "args": [],
              "deprecationReason": null,
              "description": null,
              "isDeprecated": false,
              "name": "letterRequest",
              "type": {
                "kind": "OBJECT",
                "name": "LetterRequestType",
                "ofType": null
              }
            },
            {
              "args": [],
              "deprecationReason": null,
              "description": null,
              "isDeprecated": false,
              "name": "issues",
              "type": {
                "kind": "NON_NULL",
                "name": null,
                "ofType": {
                  "kind": "LIST",
                  "name": null,
                  "ofType": {
                    "kind": "NON_NULL",
                    "name": null,
                    "ofType": {
                      "kind": "SCALAR",
                      "name": "String",
                      "ofType": null
                    }
                  }
                }
              }
            },
            {
              "args": [],
              "deprecationReason": null,
              "description": null,
              "isDeprecated": false,
              "name": "customIssuesV2",
              "type": {
                "kind": "LIST",
                "name": null,
                "ofType": {
                  "kind": "NON_NULL",
                  "name": null,
                  "ofType": {
                    "kind": "OBJECT",
                    "name": "CustomIssueV2",
                    "ofType": null
                  }
                }
              }
            },
            {
              "args": [],
              "deprecationReason": null,
              "description": null,
              "isDeprecated": false,
              "name": "feeWaiver",
              "type": {
                "kind": "OBJECT",
                "name": "FeeWaiverType",
                "ofType": null
              }
            },
            {
              "args": [],
              "deprecationReason": null,
              "description": null,
              "isDeprecated": false,
              "name": "hpActionDetails",
              "type": {
                "kind": "OBJECT",
                "name": "HPActionDetailsType",
                "ofType": null
              }
            },
            {
              "args": [],
              "deprecationReason": null,
              "description": null,
              "isDeprecated": false,
              "name": "harassmentDetails",
              "type": {
                "kind": "OBJECT",
                "name": "HarassmentDetailsType",
                "ofType": null
              }
            },
            {
              "args": [],
              "deprecationReason": null,
<<<<<<< HEAD
              "description": null,
=======
              "description": "Manually-specified details about the user's management company. Will only be non-blank if the user provided these details themselves (i.e., did not elect to use our recommended details from open data).",
>>>>>>> 8d5fa752
              "isDeprecated": false,
              "name": "managementCompanyDetails",
              "type": {
                "kind": "OBJECT",
<<<<<<< HEAD
                "name": "ManagementCompanyDetailsType",
=======
                "name": "GraphQLMailingAddress",
>>>>>>> 8d5fa752
                "ofType": null
              }
            },
            {
              "args": [],
              "deprecationReason": null,
              "description": "The URL of the most recently-generated Normal HP Action PDF for the current user.",
              "isDeprecated": false,
              "name": "latestHpActionPdfUrl",
              "type": {
                "kind": "SCALAR",
                "name": "String",
                "ofType": null
              }
            },
            {
              "args": [],
              "deprecationReason": null,
              "description": "The status of the Normal HP Action upload (document assembly) process for a user.",
              "isDeprecated": false,
              "name": "hpActionUploadStatus",
              "type": {
                "kind": "NON_NULL",
                "name": null,
                "ofType": {
                  "kind": "ENUM",
                  "name": "HPUploadStatus",
                  "ofType": null
                }
              }
            },
            {
              "args": [],
              "deprecationReason": null,
              "description": "The URL of the most recently-generated Emergency HP Action (COVID-19) PDF for the current user.",
              "isDeprecated": false,
              "name": "latestEmergencyHpActionPdfUrl",
              "type": {
                "kind": "SCALAR",
                "name": "String",
                "ofType": null
              }
            },
            {
              "args": [],
              "deprecationReason": null,
              "description": "The status of the Emergency HP Action (COVID-19) upload (document assembly) process for a user.",
              "isDeprecated": false,
              "name": "emergencyHpActionUploadStatus",
              "type": {
                "kind": "NON_NULL",
                "name": null,
                "ofType": {
                  "kind": "ENUM",
                  "name": "HPUploadStatus",
                  "ofType": null
                }
              }
            },
            {
              "args": [],
              "deprecationReason": null,
              "description": "The DocuSign signing status of the user's Emergency HP Action. If the signing process has not yet begun, this will be null.",
              "isDeprecated": false,
              "name": "emergencyHpActionSigningStatus",
              "type": {
                "kind": "ENUM",
                "name": "HPDocusignStatus",
                "ofType": null
              }
            },
            {
              "args": [],
              "deprecationReason": null,
              "description": null,
              "isDeprecated": false,
              "name": "tenantChildren",
              "type": {
                "kind": "LIST",
                "name": null,
                "ofType": {
                  "kind": "NON_NULL",
                  "name": null,
                  "ofType": {
                    "kind": "OBJECT",
                    "name": "TenantChildType",
                    "ofType": null
                  }
                }
              }
            },
            {
              "args": [],
              "deprecationReason": null,
              "description": null,
              "isDeprecated": false,
              "name": "priorHpActionCases",
              "type": {
                "kind": "LIST",
                "name": null,
                "ofType": {
                  "kind": "NON_NULL",
                  "name": null,
                  "ofType": {
                    "kind": "OBJECT",
                    "name": "PriorHPActionCaseType",
                    "ofType": null
                  }
                }
              }
            },
            {
              "args": [],
              "deprecationReason": null,
              "description": "The ID of the currently logged-in user, or null if not logged-in.",
              "isDeprecated": false,
              "name": "userId",
              "type": {
                "kind": "SCALAR",
                "name": "Int",
                "ofType": null
              }
            },
            {
              "args": [],
              "deprecationReason": null,
              "description": "The first name of the currently logged-in user, or null if not logged-in.",
              "isDeprecated": false,
              "name": "firstName",
              "type": {
                "kind": "SCALAR",
                "name": "String",
                "ofType": null
              }
            },
            {
              "args": [],
              "deprecationReason": null,
              "description": "The last name of the currently logged-in user, or null if not logged-in.",
              "isDeprecated": false,
              "name": "lastName",
              "type": {
                "kind": "SCALAR",
                "name": "String",
                "ofType": null
              }
            },
            {
              "args": [],
              "deprecationReason": null,
              "description": "The phone number of the currently logged-in user, or null if not logged-in.",
              "isDeprecated": false,
              "name": "phoneNumber",
              "type": {
                "kind": "SCALAR",
                "name": "String",
                "ofType": null
              }
            },
            {
              "args": [],
              "deprecationReason": null,
              "description": "The phone number most recently queried, or null if none.",
              "isDeprecated": false,
              "name": "lastQueriedPhoneNumber",
              "type": {
                "kind": "SCALAR",
                "name": "String",
                "ofType": null
              }
            },
            {
              "args": [],
              "deprecationReason": null,
              "description": "The account status of the phone number most recently queried, or null if none.",
              "isDeprecated": false,
              "name": "lastQueriedPhoneNumberAccountStatus",
              "type": {
                "kind": "ENUM",
                "name": "PhoneNumberAccountStatus",
                "ofType": null
              }
            },
            {
              "args": [],
              "deprecationReason": null,
              "description": "The email of the currently logged-in user, or null if not logged-in. Note that this can be an empty string if the user hasn't yet given us their email.",
              "isDeprecated": false,
              "name": "email",
              "type": {
                "kind": "SCALAR",
                "name": "String",
                "ofType": null
              }
            },
            {
              "args": [],
              "deprecationReason": null,
              "description": "Whether the user's email address has been verified, or null if not logged-in.",
              "isDeprecated": false,
              "name": "isEmailVerified",
              "type": {
                "kind": "SCALAR",
                "name": "Boolean",
                "ofType": null
              }
            },
            {
              "args": [],
              "deprecationReason": null,
              "description": "The cross-site request forgery (CSRF) token.",
              "isDeprecated": false,
              "name": "csrfToken",
              "type": {
                "kind": "NON_NULL",
                "name": null,
                "ofType": {
                  "kind": "SCALAR",
                  "name": "String",
                  "ofType": null
                }
              }
            },
            {
              "args": [],
              "deprecationReason": null,
              "description": "Whether or not the currently logged-in user is a staff member.",
              "isDeprecated": false,
              "name": "isStaff",
              "type": {
                "kind": "NON_NULL",
                "name": null,
                "ofType": {
                  "kind": "SCALAR",
                  "name": "Boolean",
                  "ofType": null
                }
              }
            },
            {
              "args": [],
              "deprecationReason": null,
              "description": "Whether or not the current session has safe/compatibility mode compatibility mode) enabled.",
              "isDeprecated": false,
              "name": "isSafeModeEnabled",
              "type": {
                "kind": "NON_NULL",
                "name": null,
                "ofType": {
                  "kind": "SCALAR",
                  "name": "Boolean",
                  "ofType": null
                }
              }
            },
            {
              "args": [],
              "deprecationReason": "Legacy app integration is no longer relevant since the legacy app was decommissioned on August 3, 2020.",
              "description": "Whether we should redirect this user to the legacy tenant app after they log in. If null, the user is either not a legacy user, or legacy app integration is disabled.",
              "isDeprecated": true,
              "name": "prefersLegacyApp",
              "type": {
                "kind": "SCALAR",
                "name": "Boolean",
                "ofType": null
              }
            },
            {
              "args": [],
              "deprecationReason": "This is an example of a deprecated session field. It should never appear in auto-generated GraphQL queries because it is deprecated, but it can still be queried, which will allow legacy clients asking for it to not crash.",
              "description": "An example deprecated session field.",
              "isDeprecated": true,
              "name": "exampleDeprecatedField",
              "type": {
                "kind": "SCALAR",
                "name": "String",
                "ofType": null
              }
            }
          ],
          "inputFields": null,
          "interfaces": [],
          "kind": "OBJECT",
          "name": "SessionInfo",
          "possibleTypes": null
        },
        {
          "description": null,
          "enumValues": null,
          "fields": [
            {
              "args": [],
              "deprecationReason": null,
              "description": "",
              "isDeprecated": false,
              "name": "firstName",
              "type": {
                "kind": "NON_NULL",
                "name": null,
                "ofType": {
                  "kind": "SCALAR",
                  "name": "String",
                  "ofType": null
                }
              }
            },
            {
              "args": [],
              "deprecationReason": null,
              "description": "",
              "isDeprecated": false,
              "name": "lastName",
              "type": {
                "kind": "NON_NULL",
                "name": null,
                "ofType": {
                  "kind": "SCALAR",
                  "name": "String",
                  "ofType": null
                }
              }
            },
            {
              "args": [],
              "deprecationReason": null,
              "description": "",
              "isDeprecated": false,
              "name": "apartmentNumber",
              "type": {
                "kind": "NON_NULL",
                "name": null,
                "ofType": {
                  "kind": "SCALAR",
                  "name": "String",
                  "ofType": null
                }
              }
            },
            {
              "args": [],
              "deprecationReason": null,
              "description": "A New York City address. Only street name and number are required.",
              "isDeprecated": false,
              "name": "address",
              "type": {
                "kind": "NON_NULL",
                "name": null,
                "ofType": {
                  "kind": "SCALAR",
                  "name": "String",
                  "ofType": null
                }
              }
            },
            {
              "args": [],
              "deprecationReason": null,
              "description": "A New York City borough.",
              "isDeprecated": false,
              "name": "borough",
              "type": {
                "kind": "NON_NULL",
                "name": null,
                "ofType": {
                  "kind": "SCALAR",
                  "name": "String",
                  "ofType": null
                }
              }
            },
            {
              "args": [],
              "deprecationReason": null,
              "description": "",
              "isDeprecated": false,
              "name": "phoneNumber",
              "type": {
                "kind": "NON_NULL",
                "name": null,
                "ofType": {
                  "kind": "SCALAR",
                  "name": "String",
                  "ofType": null
                }
              }
            },
            {
              "args": [],
              "deprecationReason": null,
              "description": "Whether the user's address was verified by a geocoder. If False, it is because the geocoder service was unavailable, not because the address is invalid.",
              "isDeprecated": false,
              "name": "addressVerified",
              "type": {
                "kind": "NON_NULL",
                "name": null,
                "ofType": {
                  "kind": "SCALAR",
                  "name": "Boolean",
                  "ofType": null
                }
              }
            },
            {
              "args": [],
              "deprecationReason": null,
              "description": "The zip code associated with the user's address, according to our geocoder service. If the geocoder service was unavailable, this will be an empty string.",
              "isDeprecated": false,
              "name": "zipcode",
              "type": {
                "kind": "NON_NULL",
                "name": null,
                "ofType": {
                  "kind": "SCALAR",
                  "name": "String",
                  "ofType": null
                }
              }
            }
          ],
          "inputFields": null,
          "interfaces": [],
          "kind": "OBJECT",
          "name": "RhFormInfo",
          "possibleTypes": null
        },
        {
          "description": null,
          "enumValues": null,
          "fields": [
            {
              "args": [],
              "deprecationReason": null,
              "description": "The name of the partner organization.",
              "isDeprecated": false,
              "name": "name",
              "type": {
                "kind": "NON_NULL",
                "name": null,
                "ofType": {
                  "kind": "SCALAR",
                  "name": "String",
                  "ofType": null
                }
              }
            },
            {
              "args": [],
              "deprecationReason": null,
              "description": "The short identifier for the partner organization.",
              "isDeprecated": false,
              "name": "slug",
              "type": {
                "kind": "NON_NULL",
                "name": null,
                "ofType": {
                  "kind": "SCALAR",
                  "name": "String",
                  "ofType": null
                }
              }
            },
            {
              "args": [],
              "deprecationReason": null,
              "description": "The primary website of the partner organization.",
              "isDeprecated": false,
              "name": "website",
              "type": {
                "kind": "NON_NULL",
                "name": null,
                "ofType": {
                  "kind": "SCALAR",
                  "name": "String",
                  "ofType": null
                }
              }
            }
          ],
          "inputFields": null,
          "interfaces": [],
          "kind": "OBJECT",
          "name": "PartnerOrgType",
          "possibleTypes": null
        },
        {
          "description": null,
          "enumValues": null,
          "fields": [
            {
              "args": [],
              "deprecationReason": null,
              "description": "A New York City address. Only street name and number are required.",
              "isDeprecated": false,
              "name": "address",
              "type": {
                "kind": "NON_NULL",
                "name": null,
                "ofType": {
                  "kind": "SCALAR",
                  "name": "String",
                  "ofType": null
                }
              }
            },
            {
              "args": [],
              "deprecationReason": null,
              "description": "A New York City borough.",
              "isDeprecated": false,
              "name": "borough",
              "type": {
                "kind": "NON_NULL",
                "name": null,
                "ofType": {
                  "kind": "SCALAR",
                  "name": "String",
                  "ofType": null
                }
              }
            },
            {
              "args": [],
              "deprecationReason": null,
              "description": "",
              "isDeprecated": false,
              "name": "aptNumber",
              "type": {
                "kind": "NON_NULL",
                "name": null,
                "ofType": {
                  "kind": "SCALAR",
                  "name": "String",
                  "ofType": null
                }
              }
            },
            {
              "args": [],
              "deprecationReason": null,
              "description": "",
              "isDeprecated": false,
              "name": "firstName",
              "type": {
                "kind": "NON_NULL",
                "name": null,
                "ofType": {
                  "kind": "SCALAR",
                  "name": "String",
                  "ofType": null
                }
              }
            },
            {
              "args": [],
              "deprecationReason": null,
              "description": "",
              "isDeprecated": false,
              "name": "lastName",
              "type": {
                "kind": "NON_NULL",
                "name": null,
                "ofType": {
                  "kind": "SCALAR",
                  "name": "String",
                  "ofType": null
                }
              }
            },
            {
              "args": [],
              "deprecationReason": null,
              "description": "Whether the user's address was verified by a geocoder. If False, it is because the geocoder service was unavailable, not because the address is invalid.",
              "isDeprecated": false,
              "name": "addressVerified",
              "type": {
                "kind": "NON_NULL",
                "name": null,
                "ofType": {
                  "kind": "SCALAR",
                  "name": "Boolean",
                  "ofType": null
                }
              }
            },
            {
              "args": [],
              "deprecationReason": null,
              "description": "The zip code associated with the user's address, according to our geocoder service. If the geocoder service was unavailable, this will be an empty string.",
              "isDeprecated": false,
              "name": "zipcode",
              "type": {
                "kind": "NON_NULL",
                "name": null,
                "ofType": {
                  "kind": "SCALAR",
                  "name": "String",
                  "ofType": null
                }
              }
            }
          ],
          "inputFields": null,
          "interfaces": [],
          "kind": "OBJECT",
          "name": "OnboardingStep1Info",
          "possibleTypes": null
        },
        {
          "description": null,
          "enumValues": null,
          "fields": [
            {
              "args": [],
              "deprecationReason": null,
              "description": "Has the user received an eviction notice?",
              "isDeprecated": false,
              "name": "isInEviction",
              "type": {
                "kind": "NON_NULL",
                "name": null,
                "ofType": {
                  "kind": "SCALAR",
                  "name": "Boolean",
                  "ofType": null
                }
              }
            },
            {
              "args": [],
              "deprecationReason": null,
              "description": "Does the user need repairs in their apartment?",
              "isDeprecated": false,
              "name": "needsRepairs",
              "type": {
                "kind": "NON_NULL",
                "name": null,
                "ofType": {
                  "kind": "SCALAR",
                  "name": "Boolean",
                  "ofType": null
                }
              }
            },
            {
              "args": [],
              "deprecationReason": null,
              "description": "Is the user missing essential services like water?",
              "isDeprecated": false,
              "name": "hasNoServices",
              "type": {
                "kind": "NON_NULL",
                "name": null,
                "ofType": {
                  "kind": "SCALAR",
                  "name": "Boolean",
                  "ofType": null
                }
              }
            },
            {
              "args": [],
              "deprecationReason": null,
              "description": "Does the user have pests like rodents or bed bugs?",
              "isDeprecated": false,
              "name": "hasPests",
              "type": {
                "kind": "NON_NULL",
                "name": null,
                "ofType": {
                  "kind": "SCALAR",
                  "name": "Boolean",
                  "ofType": null
                }
              }
            },
            {
              "args": [],
              "deprecationReason": null,
              "description": "Has the user called 311 before?",
              "isDeprecated": false,
              "name": "hasCalled311",
              "type": {
                "kind": "NON_NULL",
                "name": null,
                "ofType": {
                  "kind": "SCALAR",
                  "name": "Boolean",
                  "ofType": null
                }
              }
            }
          ],
          "inputFields": null,
          "interfaces": [],
          "kind": "OBJECT",
          "name": "OnboardingStep2Info",
          "possibleTypes": null
        },
        {
          "description": null,
          "enumValues": null,
          "fields": [
            {
              "args": [],
              "deprecationReason": null,
              "description": "The type of lease the user has on their dwelling (NYC only).",
              "isDeprecated": false,
              "name": "leaseType",
              "type": {
                "kind": "NON_NULL",
                "name": null,
                "ofType": {
                  "kind": "SCALAR",
                  "name": "String",
                  "ofType": null
                }
              }
            },
            {
              "args": [],
              "deprecationReason": null,
              "description": "Does the user receive public assistance, e.g. Section 8?",
              "isDeprecated": false,
              "name": "receivesPublicAssistance",
              "type": {
                "kind": "NON_NULL",
                "name": null,
                "ofType": {
                  "kind": "SCALAR",
                  "name": "String",
                  "ofType": null
                }
              }
            }
          ],
          "inputFields": null,
          "interfaces": [],
          "kind": "OBJECT",
          "name": "OnboardingStep3Info",
          "possibleTypes": null
        },
        {
          "description": "Represents all fields of our scaffolding model.",
          "enumValues": null,
          "fields": [
            {
              "args": [],
              "deprecationReason": null,
              "description": null,
              "isDeprecated": false,
              "name": "firstName",
              "type": {
                "kind": "NON_NULL",
                "name": null,
                "ofType": {
                  "kind": "SCALAR",
                  "name": "String",
                  "ofType": null
                }
              }
            },
            {
              "args": [],
              "deprecationReason": null,
              "description": null,
              "isDeprecated": false,
              "name": "lastName",
              "type": {
                "kind": "NON_NULL",
                "name": null,
                "ofType": {
                  "kind": "SCALAR",
                  "name": "String",
                  "ofType": null
                }
              }
            },
            {
              "args": [],
              "deprecationReason": null,
              "description": null,
              "isDeprecated": false,
              "name": "street",
              "type": {
                "kind": "NON_NULL",
                "name": null,
                "ofType": {
                  "kind": "SCALAR",
                  "name": "String",
                  "ofType": null
                }
              }
            },
            {
              "args": [],
              "deprecationReason": null,
              "description": null,
              "isDeprecated": false,
              "name": "city",
              "type": {
                "kind": "NON_NULL",
                "name": null,
                "ofType": {
                  "kind": "SCALAR",
                  "name": "String",
                  "ofType": null
                }
              }
            },
            {
              "args": [],
              "deprecationReason": null,
              "description": null,
              "isDeprecated": false,
              "name": "isCityInNyc",
              "type": {
                "kind": "SCALAR",
                "name": "Boolean",
                "ofType": null
              }
            },
            {
              "args": [],
              "deprecationReason": null,
              "description": "Whether the onboarding user is in Los Angeles County. If we don't have enough information to tell, this will be null.",
              "isDeprecated": false,
              "name": "isInLosAngeles",
              "type": {
                "kind": "SCALAR",
                "name": "Boolean",
                "ofType": null
              }
            },
            {
              "args": [],
              "deprecationReason": null,
              "description": null,
              "isDeprecated": false,
              "name": "state",
              "type": {
                "kind": "NON_NULL",
                "name": null,
                "ofType": {
                  "kind": "SCALAR",
                  "name": "String",
                  "ofType": null
                }
              }
            },
            {
              "args": [],
              "deprecationReason": null,
              "description": null,
              "isDeprecated": false,
              "name": "zipCode",
              "type": {
                "kind": "NON_NULL",
                "name": null,
                "ofType": {
                  "kind": "SCALAR",
                  "name": "String",
                  "ofType": null
                }
              }
            },
            {
              "args": [],
              "deprecationReason": null,
              "description": null,
              "isDeprecated": false,
              "name": "aptNumber",
              "type": {
                "kind": "SCALAR",
                "name": "String",
                "ofType": null
              }
            },
            {
              "args": [],
              "deprecationReason": null,
              "description": null,
              "isDeprecated": false,
              "name": "email",
              "type": {
                "kind": "NON_NULL",
                "name": null,
                "ofType": {
                  "kind": "SCALAR",
                  "name": "String",
                  "ofType": null
                }
              }
            },
            {
              "args": [],
              "deprecationReason": "In lastQueriedPhoneNumber now",
              "description": null,
              "isDeprecated": true,
              "name": "phoneNumber",
              "type": {
                "kind": "NON_NULL",
                "name": null,
                "ofType": {
                  "kind": "SCALAR",
                  "name": "String",
                  "ofType": null
                }
              }
            },
            {
              "args": [],
              "deprecationReason": "In landlordDetails now",
              "description": null,
              "isDeprecated": true,
              "name": "landlordName",
              "type": {
                "kind": "NON_NULL",
                "name": null,
                "ofType": {
                  "kind": "SCALAR",
                  "name": "String",
                  "ofType": null
                }
              }
            },
            {
              "args": [],
              "deprecationReason": "In landlordDetails now",
              "description": null,
              "isDeprecated": true,
              "name": "landlordPrimaryLine",
              "type": {
                "kind": "NON_NULL",
                "name": null,
                "ofType": {
                  "kind": "SCALAR",
                  "name": "String",
                  "ofType": null
                }
              }
            },
            {
              "args": [],
              "deprecationReason": "In landlordDetails now",
              "description": null,
              "isDeprecated": true,
              "name": "landlordCity",
              "type": {
                "kind": "NON_NULL",
                "name": null,
                "ofType": {
                  "kind": "SCALAR",
                  "name": "String",
                  "ofType": null
                }
              }
            },
            {
              "args": [],
              "deprecationReason": "In landlordDetails now",
              "description": null,
              "isDeprecated": true,
              "name": "landlordState",
              "type": {
                "kind": "NON_NULL",
                "name": null,
                "ofType": {
                  "kind": "SCALAR",
                  "name": "String",
                  "ofType": null
                }
              }
            },
            {
              "args": [],
              "deprecationReason": "In landlordDetails now",
              "description": null,
              "isDeprecated": true,
              "name": "landlordZipCode",
              "type": {
                "kind": "NON_NULL",
                "name": null,
                "ofType": {
                  "kind": "SCALAR",
                  "name": "String",
                  "ofType": null
                }
              }
            },
            {
              "args": [],
              "deprecationReason": "In landlordDetails now",
              "description": null,
              "isDeprecated": true,
              "name": "landlordEmail",
              "type": {
                "kind": "NON_NULL",
                "name": null,
                "ofType": {
                  "kind": "SCALAR",
                  "name": "String",
                  "ofType": null
                }
              }
            },
            {
              "args": [],
              "deprecationReason": "In landlordDetails now",
              "description": null,
              "isDeprecated": true,
              "name": "landlordPhoneNumber",
              "type": {
                "kind": "NON_NULL",
                "name": null,
                "ofType": {
                  "kind": "SCALAR",
                  "name": "String",
                  "ofType": null
                }
              }
            },
            {
              "args": [],
              "deprecationReason": null,
              "description": null,
              "isDeprecated": false,
              "name": "hasLandlordEmailAddress",
              "type": {
                "kind": "SCALAR",
                "name": "Boolean",
                "ofType": null
              }
            },
            {
              "args": [],
              "deprecationReason": null,
              "description": null,
              "isDeprecated": false,
              "name": "hasLandlordMailingAddress",
              "type": {
                "kind": "SCALAR",
                "name": "Boolean",
                "ofType": null
              }
            },
            {
              "args": [],
              "deprecationReason": null,
              "description": null,
              "isDeprecated": false,
              "name": "canReceiveRttcComms",
              "type": {
                "kind": "SCALAR",
                "name": "Boolean",
                "ofType": null
              }
            },
            {
              "args": [],
              "deprecationReason": null,
              "description": null,
              "isDeprecated": false,
              "name": "canReceiveSajeComms",
              "type": {
                "kind": "SCALAR",
                "name": "Boolean",
                "ofType": null
              }
            }
          ],
          "inputFields": null,
          "interfaces": [],
          "kind": "OBJECT",
          "name": "NorentScaffolding",
          "possibleTypes": null
        },
        {
          "description": null,
          "enumValues": null,
          "fields": [
            {
              "args": [],
              "deprecationReason": null,
              "description": "The date rent payment is due.",
              "isDeprecated": false,
              "name": "paymentDate",
              "type": {
                "kind": "NON_NULL",
                "name": null,
                "ofType": {
                  "kind": "SCALAR",
                  "name": "Date",
                  "ofType": null
                }
              }
            }
          ],
          "inputFields": null,
          "interfaces": [],
          "kind": "OBJECT",
          "name": "NorentRentPeriod",
          "possibleTypes": null
        },
        {
          "description": "The `Date` scalar type represents a Date\nvalue as specified by\n[iso8601](https://en.wikipedia.org/wiki/ISO_8601).",
          "enumValues": null,
          "fields": null,
          "inputFields": null,
          "interfaces": null,
          "kind": "SCALAR",
          "name": "Date",
          "possibleTypes": null
        },
        {
          "description": null,
          "enumValues": null,
          "fields": [
            {
              "args": [],
              "deprecationReason": null,
              "description": "",
              "isDeprecated": false,
              "name": "createdAt",
              "type": {
                "kind": "NON_NULL",
                "name": null,
                "ofType": {
                  "kind": "SCALAR",
                  "name": "DateTime",
                  "ofType": null
                }
              }
            },
            {
              "args": [],
              "deprecationReason": null,
              "description": "The tracking number for the letter.",
              "isDeprecated": false,
              "name": "trackingNumber",
              "type": {
                "kind": "NON_NULL",
                "name": null,
                "ofType": {
                  "kind": "SCALAR",
                  "name": "String",
                  "ofType": null
                }
              }
            },
            {
              "args": [],
              "deprecationReason": null,
              "description": "When the letter was mailed.",
              "isDeprecated": false,
              "name": "letterSentAt",
              "type": {
                "kind": "SCALAR",
                "name": "DateTime",
                "ofType": null
              }
            },
            {
              "args": [],
              "deprecationReason": "No longer used by front-end code since we started supporting multiple rent periods per letter.",
              "description": "The rent payment date the letter is for.",
              "isDeprecated": true,
              "name": "paymentDate",
              "type": {
                "kind": "NON_NULL",
                "name": null,
                "ofType": {
                  "kind": "SCALAR",
                  "name": "Date",
                  "ofType": null
                }
              }
            }
          ],
          "inputFields": null,
          "interfaces": [],
          "kind": "OBJECT",
          "name": "NorentLetter",
          "possibleTypes": null
        },
        {
          "description": null,
          "enumValues": null,
          "fields": [
            {
              "args": [],
              "deprecationReason": null,
              "description": "Usually the first line of the address, e.g. \"150 Court Street\"",
              "isDeprecated": false,
              "name": "primaryLine",
              "type": {
                "kind": "NON_NULL",
                "name": null,
                "ofType": {
                  "kind": "SCALAR",
                  "name": "String",
                  "ofType": null
                }
              }
            },
            {
              "args": [],
              "deprecationReason": null,
              "description": "The city of the address, e.g. \"Brooklyn\".",
              "isDeprecated": false,
              "name": "city",
              "type": {
                "kind": "NON_NULL",
                "name": null,
                "ofType": {
                  "kind": "SCALAR",
                  "name": "String",
                  "ofType": null
                }
              }
            },
            {
              "args": [],
              "deprecationReason": null,
              "description": "The zip code of the address, e.g. \"11201\" or \"94107-2282\".",
              "isDeprecated": false,
              "name": "zipCode",
              "type": {
                "kind": "NON_NULL",
                "name": null,
                "ofType": {
                  "kind": "SCALAR",
                  "name": "String",
                  "ofType": null
                }
              }
            },
            {
              "args": [],
              "deprecationReason": null,
              "description": "The landlord's name.",
              "isDeprecated": false,
              "name": "name",
              "type": {
                "kind": "NON_NULL",
                "name": null,
                "ofType": {
                  "kind": "SCALAR",
                  "name": "String",
                  "ofType": null
                }
              }
            },
            {
              "args": [],
              "deprecationReason": null,
              "description": "The landlord's email address.",
              "isDeprecated": false,
              "name": "email",
              "type": {
                "kind": "NON_NULL",
                "name": null,
                "ofType": {
                  "kind": "SCALAR",
                  "name": "String",
                  "ofType": null
                }
              }
            },
            {
              "args": [],
              "deprecationReason": null,
              "description": "A U.S. phone number without parentheses or hyphens, e.g. \"5551234567\".",
              "isDeprecated": false,
              "name": "phoneNumber",
              "type": {
                "kind": "NON_NULL",
                "name": null,
                "ofType": {
                  "kind": "SCALAR",
                  "name": "String",
                  "ofType": null
                }
              }
            },
            {
              "args": [],
              "deprecationReason": null,
              "description": "Whether the name and address was looked up automatically, or manually entered by the user.",
              "isDeprecated": false,
              "name": "isLookedUp",
              "type": {
                "kind": "NON_NULL",
                "name": null,
                "ofType": {
                  "kind": "SCALAR",
                  "name": "Boolean",
                  "ofType": null
                }
              }
            },
            {
              "args": [],
              "deprecationReason": null,
              "description": "The full mailing address of the user, as a single string. Note that this may actually be populated even if individual address fields are empty; this represents legacy data created before we split up addresses into individual fields.",
              "isDeprecated": false,
              "name": "address",
              "type": {
                "kind": "NON_NULL",
                "name": null,
                "ofType": {
                  "kind": "SCALAR",
                  "name": "String",
                  "ofType": null
                }
              }
            },
            {
              "args": [],
              "deprecationReason": null,
              "description": null,
              "isDeprecated": false,
              "name": "state",
              "type": {
                "kind": "NON_NULL",
                "name": null,
                "ofType": {
                  "kind": "SCALAR",
                  "name": "String",
                  "ofType": null
                }
              }
            }
          ],
          "inputFields": null,
          "interfaces": [],
          "kind": "OBJECT",
          "name": "LandlordDetailsType",
          "possibleTypes": null
        },
        {
          "description": null,
          "enumValues": null,
          "fields": [
            {
              "args": [],
              "deprecationReason": null,
              "description": "",
              "isDeprecated": false,
              "name": "id",
              "type": {
                "kind": "NON_NULL",
                "name": null,
                "ofType": {
                  "kind": "SCALAR",
                  "name": "ID",
                  "ofType": null
                }
              }
            },
            {
              "args": [],
              "deprecationReason": null,
              "description": "The area this custom issue belongs to.",
              "isDeprecated": false,
              "name": "area",
              "type": {
                "kind": "NON_NULL",
                "name": null,
                "ofType": {
                  "kind": "ENUM",
                  "name": "CustomIssueArea",
                  "ofType": null
                }
              }
            },
            {
              "args": [],
              "deprecationReason": null,
              "description": "The description of this custom issue.",
              "isDeprecated": false,
              "name": "description",
              "type": {
                "kind": "NON_NULL",
                "name": null,
                "ofType": {
                  "kind": "SCALAR",
                  "name": "String",
                  "ofType": null
                }
              }
            }
          ],
          "inputFields": null,
          "interfaces": [],
          "kind": "OBJECT",
          "name": "CustomIssueV2",
          "possibleTypes": null
        },
        {
          "description": "An enumeration.",
          "enumValues": [
            {
              "deprecationReason": null,
              "description": "Bedrooms",
              "isDeprecated": false,
              "name": "BEDROOMS"
            },
            {
              "deprecationReason": null,
              "description": "Kitchen",
              "isDeprecated": false,
              "name": "KITCHEN"
            },
            {
              "deprecationReason": null,
              "description": "Living room",
              "isDeprecated": false,
              "name": "LIVING_ROOM"
            },
            {
              "deprecationReason": null,
              "description": "Bathrooms",
              "isDeprecated": false,
              "name": "BATHROOMS"
            },
            {
              "deprecationReason": null,
              "description": "Home-wide",
              "isDeprecated": false,
              "name": "HOME"
            },
            {
              "deprecationReason": null,
              "description": "Building-wide",
              "isDeprecated": false,
              "name": "PUBLIC_AREAS"
            },
            {
              "deprecationReason": null,
              "description": "Landlord harassment (currently hidden in app)",
              "isDeprecated": false,
              "name": "LANDLORD"
            }
          ],
          "fields": null,
          "inputFields": null,
          "interfaces": null,
          "kind": "ENUM",
          "name": "CustomIssueArea",
          "possibleTypes": null
        },
        {
          "description": null,
          "enumValues": null,
          "fields": [
            {
              "args": [],
              "deprecationReason": null,
              "description": "Whether the user receives any kind of public assistance benefits, e.g. cash benefits, rent assistance, food stamps, Medicaid.",
              "isDeprecated": false,
              "name": "receivesPublicAssistance",
              "type": {
                "kind": "SCALAR",
                "name": "Boolean",
                "ofType": null
              }
            },
            {
              "args": [],
              "deprecationReason": null,
              "description": "The amount of income the user receives per month.",
              "isDeprecated": false,
              "name": "incomeAmountMonthly",
              "type": {
                "kind": "SCALAR",
                "name": "Float",
                "ofType": null
              }
            },
            {
              "args": [],
              "deprecationReason": null,
              "description": "Whether the user receives income from employment.",
              "isDeprecated": false,
              "name": "incomeSrcEmployment",
              "type": {
                "kind": "NON_NULL",
                "name": null,
                "ofType": {
                  "kind": "SCALAR",
                  "name": "Boolean",
                  "ofType": null
                }
              }
            },
            {
              "args": [],
              "deprecationReason": null,
              "description": "Whether the user receives income from the Human Resources Administration (e.g., Temporary Aid to Needy Families).",
              "isDeprecated": false,
              "name": "incomeSrcHra",
              "type": {
                "kind": "NON_NULL",
                "name": null,
                "ofType": {
                  "kind": "SCALAR",
                  "name": "Boolean",
                  "ofType": null
                }
              }
            },
            {
              "args": [],
              "deprecationReason": null,
              "description": "Whether the user receives income from child support.",
              "isDeprecated": false,
              "name": "incomeSrcChildSupport",
              "type": {
                "kind": "NON_NULL",
                "name": null,
                "ofType": {
                  "kind": "SCALAR",
                  "name": "Boolean",
                  "ofType": null
                }
              }
            },
            {
              "args": [],
              "deprecationReason": null,
              "description": "Whether the user receives income from alimony.",
              "isDeprecated": false,
              "name": "incomeSrcAlimony",
              "type": {
                "kind": "NON_NULL",
                "name": null,
                "ofType": {
                  "kind": "SCALAR",
                  "name": "Boolean",
                  "ofType": null
                }
              }
            },
            {
              "args": [],
              "deprecationReason": null,
              "description": "Whether the user receives income from social security.",
              "isDeprecated": false,
              "name": "incomeSrcSocialSecurity",
              "type": {
                "kind": "NON_NULL",
                "name": null,
                "ofType": {
                  "kind": "SCALAR",
                  "name": "Boolean",
                  "ofType": null
                }
              }
            },
            {
              "args": [],
              "deprecationReason": null,
              "description": "Other income the user receives",
              "isDeprecated": false,
              "name": "incomeSrcOther",
              "type": {
                "kind": "NON_NULL",
                "name": null,
                "ofType": {
                  "kind": "SCALAR",
                  "name": "String",
                  "ofType": null
                }
              }
            },
            {
              "args": [],
              "deprecationReason": null,
              "description": "The amount of money the user pays in rent per month.",
              "isDeprecated": false,
              "name": "rentAmount",
              "type": {
                "kind": "SCALAR",
                "name": "Float",
                "ofType": null
              }
            },
            {
              "args": [],
              "deprecationReason": null,
              "description": "",
              "isDeprecated": false,
              "name": "expenseUtilities",
              "type": {
                "kind": "NON_NULL",
                "name": null,
                "ofType": {
                  "kind": "SCALAR",
                  "name": "Float",
                  "ofType": null
                }
              }
            },
            {
              "args": [],
              "deprecationReason": null,
              "description": "",
              "isDeprecated": false,
              "name": "expenseCable",
              "type": {
                "kind": "NON_NULL",
                "name": null,
                "ofType": {
                  "kind": "SCALAR",
                  "name": "Float",
                  "ofType": null
                }
              }
            },
            {
              "args": [],
              "deprecationReason": null,
              "description": "",
              "isDeprecated": false,
              "name": "expensePhone",
              "type": {
                "kind": "NON_NULL",
                "name": null,
                "ofType": {
                  "kind": "SCALAR",
                  "name": "Float",
                  "ofType": null
                }
              }
            },
            {
              "args": [],
              "deprecationReason": null,
              "description": "",
              "isDeprecated": false,
              "name": "expenseChildcare",
              "type": {
                "kind": "NON_NULL",
                "name": null,
                "ofType": {
                  "kind": "SCALAR",
                  "name": "Float",
                  "ofType": null
                }
              }
            },
            {
              "args": [],
              "deprecationReason": null,
              "description": "",
              "isDeprecated": false,
              "name": "expenseOther",
              "type": {
                "kind": "NON_NULL",
                "name": null,
                "ofType": {
                  "kind": "SCALAR",
                  "name": "Float",
                  "ofType": null
                }
              }
            },
            {
              "args": [],
              "deprecationReason": null,
              "description": "Whether the user has requested a fee waiver before.",
              "isDeprecated": false,
              "name": "askedBefore",
              "type": {
                "kind": "SCALAR",
                "name": "Boolean",
                "ofType": null
              }
            }
          ],
          "inputFields": null,
          "interfaces": [],
          "kind": "OBJECT",
          "name": "FeeWaiverType",
          "possibleTypes": null
        },
        {
          "description": null,
          "enumValues": null,
          "fields": [
            {
              "args": [],
              "deprecationReason": null,
              "description": "Whether the user wants to sue for repairs.",
              "isDeprecated": false,
              "name": "sueForRepairs",
              "type": {
                "kind": "SCALAR",
                "name": "Boolean",
                "ofType": null
              }
            },
            {
              "args": [],
              "deprecationReason": null,
              "description": "Whether the user wants to sue for harassment.",
              "isDeprecated": false,
              "name": "sueForHarassment",
              "type": {
                "kind": "SCALAR",
                "name": "Boolean",
                "ofType": null
              }
            },
            {
              "args": [],
              "deprecationReason": null,
              "description": "Whether the user has filed any complaints with 311 before.",
              "isDeprecated": false,
              "name": "filedWith311",
              "type": {
                "kind": "SCALAR",
                "name": "Boolean",
                "ofType": null
              }
            },
            {
              "args": [],
              "deprecationReason": null,
              "description": "Whether 30 days have passed since the user filed complaints with 311.",
              "isDeprecated": false,
              "name": "thirtyDaysSince311",
              "type": {
                "kind": "SCALAR",
                "name": "Boolean",
                "ofType": null
              }
            },
            {
              "args": [],
              "deprecationReason": null,
              "description": "Whether HPD issued any violations.",
              "isDeprecated": false,
              "name": "hpdIssuedViolations",
              "type": {
                "kind": "SCALAR",
                "name": "Boolean",
                "ofType": null
              }
            },
            {
              "args": [],
              "deprecationReason": null,
              "description": "Whether 30 days have passed since HPD issued violations.",
              "isDeprecated": false,
              "name": "thirtyDaysSinceViolations",
              "type": {
                "kind": "SCALAR",
                "name": "Boolean",
                "ofType": null
              }
            },
            {
              "args": [],
              "deprecationReason": null,
              "description": "Whether the conditions are urgent and dangerous.",
              "isDeprecated": false,
              "name": "urgentAndDangerous",
              "type": {
                "kind": "SCALAR",
                "name": "Boolean",
                "ofType": null
              }
            }
          ],
          "inputFields": null,
          "interfaces": [],
          "kind": "OBJECT",
          "name": "HPActionDetailsType",
          "possibleTypes": null
        },
        {
          "description": null,
          "enumValues": null,
          "fields": [
            {
              "args": [],
              "deprecationReason": null,
              "description": "Does you building have 2 apartments or less?",
              "isDeprecated": false,
              "name": "twoOrLessApartmentsInBuilding",
              "type": {
                "kind": "SCALAR",
                "name": "Boolean",
                "ofType": null
              }
            },
            {
              "args": [],
              "deprecationReason": null,
              "description": "Is there more than one family living in each apartment?",
              "isDeprecated": false,
              "name": "moreThanOneFamilyPerApartment",
              "type": {
                "kind": "SCALAR",
                "name": "Boolean",
                "ofType": null
              }
            },
            {
              "args": [],
              "deprecationReason": null,
              "description": "Explain how the landlord has harassed you.",
              "isDeprecated": false,
              "name": "harassmentDetails",
              "type": {
                "kind": "NON_NULL",
                "name": null,
                "ofType": {
                  "kind": "SCALAR",
                  "name": "String",
                  "ofType": null
                }
              }
            },
            {
              "args": [],
              "deprecationReason": null,
              "description": "Whether the tenant alleges the landlord has FORCE.",
              "isDeprecated": false,
              "name": "allegForce",
              "type": {
                "kind": "NON_NULL",
                "name": null,
                "ofType": {
                  "kind": "SCALAR",
                  "name": "Boolean",
                  "ofType": null
                }
              }
            },
            {
              "args": [],
              "deprecationReason": null,
              "description": "Whether the tenant alleges the landlord has MISLEADING_INFO.",
              "isDeprecated": false,
              "name": "allegMisleadingInfo",
              "type": {
                "kind": "NON_NULL",
                "name": null,
                "ofType": {
                  "kind": "SCALAR",
                  "name": "Boolean",
                  "ofType": null
                }
              }
            },
            {
              "args": [],
              "deprecationReason": null,
              "description": "Whether the tenant alleges the landlord has STOPPED_SERVICE.",
              "isDeprecated": false,
              "name": "allegStoppedService",
              "type": {
                "kind": "NON_NULL",
                "name": null,
                "ofType": {
                  "kind": "SCALAR",
                  "name": "Boolean",
                  "ofType": null
                }
              }
            },
            {
              "args": [],
              "deprecationReason": null,
              "description": "Whether the tenant alleges the landlord has FAILED_TO_COMPLY.",
              "isDeprecated": false,
              "name": "allegFailedToComply",
              "type": {
                "kind": "NON_NULL",
                "name": null,
                "ofType": {
                  "kind": "SCALAR",
                  "name": "Boolean",
                  "ofType": null
                }
              }
            },
            {
              "args": [],
              "deprecationReason": null,
              "description": "Whether the tenant alleges the landlord has FALSE_CERT_REPAIRS.",
              "isDeprecated": false,
              "name": "allegFalseCertRepairs",
              "type": {
                "kind": "NON_NULL",
                "name": null,
                "ofType": {
                  "kind": "SCALAR",
                  "name": "Boolean",
                  "ofType": null
                }
              }
            },
            {
              "args": [],
              "deprecationReason": null,
              "description": "Whether the tenant alleges the landlord has CONDUCT_IN_VIOLATION.",
              "isDeprecated": false,
              "name": "allegConductInViolation",
              "type": {
                "kind": "NON_NULL",
                "name": null,
                "ofType": {
                  "kind": "SCALAR",
                  "name": "Boolean",
                  "ofType": null
                }
              }
            },
            {
              "args": [],
              "deprecationReason": null,
              "description": "Whether the tenant alleges the landlord has SUED.",
              "isDeprecated": false,
              "name": "allegSued",
              "type": {
                "kind": "NON_NULL",
                "name": null,
                "ofType": {
                  "kind": "SCALAR",
                  "name": "Boolean",
                  "ofType": null
                }
              }
            },
            {
              "args": [],
              "deprecationReason": null,
              "description": "Whether the tenant alleges the landlord has REMOVED_POSSESSIONS.",
              "isDeprecated": false,
              "name": "allegRemovedPossessions",
              "type": {
                "kind": "NON_NULL",
                "name": null,
                "ofType": {
                  "kind": "SCALAR",
                  "name": "Boolean",
                  "ofType": null
                }
              }
            },
            {
              "args": [],
              "deprecationReason": null,
              "description": "Whether the tenant alleges the landlord has INDUCED_LEAVING.",
              "isDeprecated": false,
              "name": "allegInducedLeaving",
              "type": {
                "kind": "NON_NULL",
                "name": null,
                "ofType": {
                  "kind": "SCALAR",
                  "name": "Boolean",
                  "ofType": null
                }
              }
            },
            {
              "args": [],
              "deprecationReason": null,
              "description": "Whether the tenant alleges the landlord has CONTACT.",
              "isDeprecated": false,
              "name": "allegContact",
              "type": {
                "kind": "NON_NULL",
                "name": null,
                "ofType": {
                  "kind": "SCALAR",
                  "name": "Boolean",
                  "ofType": null
                }
              }
            },
            {
              "args": [],
              "deprecationReason": null,
              "description": "Whether the tenant alleges the landlord has THREATS_RE_STATUS.",
              "isDeprecated": false,
              "name": "allegThreatsReStatus",
              "type": {
                "kind": "NON_NULL",
                "name": null,
                "ofType": {
                  "kind": "SCALAR",
                  "name": "Boolean",
                  "ofType": null
                }
              }
            },
            {
              "args": [],
              "deprecationReason": null,
              "description": "Whether the tenant alleges the landlord has REQUESTED_ID.",
              "isDeprecated": false,
              "name": "allegRequestedId",
              "type": {
                "kind": "NON_NULL",
                "name": null,
                "ofType": {
                  "kind": "SCALAR",
                  "name": "Boolean",
                  "ofType": null
                }
              }
            },
            {
              "args": [],
              "deprecationReason": null,
              "description": "Whether the tenant alleges the landlord has DISTURBED.",
              "isDeprecated": false,
              "name": "allegDisturbed",
              "type": {
                "kind": "NON_NULL",
                "name": null,
                "ofType": {
                  "kind": "SCALAR",
                  "name": "Boolean",
                  "ofType": null
                }
              }
            }
          ],
          "inputFields": null,
          "interfaces": [],
          "kind": "OBJECT",
          "name": "HarassmentDetailsType",
          "possibleTypes": null
        },
        {
          "description": null,
          "enumValues": null,
          "fields": [
            {
              "args": [],
              "deprecationReason": null,
              "description": "Usually the first line of the address, e.g. \"150 Court Street\"",
              "isDeprecated": false,
              "name": "primaryLine",
              "type": {
                "kind": "NON_NULL",
                "name": null,
                "ofType": {
                  "kind": "SCALAR",
                  "name": "String",
                  "ofType": null
                }
              }
            },
            {
              "args": [],
              "deprecationReason": null,
              "description": "The city of the address, e.g. \"Brooklyn\".",
              "isDeprecated": false,
              "name": "city",
              "type": {
                "kind": "NON_NULL",
                "name": null,
                "ofType": {
                  "kind": "SCALAR",
                  "name": "String",
                  "ofType": null
                }
              }
            },
            {
              "args": [],
              "deprecationReason": null,
              "description": null,
              "isDeprecated": false,
              "name": "state",
              "type": {
                "kind": "NON_NULL",
                "name": null,
                "ofType": {
                  "kind": "SCALAR",
                  "name": "String",
                  "ofType": null
                }
              }
            },
            {
              "args": [],
              "deprecationReason": null,
              "description": "The zip code of the address, e.g. \"11201\" or \"94107-2282\".",
              "isDeprecated": false,
              "name": "zipCode",
              "type": {
                "kind": "NON_NULL",
                "name": null,
                "ofType": {
                  "kind": "SCALAR",
                  "name": "String",
                  "ofType": null
                }
              }
            },
            {
              "args": [],
              "deprecationReason": null,
              "description": "The management company's name.",
              "isDeprecated": false,
              "name": "name",
              "type": {
                "kind": "NON_NULL",
                "name": null,
                "ofType": {
                  "kind": "SCALAR",
                  "name": "String",
                  "ofType": null
                }
              }
            }
          ],
          "inputFields": null,
          "interfaces": [],
          "kind": "OBJECT",
          "name": "ManagementCompanyDetailsType",
          "possibleTypes": null
        },
        {
          "description": "The status of the HP Action upload (document assembly) process for a user.",
          "enumValues": [
            {
              "deprecationReason": null,
              "description": "The user has not yet initiated document assembly.",
              "isDeprecated": false,
              "name": "NOT_STARTED"
            },
            {
              "deprecationReason": null,
              "description": "The user has initiated document assembly, and we're waiting for a remote service to upload the result to us.",
              "isDeprecated": false,
              "name": "STARTED"
            },
            {
              "deprecationReason": null,
              "description": "Something went wrong during the document assembly process.",
              "isDeprecated": false,
              "name": "ERRORED"
            },
            {
              "deprecationReason": null,
              "description": "The document assembly process was successful.",
              "isDeprecated": false,
              "name": "SUCCEEDED"
            }
          ],
          "fields": null,
          "inputFields": null,
          "interfaces": null,
          "kind": "ENUM",
          "name": "HPUploadStatus",
          "possibleTypes": null
        },
        {
          "description": "An enumeration.",
          "enumValues": [
            {
              "deprecationReason": null,
              "description": null,
              "isDeprecated": false,
              "name": "IN_PROGRESS"
            },
            {
              "deprecationReason": null,
              "description": null,
              "isDeprecated": false,
              "name": "SIGNED"
            },
            {
              "deprecationReason": null,
              "description": null,
              "isDeprecated": false,
              "name": "DECLINED"
            }
          ],
          "fields": null,
          "inputFields": null,
          "interfaces": null,
          "kind": "ENUM",
          "name": "HPDocusignStatus",
          "possibleTypes": null
        },
        {
          "description": null,
          "enumValues": null,
          "fields": [
            {
              "args": [],
              "deprecationReason": null,
              "description": "",
              "isDeprecated": false,
              "name": "id",
              "type": {
                "kind": "NON_NULL",
                "name": null,
                "ofType": {
                  "kind": "SCALAR",
                  "name": "ID",
                  "ofType": null
                }
              }
            },
            {
              "args": [],
              "deprecationReason": null,
              "description": "The child's name.",
              "isDeprecated": false,
              "name": "name",
              "type": {
                "kind": "NON_NULL",
                "name": null,
                "ofType": {
                  "kind": "SCALAR",
                  "name": "String",
                  "ofType": null
                }
              }
            },
            {
              "args": [],
              "deprecationReason": null,
              "description": "The child's date of birth.",
              "isDeprecated": false,
              "name": "dob",
              "type": {
                "kind": "NON_NULL",
                "name": null,
                "ofType": {
                  "kind": "SCALAR",
                  "name": "Date",
                  "ofType": null
                }
              }
            }
          ],
          "inputFields": null,
          "interfaces": [],
          "kind": "OBJECT",
          "name": "TenantChildType",
          "possibleTypes": null
        },
        {
          "description": null,
          "enumValues": null,
          "fields": [
            {
              "args": [],
              "deprecationReason": null,
              "description": "",
              "isDeprecated": false,
              "name": "id",
              "type": {
                "kind": "NON_NULL",
                "name": null,
                "ofType": {
                  "kind": "SCALAR",
                  "name": "ID",
                  "ofType": null
                }
              }
            },
            {
              "args": [],
              "deprecationReason": null,
              "description": "The court case number (also known as the \"index number\").",
              "isDeprecated": false,
              "name": "caseNumber",
              "type": {
                "kind": "NON_NULL",
                "name": null,
                "ofType": {
                  "kind": "SCALAR",
                  "name": "String",
                  "ofType": null
                }
              }
            },
            {
              "args": [],
              "deprecationReason": null,
              "description": "The date of the case.",
              "isDeprecated": false,
              "name": "caseDate",
              "type": {
                "kind": "NON_NULL",
                "name": null,
                "ofType": {
                  "kind": "SCALAR",
                  "name": "Date",
                  "ofType": null
                }
              }
            },
            {
              "args": [],
              "deprecationReason": null,
              "description": "Whether this is a harassment case.",
              "isDeprecated": false,
              "name": "isHarassment",
              "type": {
                "kind": "NON_NULL",
                "name": null,
                "ofType": {
                  "kind": "SCALAR",
                  "name": "Boolean",
                  "ofType": null
                }
              }
            },
            {
              "args": [],
              "deprecationReason": null,
              "description": "Whether this is a repairs case.",
              "isDeprecated": false,
              "name": "isRepairs",
              "type": {
                "kind": "NON_NULL",
                "name": null,
                "ofType": {
                  "kind": "SCALAR",
                  "name": "Boolean",
                  "ofType": null
                }
              }
            }
          ],
          "inputFields": null,
          "interfaces": [],
          "kind": "OBJECT",
          "name": "PriorHPActionCaseType",
          "possibleTypes": null
        },
        {
          "description": "An enumeration.",
          "enumValues": [
            {
              "deprecationReason": null,
              "description": null,
              "isDeprecated": false,
              "name": "NO_ACCOUNT"
            },
            {
              "deprecationReason": null,
              "description": null,
              "isDeprecated": false,
              "name": "ACCOUNT_WITHOUT_PASSWORD"
            },
            {
              "deprecationReason": null,
              "description": null,
              "isDeprecated": false,
              "name": "ACCOUNT_WITH_PASSWORD"
            }
          ],
          "fields": null,
          "inputFields": null,
          "interfaces": null,
          "kind": "ENUM",
          "name": "PhoneNumberAccountStatus",
          "possibleTypes": null
        },
        {
          "description": null,
          "enumValues": null,
          "fields": [
            {
              "args": [
                {
                  "defaultValue": "\"stranger\"",
                  "description": null,
                  "name": "argument",
                  "type": {
                    "kind": "SCALAR",
                    "name": "String",
                    "ofType": null
                  }
                }
              ],
              "deprecationReason": null,
              "description": null,
              "isDeprecated": false,
              "name": "hello",
              "type": {
                "kind": "SCALAR",
                "name": "String",
                "ofType": null
              }
            }
          ],
          "inputFields": null,
          "interfaces": [],
          "kind": "OBJECT",
          "name": "ExampleQuery",
          "possibleTypes": null
        },
        {
          "description": "Mutate (i.e., change the state of) the site.",
          "enumValues": null,
          "fields": [
            {
              "args": [],
              "deprecationReason": null,
              "description": null,
              "isDeprecated": false,
              "name": "updateTextingHistory",
              "type": {
                "kind": "NON_NULL",
                "name": null,
                "ofType": {
                  "kind": "OBJECT",
                  "name": "UpdateTextingHistory",
                  "ofType": null
                }
              }
            },
            {
              "args": [
                {
                  "defaultValue": null,
                  "description": null,
                  "name": "input",
                  "type": {
                    "kind": "NON_NULL",
                    "name": null,
                    "ofType": {
                      "kind": "INPUT_OBJECT",
                      "name": "TenantChildrenInput",
                      "ofType": null
                    }
                  }
                }
              ],
              "deprecationReason": null,
              "description": null,
              "isDeprecated": false,
              "name": "tenantChildren",
              "type": {
                "kind": "NON_NULL",
                "name": null,
                "ofType": {
                  "kind": "OBJECT",
                  "name": "TenantChildrenPayload",
                  "ofType": null
                }
              }
            },
            {
              "args": [
                {
                  "defaultValue": null,
                  "description": null,
                  "name": "input",
                  "type": {
                    "kind": "NON_NULL",
                    "name": null,
                    "ofType": {
                      "kind": "INPUT_OBJECT",
                      "name": "SendVerificationEmailInput",
                      "ofType": null
                    }
                  }
                }
              ],
              "deprecationReason": null,
              "description": null,
              "isDeprecated": false,
              "name": "sendVerificationEmail",
              "type": {
                "kind": "NON_NULL",
                "name": null,
                "ofType": {
                  "kind": "OBJECT",
                  "name": "SendVerificationEmailPayload",
                  "ofType": null
                }
              }
            },
            {
              "args": [
                {
                  "defaultValue": null,
                  "description": null,
                  "name": "input",
                  "type": {
                    "kind": "NON_NULL",
                    "name": null,
                    "ofType": {
                      "kind": "INPUT_OBJECT",
                      "name": "RhSendEmailInput",
                      "ofType": null
                    }
                  }
                }
              ],
              "deprecationReason": null,
              "description": null,
              "isDeprecated": false,
              "name": "rhSendEmail",
              "type": {
                "kind": "NON_NULL",
                "name": null,
                "ofType": {
                  "kind": "OBJECT",
                  "name": "RhSendEmailPayload",
                  "ofType": null
                }
              }
            },
            {
              "args": [
                {
                  "defaultValue": null,
                  "description": null,
                  "name": "input",
                  "type": {
                    "kind": "NON_NULL",
                    "name": null,
                    "ofType": {
                      "kind": "INPUT_OBJECT",
                      "name": "RhFormInput",
                      "ofType": null
                    }
                  }
                }
              ],
              "deprecationReason": null,
              "description": null,
              "isDeprecated": false,
              "name": "rhForm",
              "type": {
                "kind": "NON_NULL",
                "name": null,
                "ofType": {
                  "kind": "OBJECT",
                  "name": "RhFormPayload",
                  "ofType": null
                }
              }
            },
            {
              "args": [
                {
                  "defaultValue": null,
                  "description": null,
                  "name": "input",
                  "type": {
                    "kind": "NON_NULL",
                    "name": null,
                    "ofType": {
                      "kind": "INPUT_OBJECT",
                      "name": "ReliefAttemptsInput",
                      "ofType": null
                    }
                  }
                }
              ],
              "deprecationReason": null,
              "description": null,
              "isDeprecated": false,
              "name": "reliefAttempts",
              "type": {
                "kind": "NON_NULL",
                "name": null,
                "ofType": {
                  "kind": "OBJECT",
                  "name": "ReliefAttemptsPayload",
                  "ofType": null
                }
              }
            },
            {
              "args": [
                {
                  "defaultValue": null,
                  "description": null,
                  "name": "input",
                  "type": {
                    "kind": "NON_NULL",
                    "name": null,
                    "ofType": {
                      "kind": "INPUT_OBJECT",
                      "name": "QueryOrVerifyPhoneNumberInput",
                      "ofType": null
                    }
                  }
                }
              ],
              "deprecationReason": null,
              "description": null,
              "isDeprecated": false,
              "name": "queryOrVerifyPhoneNumber",
              "type": {
                "kind": "NON_NULL",
                "name": null,
                "ofType": {
                  "kind": "OBJECT",
                  "name": "QueryOrVerifyPhoneNumberPayload",
                  "ofType": null
                }
              }
            },
            {
              "args": [
                {
                  "defaultValue": null,
                  "description": null,
                  "name": "input",
                  "type": {
                    "kind": "NON_NULL",
                    "name": null,
                    "ofType": {
                      "kind": "INPUT_OBJECT",
                      "name": "PriorHPActionCasesInput",
                      "ofType": null
                    }
                  }
                }
              ],
              "deprecationReason": null,
              "description": null,
              "isDeprecated": false,
              "name": "priorHpActionCases",
              "type": {
                "kind": "NON_NULL",
                "name": null,
                "ofType": {
                  "kind": "OBJECT",
                  "name": "PriorHPActionCasesPayload",
                  "ofType": null
                }
              }
            },
            {
              "args": [
                {
                  "defaultValue": null,
                  "description": null,
                  "name": "input",
                  "type": {
                    "kind": "NON_NULL",
                    "name": null,
                    "ofType": {
                      "kind": "INPUT_OBJECT",
                      "name": "PasswordResetVerificationCodeInput",
                      "ofType": null
                    }
                  }
                }
              ],
              "deprecationReason": null,
              "description": null,
              "isDeprecated": false,
              "name": "passwordResetVerificationCode",
              "type": {
                "kind": "NON_NULL",
                "name": null,
                "ofType": {
                  "kind": "OBJECT",
                  "name": "PasswordResetVerificationCodePayload",
                  "ofType": null
                }
              }
            },
            {
              "args": [
                {
                  "defaultValue": null,
                  "description": null,
                  "name": "input",
                  "type": {
                    "kind": "NON_NULL",
                    "name": null,
                    "ofType": {
                      "kind": "INPUT_OBJECT",
                      "name": "PasswordResetInput",
                      "ofType": null
                    }
                  }
                }
              ],
              "deprecationReason": null,
              "description": null,
              "isDeprecated": false,
              "name": "passwordReset",
              "type": {
                "kind": "NON_NULL",
                "name": null,
                "ofType": {
                  "kind": "OBJECT",
                  "name": "PasswordResetPayload",
                  "ofType": null
                }
              }
            },
            {
              "args": [
                {
                  "defaultValue": null,
                  "description": null,
                  "name": "input",
                  "type": {
                    "kind": "NON_NULL",
                    "name": null,
                    "ofType": {
                      "kind": "INPUT_OBJECT",
                      "name": "PasswordResetConfirmInput",
                      "ofType": null
                    }
                  }
                }
              ],
              "deprecationReason": null,
              "description": null,
              "isDeprecated": false,
              "name": "passwordResetConfirm",
              "type": {
                "kind": "NON_NULL",
                "name": null,
                "ofType": {
                  "kind": "OBJECT",
                  "name": "PasswordResetConfirmPayload",
                  "ofType": null
                }
              }
            },
            {
              "args": [
                {
                  "defaultValue": null,
                  "description": null,
                  "name": "input",
                  "type": {
                    "kind": "NON_NULL",
                    "name": null,
                    "ofType": {
                      "kind": "INPUT_OBJECT",
                      "name": "PasswordResetConfirmAndLoginInput",
                      "ofType": null
                    }
                  }
                }
              ],
              "deprecationReason": null,
              "description": null,
              "isDeprecated": false,
              "name": "passwordResetConfirmAndLogin",
              "type": {
                "kind": "NON_NULL",
                "name": null,
                "ofType": {
                  "kind": "OBJECT",
                  "name": "PasswordResetConfirmAndLoginPayload",
                  "ofType": null
                }
              }
            },
            {
              "args": [
                {
                  "defaultValue": null,
                  "description": null,
                  "name": "input",
                  "type": {
                    "kind": "NON_NULL",
                    "name": null,
                    "ofType": {
                      "kind": "INPUT_OBJECT",
                      "name": "OptionalLandlordDetailsInput",
                      "ofType": null
                    }
                  }
                }
              ],
              "deprecationReason": null,
              "description": null,
              "isDeprecated": false,
              "name": "optionalLandlordDetails",
              "type": {
                "kind": "NON_NULL",
                "name": null,
                "ofType": {
                  "kind": "OBJECT",
                  "name": "OptionalLandlordDetailsPayload",
                  "ofType": null
                }
              }
            },
            {
              "args": [
                {
                  "defaultValue": null,
                  "description": null,
                  "name": "input",
                  "type": {
                    "kind": "NON_NULL",
                    "name": null,
                    "ofType": {
                      "kind": "INPUT_OBJECT",
                      "name": "OnboardingStep4Version2Input",
                      "ofType": null
                    }
                  }
                }
              ],
              "deprecationReason": null,
              "description": null,
              "isDeprecated": false,
              "name": "onboardingStep4Version2",
              "type": {
                "kind": "NON_NULL",
                "name": null,
                "ofType": {
                  "kind": "OBJECT",
                  "name": "OnboardingStep4Version2Payload",
                  "ofType": null
                }
              }
            },
            {
              "args": [
                {
                  "defaultValue": null,
                  "description": null,
                  "name": "input",
                  "type": {
                    "kind": "NON_NULL",
                    "name": null,
                    "ofType": {
                      "kind": "INPUT_OBJECT",
                      "name": "OnboardingStep3Input",
                      "ofType": null
                    }
                  }
                }
              ],
              "deprecationReason": null,
              "description": null,
              "isDeprecated": false,
              "name": "onboardingStep3",
              "type": {
                "kind": "NON_NULL",
                "name": null,
                "ofType": {
                  "kind": "OBJECT",
                  "name": "OnboardingStep3Payload",
                  "ofType": null
                }
              }
            },
            {
              "args": [
                {
                  "defaultValue": null,
                  "description": null,
                  "name": "input",
                  "type": {
                    "kind": "NON_NULL",
                    "name": null,
                    "ofType": {
                      "kind": "INPUT_OBJECT",
                      "name": "OnboardingStep1Input",
                      "ofType": null
                    }
                  }
                }
              ],
              "deprecationReason": null,
              "description": null,
              "isDeprecated": false,
              "name": "onboardingStep1",
              "type": {
                "kind": "NON_NULL",
                "name": null,
                "ofType": {
                  "kind": "OBJECT",
                  "name": "OnboardingStep1Payload",
                  "ofType": null
                }
              }
            },
            {
              "args": [
                {
                  "defaultValue": null,
                  "description": null,
                  "name": "input",
                  "type": {
                    "kind": "NON_NULL",
                    "name": null,
                    "ofType": {
                      "kind": "INPUT_OBJECT",
                      "name": "NorentSetUpcomingLetterRentPeriodsInput",
                      "ofType": null
                    }
                  }
                }
              ],
              "deprecationReason": null,
              "description": null,
              "isDeprecated": false,
              "name": "norentSetUpcomingLetterRentPeriods",
              "type": {
                "kind": "NON_NULL",
                "name": null,
                "ofType": {
                  "kind": "OBJECT",
                  "name": "NorentSetUpcomingLetterRentPeriodsPayload",
                  "ofType": null
                }
              }
            },
            {
              "args": [
                {
                  "defaultValue": null,
                  "description": null,
                  "name": "input",
                  "type": {
                    "kind": "NON_NULL",
                    "name": null,
                    "ofType": {
                      "kind": "INPUT_OBJECT",
                      "name": "NorentSendLetterV2Input",
                      "ofType": null
                    }
                  }
                }
              ],
              "deprecationReason": null,
              "description": null,
              "isDeprecated": false,
              "name": "norentSendLetterV2",
              "type": {
                "kind": "NON_NULL",
                "name": null,
                "ofType": {
                  "kind": "OBJECT",
                  "name": "NorentSendLetterV2Payload",
                  "ofType": null
                }
              }
            },
            {
              "args": [
                {
                  "defaultValue": null,
                  "description": null,
                  "name": "input",
                  "type": {
                    "kind": "NON_NULL",
                    "name": null,
                    "ofType": {
                      "kind": "INPUT_OBJECT",
                      "name": "NorentSendLetterInput",
                      "ofType": null
                    }
                  }
                }
              ],
              "deprecationReason": null,
              "description": null,
              "isDeprecated": false,
              "name": "norentSendLetter",
              "type": {
                "kind": "NON_NULL",
                "name": null,
                "ofType": {
                  "kind": "OBJECT",
                  "name": "NorentSendLetterPayload",
                  "ofType": null
                }
              }
            },
            {
              "args": [
                {
                  "defaultValue": null,
                  "description": null,
                  "name": "input",
                  "type": {
                    "kind": "NON_NULL",
                    "name": null,
                    "ofType": {
                      "kind": "INPUT_OBJECT",
                      "name": "NorentOptInToSajeCommsInput",
                      "ofType": null
                    }
                  }
                }
              ],
              "deprecationReason": null,
              "description": null,
              "isDeprecated": false,
              "name": "norentOptInToSajeComms",
              "type": {
                "kind": "NON_NULL",
                "name": null,
                "ofType": {
                  "kind": "OBJECT",
                  "name": "NorentOptInToSajeCommsPayload",
                  "ofType": null
                }
              }
            },
            {
              "args": [
                {
                  "defaultValue": null,
                  "description": null,
                  "name": "input",
                  "type": {
                    "kind": "NON_NULL",
                    "name": null,
                    "ofType": {
                      "kind": "INPUT_OBJECT",
                      "name": "NorentOptInToRttcCommsInput",
                      "ofType": null
                    }
                  }
                }
              ],
              "deprecationReason": null,
              "description": null,
              "isDeprecated": false,
              "name": "norentOptInToRttcComms",
              "type": {
                "kind": "NON_NULL",
                "name": null,
                "ofType": {
                  "kind": "OBJECT",
                  "name": "NorentOptInToRttcCommsPayload",
                  "ofType": null
                }
              }
            },
            {
              "args": [
                {
                  "defaultValue": null,
                  "description": null,
                  "name": "input",
                  "type": {
                    "kind": "NON_NULL",
                    "name": null,
                    "ofType": {
                      "kind": "INPUT_OBJECT",
                      "name": "NorentNationalAddressInput",
                      "ofType": null
                    }
                  }
                }
              ],
              "deprecationReason": null,
              "description": null,
              "isDeprecated": false,
              "name": "norentNationalAddress",
              "type": {
                "kind": "NON_NULL",
                "name": null,
                "ofType": {
                  "kind": "OBJECT",
                  "name": "NorentNationalAddressPayload",
                  "ofType": null
                }
              }
            },
            {
              "args": [
                {
                  "defaultValue": null,
                  "description": null,
                  "name": "input",
                  "type": {
                    "kind": "NON_NULL",
                    "name": null,
                    "ofType": {
                      "kind": "INPUT_OBJECT",
                      "name": "NorentLandlordNameAndContactTypesInput",
                      "ofType": null
                    }
                  }
                }
              ],
              "deprecationReason": null,
              "description": null,
              "isDeprecated": false,
              "name": "norentLandlordNameAndContactTypes",
              "type": {
                "kind": "NON_NULL",
                "name": null,
                "ofType": {
                  "kind": "OBJECT",
                  "name": "NorentLandlordNameAndContactTypesPayload",
                  "ofType": null
                }
              }
            },
            {
              "args": [
                {
                  "defaultValue": null,
                  "description": null,
                  "name": "input",
                  "type": {
                    "kind": "NON_NULL",
                    "name": null,
                    "ofType": {
                      "kind": "INPUT_OBJECT",
                      "name": "NorentFullNameInput",
                      "ofType": null
                    }
                  }
                }
              ],
              "deprecationReason": null,
              "description": null,
              "isDeprecated": false,
              "name": "norentFullName",
              "type": {
                "kind": "NON_NULL",
                "name": null,
                "ofType": {
                  "kind": "OBJECT",
                  "name": "NorentFullNamePayload",
                  "ofType": null
                }
              }
            },
            {
              "args": [
                {
                  "defaultValue": null,
                  "description": null,
                  "name": "input",
                  "type": {
                    "kind": "NON_NULL",
                    "name": null,
                    "ofType": {
                      "kind": "INPUT_OBJECT",
                      "name": "NorentEmailInput",
                      "ofType": null
                    }
                  }
                }
              ],
              "deprecationReason": null,
              "description": null,
              "isDeprecated": false,
              "name": "norentEmail",
              "type": {
                "kind": "NON_NULL",
                "name": null,
                "ofType": {
                  "kind": "OBJECT",
                  "name": "NorentEmailPayload",
                  "ofType": null
                }
              }
            },
            {
              "args": [
                {
                  "defaultValue": null,
                  "description": null,
                  "name": "input",
                  "type": {
                    "kind": "NON_NULL",
                    "name": null,
                    "ofType": {
                      "kind": "INPUT_OBJECT",
                      "name": "NorentCreateAccountInput",
                      "ofType": null
                    }
                  }
                }
              ],
              "deprecationReason": null,
              "description": null,
              "isDeprecated": false,
              "name": "norentCreateAccount",
              "type": {
                "kind": "NON_NULL",
                "name": null,
                "ofType": {
                  "kind": "OBJECT",
                  "name": "NorentCreateAccountPayload",
                  "ofType": null
                }
              }
            },
            {
              "args": [
                {
                  "defaultValue": null,
                  "description": null,
                  "name": "input",
                  "type": {
                    "kind": "NON_NULL",
                    "name": null,
                    "ofType": {
                      "kind": "INPUT_OBJECT",
                      "name": "NorentCityStateInput",
                      "ofType": null
                    }
                  }
                }
              ],
              "deprecationReason": null,
              "description": null,
              "isDeprecated": false,
              "name": "norentCityState",
              "type": {
                "kind": "NON_NULL",
                "name": null,
                "ofType": {
                  "kind": "OBJECT",
                  "name": "NorentCityStatePayload",
                  "ofType": null
                }
              }
            },
            {
              "args": [
                {
                  "defaultValue": null,
                  "description": null,
                  "name": "input",
                  "type": {
                    "kind": "NON_NULL",
                    "name": null,
                    "ofType": {
                      "kind": "INPUT_OBJECT",
                      "name": "LogoutInput",
                      "ofType": null
                    }
                  }
                }
              ],
              "deprecationReason": null,
              "description": null,
              "isDeprecated": false,
              "name": "logout",
              "type": {
                "kind": "NON_NULL",
                "name": null,
                "ofType": {
                  "kind": "OBJECT",
                  "name": "LogoutPayload",
                  "ofType": null
                }
              }
            },
            {
              "args": [
                {
                  "defaultValue": null,
                  "description": null,
                  "name": "input",
                  "type": {
                    "kind": "NON_NULL",
                    "name": null,
                    "ofType": {
                      "kind": "INPUT_OBJECT",
                      "name": "LoginInput",
                      "ofType": null
                    }
                  }
                }
              ],
              "deprecationReason": null,
              "description": null,
              "isDeprecated": false,
              "name": "login",
              "type": {
                "kind": "NON_NULL",
                "name": null,
                "ofType": {
                  "kind": "OBJECT",
                  "name": "LoginPayload",
                  "ofType": null
                }
              }
            },
            {
              "args": [
                {
                  "defaultValue": null,
                  "description": null,
                  "name": "input",
                  "type": {
                    "kind": "NON_NULL",
                    "name": null,
                    "ofType": {
                      "kind": "INPUT_OBJECT",
                      "name": "LetterRequestInput",
                      "ofType": null
                    }
                  }
                }
              ],
              "deprecationReason": null,
              "description": null,
              "isDeprecated": false,
              "name": "letterRequest",
              "type": {
                "kind": "NON_NULL",
                "name": null,
                "ofType": {
                  "kind": "OBJECT",
                  "name": "LetterRequestPayload",
                  "ofType": null
                }
              }
            },
            {
              "args": [
                {
                  "defaultValue": null,
                  "description": null,
                  "name": "input",
                  "type": {
                    "kind": "NON_NULL",
                    "name": null,
                    "ofType": {
                      "kind": "INPUT_OBJECT",
                      "name": "LandlordDetailsV2Input",
                      "ofType": null
                    }
                  }
                }
              ],
              "deprecationReason": null,
              "description": null,
              "isDeprecated": false,
              "name": "landlordDetailsV2",
              "type": {
                "kind": "NON_NULL",
                "name": null,
                "ofType": {
                  "kind": "OBJECT",
                  "name": "LandlordDetailsV2Payload",
                  "ofType": null
                }
              }
            },
            {
              "args": [
                {
                  "defaultValue": null,
                  "description": null,
                  "name": "input",
                  "type": {
                    "kind": "NON_NULL",
                    "name": null,
                    "ofType": {
                      "kind": "INPUT_OBJECT",
                      "name": "IssueAreaV2Input",
                      "ofType": null
                    }
                  }
                }
              ],
              "deprecationReason": null,
              "description": null,
              "isDeprecated": false,
              "name": "issueAreaV2",
              "type": {
                "kind": "NON_NULL",
                "name": null,
                "ofType": {
                  "kind": "OBJECT",
                  "name": "IssueAreaV2Payload",
                  "ofType": null
                }
              }
            },
            {
              "args": [
                {
                  "defaultValue": null,
                  "description": null,
                  "name": "input",
                  "type": {
                    "kind": "NON_NULL",
                    "name": null,
                    "ofType": {
                      "kind": "INPUT_OBJECT",
                      "name": "HpaLandlordInfoInput",
                      "ofType": null
                    }
                  }
                }
              ],
              "deprecationReason": null,
              "description": null,
              "isDeprecated": false,
              "name": "hpaLandlordInfo",
              "type": {
                "kind": "NON_NULL",
                "name": null,
                "ofType": {
                  "kind": "OBJECT",
                  "name": "HpaLandlordInfoPayload",
                  "ofType": null
                }
              }
            },
            {
              "args": [
                {
                  "defaultValue": null,
                  "description": null,
                  "name": "input",
                  "type": {
                    "kind": "NON_NULL",
                    "name": null,
                    "ofType": {
                      "kind": "INPUT_OBJECT",
                      "name": "HarassmentExplainInput",
                      "ofType": null
                    }
                  }
                }
              ],
              "deprecationReason": null,
              "description": null,
              "isDeprecated": false,
              "name": "harassmentExplain",
              "type": {
                "kind": "NON_NULL",
                "name": null,
                "ofType": {
                  "kind": "OBJECT",
                  "name": "HarassmentExplainPayload",
                  "ofType": null
                }
              }
            },
            {
              "args": [
                {
                  "defaultValue": null,
                  "description": null,
                  "name": "input",
                  "type": {
                    "kind": "NON_NULL",
                    "name": null,
                    "ofType": {
                      "kind": "INPUT_OBJECT",
                      "name": "HarassmentApartmentInput",
                      "ofType": null
                    }
                  }
                }
              ],
              "deprecationReason": null,
              "description": null,
              "isDeprecated": false,
              "name": "harassmentApartment",
              "type": {
                "kind": "NON_NULL",
                "name": null,
                "ofType": {
                  "kind": "OBJECT",
                  "name": "HarassmentApartmentPayload",
                  "ofType": null
                }
              }
            },
            {
              "args": [
                {
                  "defaultValue": null,
                  "description": null,
                  "name": "input",
                  "type": {
                    "kind": "NON_NULL",
                    "name": null,
                    "ofType": {
                      "kind": "INPUT_OBJECT",
                      "name": "HarassmentAllegations2Input",
                      "ofType": null
                    }
                  }
                }
              ],
              "deprecationReason": null,
              "description": null,
              "isDeprecated": false,
              "name": "harassmentAllegations2",
              "type": {
                "kind": "NON_NULL",
                "name": null,
                "ofType": {
                  "kind": "OBJECT",
                  "name": "HarassmentAllegations2Payload",
                  "ofType": null
                }
              }
            },
            {
              "args": [
                {
                  "defaultValue": null,
                  "description": null,
                  "name": "input",
                  "type": {
                    "kind": "NON_NULL",
                    "name": null,
                    "ofType": {
                      "kind": "INPUT_OBJECT",
                      "name": "HarassmentAllegations1Input",
                      "ofType": null
                    }
                  }
                }
              ],
              "deprecationReason": null,
              "description": null,
              "isDeprecated": false,
              "name": "harassmentAllegations1",
              "type": {
                "kind": "NON_NULL",
                "name": null,
                "ofType": {
                  "kind": "OBJECT",
                  "name": "HarassmentAllegations1Payload",
                  "ofType": null
                }
              }
            },
            {
              "args": [
                {
                  "defaultValue": null,
                  "description": null,
                  "name": "input",
                  "type": {
                    "kind": "NON_NULL",
                    "name": null,
                    "ofType": {
                      "kind": "INPUT_OBJECT",
                      "name": "HPActionUrgentAndDangerousInput",
                      "ofType": null
                    }
                  }
                }
              ],
              "deprecationReason": null,
              "description": null,
              "isDeprecated": false,
              "name": "hpActionUrgentAndDangerous",
              "type": {
                "kind": "NON_NULL",
                "name": null,
                "ofType": {
                  "kind": "OBJECT",
                  "name": "HPActionUrgentAndDangerousPayload",
                  "ofType": null
                }
              }
            },
            {
              "args": [
                {
                  "defaultValue": null,
                  "description": null,
                  "name": "input",
                  "type": {
                    "kind": "NON_NULL",
                    "name": null,
                    "ofType": {
                      "kind": "INPUT_OBJECT",
                      "name": "HPActionSueInput",
                      "ofType": null
                    }
                  }
                }
              ],
              "deprecationReason": null,
              "description": null,
              "isDeprecated": false,
              "name": "hpActionSue",
              "type": {
                "kind": "NON_NULL",
                "name": null,
                "ofType": {
                  "kind": "OBJECT",
                  "name": "HPActionSuePayload",
                  "ofType": null
                }
              }
            },
            {
              "args": [
                {
                  "defaultValue": null,
                  "description": null,
                  "name": "input",
                  "type": {
                    "kind": "NON_NULL",
                    "name": null,
                    "ofType": {
                      "kind": "INPUT_OBJECT",
                      "name": "HPActionPreviousAttemptsInput",
                      "ofType": null
                    }
                  }
                }
              ],
              "deprecationReason": null,
              "description": null,
              "isDeprecated": false,
              "name": "hpActionPreviousAttempts",
              "type": {
                "kind": "NON_NULL",
                "name": null,
                "ofType": {
                  "kind": "OBJECT",
                  "name": "HPActionPreviousAttemptsPayload",
                  "ofType": null
                }
              }
            },
            {
              "args": [
                {
                  "defaultValue": null,
                  "description": null,
                  "name": "input",
                  "type": {
                    "kind": "NON_NULL",
                    "name": null,
                    "ofType": {
                      "kind": "INPUT_OBJECT",
                      "name": "GenerateHpActionPdfInput",
                      "ofType": null
                    }
                  }
                }
              ],
              "deprecationReason": null,
              "description": null,
              "isDeprecated": false,
              "name": "generateHpActionPdf",
              "type": {
                "kind": "NON_NULL",
                "name": null,
                "ofType": {
                  "kind": "OBJECT",
                  "name": "GenerateHpActionPdfPayload",
                  "ofType": null
                }
              }
            },
            {
              "args": [
                {
                  "defaultValue": null,
                  "description": null,
                  "name": "input",
                  "type": {
                    "kind": "NON_NULL",
                    "name": null,
                    "ofType": {
                      "kind": "INPUT_OBJECT",
                      "name": "FeeWaiverPublicAssistanceInput",
                      "ofType": null
                    }
                  }
                }
              ],
              "deprecationReason": null,
              "description": null,
              "isDeprecated": false,
              "name": "feeWaiverPublicAssistance",
              "type": {
                "kind": "NON_NULL",
                "name": null,
                "ofType": {
                  "kind": "OBJECT",
                  "name": "FeeWaiverPublicAssistancePayload",
                  "ofType": null
                }
              }
            },
            {
              "args": [
                {
                  "defaultValue": null,
                  "description": null,
                  "name": "input",
                  "type": {
                    "kind": "NON_NULL",
                    "name": null,
                    "ofType": {
                      "kind": "INPUT_OBJECT",
                      "name": "FeeWaiverMiscInput",
                      "ofType": null
                    }
                  }
                }
              ],
              "deprecationReason": null,
              "description": null,
              "isDeprecated": false,
              "name": "feeWaiverMisc",
              "type": {
                "kind": "NON_NULL",
                "name": null,
                "ofType": {
                  "kind": "OBJECT",
                  "name": "FeeWaiverMiscPayload",
                  "ofType": null
                }
              }
            },
            {
              "args": [
                {
                  "defaultValue": null,
                  "description": null,
                  "name": "input",
                  "type": {
                    "kind": "NON_NULL",
                    "name": null,
                    "ofType": {
                      "kind": "INPUT_OBJECT",
                      "name": "FeeWaiverIncomeInput",
                      "ofType": null
                    }
                  }
                }
              ],
              "deprecationReason": null,
              "description": null,
              "isDeprecated": false,
              "name": "feeWaiverIncome",
              "type": {
                "kind": "NON_NULL",
                "name": null,
                "ofType": {
                  "kind": "OBJECT",
                  "name": "FeeWaiverIncomePayload",
                  "ofType": null
                }
              }
            },
            {
              "args": [
                {
                  "defaultValue": null,
                  "description": null,
                  "name": "input",
                  "type": {
                    "kind": "NON_NULL",
                    "name": null,
                    "ofType": {
                      "kind": "INPUT_OBJECT",
                      "name": "FeeWaiverExpensesInput",
                      "ofType": null
                    }
                  }
                }
              ],
              "deprecationReason": null,
              "description": null,
              "isDeprecated": false,
              "name": "feeWaiverExpenses",
              "type": {
                "kind": "NON_NULL",
                "name": null,
                "ofType": {
                  "kind": "OBJECT",
                  "name": "FeeWaiverExpensesPayload",
                  "ofType": null
                }
              }
            },
            {
              "args": [
                {
                  "defaultValue": null,
                  "description": null,
                  "name": "input",
                  "type": {
                    "kind": "NON_NULL",
                    "name": null,
                    "ofType": {
                      "kind": "INPUT_OBJECT",
                      "name": "ExampleRadioInput",
                      "ofType": null
                    }
                  }
                }
              ],
              "deprecationReason": null,
              "description": null,
              "isDeprecated": false,
              "name": "exampleRadio",
              "type": {
                "kind": "NON_NULL",
                "name": null,
                "ofType": {
                  "kind": "OBJECT",
                  "name": "ExampleRadioPayload",
                  "ofType": null
                }
              }
            },
            {
              "args": [
                {
                  "defaultValue": null,
                  "description": null,
                  "name": "input",
                  "type": {
                    "kind": "NON_NULL",
                    "name": null,
                    "ofType": {
                      "kind": "INPUT_OBJECT",
                      "name": "ExampleInput",
                      "ofType": null
                    }
                  }
                }
              ],
              "deprecationReason": null,
              "description": null,
              "isDeprecated": false,
              "name": "example",
              "type": {
                "kind": "NON_NULL",
                "name": null,
                "ofType": {
                  "kind": "OBJECT",
                  "name": "ExamplePayload",
                  "ofType": null
                }
              }
            },
            {
              "args": [
                {
                  "defaultValue": null,
                  "description": null,
                  "name": "input",
                  "type": {
                    "kind": "NON_NULL",
                    "name": null,
                    "ofType": {
                      "kind": "INPUT_OBJECT",
                      "name": "EmergencyHPAIssuesInput",
                      "ofType": null
                    }
                  }
                }
              ],
              "deprecationReason": null,
              "description": null,
              "isDeprecated": false,
              "name": "emergencyHpaIssues",
              "type": {
                "kind": "NON_NULL",
                "name": null,
                "ofType": {
                  "kind": "OBJECT",
                  "name": "EmergencyHPAIssuesPayload",
                  "ofType": null
                }
              }
            },
            {
              "args": [
                {
                  "defaultValue": null,
                  "description": null,
                  "name": "input",
                  "type": {
                    "kind": "NON_NULL",
                    "name": null,
                    "ofType": {
                      "kind": "INPUT_OBJECT",
                      "name": "EmailLetterInput",
                      "ofType": null
                    }
                  }
                }
              ],
              "deprecationReason": null,
              "description": null,
              "isDeprecated": false,
              "name": "emailLetter",
              "type": {
                "kind": "NON_NULL",
                "name": null,
                "ofType": {
                  "kind": "OBJECT",
                  "name": "EmailLetterPayload",
                  "ofType": null
                }
              }
            },
            {
              "args": [
                {
                  "defaultValue": null,
                  "description": null,
                  "name": "input",
                  "type": {
                    "kind": "NON_NULL",
                    "name": null,
                    "ofType": {
                      "kind": "INPUT_OBJECT",
                      "name": "EmailHpActionPdfInput",
                      "ofType": null
                    }
                  }
                }
              ],
              "deprecationReason": null,
              "description": null,
              "isDeprecated": false,
              "name": "emailHpActionPdf",
              "type": {
                "kind": "NON_NULL",
                "name": null,
                "ofType": {
                  "kind": "OBJECT",
                  "name": "EmailHpActionPdfPayload",
                  "ofType": null
                }
              }
            },
            {
              "args": [
                {
                  "defaultValue": null,
                  "description": null,
                  "name": "input",
                  "type": {
                    "kind": "NON_NULL",
                    "name": null,
                    "ofType": {
                      "kind": "INPUT_OBJECT",
                      "name": "BeginDocusignInput",
                      "ofType": null
                    }
                  }
                }
              ],
              "deprecationReason": null,
              "description": null,
              "isDeprecated": false,
              "name": "beginDocusign",
              "type": {
                "kind": "NON_NULL",
                "name": null,
                "ofType": {
                  "kind": "OBJECT",
                  "name": "BeginDocusignPayload",
                  "ofType": null
                }
              }
            },
            {
              "args": [
                {
                  "defaultValue": null,
                  "description": null,
                  "name": "input",
                  "type": {
                    "kind": "NON_NULL",
                    "name": null,
                    "ofType": {
                      "kind": "INPUT_OBJECT",
                      "name": "AgreeToTermsInput",
                      "ofType": null
                    }
                  }
                }
              ],
              "deprecationReason": null,
              "description": null,
              "isDeprecated": false,
              "name": "agreeToTerms",
              "type": {
                "kind": "NON_NULL",
                "name": null,
                "ofType": {
                  "kind": "OBJECT",
                  "name": "AgreeToTermsPayload",
                  "ofType": null
                }
              }
            },
            {
              "args": [
                {
                  "defaultValue": null,
                  "description": null,
                  "name": "input",
                  "type": {
                    "kind": "NON_NULL",
                    "name": null,
                    "ofType": {
                      "kind": "INPUT_OBJECT",
                      "name": "AccessForInspectionInput",
                      "ofType": null
                    }
                  }
                }
              ],
              "deprecationReason": null,
              "description": null,
              "isDeprecated": false,
              "name": "accessForInspection",
              "type": {
                "kind": "NON_NULL",
                "name": null,
                "ofType": {
                  "kind": "OBJECT",
                  "name": "AccessForInspectionPayload",
                  "ofType": null
                }
              }
            },
            {
              "args": [
                {
                  "defaultValue": null,
                  "description": null,
                  "name": "input",
                  "type": {
                    "kind": "NON_NULL",
                    "name": null,
                    "ofType": {
                      "kind": "INPUT_OBJECT",
                      "name": "AccessDatesInput",
                      "ofType": null
                    }
                  }
                }
              ],
              "deprecationReason": null,
              "description": null,
              "isDeprecated": false,
              "name": "accessDates",
              "type": {
                "kind": "NON_NULL",
                "name": null,
                "ofType": {
                  "kind": "OBJECT",
                  "name": "AccessDatesPayload",
                  "ofType": null
                }
              }
            }
          ],
          "inputFields": null,
          "interfaces": [],
          "kind": "OBJECT",
          "name": "Mutations",
          "possibleTypes": null
        },
        {
          "description": null,
          "enumValues": null,
          "fields": [
            {
              "args": [],
              "deprecationReason": null,
              "description": null,
              "isDeprecated": false,
              "name": "authError",
              "type": {
                "kind": "SCALAR",
                "name": "Boolean",
                "ofType": null
              }
            },
            {
              "args": [],
              "deprecationReason": null,
              "description": null,
              "isDeprecated": false,
              "name": "latestMessage",
              "type": {
                "kind": "SCALAR",
                "name": "DateTime",
                "ofType": null
              }
            }
          ],
          "inputFields": null,
          "interfaces": [],
          "kind": "OBJECT",
          "name": "UpdateTextingHistory",
          "possibleTypes": null
        },
        {
          "description": null,
          "enumValues": null,
          "fields": [
            {
              "args": [],
              "deprecationReason": null,
              "description": "A list of validation errors in the form, if any. If the form was valid, this list will be empty.",
              "isDeprecated": false,
              "name": "errors",
              "type": {
                "kind": "NON_NULL",
                "name": null,
                "ofType": {
                  "kind": "LIST",
                  "name": null,
                  "ofType": {
                    "kind": "NON_NULL",
                    "name": null,
                    "ofType": {
                      "kind": "OBJECT",
                      "name": "StrictFormFieldErrorType",
                      "ofType": null
                    }
                  }
                }
              }
            },
            {
              "args": [],
              "deprecationReason": null,
              "description": null,
              "isDeprecated": false,
              "name": "session",
              "type": {
                "kind": "OBJECT",
                "name": "SessionInfo",
                "ofType": null
              }
            },
            {
              "args": [],
              "deprecationReason": null,
              "description": null,
              "isDeprecated": false,
              "name": "clientMutationId",
              "type": {
                "kind": "SCALAR",
                "name": "String",
                "ofType": null
              }
            }
          ],
          "inputFields": null,
          "interfaces": [],
          "kind": "OBJECT",
          "name": "TenantChildrenPayload",
          "possibleTypes": null
        },
        {
          "description": "This is similar to Graphene-Django's default form field\nerror type, but with all fields required, to simplify\nthe type system.",
          "enumValues": null,
          "fields": [
            {
              "args": [],
              "deprecationReason": null,
              "description": "The camel-cased name of the input field, or '__all__' for non-field errors.",
              "isDeprecated": false,
              "name": "field",
              "type": {
                "kind": "NON_NULL",
                "name": null,
                "ofType": {
                  "kind": "SCALAR",
                  "name": "String",
                  "ofType": null
                }
              }
            },
            {
              "args": [],
              "deprecationReason": null,
              "description": "A list of human-readable validation errors.",
              "isDeprecated": false,
              "name": "messages",
              "type": {
                "kind": "NON_NULL",
                "name": null,
                "ofType": {
                  "kind": "LIST",
                  "name": null,
                  "ofType": {
                    "kind": "NON_NULL",
                    "name": null,
                    "ofType": {
                      "kind": "SCALAR",
                      "name": "String",
                      "ofType": null
                    }
                  }
                }
              }
            },
            {
              "args": [],
              "deprecationReason": null,
              "description": "A list of validation errors with extended metadata.",
              "isDeprecated": false,
              "name": "extendedMessages",
              "type": {
                "kind": "NON_NULL",
                "name": null,
                "ofType": {
                  "kind": "LIST",
                  "name": null,
                  "ofType": {
                    "kind": "NON_NULL",
                    "name": null,
                    "ofType": {
                      "kind": "OBJECT",
                      "name": "ExtendedFormFieldError",
                      "ofType": null
                    }
                  }
                }
              }
            }
          ],
          "inputFields": null,
          "interfaces": [],
          "kind": "OBJECT",
          "name": "StrictFormFieldErrorType",
          "possibleTypes": null
        },
        {
          "description": "Contains extended information about a form field error, including\nnot only its human-readable message, but also additional details,\nsuch as its error code.",
          "enumValues": null,
          "fields": [
            {
              "args": [],
              "deprecationReason": null,
              "description": "A human-readable validation error.",
              "isDeprecated": false,
              "name": "message",
              "type": {
                "kind": "NON_NULL",
                "name": null,
                "ofType": {
                  "kind": "SCALAR",
                  "name": "String",
                  "ofType": null
                }
              }
            },
            {
              "args": [],
              "deprecationReason": null,
              "description": "A machine-readable representation of the error.",
              "isDeprecated": false,
              "name": "code",
              "type": {
                "kind": "SCALAR",
                "name": "String",
                "ofType": null
              }
            }
          ],
          "inputFields": null,
          "interfaces": [],
          "kind": "OBJECT",
          "name": "ExtendedFormFieldError",
          "possibleTypes": null
        },
        {
          "description": null,
          "enumValues": null,
          "fields": null,
          "inputFields": [
            {
              "defaultValue": null,
              "description": null,
              "name": "children",
              "type": {
                "kind": "NON_NULL",
                "name": null,
                "ofType": {
                  "kind": "LIST",
                  "name": null,
                  "ofType": {
                    "kind": "NON_NULL",
                    "name": null,
                    "ofType": {
                      "kind": "INPUT_OBJECT",
                      "name": "ChildrenTenantChildFormFormSetInput",
                      "ofType": null
                    }
                  }
                }
              }
            },
            {
              "defaultValue": null,
              "description": null,
              "name": "clientMutationId",
              "type": {
                "kind": "SCALAR",
                "name": "String",
                "ofType": null
              }
            }
          ],
          "interfaces": null,
          "kind": "INPUT_OBJECT",
          "name": "TenantChildrenInput",
          "possibleTypes": null
        },
        {
          "description": null,
          "enumValues": null,
          "fields": null,
          "inputFields": [
            {
              "defaultValue": null,
              "description": "The child's name.",
              "name": "name",
              "type": {
                "kind": "NON_NULL",
                "name": null,
                "ofType": {
                  "kind": "SCALAR",
                  "name": "String",
                  "ofType": null
                }
              }
            },
            {
              "defaultValue": null,
              "description": "The child's date of birth.",
              "name": "dob",
              "type": {
                "kind": "NON_NULL",
                "name": null,
                "ofType": {
                  "kind": "SCALAR",
                  "name": "String",
                  "ofType": null
                }
              }
            },
            {
              "defaultValue": null,
              "description": null,
              "name": "id",
              "type": {
                "kind": "SCALAR",
                "name": "ID",
                "ofType": null
              }
            },
            {
              "defaultValue": null,
              "description": "",
              "name": "DELETE",
              "type": {
                "kind": "NON_NULL",
                "name": null,
                "ofType": {
                  "kind": "SCALAR",
                  "name": "Boolean",
                  "ofType": null
                }
              }
            }
          ],
          "interfaces": null,
          "kind": "INPUT_OBJECT",
          "name": "ChildrenTenantChildFormFormSetInput",
          "possibleTypes": null
        },
        {
          "description": "Sends the currently logged-in user an email with a link\nto follow; when they follow the link, their account will be marked\nas having a verified email address.\n\nNote that this endpoint requires the user's email address. If\nthe one provided is different from the one they currently have\nset, it will be changed, and their account will be marked as\nhaving an unverified email address (until they click on the\nlink that has been sent to them, of course).",
          "enumValues": null,
          "fields": [
            {
              "args": [],
              "deprecationReason": null,
              "description": "A list of validation errors in the form, if any. If the form was valid, this list will be empty.",
              "isDeprecated": false,
              "name": "errors",
              "type": {
                "kind": "NON_NULL",
                "name": null,
                "ofType": {
                  "kind": "LIST",
                  "name": null,
                  "ofType": {
                    "kind": "NON_NULL",
                    "name": null,
                    "ofType": {
                      "kind": "OBJECT",
                      "name": "StrictFormFieldErrorType",
                      "ofType": null
                    }
                  }
                }
              }
            },
            {
              "args": [],
              "deprecationReason": null,
              "description": null,
              "isDeprecated": false,
              "name": "session",
              "type": {
                "kind": "OBJECT",
                "name": "SessionInfo",
                "ofType": null
              }
            },
            {
              "args": [],
              "deprecationReason": null,
              "description": null,
              "isDeprecated": false,
              "name": "clientMutationId",
              "type": {
                "kind": "SCALAR",
                "name": "String",
                "ofType": null
              }
            }
          ],
          "inputFields": null,
          "interfaces": [],
          "kind": "OBJECT",
          "name": "SendVerificationEmailPayload",
          "possibleTypes": null
        },
        {
          "description": null,
          "enumValues": null,
          "fields": null,
          "inputFields": [
            {
              "defaultValue": null,
              "description": "The email address of the user. If this is different from their current email address, their email address will be changed and marked as unverified.",
              "name": "email",
              "type": {
                "kind": "NON_NULL",
                "name": null,
                "ofType": {
                  "kind": "SCALAR",
                  "name": "String",
                  "ofType": null
                }
              }
            },
            {
              "defaultValue": null,
              "description": null,
              "name": "clientMutationId",
              "type": {
                "kind": "SCALAR",
                "name": "String",
                "ofType": null
              }
            }
          ],
          "interfaces": null,
          "kind": "INPUT_OBJECT",
          "name": "SendVerificationEmailInput",
          "possibleTypes": null
        },
        {
          "description": null,
          "enumValues": null,
          "fields": [
            {
              "args": [],
              "deprecationReason": null,
              "description": "A list of validation errors in the form, if any. If the form was valid, this list will be empty.",
              "isDeprecated": false,
              "name": "errors",
              "type": {
                "kind": "NON_NULL",
                "name": null,
                "ofType": {
                  "kind": "LIST",
                  "name": null,
                  "ofType": {
                    "kind": "NON_NULL",
                    "name": null,
                    "ofType": {
                      "kind": "OBJECT",
                      "name": "StrictFormFieldErrorType",
                      "ofType": null
                    }
                  }
                }
              }
            },
            {
              "args": [],
              "deprecationReason": null,
              "description": null,
              "isDeprecated": false,
              "name": "session",
              "type": {
                "kind": "OBJECT",
                "name": "SessionInfo",
                "ofType": null
              }
            },
            {
              "args": [],
              "deprecationReason": null,
              "description": null,
              "isDeprecated": false,
              "name": "clientMutationId",
              "type": {
                "kind": "SCALAR",
                "name": "String",
                "ofType": null
              }
            }
          ],
          "inputFields": null,
          "interfaces": [],
          "kind": "OBJECT",
          "name": "RhSendEmailPayload",
          "possibleTypes": null
        },
        {
          "description": null,
          "enumValues": null,
          "fields": null,
          "inputFields": [
            {
              "defaultValue": null,
              "description": null,
              "name": "clientMutationId",
              "type": {
                "kind": "SCALAR",
                "name": "String",
                "ofType": null
              }
            }
          ],
          "interfaces": null,
          "kind": "INPUT_OBJECT",
          "name": "RhSendEmailInput",
          "possibleTypes": null
        },
        {
          "description": null,
          "enumValues": null,
          "fields": [
            {
              "args": [],
              "deprecationReason": null,
              "description": "A list of validation errors in the form, if any. If the form was valid, this list will be empty.",
              "isDeprecated": false,
              "name": "errors",
              "type": {
                "kind": "NON_NULL",
                "name": null,
                "ofType": {
                  "kind": "LIST",
                  "name": null,
                  "ofType": {
                    "kind": "NON_NULL",
                    "name": null,
                    "ofType": {
                      "kind": "OBJECT",
                      "name": "StrictFormFieldErrorType",
                      "ofType": null
                    }
                  }
                }
              }
            },
            {
              "args": [],
              "deprecationReason": null,
              "description": null,
              "isDeprecated": false,
              "name": "session",
              "type": {
                "kind": "OBJECT",
                "name": "SessionInfo",
                "ofType": null
              }
            },
            {
              "args": [],
              "deprecationReason": null,
              "description": null,
              "isDeprecated": false,
              "name": "clientMutationId",
              "type": {
                "kind": "SCALAR",
                "name": "String",
                "ofType": null
              }
            }
          ],
          "inputFields": null,
          "interfaces": [],
          "kind": "OBJECT",
          "name": "RhFormPayload",
          "possibleTypes": null
        },
        {
          "description": null,
          "enumValues": null,
          "fields": null,
          "inputFields": [
            {
              "defaultValue": null,
              "description": "",
              "name": "firstName",
              "type": {
                "kind": "NON_NULL",
                "name": null,
                "ofType": {
                  "kind": "SCALAR",
                  "name": "String",
                  "ofType": null
                }
              }
            },
            {
              "defaultValue": null,
              "description": "",
              "name": "lastName",
              "type": {
                "kind": "NON_NULL",
                "name": null,
                "ofType": {
                  "kind": "SCALAR",
                  "name": "String",
                  "ofType": null
                }
              }
            },
            {
              "defaultValue": null,
              "description": "",
              "name": "apartmentNumber",
              "type": {
                "kind": "NON_NULL",
                "name": null,
                "ofType": {
                  "kind": "SCALAR",
                  "name": "String",
                  "ofType": null
                }
              }
            },
            {
              "defaultValue": null,
              "description": "A New York City address. Only street name and number are required.",
              "name": "address",
              "type": {
                "kind": "NON_NULL",
                "name": null,
                "ofType": {
                  "kind": "SCALAR",
                  "name": "String",
                  "ofType": null
                }
              }
            },
            {
              "defaultValue": null,
              "description": "A New York City borough.",
              "name": "borough",
              "type": {
                "kind": "NON_NULL",
                "name": null,
                "ofType": {
                  "kind": "SCALAR",
                  "name": "String",
                  "ofType": null
                }
              }
            },
            {
              "defaultValue": null,
              "description": "",
              "name": "phoneNumber",
              "type": {
                "kind": "NON_NULL",
                "name": null,
                "ofType": {
                  "kind": "SCALAR",
                  "name": "String",
                  "ofType": null
                }
              }
            },
            {
              "defaultValue": null,
              "description": null,
              "name": "clientMutationId",
              "type": {
                "kind": "SCALAR",
                "name": "String",
                "ofType": null
              }
            }
          ],
          "interfaces": null,
          "kind": "INPUT_OBJECT",
          "name": "RhFormInput",
          "possibleTypes": null
        },
        {
          "description": null,
          "enumValues": null,
          "fields": [
            {
              "args": [],
              "deprecationReason": null,
              "description": "A list of validation errors in the form, if any. If the form was valid, this list will be empty.",
              "isDeprecated": false,
              "name": "errors",
              "type": {
                "kind": "NON_NULL",
                "name": null,
                "ofType": {
                  "kind": "LIST",
                  "name": null,
                  "ofType": {
                    "kind": "NON_NULL",
                    "name": null,
                    "ofType": {
                      "kind": "OBJECT",
                      "name": "StrictFormFieldErrorType",
                      "ofType": null
                    }
                  }
                }
              }
            },
            {
              "args": [],
              "deprecationReason": null,
              "description": null,
              "isDeprecated": false,
              "name": "session",
              "type": {
                "kind": "OBJECT",
                "name": "SessionInfo",
                "ofType": null
              }
            },
            {
              "args": [],
              "deprecationReason": null,
              "description": null,
              "isDeprecated": false,
              "name": "clientMutationId",
              "type": {
                "kind": "SCALAR",
                "name": "String",
                "ofType": null
              }
            }
          ],
          "inputFields": null,
          "interfaces": [],
          "kind": "OBJECT",
          "name": "ReliefAttemptsPayload",
          "possibleTypes": null
        },
        {
          "description": null,
          "enumValues": null,
          "fields": null,
          "inputFields": [
            {
              "defaultValue": null,
              "description": "Has the user called 311 before?",
              "name": "hasCalled311",
              "type": {
                "kind": "NON_NULL",
                "name": null,
                "ofType": {
                  "kind": "SCALAR",
                  "name": "String",
                  "ofType": null
                }
              }
            },
            {
              "defaultValue": null,
              "description": null,
              "name": "clientMutationId",
              "type": {
                "kind": "SCALAR",
                "name": "String",
                "ofType": null
              }
            }
          ],
          "interfaces": null,
          "kind": "INPUT_OBJECT",
          "name": "ReliefAttemptsInput",
          "possibleTypes": null
        },
        {
          "description": "Return information about whether a phone number is associated with\nan account. If the account has no password set, this mutation will\nautomatically send it a verification code, allowing its user to\nset their password.\n\nNote that the phone number provided will be stored in the request\nsession so it can later be reused if the user decides to sign up.\nThis means that any subsequent pages that use this mutation will\nneed to provide the user with the ability to clear their session\ndata (usually provided via a \"cancel\" button).",
          "enumValues": null,
          "fields": [
            {
              "args": [],
              "deprecationReason": null,
              "description": "A list of validation errors in the form, if any. If the form was valid, this list will be empty.",
              "isDeprecated": false,
              "name": "errors",
              "type": {
                "kind": "NON_NULL",
                "name": null,
                "ofType": {
                  "kind": "LIST",
                  "name": null,
                  "ofType": {
                    "kind": "NON_NULL",
                    "name": null,
                    "ofType": {
                      "kind": "OBJECT",
                      "name": "StrictFormFieldErrorType",
                      "ofType": null
                    }
                  }
                }
              }
            },
            {
              "args": [],
              "deprecationReason": null,
              "description": null,
              "isDeprecated": false,
              "name": "session",
              "type": {
                "kind": "OBJECT",
                "name": "SessionInfo",
                "ofType": null
              }
            },
            {
              "args": [],
              "deprecationReason": null,
              "description": "The account status of the user. If ACCOUNT_WITHOUT_PASSWORD, assume we have texted the user a verification code.",
              "isDeprecated": false,
              "name": "accountStatus",
              "type": {
                "kind": "ENUM",
                "name": "PhoneNumberAccountStatus",
                "ofType": null
              }
            },
            {
              "args": [],
              "deprecationReason": null,
              "description": null,
              "isDeprecated": false,
              "name": "clientMutationId",
              "type": {
                "kind": "SCALAR",
                "name": "String",
                "ofType": null
              }
            }
          ],
          "inputFields": null,
          "interfaces": [],
          "kind": "OBJECT",
          "name": "QueryOrVerifyPhoneNumberPayload",
          "possibleTypes": null
        },
        {
          "description": null,
          "enumValues": null,
          "fields": null,
          "inputFields": [
            {
              "defaultValue": null,
              "description": "",
              "name": "phoneNumber",
              "type": {
                "kind": "NON_NULL",
                "name": null,
                "ofType": {
                  "kind": "SCALAR",
                  "name": "String",
                  "ofType": null
                }
              }
            },
            {
              "defaultValue": null,
              "description": null,
              "name": "clientMutationId",
              "type": {
                "kind": "SCALAR",
                "name": "String",
                "ofType": null
              }
            }
          ],
          "interfaces": null,
          "kind": "INPUT_OBJECT",
          "name": "QueryOrVerifyPhoneNumberInput",
          "possibleTypes": null
        },
        {
          "description": null,
          "enumValues": null,
          "fields": [
            {
              "args": [],
              "deprecationReason": null,
              "description": "A list of validation errors in the form, if any. If the form was valid, this list will be empty.",
              "isDeprecated": false,
              "name": "errors",
              "type": {
                "kind": "NON_NULL",
                "name": null,
                "ofType": {
                  "kind": "LIST",
                  "name": null,
                  "ofType": {
                    "kind": "NON_NULL",
                    "name": null,
                    "ofType": {
                      "kind": "OBJECT",
                      "name": "StrictFormFieldErrorType",
                      "ofType": null
                    }
                  }
                }
              }
            },
            {
              "args": [],
              "deprecationReason": null,
              "description": null,
              "isDeprecated": false,
              "name": "session",
              "type": {
                "kind": "OBJECT",
                "name": "SessionInfo",
                "ofType": null
              }
            },
            {
              "args": [],
              "deprecationReason": null,
              "description": null,
              "isDeprecated": false,
              "name": "clientMutationId",
              "type": {
                "kind": "SCALAR",
                "name": "String",
                "ofType": null
              }
            }
          ],
          "inputFields": null,
          "interfaces": [],
          "kind": "OBJECT",
          "name": "PriorHPActionCasesPayload",
          "possibleTypes": null
        },
        {
          "description": null,
          "enumValues": null,
          "fields": null,
          "inputFields": [
            {
              "defaultValue": null,
              "description": null,
              "name": "cases",
              "type": {
                "kind": "NON_NULL",
                "name": null,
                "ofType": {
                  "kind": "LIST",
                  "name": null,
                  "ofType": {
                    "kind": "NON_NULL",
                    "name": null,
                    "ofType": {
                      "kind": "INPUT_OBJECT",
                      "name": "CasesPriorCaseFormFormSetInput",
                      "ofType": null
                    }
                  }
                }
              }
            },
            {
              "defaultValue": null,
              "description": null,
              "name": "clientMutationId",
              "type": {
                "kind": "SCALAR",
                "name": "String",
                "ofType": null
              }
            }
          ],
          "interfaces": null,
          "kind": "INPUT_OBJECT",
          "name": "PriorHPActionCasesInput",
          "possibleTypes": null
        },
        {
          "description": null,
          "enumValues": null,
          "fields": null,
          "inputFields": [
            {
              "defaultValue": null,
              "description": "The court case number (also known as the \"index number\").",
              "name": "caseNumber",
              "type": {
                "kind": "NON_NULL",
                "name": null,
                "ofType": {
                  "kind": "SCALAR",
                  "name": "String",
                  "ofType": null
                }
              }
            },
            {
              "defaultValue": null,
              "description": "The date of the case.",
              "name": "caseDate",
              "type": {
                "kind": "NON_NULL",
                "name": null,
                "ofType": {
                  "kind": "SCALAR",
                  "name": "String",
                  "ofType": null
                }
              }
            },
            {
              "defaultValue": null,
              "description": "Whether this is a harassment case.",
              "name": "isHarassment",
              "type": {
                "kind": "NON_NULL",
                "name": null,
                "ofType": {
                  "kind": "SCALAR",
                  "name": "Boolean",
                  "ofType": null
                }
              }
            },
            {
              "defaultValue": null,
              "description": "Whether this is a repairs case.",
              "name": "isRepairs",
              "type": {
                "kind": "NON_NULL",
                "name": null,
                "ofType": {
                  "kind": "SCALAR",
                  "name": "Boolean",
                  "ofType": null
                }
              }
            },
            {
              "defaultValue": null,
              "description": null,
              "name": "id",
              "type": {
                "kind": "SCALAR",
                "name": "ID",
                "ofType": null
              }
            },
            {
              "defaultValue": null,
              "description": "",
              "name": "DELETE",
              "type": {
                "kind": "NON_NULL",
                "name": null,
                "ofType": {
                  "kind": "SCALAR",
                  "name": "Boolean",
                  "ofType": null
                }
              }
            }
          ],
          "interfaces": null,
          "kind": "INPUT_OBJECT",
          "name": "CasesPriorCaseFormFormSetInput",
          "possibleTypes": null
        },
        {
          "description": "Used when the user verifies the verification code sent to them over SMS.",
          "enumValues": null,
          "fields": [
            {
              "args": [],
              "deprecationReason": null,
              "description": "A list of validation errors in the form, if any. If the form was valid, this list will be empty.",
              "isDeprecated": false,
              "name": "errors",
              "type": {
                "kind": "NON_NULL",
                "name": null,
                "ofType": {
                  "kind": "LIST",
                  "name": null,
                  "ofType": {
                    "kind": "NON_NULL",
                    "name": null,
                    "ofType": {
                      "kind": "OBJECT",
                      "name": "StrictFormFieldErrorType",
                      "ofType": null
                    }
                  }
                }
              }
            },
            {
              "args": [],
              "deprecationReason": null,
              "description": null,
              "isDeprecated": false,
              "name": "clientMutationId",
              "type": {
                "kind": "SCALAR",
                "name": "String",
                "ofType": null
              }
            }
          ],
          "inputFields": null,
          "interfaces": [],
          "kind": "OBJECT",
          "name": "PasswordResetVerificationCodePayload",
          "possibleTypes": null
        },
        {
          "description": null,
          "enumValues": null,
          "fields": null,
          "inputFields": [
            {
              "defaultValue": null,
              "description": "",
              "name": "code",
              "type": {
                "kind": "NON_NULL",
                "name": null,
                "ofType": {
                  "kind": "SCALAR",
                  "name": "String",
                  "ofType": null
                }
              }
            },
            {
              "defaultValue": null,
              "description": null,
              "name": "clientMutationId",
              "type": {
                "kind": "SCALAR",
                "name": "String",
                "ofType": null
              }
            }
          ],
          "interfaces": null,
          "kind": "INPUT_OBJECT",
          "name": "PasswordResetVerificationCodeInput",
          "possibleTypes": null
        },
        {
          "description": "Used when the user requests their password be reset.",
          "enumValues": null,
          "fields": [
            {
              "args": [],
              "deprecationReason": null,
              "description": "A list of validation errors in the form, if any. If the form was valid, this list will be empty.",
              "isDeprecated": false,
              "name": "errors",
              "type": {
                "kind": "NON_NULL",
                "name": null,
                "ofType": {
                  "kind": "LIST",
                  "name": null,
                  "ofType": {
                    "kind": "NON_NULL",
                    "name": null,
                    "ofType": {
                      "kind": "OBJECT",
                      "name": "StrictFormFieldErrorType",
                      "ofType": null
                    }
                  }
                }
              }
            },
            {
              "args": [],
              "deprecationReason": null,
              "description": null,
              "isDeprecated": false,
              "name": "clientMutationId",
              "type": {
                "kind": "SCALAR",
                "name": "String",
                "ofType": null
              }
            }
          ],
          "inputFields": null,
          "interfaces": [],
          "kind": "OBJECT",
          "name": "PasswordResetPayload",
          "possibleTypes": null
        },
        {
          "description": null,
          "enumValues": null,
          "fields": null,
          "inputFields": [
            {
              "defaultValue": null,
              "description": "",
              "name": "phoneNumber",
              "type": {
                "kind": "NON_NULL",
                "name": null,
                "ofType": {
                  "kind": "SCALAR",
                  "name": "String",
                  "ofType": null
                }
              }
            },
            {
              "defaultValue": null,
              "description": null,
              "name": "clientMutationId",
              "type": {
                "kind": "SCALAR",
                "name": "String",
                "ofType": null
              }
            }
          ],
          "interfaces": null,
          "kind": "INPUT_OBJECT",
          "name": "PasswordResetInput",
          "possibleTypes": null
        },
        {
          "description": "Used when the user completes the password reset process\nby providing a new password.",
          "enumValues": null,
          "fields": [
            {
              "args": [],
              "deprecationReason": null,
              "description": "A list of validation errors in the form, if any. If the form was valid, this list will be empty.",
              "isDeprecated": false,
              "name": "errors",
              "type": {
                "kind": "NON_NULL",
                "name": null,
                "ofType": {
                  "kind": "LIST",
                  "name": null,
                  "ofType": {
                    "kind": "NON_NULL",
                    "name": null,
                    "ofType": {
                      "kind": "OBJECT",
                      "name": "StrictFormFieldErrorType",
                      "ofType": null
                    }
                  }
                }
              }
            },
            {
              "args": [],
              "deprecationReason": null,
              "description": null,
              "isDeprecated": false,
              "name": "clientMutationId",
              "type": {
                "kind": "SCALAR",
                "name": "String",
                "ofType": null
              }
            }
          ],
          "inputFields": null,
          "interfaces": [],
          "kind": "OBJECT",
          "name": "PasswordResetConfirmPayload",
          "possibleTypes": null
        },
        {
          "description": null,
          "enumValues": null,
          "fields": null,
          "inputFields": [
            {
              "defaultValue": null,
              "description": "",
              "name": "password",
              "type": {
                "kind": "NON_NULL",
                "name": null,
                "ofType": {
                  "kind": "SCALAR",
                  "name": "String",
                  "ofType": null
                }
              }
            },
            {
              "defaultValue": null,
              "description": "",
              "name": "confirmPassword",
              "type": {
                "kind": "NON_NULL",
                "name": null,
                "ofType": {
                  "kind": "SCALAR",
                  "name": "String",
                  "ofType": null
                }
              }
            },
            {
              "defaultValue": null,
              "description": null,
              "name": "clientMutationId",
              "type": {
                "kind": "SCALAR",
                "name": "String",
                "ofType": null
              }
            }
          ],
          "interfaces": null,
          "kind": "INPUT_OBJECT",
          "name": "PasswordResetConfirmInput",
          "possibleTypes": null
        },
        {
          "description": "Like PasswordResetConfirm, but also logs the user in.",
          "enumValues": null,
          "fields": [
            {
              "args": [],
              "deprecationReason": null,
              "description": "A list of validation errors in the form, if any. If the form was valid, this list will be empty.",
              "isDeprecated": false,
              "name": "errors",
              "type": {
                "kind": "NON_NULL",
                "name": null,
                "ofType": {
                  "kind": "LIST",
                  "name": null,
                  "ofType": {
                    "kind": "NON_NULL",
                    "name": null,
                    "ofType": {
                      "kind": "OBJECT",
                      "name": "StrictFormFieldErrorType",
                      "ofType": null
                    }
                  }
                }
              }
            },
            {
              "args": [],
              "deprecationReason": null,
              "description": null,
              "isDeprecated": false,
              "name": "session",
              "type": {
                "kind": "OBJECT",
                "name": "SessionInfo",
                "ofType": null
              }
            },
            {
              "args": [],
              "deprecationReason": null,
              "description": null,
              "isDeprecated": false,
              "name": "clientMutationId",
              "type": {
                "kind": "SCALAR",
                "name": "String",
                "ofType": null
              }
            }
          ],
          "inputFields": null,
          "interfaces": [],
          "kind": "OBJECT",
          "name": "PasswordResetConfirmAndLoginPayload",
          "possibleTypes": null
        },
        {
          "description": null,
          "enumValues": null,
          "fields": null,
          "inputFields": [
            {
              "defaultValue": null,
              "description": "",
              "name": "password",
              "type": {
                "kind": "NON_NULL",
                "name": null,
                "ofType": {
                  "kind": "SCALAR",
                  "name": "String",
                  "ofType": null
                }
              }
            },
            {
              "defaultValue": null,
              "description": "",
              "name": "confirmPassword",
              "type": {
                "kind": "NON_NULL",
                "name": null,
                "ofType": {
                  "kind": "SCALAR",
                  "name": "String",
                  "ofType": null
                }
              }
            },
            {
              "defaultValue": null,
              "description": null,
              "name": "clientMutationId",
              "type": {
                "kind": "SCALAR",
                "name": "String",
                "ofType": null
              }
            }
          ],
          "interfaces": null,
          "kind": "INPUT_OBJECT",
          "name": "PasswordResetConfirmAndLoginInput",
          "possibleTypes": null
        },
        {
          "description": null,
          "enumValues": null,
          "fields": [
            {
              "args": [],
              "deprecationReason": null,
              "description": "A list of validation errors in the form, if any. If the form was valid, this list will be empty.",
              "isDeprecated": false,
              "name": "errors",
              "type": {
                "kind": "NON_NULL",
                "name": null,
                "ofType": {
                  "kind": "LIST",
                  "name": null,
                  "ofType": {
                    "kind": "NON_NULL",
                    "name": null,
                    "ofType": {
                      "kind": "OBJECT",
                      "name": "StrictFormFieldErrorType",
                      "ofType": null
                    }
                  }
                }
              }
            },
            {
              "args": [],
              "deprecationReason": null,
              "description": null,
              "isDeprecated": false,
              "name": "session",
              "type": {
                "kind": "OBJECT",
                "name": "SessionInfo",
                "ofType": null
              }
            },
            {
              "args": [],
              "deprecationReason": null,
              "description": null,
              "isDeprecated": false,
              "name": "clientMutationId",
              "type": {
                "kind": "SCALAR",
                "name": "String",
                "ofType": null
              }
            }
          ],
          "inputFields": null,
          "interfaces": [],
          "kind": "OBJECT",
          "name": "OptionalLandlordDetailsPayload",
          "possibleTypes": null
        },
        {
          "description": null,
          "enumValues": null,
          "fields": null,
          "inputFields": [
            {
              "defaultValue": null,
              "description": "The landlord's email address.",
              "name": "email",
              "type": {
                "kind": "NON_NULL",
                "name": null,
                "ofType": {
                  "kind": "SCALAR",
                  "name": "String",
                  "ofType": null
                }
              }
            },
            {
              "defaultValue": null,
              "description": "A U.S. phone number without parentheses or hyphens, e.g. \"5551234567\".",
              "name": "phoneNumber",
              "type": {
                "kind": "NON_NULL",
                "name": null,
                "ofType": {
                  "kind": "SCALAR",
                  "name": "String",
                  "ofType": null
                }
              }
            },
            {
              "defaultValue": null,
              "description": null,
              "name": "clientMutationId",
              "type": {
                "kind": "SCALAR",
                "name": "String",
                "ofType": null
              }
            }
          ],
          "interfaces": null,
          "kind": "INPUT_OBJECT",
          "name": "OptionalLandlordDetailsInput",
          "possibleTypes": null
        },
        {
          "description": null,
          "enumValues": null,
          "fields": [
            {
              "args": [],
              "deprecationReason": null,
              "description": "A list of validation errors in the form, if any. If the form was valid, this list will be empty.",
              "isDeprecated": false,
              "name": "errors",
              "type": {
                "kind": "NON_NULL",
                "name": null,
                "ofType": {
                  "kind": "LIST",
                  "name": null,
                  "ofType": {
                    "kind": "NON_NULL",
                    "name": null,
                    "ofType": {
                      "kind": "OBJECT",
                      "name": "StrictFormFieldErrorType",
                      "ofType": null
                    }
                  }
                }
              }
            },
            {
              "args": [],
              "deprecationReason": null,
              "description": null,
              "isDeprecated": false,
              "name": "session",
              "type": {
                "kind": "OBJECT",
                "name": "SessionInfo",
                "ofType": null
              }
            },
            {
              "args": [],
              "deprecationReason": null,
              "description": null,
              "isDeprecated": false,
              "name": "clientMutationId",
              "type": {
                "kind": "SCALAR",
                "name": "String",
                "ofType": null
              }
            }
          ],
          "inputFields": null,
          "interfaces": [],
          "kind": "OBJECT",
          "name": "OnboardingStep4Version2Payload",
          "possibleTypes": null
        },
        {
          "description": null,
          "enumValues": null,
          "fields": null,
          "inputFields": [
            {
              "defaultValue": null,
              "description": "Whether we can contact the user via SMS to follow up.",
              "name": "canWeSms",
              "type": {
                "kind": "NON_NULL",
                "name": null,
                "ofType": {
                  "kind": "SCALAR",
                  "name": "Boolean",
                  "ofType": null
                }
              }
            },
            {
              "defaultValue": null,
              "description": "The reason the user originally signed up with us.",
              "name": "signupIntent",
              "type": {
                "kind": "NON_NULL",
                "name": null,
                "ofType": {
                  "kind": "SCALAR",
                  "name": "String",
                  "ofType": null
                }
              }
            },
            {
              "defaultValue": null,
              "description": "",
              "name": "password",
              "type": {
                "kind": "NON_NULL",
                "name": null,
                "ofType": {
                  "kind": "SCALAR",
                  "name": "String",
                  "ofType": null
                }
              }
            },
            {
              "defaultValue": null,
              "description": "",
              "name": "confirmPassword",
              "type": {
                "kind": "NON_NULL",
                "name": null,
                "ofType": {
                  "kind": "SCALAR",
                  "name": "String",
                  "ofType": null
                }
              }
            },
            {
              "defaultValue": null,
              "description": "",
              "name": "email",
              "type": {
                "kind": "NON_NULL",
                "name": null,
                "ofType": {
                  "kind": "SCALAR",
                  "name": "String",
                  "ofType": null
                }
              }
            },
            {
              "defaultValue": null,
              "description": "",
              "name": "phoneNumber",
              "type": {
                "kind": "NON_NULL",
                "name": null,
                "ofType": {
                  "kind": "SCALAR",
                  "name": "String",
                  "ofType": null
                }
              }
            },
            {
              "defaultValue": null,
              "description": "",
              "name": "agreeToTerms",
              "type": {
                "kind": "NON_NULL",
                "name": null,
                "ofType": {
                  "kind": "SCALAR",
                  "name": "Boolean",
                  "ofType": null
                }
              }
            },
            {
              "defaultValue": null,
              "description": null,
              "name": "clientMutationId",
              "type": {
                "kind": "SCALAR",
                "name": "String",
                "ofType": null
              }
            }
          ],
          "interfaces": null,
          "kind": "INPUT_OBJECT",
          "name": "OnboardingStep4Version2Input",
          "possibleTypes": null
        },
        {
          "description": null,
          "enumValues": null,
          "fields": [
            {
              "args": [],
              "deprecationReason": null,
              "description": "A list of validation errors in the form, if any. If the form was valid, this list will be empty.",
              "isDeprecated": false,
              "name": "errors",
              "type": {
                "kind": "NON_NULL",
                "name": null,
                "ofType": {
                  "kind": "LIST",
                  "name": null,
                  "ofType": {
                    "kind": "NON_NULL",
                    "name": null,
                    "ofType": {
                      "kind": "OBJECT",
                      "name": "StrictFormFieldErrorType",
                      "ofType": null
                    }
                  }
                }
              }
            },
            {
              "args": [],
              "deprecationReason": null,
              "description": null,
              "isDeprecated": false,
              "name": "session",
              "type": {
                "kind": "OBJECT",
                "name": "SessionInfo",
                "ofType": null
              }
            },
            {
              "args": [],
              "deprecationReason": null,
              "description": null,
              "isDeprecated": false,
              "name": "clientMutationId",
              "type": {
                "kind": "SCALAR",
                "name": "String",
                "ofType": null
              }
            }
          ],
          "inputFields": null,
          "interfaces": [],
          "kind": "OBJECT",
          "name": "OnboardingStep3Payload",
          "possibleTypes": null
        },
        {
          "description": null,
          "enumValues": null,
          "fields": null,
          "inputFields": [
            {
              "defaultValue": null,
              "description": "The type of lease the user has on their dwelling (NYC only).",
              "name": "leaseType",
              "type": {
                "kind": "NON_NULL",
                "name": null,
                "ofType": {
                  "kind": "SCALAR",
                  "name": "String",
                  "ofType": null
                }
              }
            },
            {
              "defaultValue": null,
              "description": "Does the user receive public assistance, e.g. Section 8?",
              "name": "receivesPublicAssistance",
              "type": {
                "kind": "NON_NULL",
                "name": null,
                "ofType": {
                  "kind": "SCALAR",
                  "name": "String",
                  "ofType": null
                }
              }
            },
            {
              "defaultValue": null,
              "description": null,
              "name": "clientMutationId",
              "type": {
                "kind": "SCALAR",
                "name": "String",
                "ofType": null
              }
            }
          ],
          "interfaces": null,
          "kind": "INPUT_OBJECT",
          "name": "OnboardingStep3Input",
          "possibleTypes": null
        },
        {
          "description": null,
          "enumValues": null,
          "fields": [
            {
              "args": [],
              "deprecationReason": null,
              "description": "A list of validation errors in the form, if any. If the form was valid, this list will be empty.",
              "isDeprecated": false,
              "name": "errors",
              "type": {
                "kind": "NON_NULL",
                "name": null,
                "ofType": {
                  "kind": "LIST",
                  "name": null,
                  "ofType": {
                    "kind": "NON_NULL",
                    "name": null,
                    "ofType": {
                      "kind": "OBJECT",
                      "name": "StrictFormFieldErrorType",
                      "ofType": null
                    }
                  }
                }
              }
            },
            {
              "args": [],
              "deprecationReason": null,
              "description": null,
              "isDeprecated": false,
              "name": "session",
              "type": {
                "kind": "OBJECT",
                "name": "SessionInfo",
                "ofType": null
              }
            },
            {
              "args": [],
              "deprecationReason": null,
              "description": null,
              "isDeprecated": false,
              "name": "clientMutationId",
              "type": {
                "kind": "SCALAR",
                "name": "String",
                "ofType": null
              }
            }
          ],
          "inputFields": null,
          "interfaces": [],
          "kind": "OBJECT",
          "name": "OnboardingStep1Payload",
          "possibleTypes": null
        },
        {
          "description": null,
          "enumValues": null,
          "fields": null,
          "inputFields": [
            {
              "defaultValue": null,
              "description": "A New York City address. Only street name and number are required.",
              "name": "address",
              "type": {
                "kind": "NON_NULL",
                "name": null,
                "ofType": {
                  "kind": "SCALAR",
                  "name": "String",
                  "ofType": null
                }
              }
            },
            {
              "defaultValue": null,
              "description": "A New York City borough.",
              "name": "borough",
              "type": {
                "kind": "NON_NULL",
                "name": null,
                "ofType": {
                  "kind": "SCALAR",
                  "name": "String",
                  "ofType": null
                }
              }
            },
            {
              "defaultValue": null,
              "description": "",
              "name": "aptNumber",
              "type": {
                "kind": "NON_NULL",
                "name": null,
                "ofType": {
                  "kind": "SCALAR",
                  "name": "String",
                  "ofType": null
                }
              }
            },
            {
              "defaultValue": null,
              "description": "",
              "name": "noAptNumber",
              "type": {
                "kind": "NON_NULL",
                "name": null,
                "ofType": {
                  "kind": "SCALAR",
                  "name": "Boolean",
                  "ofType": null
                }
              }
            },
            {
              "defaultValue": null,
              "description": "",
              "name": "firstName",
              "type": {
                "kind": "NON_NULL",
                "name": null,
                "ofType": {
                  "kind": "SCALAR",
                  "name": "String",
                  "ofType": null
                }
              }
            },
            {
              "defaultValue": null,
              "description": "",
              "name": "lastName",
              "type": {
                "kind": "NON_NULL",
                "name": null,
                "ofType": {
                  "kind": "SCALAR",
                  "name": "String",
                  "ofType": null
                }
              }
            },
            {
              "defaultValue": null,
              "description": null,
              "name": "clientMutationId",
              "type": {
                "kind": "SCALAR",
                "name": "String",
                "ofType": null
              }
            }
          ],
          "interfaces": null,
          "kind": "INPUT_OBJECT",
          "name": "OnboardingStep1Input",
          "possibleTypes": null
        },
        {
          "description": null,
          "enumValues": null,
          "fields": [
            {
              "args": [],
              "deprecationReason": null,
              "description": "A list of validation errors in the form, if any. If the form was valid, this list will be empty.",
              "isDeprecated": false,
              "name": "errors",
              "type": {
                "kind": "NON_NULL",
                "name": null,
                "ofType": {
                  "kind": "LIST",
                  "name": null,
                  "ofType": {
                    "kind": "NON_NULL",
                    "name": null,
                    "ofType": {
                      "kind": "OBJECT",
                      "name": "StrictFormFieldErrorType",
                      "ofType": null
                    }
                  }
                }
              }
            },
            {
              "args": [],
              "deprecationReason": null,
              "description": null,
              "isDeprecated": false,
              "name": "session",
              "type": {
                "kind": "OBJECT",
                "name": "SessionInfo",
                "ofType": null
              }
            },
            {
              "args": [],
              "deprecationReason": null,
              "description": null,
              "isDeprecated": false,
              "name": "clientMutationId",
              "type": {
                "kind": "SCALAR",
                "name": "String",
                "ofType": null
              }
            }
          ],
          "inputFields": null,
          "interfaces": [],
          "kind": "OBJECT",
          "name": "NorentSetUpcomingLetterRentPeriodsPayload",
          "possibleTypes": null
        },
        {
          "description": null,
          "enumValues": null,
          "fields": null,
          "inputFields": [
            {
              "defaultValue": null,
              "description": null,
              "name": "rentPeriods",
              "type": {
                "kind": "NON_NULL",
                "name": null,
                "ofType": {
                  "kind": "LIST",
                  "name": null,
                  "ofType": {
                    "kind": "NON_NULL",
                    "name": null,
                    "ofType": {
                      "kind": "SCALAR",
                      "name": "String",
                      "ofType": null
                    }
                  }
                }
              }
            },
            {
              "defaultValue": null,
              "description": null,
              "name": "clientMutationId",
              "type": {
                "kind": "SCALAR",
                "name": "String",
                "ofType": null
              }
            }
          ],
          "interfaces": null,
          "kind": "INPUT_OBJECT",
          "name": "NorentSetUpcomingLetterRentPeriodsInput",
          "possibleTypes": null
        },
        {
          "description": "Send the user's no rent letter, setting the letter's rent periods\nto the upcoming ones that the user has previously chosen.",
          "enumValues": null,
          "fields": [
            {
              "args": [],
              "deprecationReason": null,
              "description": "A list of validation errors in the form, if any. If the form was valid, this list will be empty.",
              "isDeprecated": false,
              "name": "errors",
              "type": {
                "kind": "NON_NULL",
                "name": null,
                "ofType": {
                  "kind": "LIST",
                  "name": null,
                  "ofType": {
                    "kind": "NON_NULL",
                    "name": null,
                    "ofType": {
                      "kind": "OBJECT",
                      "name": "StrictFormFieldErrorType",
                      "ofType": null
                    }
                  }
                }
              }
            },
            {
              "args": [],
              "deprecationReason": null,
              "description": null,
              "isDeprecated": false,
              "name": "session",
              "type": {
                "kind": "OBJECT",
                "name": "SessionInfo",
                "ofType": null
              }
            },
            {
              "args": [],
              "deprecationReason": null,
              "description": null,
              "isDeprecated": false,
              "name": "clientMutationId",
              "type": {
                "kind": "SCALAR",
                "name": "String",
                "ofType": null
              }
            }
          ],
          "inputFields": null,
          "interfaces": [],
          "kind": "OBJECT",
          "name": "NorentSendLetterV2Payload",
          "possibleTypes": null
        },
        {
          "description": null,
          "enumValues": null,
          "fields": null,
          "inputFields": [
            {
              "defaultValue": null,
              "description": null,
              "name": "clientMutationId",
              "type": {
                "kind": "SCALAR",
                "name": "String",
                "ofType": null
              }
            }
          ],
          "interfaces": null,
          "kind": "INPUT_OBJECT",
          "name": "NorentSendLetterV2Input",
          "possibleTypes": null
        },
        {
          "description": "Send the user's no rent letter, setting the letter's rent period\nto the most recent one in our database.",
          "enumValues": null,
          "fields": [
            {
              "args": [],
              "deprecationReason": null,
              "description": "A list of validation errors in the form, if any. If the form was valid, this list will be empty.",
              "isDeprecated": false,
              "name": "errors",
              "type": {
                "kind": "NON_NULL",
                "name": null,
                "ofType": {
                  "kind": "LIST",
                  "name": null,
                  "ofType": {
                    "kind": "NON_NULL",
                    "name": null,
                    "ofType": {
                      "kind": "OBJECT",
                      "name": "StrictFormFieldErrorType",
                      "ofType": null
                    }
                  }
                }
              }
            },
            {
              "args": [],
              "deprecationReason": null,
              "description": null,
              "isDeprecated": false,
              "name": "session",
              "type": {
                "kind": "OBJECT",
                "name": "SessionInfo",
                "ofType": null
              }
            },
            {
              "args": [],
              "deprecationReason": null,
              "description": null,
              "isDeprecated": false,
              "name": "clientMutationId",
              "type": {
                "kind": "SCALAR",
                "name": "String",
                "ofType": null
              }
            }
          ],
          "inputFields": null,
          "interfaces": [],
          "kind": "OBJECT",
          "name": "NorentSendLetterPayload",
          "possibleTypes": null
        },
        {
          "description": null,
          "enumValues": null,
          "fields": null,
          "inputFields": [
            {
              "defaultValue": null,
              "description": null,
              "name": "clientMutationId",
              "type": {
                "kind": "SCALAR",
                "name": "String",
                "ofType": null
              }
            }
          ],
          "interfaces": null,
          "kind": "INPUT_OBJECT",
          "name": "NorentSendLetterInput",
          "possibleTypes": null
        },
        {
          "description": null,
          "enumValues": null,
          "fields": [
            {
              "args": [],
              "deprecationReason": null,
              "description": "A list of validation errors in the form, if any. If the form was valid, this list will be empty.",
              "isDeprecated": false,
              "name": "errors",
              "type": {
                "kind": "NON_NULL",
                "name": null,
                "ofType": {
                  "kind": "LIST",
                  "name": null,
                  "ofType": {
                    "kind": "NON_NULL",
                    "name": null,
                    "ofType": {
                      "kind": "OBJECT",
                      "name": "StrictFormFieldErrorType",
                      "ofType": null
                    }
                  }
                }
              }
            },
            {
              "args": [],
              "deprecationReason": null,
              "description": null,
              "isDeprecated": false,
              "name": "session",
              "type": {
                "kind": "OBJECT",
                "name": "SessionInfo",
                "ofType": null
              }
            },
            {
              "args": [],
              "deprecationReason": null,
              "description": null,
              "isDeprecated": false,
              "name": "clientMutationId",
              "type": {
                "kind": "SCALAR",
                "name": "String",
                "ofType": null
              }
            }
          ],
          "inputFields": null,
          "interfaces": [],
          "kind": "OBJECT",
          "name": "NorentOptInToSajeCommsPayload",
          "possibleTypes": null
        },
        {
          "description": null,
          "enumValues": null,
          "fields": null,
          "inputFields": [
            {
              "defaultValue": null,
              "description": "Whether the user agrees to receive communications from a partner organization.",
              "name": "optIn",
              "type": {
                "kind": "NON_NULL",
                "name": null,
                "ofType": {
                  "kind": "SCALAR",
                  "name": "Boolean",
                  "ofType": null
                }
              }
            },
            {
              "defaultValue": null,
              "description": null,
              "name": "clientMutationId",
              "type": {
                "kind": "SCALAR",
                "name": "String",
                "ofType": null
              }
            }
          ],
          "interfaces": null,
          "kind": "INPUT_OBJECT",
          "name": "NorentOptInToSajeCommsInput",
          "possibleTypes": null
        },
        {
          "description": null,
          "enumValues": null,
          "fields": [
            {
              "args": [],
              "deprecationReason": null,
              "description": "A list of validation errors in the form, if any. If the form was valid, this list will be empty.",
              "isDeprecated": false,
              "name": "errors",
              "type": {
                "kind": "NON_NULL",
                "name": null,
                "ofType": {
                  "kind": "LIST",
                  "name": null,
                  "ofType": {
                    "kind": "NON_NULL",
                    "name": null,
                    "ofType": {
                      "kind": "OBJECT",
                      "name": "StrictFormFieldErrorType",
                      "ofType": null
                    }
                  }
                }
              }
            },
            {
              "args": [],
              "deprecationReason": null,
              "description": null,
              "isDeprecated": false,
              "name": "session",
              "type": {
                "kind": "OBJECT",
                "name": "SessionInfo",
                "ofType": null
              }
            },
            {
              "args": [],
              "deprecationReason": null,
              "description": null,
              "isDeprecated": false,
              "name": "clientMutationId",
              "type": {
                "kind": "SCALAR",
                "name": "String",
                "ofType": null
              }
            }
          ],
          "inputFields": null,
          "interfaces": [],
          "kind": "OBJECT",
          "name": "NorentOptInToRttcCommsPayload",
          "possibleTypes": null
        },
        {
          "description": null,
          "enumValues": null,
          "fields": null,
          "inputFields": [
            {
              "defaultValue": null,
              "description": "Whether the user agrees to receive communications from a partner organization.",
              "name": "optIn",
              "type": {
                "kind": "NON_NULL",
                "name": null,
                "ofType": {
                  "kind": "SCALAR",
                  "name": "Boolean",
                  "ofType": null
                }
              }
            },
            {
              "defaultValue": null,
              "description": null,
              "name": "clientMutationId",
              "type": {
                "kind": "SCALAR",
                "name": "String",
                "ofType": null
              }
            }
          ],
          "interfaces": null,
          "kind": "INPUT_OBJECT",
          "name": "NorentOptInToRttcCommsInput",
          "possibleTypes": null
        },
        {
          "description": null,
          "enumValues": null,
          "fields": [
            {
              "args": [],
              "deprecationReason": null,
              "description": "A list of validation errors in the form, if any. If the form was valid, this list will be empty.",
              "isDeprecated": false,
              "name": "errors",
              "type": {
                "kind": "NON_NULL",
                "name": null,
                "ofType": {
                  "kind": "LIST",
                  "name": null,
                  "ofType": {
                    "kind": "NON_NULL",
                    "name": null,
                    "ofType": {
                      "kind": "OBJECT",
                      "name": "StrictFormFieldErrorType",
                      "ofType": null
                    }
                  }
                }
              }
            },
            {
              "args": [],
              "deprecationReason": null,
              "description": null,
              "isDeprecated": false,
              "name": "session",
              "type": {
                "kind": "OBJECT",
                "name": "SessionInfo",
                "ofType": null
              }
            },
            {
              "args": [],
              "deprecationReason": null,
              "description": "Whether or not the provided address appears to be valid. If Mapbox integration is disabled, there was a problem contacting Mapbox, or the mutation was unsuccessful, this will be null.",
              "isDeprecated": false,
              "name": "isValid",
              "type": {
                "kind": "SCALAR",
                "name": "Boolean",
                "ofType": null
              }
            },
            {
              "args": [],
              "deprecationReason": null,
              "description": null,
              "isDeprecated": false,
              "name": "clientMutationId",
              "type": {
                "kind": "SCALAR",
                "name": "String",
                "ofType": null
              }
            }
          ],
          "inputFields": null,
          "interfaces": [],
          "kind": "OBJECT",
          "name": "NorentNationalAddressPayload",
          "possibleTypes": null
        },
        {
          "description": null,
          "enumValues": null,
          "fields": null,
          "inputFields": [
            {
              "defaultValue": null,
              "description": "",
              "name": "aptNumber",
              "type": {
                "kind": "NON_NULL",
                "name": null,
                "ofType": {
                  "kind": "SCALAR",
                  "name": "String",
                  "ofType": null
                }
              }
            },
            {
              "defaultValue": null,
              "description": "",
              "name": "noAptNumber",
              "type": {
                "kind": "NON_NULL",
                "name": null,
                "ofType": {
                  "kind": "SCALAR",
                  "name": "Boolean",
                  "ofType": null
                }
              }
            },
            {
              "defaultValue": null,
              "description": "",
              "name": "street",
              "type": {
                "kind": "NON_NULL",
                "name": null,
                "ofType": {
                  "kind": "SCALAR",
                  "name": "String",
                  "ofType": null
                }
              }
            },
            {
              "defaultValue": null,
              "description": "",
              "name": "zipCode",
              "type": {
                "kind": "NON_NULL",
                "name": null,
                "ofType": {
                  "kind": "SCALAR",
                  "name": "String",
                  "ofType": null
                }
              }
            },
            {
              "defaultValue": null,
              "description": null,
              "name": "clientMutationId",
              "type": {
                "kind": "SCALAR",
                "name": "String",
                "ofType": null
              }
            }
          ],
          "interfaces": null,
          "kind": "INPUT_OBJECT",
          "name": "NorentNationalAddressInput",
          "possibleTypes": null
        },
        {
          "description": null,
          "enumValues": null,
          "fields": [
            {
              "args": [],
              "deprecationReason": null,
              "description": "A list of validation errors in the form, if any. If the form was valid, this list will be empty.",
              "isDeprecated": false,
              "name": "errors",
              "type": {
                "kind": "NON_NULL",
                "name": null,
                "ofType": {
                  "kind": "LIST",
                  "name": null,
                  "ofType": {
                    "kind": "NON_NULL",
                    "name": null,
                    "ofType": {
                      "kind": "OBJECT",
                      "name": "StrictFormFieldErrorType",
                      "ofType": null
                    }
                  }
                }
              }
            },
            {
              "args": [],
              "deprecationReason": null,
              "description": null,
              "isDeprecated": false,
              "name": "session",
              "type": {
                "kind": "OBJECT",
                "name": "SessionInfo",
                "ofType": null
              }
            },
            {
              "args": [],
              "deprecationReason": null,
              "description": null,
              "isDeprecated": false,
              "name": "clientMutationId",
              "type": {
                "kind": "SCALAR",
                "name": "String",
                "ofType": null
              }
            }
          ],
          "inputFields": null,
          "interfaces": [],
          "kind": "OBJECT",
          "name": "NorentLandlordNameAndContactTypesPayload",
          "possibleTypes": null
        },
        {
          "description": null,
          "enumValues": null,
          "fields": null,
          "inputFields": [
            {
              "defaultValue": null,
              "description": "The landlord's name.",
              "name": "name",
              "type": {
                "kind": "NON_NULL",
                "name": null,
                "ofType": {
                  "kind": "SCALAR",
                  "name": "String",
                  "ofType": null
                }
              }
            },
            {
              "defaultValue": null,
              "description": "",
              "name": "hasEmailAddress",
              "type": {
                "kind": "NON_NULL",
                "name": null,
                "ofType": {
                  "kind": "SCALAR",
                  "name": "Boolean",
                  "ofType": null
                }
              }
            },
            {
              "defaultValue": null,
              "description": "",
              "name": "hasMailingAddress",
              "type": {
                "kind": "NON_NULL",
                "name": null,
                "ofType": {
                  "kind": "SCALAR",
                  "name": "Boolean",
                  "ofType": null
                }
              }
            },
            {
              "defaultValue": null,
              "description": null,
              "name": "clientMutationId",
              "type": {
                "kind": "SCALAR",
                "name": "String",
                "ofType": null
              }
            }
          ],
          "interfaces": null,
          "kind": "INPUT_OBJECT",
          "name": "NorentLandlordNameAndContactTypesInput",
          "possibleTypes": null
        },
        {
          "description": null,
          "enumValues": null,
          "fields": [
            {
              "args": [],
              "deprecationReason": null,
              "description": "A list of validation errors in the form, if any. If the form was valid, this list will be empty.",
              "isDeprecated": false,
              "name": "errors",
              "type": {
                "kind": "NON_NULL",
                "name": null,
                "ofType": {
                  "kind": "LIST",
                  "name": null,
                  "ofType": {
                    "kind": "NON_NULL",
                    "name": null,
                    "ofType": {
                      "kind": "OBJECT",
                      "name": "StrictFormFieldErrorType",
                      "ofType": null
                    }
                  }
                }
              }
            },
            {
              "args": [],
              "deprecationReason": null,
              "description": null,
              "isDeprecated": false,
              "name": "session",
              "type": {
                "kind": "OBJECT",
                "name": "SessionInfo",
                "ofType": null
              }
            },
            {
              "args": [],
              "deprecationReason": null,
              "description": null,
              "isDeprecated": false,
              "name": "clientMutationId",
              "type": {
                "kind": "SCALAR",
                "name": "String",
                "ofType": null
              }
            }
          ],
          "inputFields": null,
          "interfaces": [],
          "kind": "OBJECT",
          "name": "NorentFullNamePayload",
          "possibleTypes": null
        },
        {
          "description": null,
          "enumValues": null,
          "fields": null,
          "inputFields": [
            {
              "defaultValue": null,
              "description": "",
              "name": "firstName",
              "type": {
                "kind": "NON_NULL",
                "name": null,
                "ofType": {
                  "kind": "SCALAR",
                  "name": "String",
                  "ofType": null
                }
              }
            },
            {
              "defaultValue": null,
              "description": "",
              "name": "lastName",
              "type": {
                "kind": "NON_NULL",
                "name": null,
                "ofType": {
                  "kind": "SCALAR",
                  "name": "String",
                  "ofType": null
                }
              }
            },
            {
              "defaultValue": null,
              "description": null,
              "name": "clientMutationId",
              "type": {
                "kind": "SCALAR",
                "name": "String",
                "ofType": null
              }
            }
          ],
          "interfaces": null,
          "kind": "INPUT_OBJECT",
          "name": "NorentFullNameInput",
          "possibleTypes": null
        },
        {
          "description": null,
          "enumValues": null,
          "fields": [
            {
              "args": [],
              "deprecationReason": null,
              "description": "A list of validation errors in the form, if any. If the form was valid, this list will be empty.",
              "isDeprecated": false,
              "name": "errors",
              "type": {
                "kind": "NON_NULL",
                "name": null,
                "ofType": {
                  "kind": "LIST",
                  "name": null,
                  "ofType": {
                    "kind": "NON_NULL",
                    "name": null,
                    "ofType": {
                      "kind": "OBJECT",
                      "name": "StrictFormFieldErrorType",
                      "ofType": null
                    }
                  }
                }
              }
            },
            {
              "args": [],
              "deprecationReason": null,
              "description": null,
              "isDeprecated": false,
              "name": "session",
              "type": {
                "kind": "OBJECT",
                "name": "SessionInfo",
                "ofType": null
              }
            },
            {
              "args": [],
              "deprecationReason": null,
              "description": null,
              "isDeprecated": false,
              "name": "clientMutationId",
              "type": {
                "kind": "SCALAR",
                "name": "String",
                "ofType": null
              }
            }
          ],
          "inputFields": null,
          "interfaces": [],
          "kind": "OBJECT",
          "name": "NorentEmailPayload",
          "possibleTypes": null
        },
        {
          "description": null,
          "enumValues": null,
          "fields": null,
          "inputFields": [
            {
              "defaultValue": null,
              "description": "",
              "name": "email",
              "type": {
                "kind": "NON_NULL",
                "name": null,
                "ofType": {
                  "kind": "SCALAR",
                  "name": "String",
                  "ofType": null
                }
              }
            },
            {
              "defaultValue": null,
              "description": null,
              "name": "clientMutationId",
              "type": {
                "kind": "SCALAR",
                "name": "String",
                "ofType": null
              }
            }
          ],
          "interfaces": null,
          "kind": "INPUT_OBJECT",
          "name": "NorentEmailInput",
          "possibleTypes": null
        },
        {
          "description": null,
          "enumValues": null,
          "fields": [
            {
              "args": [],
              "deprecationReason": null,
              "description": "A list of validation errors in the form, if any. If the form was valid, this list will be empty.",
              "isDeprecated": false,
              "name": "errors",
              "type": {
                "kind": "NON_NULL",
                "name": null,
                "ofType": {
                  "kind": "LIST",
                  "name": null,
                  "ofType": {
                    "kind": "NON_NULL",
                    "name": null,
                    "ofType": {
                      "kind": "OBJECT",
                      "name": "StrictFormFieldErrorType",
                      "ofType": null
                    }
                  }
                }
              }
            },
            {
              "args": [],
              "deprecationReason": null,
              "description": null,
              "isDeprecated": false,
              "name": "session",
              "type": {
                "kind": "OBJECT",
                "name": "SessionInfo",
                "ofType": null
              }
            },
            {
              "args": [],
              "deprecationReason": null,
              "description": null,
              "isDeprecated": false,
              "name": "clientMutationId",
              "type": {
                "kind": "SCALAR",
                "name": "String",
                "ofType": null
              }
            }
          ],
          "inputFields": null,
          "interfaces": [],
          "kind": "OBJECT",
          "name": "NorentCreateAccountPayload",
          "possibleTypes": null
        },
        {
          "description": null,
          "enumValues": null,
          "fields": null,
          "inputFields": [
            {
              "defaultValue": null,
              "description": "Whether we can contact the user via SMS to follow up.",
              "name": "canWeSms",
              "type": {
                "kind": "NON_NULL",
                "name": null,
                "ofType": {
                  "kind": "SCALAR",
                  "name": "Boolean",
                  "ofType": null
                }
              }
            },
            {
              "defaultValue": null,
              "description": "",
              "name": "password",
              "type": {
                "kind": "NON_NULL",
                "name": null,
                "ofType": {
                  "kind": "SCALAR",
                  "name": "String",
                  "ofType": null
                }
              }
            },
            {
              "defaultValue": null,
              "description": "",
              "name": "confirmPassword",
              "type": {
                "kind": "NON_NULL",
                "name": null,
                "ofType": {
                  "kind": "SCALAR",
                  "name": "String",
                  "ofType": null
                }
              }
            },
            {
              "defaultValue": null,
              "description": "",
              "name": "agreeToTerms",
              "type": {
                "kind": "NON_NULL",
                "name": null,
                "ofType": {
                  "kind": "SCALAR",
                  "name": "Boolean",
                  "ofType": null
                }
              }
            },
            {
              "defaultValue": null,
              "description": null,
              "name": "clientMutationId",
              "type": {
                "kind": "SCALAR",
                "name": "String",
                "ofType": null
              }
            }
          ],
          "interfaces": null,
          "kind": "INPUT_OBJECT",
          "name": "NorentCreateAccountInput",
          "possibleTypes": null
        },
        {
          "description": null,
          "enumValues": null,
          "fields": [
            {
              "args": [],
              "deprecationReason": null,
              "description": "A list of validation errors in the form, if any. If the form was valid, this list will be empty.",
              "isDeprecated": false,
              "name": "errors",
              "type": {
                "kind": "NON_NULL",
                "name": null,
                "ofType": {
                  "kind": "LIST",
                  "name": null,
                  "ofType": {
                    "kind": "NON_NULL",
                    "name": null,
                    "ofType": {
                      "kind": "OBJECT",
                      "name": "StrictFormFieldErrorType",
                      "ofType": null
                    }
                  }
                }
              }
            },
            {
              "args": [],
              "deprecationReason": null,
              "description": null,
              "isDeprecated": false,
              "name": "session",
              "type": {
                "kind": "OBJECT",
                "name": "SessionInfo",
                "ofType": null
              }
            },
            {
              "args": [],
              "deprecationReason": null,
              "description": null,
              "isDeprecated": false,
              "name": "clientMutationId",
              "type": {
                "kind": "SCALAR",
                "name": "String",
                "ofType": null
              }
            }
          ],
          "inputFields": null,
          "interfaces": [],
          "kind": "OBJECT",
          "name": "NorentCityStatePayload",
          "possibleTypes": null
        },
        {
          "description": null,
          "enumValues": null,
          "fields": null,
          "inputFields": [
            {
              "defaultValue": null,
              "description": "",
              "name": "city",
              "type": {
                "kind": "NON_NULL",
                "name": null,
                "ofType": {
                  "kind": "SCALAR",
                  "name": "String",
                  "ofType": null
                }
              }
            },
            {
              "defaultValue": null,
              "description": "",
              "name": "state",
              "type": {
                "kind": "NON_NULL",
                "name": null,
                "ofType": {
                  "kind": "SCALAR",
                  "name": "String",
                  "ofType": null
                }
              }
            },
            {
              "defaultValue": null,
              "description": null,
              "name": "clientMutationId",
              "type": {
                "kind": "SCALAR",
                "name": "String",
                "ofType": null
              }
            }
          ],
          "interfaces": null,
          "kind": "INPUT_OBJECT",
          "name": "NorentCityStateInput",
          "possibleTypes": null
        },
        {
          "description": "Logs out the user. Clients should pay attention to the\nCSRF token, because apparently this changes on logout too.",
          "enumValues": null,
          "fields": [
            {
              "args": [],
              "deprecationReason": null,
              "description": "A list of validation errors in the form, if any. If the form was valid, this list will be empty.",
              "isDeprecated": false,
              "name": "errors",
              "type": {
                "kind": "NON_NULL",
                "name": null,
                "ofType": {
                  "kind": "LIST",
                  "name": null,
                  "ofType": {
                    "kind": "NON_NULL",
                    "name": null,
                    "ofType": {
                      "kind": "OBJECT",
                      "name": "StrictFormFieldErrorType",
                      "ofType": null
                    }
                  }
                }
              }
            },
            {
              "args": [],
              "deprecationReason": null,
              "description": null,
              "isDeprecated": false,
              "name": "session",
              "type": {
                "kind": "NON_NULL",
                "name": null,
                "ofType": {
                  "kind": "OBJECT",
                  "name": "SessionInfo",
                  "ofType": null
                }
              }
            },
            {
              "args": [],
              "deprecationReason": null,
              "description": null,
              "isDeprecated": false,
              "name": "clientMutationId",
              "type": {
                "kind": "SCALAR",
                "name": "String",
                "ofType": null
              }
            }
          ],
          "inputFields": null,
          "interfaces": [],
          "kind": "OBJECT",
          "name": "LogoutPayload",
          "possibleTypes": null
        },
        {
          "description": null,
          "enumValues": null,
          "fields": null,
          "inputFields": [
            {
              "defaultValue": null,
              "description": null,
              "name": "clientMutationId",
              "type": {
                "kind": "SCALAR",
                "name": "String",
                "ofType": null
              }
            }
          ],
          "interfaces": null,
          "kind": "INPUT_OBJECT",
          "name": "LogoutInput",
          "possibleTypes": null
        },
        {
          "description": "A mutation to log in the user. Returns whether or not the login was successful\n(if it wasn't, it's because the credentials were invalid). It also returns\na new CSRF token, because as the Django docs state, \"For security reasons,\nCSRF tokens are rotated each time a user logs in\":\n\n    https://docs.djangoproject.com/en/2.1/ref/csrf/",
          "enumValues": null,
          "fields": [
            {
              "args": [],
              "deprecationReason": null,
              "description": "A list of validation errors in the form, if any. If the form was valid, this list will be empty.",
              "isDeprecated": false,
              "name": "errors",
              "type": {
                "kind": "NON_NULL",
                "name": null,
                "ofType": {
                  "kind": "LIST",
                  "name": null,
                  "ofType": {
                    "kind": "NON_NULL",
                    "name": null,
                    "ofType": {
                      "kind": "OBJECT",
                      "name": "StrictFormFieldErrorType",
                      "ofType": null
                    }
                  }
                }
              }
            },
            {
              "args": [],
              "deprecationReason": null,
              "description": null,
              "isDeprecated": false,
              "name": "session",
              "type": {
                "kind": "OBJECT",
                "name": "SessionInfo",
                "ofType": null
              }
            },
            {
              "args": [],
              "deprecationReason": null,
              "description": null,
              "isDeprecated": false,
              "name": "clientMutationId",
              "type": {
                "kind": "SCALAR",
                "name": "String",
                "ofType": null
              }
            }
          ],
          "inputFields": null,
          "interfaces": [],
          "kind": "OBJECT",
          "name": "LoginPayload",
          "possibleTypes": null
        },
        {
          "description": null,
          "enumValues": null,
          "fields": null,
          "inputFields": [
            {
              "defaultValue": null,
              "description": "",
              "name": "phoneNumber",
              "type": {
                "kind": "NON_NULL",
                "name": null,
                "ofType": {
                  "kind": "SCALAR",
                  "name": "String",
                  "ofType": null
                }
              }
            },
            {
              "defaultValue": null,
              "description": "",
              "name": "password",
              "type": {
                "kind": "NON_NULL",
                "name": null,
                "ofType": {
                  "kind": "SCALAR",
                  "name": "String",
                  "ofType": null
                }
              }
            },
            {
              "defaultValue": null,
              "description": null,
              "name": "clientMutationId",
              "type": {
                "kind": "SCALAR",
                "name": "String",
                "ofType": null
              }
            }
          ],
          "interfaces": null,
          "kind": "INPUT_OBJECT",
          "name": "LoginInput",
          "possibleTypes": null
        },
        {
          "description": null,
          "enumValues": null,
          "fields": [
            {
              "args": [],
              "deprecationReason": null,
              "description": "A list of validation errors in the form, if any. If the form was valid, this list will be empty.",
              "isDeprecated": false,
              "name": "errors",
              "type": {
                "kind": "NON_NULL",
                "name": null,
                "ofType": {
                  "kind": "LIST",
                  "name": null,
                  "ofType": {
                    "kind": "NON_NULL",
                    "name": null,
                    "ofType": {
                      "kind": "OBJECT",
                      "name": "StrictFormFieldErrorType",
                      "ofType": null
                    }
                  }
                }
              }
            },
            {
              "args": [],
              "deprecationReason": null,
              "description": null,
              "isDeprecated": false,
              "name": "session",
              "type": {
                "kind": "OBJECT",
                "name": "SessionInfo",
                "ofType": null
              }
            },
            {
              "args": [],
              "deprecationReason": null,
              "description": null,
              "isDeprecated": false,
              "name": "clientMutationId",
              "type": {
                "kind": "SCALAR",
                "name": "String",
                "ofType": null
              }
            }
          ],
          "inputFields": null,
          "interfaces": [],
          "kind": "OBJECT",
          "name": "LetterRequestPayload",
          "possibleTypes": null
        },
        {
          "description": null,
          "enumValues": null,
          "fields": null,
          "inputFields": [
            {
              "defaultValue": null,
              "description": "How the letter of complaint will be mailed.",
              "name": "mailChoice",
              "type": {
                "kind": "NON_NULL",
                "name": null,
                "ofType": {
                  "kind": "SCALAR",
                  "name": "String",
                  "ofType": null
                }
              }
            },
            {
              "defaultValue": null,
              "description": null,
              "name": "clientMutationId",
              "type": {
                "kind": "SCALAR",
                "name": "String",
                "ofType": null
              }
            }
          ],
          "interfaces": null,
          "kind": "INPUT_OBJECT",
          "name": "LetterRequestInput",
          "possibleTypes": null
        },
        {
          "description": null,
          "enumValues": null,
          "fields": [
            {
              "args": [],
              "deprecationReason": null,
              "description": "A list of validation errors in the form, if any. If the form was valid, this list will be empty.",
              "isDeprecated": false,
              "name": "errors",
              "type": {
                "kind": "NON_NULL",
                "name": null,
                "ofType": {
                  "kind": "LIST",
                  "name": null,
                  "ofType": {
                    "kind": "NON_NULL",
                    "name": null,
                    "ofType": {
                      "kind": "OBJECT",
                      "name": "StrictFormFieldErrorType",
                      "ofType": null
                    }
                  }
                }
              }
            },
            {
              "args": [],
              "deprecationReason": null,
              "description": null,
              "isDeprecated": false,
              "name": "session",
              "type": {
                "kind": "OBJECT",
                "name": "SessionInfo",
                "ofType": null
              }
            },
            {
              "args": [],
              "deprecationReason": null,
              "description": "Whether or not the provided address appears to be undeliverable. If Lob integration is disabled, there was a problem contacting Lob, or the mutation was unsuccessful, this will be null.",
              "isDeprecated": false,
              "name": "isUndeliverable",
              "type": {
                "kind": "SCALAR",
                "name": "Boolean",
                "ofType": null
              }
            },
            {
              "args": [],
              "deprecationReason": null,
              "description": null,
              "isDeprecated": false,
              "name": "clientMutationId",
              "type": {
                "kind": "SCALAR",
                "name": "String",
                "ofType": null
              }
            }
          ],
          "inputFields": null,
          "interfaces": [],
          "kind": "OBJECT",
          "name": "LandlordDetailsV2Payload",
          "possibleTypes": null
        },
        {
          "description": null,
          "enumValues": null,
          "fields": null,
          "inputFields": [
            {
              "defaultValue": null,
              "description": "The landlord's name.",
              "name": "name",
              "type": {
                "kind": "NON_NULL",
                "name": null,
                "ofType": {
                  "kind": "SCALAR",
                  "name": "String",
                  "ofType": null
                }
              }
            },
            {
              "defaultValue": null,
              "description": "Usually the first line of the address, e.g. \"150 Court Street\"",
              "name": "primaryLine",
              "type": {
                "kind": "NON_NULL",
                "name": null,
                "ofType": {
                  "kind": "SCALAR",
                  "name": "String",
                  "ofType": null
                }
              }
            },
            {
              "defaultValue": null,
              "description": "The city of the address, e.g. \"Brooklyn\".",
              "name": "city",
              "type": {
                "kind": "NON_NULL",
                "name": null,
                "ofType": {
                  "kind": "SCALAR",
                  "name": "String",
                  "ofType": null
                }
              }
            },
            {
              "defaultValue": null,
              "description": "The two-letter state or territory for the address, e.g. \"NY\".",
              "name": "state",
              "type": {
                "kind": "NON_NULL",
                "name": null,
                "ofType": {
                  "kind": "SCALAR",
                  "name": "String",
                  "ofType": null
                }
              }
            },
            {
              "defaultValue": null,
              "description": "The zip code of the address, e.g. \"11201\" or \"94107-2282\".",
              "name": "zipCode",
              "type": {
                "kind": "NON_NULL",
                "name": null,
                "ofType": {
                  "kind": "SCALAR",
                  "name": "String",
                  "ofType": null
                }
              }
            },
            {
              "defaultValue": null,
              "description": null,
              "name": "clientMutationId",
              "type": {
                "kind": "SCALAR",
                "name": "String",
                "ofType": null
              }
            }
          ],
          "interfaces": null,
          "kind": "INPUT_OBJECT",
          "name": "LandlordDetailsV2Input",
          "possibleTypes": null
        },
        {
          "description": null,
          "enumValues": null,
          "fields": [
            {
              "args": [],
              "deprecationReason": null,
              "description": "A list of validation errors in the form, if any. If the form was valid, this list will be empty.",
              "isDeprecated": false,
              "name": "errors",
              "type": {
                "kind": "NON_NULL",
                "name": null,
                "ofType": {
                  "kind": "LIST",
                  "name": null,
                  "ofType": {
                    "kind": "NON_NULL",
                    "name": null,
                    "ofType": {
                      "kind": "OBJECT",
                      "name": "StrictFormFieldErrorType",
                      "ofType": null
                    }
                  }
                }
              }
            },
            {
              "args": [],
              "deprecationReason": null,
              "description": null,
              "isDeprecated": false,
              "name": "session",
              "type": {
                "kind": "OBJECT",
                "name": "SessionInfo",
                "ofType": null
              }
            },
            {
              "args": [],
              "deprecationReason": null,
              "description": null,
              "isDeprecated": false,
              "name": "clientMutationId",
              "type": {
                "kind": "SCALAR",
                "name": "String",
                "ofType": null
              }
            }
          ],
          "inputFields": null,
          "interfaces": [],
          "kind": "OBJECT",
          "name": "IssueAreaV2Payload",
          "possibleTypes": null
        },
        {
          "description": null,
          "enumValues": null,
          "fields": null,
          "inputFields": [
            {
              "defaultValue": null,
              "description": "The area for the issues being set.",
              "name": "area",
              "type": {
                "kind": "NON_NULL",
                "name": null,
                "ofType": {
                  "kind": "SCALAR",
                  "name": "String",
                  "ofType": null
                }
              }
            },
            {
              "defaultValue": null,
              "description": null,
              "name": "issues",
              "type": {
                "kind": "NON_NULL",
                "name": null,
                "ofType": {
                  "kind": "LIST",
                  "name": null,
                  "ofType": {
                    "kind": "NON_NULL",
                    "name": null,
                    "ofType": {
                      "kind": "SCALAR",
                      "name": "String",
                      "ofType": null
                    }
                  }
                }
              }
            },
            {
              "defaultValue": null,
              "description": null,
              "name": "customIssues",
              "type": {
                "kind": "NON_NULL",
                "name": null,
                "ofType": {
                  "kind": "LIST",
                  "name": null,
                  "ofType": {
                    "kind": "NON_NULL",
                    "name": null,
                    "ofType": {
                      "kind": "INPUT_OBJECT",
                      "name": "CustomIssuesCustomIssueFormFormSetInput",
                      "ofType": null
                    }
                  }
                }
              }
            },
            {
              "defaultValue": null,
              "description": null,
              "name": "clientMutationId",
              "type": {
                "kind": "SCALAR",
                "name": "String",
                "ofType": null
              }
            }
          ],
          "interfaces": null,
          "kind": "INPUT_OBJECT",
          "name": "IssueAreaV2Input",
          "possibleTypes": null
        },
        {
          "description": null,
          "enumValues": null,
          "fields": null,
          "inputFields": [
            {
              "defaultValue": null,
              "description": "",
              "name": "description",
              "type": {
                "kind": "NON_NULL",
                "name": null,
                "ofType": {
                  "kind": "SCALAR",
                  "name": "String",
                  "ofType": null
                }
              }
            },
            {
              "defaultValue": null,
              "description": null,
              "name": "id",
              "type": {
                "kind": "SCALAR",
                "name": "ID",
                "ofType": null
              }
            },
            {
              "defaultValue": null,
              "description": "",
              "name": "DELETE",
              "type": {
                "kind": "NON_NULL",
                "name": null,
                "ofType": {
                  "kind": "SCALAR",
                  "name": "Boolean",
                  "ofType": null
                }
              }
            }
          ],
          "interfaces": null,
          "kind": "INPUT_OBJECT",
          "name": "CustomIssuesCustomIssueFormFormSetInput",
          "possibleTypes": null
        },
        {
          "description": null,
          "enumValues": null,
          "fields": [
            {
              "args": [],
              "deprecationReason": null,
              "description": "A list of validation errors in the form, if any. If the form was valid, this list will be empty.",
              "isDeprecated": false,
              "name": "errors",
              "type": {
                "kind": "NON_NULL",
                "name": null,
                "ofType": {
                  "kind": "LIST",
                  "name": null,
                  "ofType": {
                    "kind": "NON_NULL",
                    "name": null,
                    "ofType": {
                      "kind": "OBJECT",
                      "name": "StrictFormFieldErrorType",
                      "ofType": null
                    }
                  }
                }
              }
            },
            {
              "args": [],
              "deprecationReason": null,
              "description": null,
              "isDeprecated": false,
              "name": "session",
              "type": {
                "kind": "OBJECT",
                "name": "SessionInfo",
                "ofType": null
              }
            },
            {
              "args": [],
              "deprecationReason": null,
              "description": null,
              "isDeprecated": false,
              "name": "clientMutationId",
              "type": {
                "kind": "SCALAR",
                "name": "String",
                "ofType": null
              }
            }
          ],
          "inputFields": null,
          "interfaces": [],
          "kind": "OBJECT",
          "name": "HpaLandlordInfoPayload",
          "possibleTypes": null
        },
        {
          "description": null,
          "enumValues": null,
          "fields": null,
          "inputFields": [
            {
              "defaultValue": null,
              "description": "",
              "name": "useRecommended",
              "type": {
                "kind": "NON_NULL",
                "name": null,
                "ofType": {
                  "kind": "SCALAR",
                  "name": "Boolean",
                  "ofType": null
                }
              }
            },
            {
              "defaultValue": null,
              "description": "",
              "name": "useMgmtCo",
              "type": {
                "kind": "NON_NULL",
                "name": null,
                "ofType": {
                  "kind": "SCALAR",
                  "name": "Boolean",
                  "ofType": null
                }
              }
            },
            {
              "defaultValue": null,
              "description": null,
              "name": "landlord",
              "type": {
                "kind": "NON_NULL",
                "name": null,
                "ofType": {
                  "kind": "LIST",
                  "name": null,
                  "ofType": {
                    "kind": "NON_NULL",
                    "name": null,
                    "ofType": {
                      "kind": "INPUT_OBJECT",
                      "name": "LandlordLandlordDetailsFormFormSetInput",
                      "ofType": null
                    }
                  }
                }
              }
            },
            {
              "defaultValue": null,
              "description": null,
              "name": "mgmtCo",
              "type": {
                "kind": "NON_NULL",
                "name": null,
                "ofType": {
                  "kind": "LIST",
                  "name": null,
                  "ofType": {
                    "kind": "NON_NULL",
                    "name": null,
                    "ofType": {
                      "kind": "INPUT_OBJECT",
                      "name": "MgmtCoManagementCompanyDetailsFormFormSetInput",
                      "ofType": null
                    }
                  }
                }
              }
            },
            {
              "defaultValue": null,
              "description": null,
              "name": "clientMutationId",
              "type": {
                "kind": "SCALAR",
                "name": "String",
                "ofType": null
              }
            }
          ],
          "interfaces": null,
          "kind": "INPUT_OBJECT",
          "name": "HpaLandlordInfoInput",
          "possibleTypes": null
        },
        {
          "description": null,
          "enumValues": null,
          "fields": null,
          "inputFields": [
            {
              "defaultValue": null,
              "description": "The landlord's name.",
              "name": "name",
              "type": {
                "kind": "NON_NULL",
                "name": null,
                "ofType": {
                  "kind": "SCALAR",
                  "name": "String",
                  "ofType": null
                }
              }
            },
            {
              "defaultValue": null,
              "description": "Usually the first line of the address, e.g. \"150 Court Street\"",
              "name": "primaryLine",
              "type": {
                "kind": "NON_NULL",
                "name": null,
                "ofType": {
                  "kind": "SCALAR",
                  "name": "String",
                  "ofType": null
                }
              }
            },
            {
              "defaultValue": null,
              "description": "The city of the address, e.g. \"Brooklyn\".",
              "name": "city",
              "type": {
                "kind": "NON_NULL",
                "name": null,
                "ofType": {
                  "kind": "SCALAR",
                  "name": "String",
                  "ofType": null
                }
              }
            },
            {
              "defaultValue": null,
              "description": "The two-letter state or territory for the address, e.g. \"NY\".",
              "name": "state",
              "type": {
                "kind": "NON_NULL",
                "name": null,
                "ofType": {
                  "kind": "SCALAR",
                  "name": "String",
                  "ofType": null
                }
              }
            },
            {
              "defaultValue": null,
              "description": "The zip code of the address, e.g. \"11201\" or \"94107-2282\".",
              "name": "zipCode",
              "type": {
                "kind": "NON_NULL",
                "name": null,
                "ofType": {
                  "kind": "SCALAR",
                  "name": "String",
                  "ofType": null
                }
              }
            },
            {
              "defaultValue": null,
              "description": null,
              "name": "id",
              "type": {
                "kind": "SCALAR",
                "name": "ID",
                "ofType": null
              }
            }
          ],
          "interfaces": null,
          "kind": "INPUT_OBJECT",
          "name": "LandlordLandlordDetailsFormFormSetInput",
          "possibleTypes": null
        },
        {
          "description": null,
          "enumValues": null,
          "fields": null,
          "inputFields": [
            {
              "defaultValue": null,
              "description": "The management company's name.",
              "name": "name",
              "type": {
                "kind": "NON_NULL",
                "name": null,
                "ofType": {
                  "kind": "SCALAR",
                  "name": "String",
                  "ofType": null
                }
              }
            },
            {
              "defaultValue": null,
              "description": "Usually the first line of the address, e.g. \"150 Court Street\"",
              "name": "primaryLine",
              "type": {
                "kind": "NON_NULL",
                "name": null,
                "ofType": {
                  "kind": "SCALAR",
                  "name": "String",
                  "ofType": null
                }
              }
            },
            {
              "defaultValue": null,
              "description": "The city of the address, e.g. \"Brooklyn\".",
              "name": "city",
              "type": {
                "kind": "NON_NULL",
                "name": null,
                "ofType": {
                  "kind": "SCALAR",
                  "name": "String",
                  "ofType": null
                }
              }
            },
            {
              "defaultValue": null,
              "description": "The two-letter state or territory for the address, e.g. \"NY\".",
              "name": "state",
              "type": {
                "kind": "NON_NULL",
                "name": null,
                "ofType": {
                  "kind": "SCALAR",
                  "name": "String",
                  "ofType": null
                }
              }
            },
            {
              "defaultValue": null,
              "description": "The zip code of the address, e.g. \"11201\" or \"94107-2282\".",
              "name": "zipCode",
              "type": {
                "kind": "NON_NULL",
                "name": null,
                "ofType": {
                  "kind": "SCALAR",
                  "name": "String",
                  "ofType": null
                }
              }
            },
            {
              "defaultValue": null,
              "description": null,
              "name": "id",
              "type": {
                "kind": "SCALAR",
                "name": "ID",
                "ofType": null
              }
            }
          ],
          "interfaces": null,
          "kind": "INPUT_OBJECT",
          "name": "MgmtCoManagementCompanyDetailsFormFormSetInput",
          "possibleTypes": null
        },
        {
          "description": null,
          "enumValues": null,
          "fields": [
            {
              "args": [],
              "deprecationReason": null,
              "description": "A list of validation errors in the form, if any. If the form was valid, this list will be empty.",
              "isDeprecated": false,
              "name": "errors",
              "type": {
                "kind": "NON_NULL",
                "name": null,
                "ofType": {
                  "kind": "LIST",
                  "name": null,
                  "ofType": {
                    "kind": "NON_NULL",
                    "name": null,
                    "ofType": {
                      "kind": "OBJECT",
                      "name": "StrictFormFieldErrorType",
                      "ofType": null
                    }
                  }
                }
              }
            },
            {
              "args": [],
              "deprecationReason": null,
              "description": null,
              "isDeprecated": false,
              "name": "session",
              "type": {
                "kind": "OBJECT",
                "name": "SessionInfo",
                "ofType": null
              }
            },
            {
              "args": [],
              "deprecationReason": null,
              "description": null,
              "isDeprecated": false,
              "name": "clientMutationId",
              "type": {
                "kind": "SCALAR",
                "name": "String",
                "ofType": null
              }
            }
          ],
          "inputFields": null,
          "interfaces": [],
          "kind": "OBJECT",
          "name": "HarassmentExplainPayload",
          "possibleTypes": null
        },
        {
          "description": null,
          "enumValues": null,
          "fields": null,
          "inputFields": [
            {
              "defaultValue": null,
              "description": "Explain how the landlord has harassed you.",
              "name": "harassmentDetails",
              "type": {
                "kind": "NON_NULL",
                "name": null,
                "ofType": {
                  "kind": "SCALAR",
                  "name": "String",
                  "ofType": null
                }
              }
            },
            {
              "defaultValue": null,
              "description": null,
              "name": "clientMutationId",
              "type": {
                "kind": "SCALAR",
                "name": "String",
                "ofType": null
              }
            }
          ],
          "interfaces": null,
          "kind": "INPUT_OBJECT",
          "name": "HarassmentExplainInput",
          "possibleTypes": null
        },
        {
          "description": null,
          "enumValues": null,
          "fields": [
            {
              "args": [],
              "deprecationReason": null,
              "description": "A list of validation errors in the form, if any. If the form was valid, this list will be empty.",
              "isDeprecated": false,
              "name": "errors",
              "type": {
                "kind": "NON_NULL",
                "name": null,
                "ofType": {
                  "kind": "LIST",
                  "name": null,
                  "ofType": {
                    "kind": "NON_NULL",
                    "name": null,
                    "ofType": {
                      "kind": "OBJECT",
                      "name": "StrictFormFieldErrorType",
                      "ofType": null
                    }
                  }
                }
              }
            },
            {
              "args": [],
              "deprecationReason": null,
              "description": null,
              "isDeprecated": false,
              "name": "session",
              "type": {
                "kind": "OBJECT",
                "name": "SessionInfo",
                "ofType": null
              }
            },
            {
              "args": [],
              "deprecationReason": null,
              "description": null,
              "isDeprecated": false,
              "name": "clientMutationId",
              "type": {
                "kind": "SCALAR",
                "name": "String",
                "ofType": null
              }
            }
          ],
          "inputFields": null,
          "interfaces": [],
          "kind": "OBJECT",
          "name": "HarassmentApartmentPayload",
          "possibleTypes": null
        },
        {
          "description": null,
          "enumValues": null,
          "fields": null,
          "inputFields": [
            {
              "defaultValue": null,
              "description": "",
              "name": "twoOrLessApartmentsInBuilding",
              "type": {
                "kind": "NON_NULL",
                "name": null,
                "ofType": {
                  "kind": "SCALAR",
                  "name": "String",
                  "ofType": null
                }
              }
            },
            {
              "defaultValue": null,
              "description": "",
              "name": "moreThanOneFamilyPerApartment",
              "type": {
                "kind": "NON_NULL",
                "name": null,
                "ofType": {
                  "kind": "SCALAR",
                  "name": "String",
                  "ofType": null
                }
              }
            },
            {
              "defaultValue": null,
              "description": null,
              "name": "clientMutationId",
              "type": {
                "kind": "SCALAR",
                "name": "String",
                "ofType": null
              }
            }
          ],
          "interfaces": null,
          "kind": "INPUT_OBJECT",
          "name": "HarassmentApartmentInput",
          "possibleTypes": null
        },
        {
          "description": null,
          "enumValues": null,
          "fields": [
            {
              "args": [],
              "deprecationReason": null,
              "description": "A list of validation errors in the form, if any. If the form was valid, this list will be empty.",
              "isDeprecated": false,
              "name": "errors",
              "type": {
                "kind": "NON_NULL",
                "name": null,
                "ofType": {
                  "kind": "LIST",
                  "name": null,
                  "ofType": {
                    "kind": "NON_NULL",
                    "name": null,
                    "ofType": {
                      "kind": "OBJECT",
                      "name": "StrictFormFieldErrorType",
                      "ofType": null
                    }
                  }
                }
              }
            },
            {
              "args": [],
              "deprecationReason": null,
              "description": null,
              "isDeprecated": false,
              "name": "session",
              "type": {
                "kind": "OBJECT",
                "name": "SessionInfo",
                "ofType": null
              }
            },
            {
              "args": [],
              "deprecationReason": null,
              "description": null,
              "isDeprecated": false,
              "name": "clientMutationId",
              "type": {
                "kind": "SCALAR",
                "name": "String",
                "ofType": null
              }
            }
          ],
          "inputFields": null,
          "interfaces": [],
          "kind": "OBJECT",
          "name": "HarassmentAllegations2Payload",
          "possibleTypes": null
        },
        {
          "description": null,
          "enumValues": null,
          "fields": null,
          "inputFields": [
            {
              "defaultValue": null,
              "description": "Whether the tenant alleges the landlord has REMOVED_POSSESSIONS.",
              "name": "allegRemovedPossessions",
              "type": {
                "kind": "NON_NULL",
                "name": null,
                "ofType": {
                  "kind": "SCALAR",
                  "name": "Boolean",
                  "ofType": null
                }
              }
            },
            {
              "defaultValue": null,
              "description": "Whether the tenant alleges the landlord has INDUCED_LEAVING.",
              "name": "allegInducedLeaving",
              "type": {
                "kind": "NON_NULL",
                "name": null,
                "ofType": {
                  "kind": "SCALAR",
                  "name": "Boolean",
                  "ofType": null
                }
              }
            },
            {
              "defaultValue": null,
              "description": "Whether the tenant alleges the landlord has CONTACT.",
              "name": "allegContact",
              "type": {
                "kind": "NON_NULL",
                "name": null,
                "ofType": {
                  "kind": "SCALAR",
                  "name": "Boolean",
                  "ofType": null
                }
              }
            },
            {
              "defaultValue": null,
              "description": "Whether the tenant alleges the landlord has THREATS_RE_STATUS.",
              "name": "allegThreatsReStatus",
              "type": {
                "kind": "NON_NULL",
                "name": null,
                "ofType": {
                  "kind": "SCALAR",
                  "name": "Boolean",
                  "ofType": null
                }
              }
            },
            {
              "defaultValue": null,
              "description": "Whether the tenant alleges the landlord has REQUESTED_ID.",
              "name": "allegRequestedId",
              "type": {
                "kind": "NON_NULL",
                "name": null,
                "ofType": {
                  "kind": "SCALAR",
                  "name": "Boolean",
                  "ofType": null
                }
              }
            },
            {
              "defaultValue": null,
              "description": "Whether the tenant alleges the landlord has DISTURBED.",
              "name": "allegDisturbed",
              "type": {
                "kind": "NON_NULL",
                "name": null,
                "ofType": {
                  "kind": "SCALAR",
                  "name": "Boolean",
                  "ofType": null
                }
              }
            },
            {
              "defaultValue": null,
              "description": null,
              "name": "clientMutationId",
              "type": {
                "kind": "SCALAR",
                "name": "String",
                "ofType": null
              }
            }
          ],
          "interfaces": null,
          "kind": "INPUT_OBJECT",
          "name": "HarassmentAllegations2Input",
          "possibleTypes": null
        },
        {
          "description": null,
          "enumValues": null,
          "fields": [
            {
              "args": [],
              "deprecationReason": null,
              "description": "A list of validation errors in the form, if any. If the form was valid, this list will be empty.",
              "isDeprecated": false,
              "name": "errors",
              "type": {
                "kind": "NON_NULL",
                "name": null,
                "ofType": {
                  "kind": "LIST",
                  "name": null,
                  "ofType": {
                    "kind": "NON_NULL",
                    "name": null,
                    "ofType": {
                      "kind": "OBJECT",
                      "name": "StrictFormFieldErrorType",
                      "ofType": null
                    }
                  }
                }
              }
            },
            {
              "args": [],
              "deprecationReason": null,
              "description": null,
              "isDeprecated": false,
              "name": "session",
              "type": {
                "kind": "OBJECT",
                "name": "SessionInfo",
                "ofType": null
              }
            },
            {
              "args": [],
              "deprecationReason": null,
              "description": null,
              "isDeprecated": false,
              "name": "clientMutationId",
              "type": {
                "kind": "SCALAR",
                "name": "String",
                "ofType": null
              }
            }
          ],
          "inputFields": null,
          "interfaces": [],
          "kind": "OBJECT",
          "name": "HarassmentAllegations1Payload",
          "possibleTypes": null
        },
        {
          "description": null,
          "enumValues": null,
          "fields": null,
          "inputFields": [
            {
              "defaultValue": null,
              "description": "Whether the tenant alleges the landlord has FORCE.",
              "name": "allegForce",
              "type": {
                "kind": "NON_NULL",
                "name": null,
                "ofType": {
                  "kind": "SCALAR",
                  "name": "Boolean",
                  "ofType": null
                }
              }
            },
            {
              "defaultValue": null,
              "description": "Whether the tenant alleges the landlord has MISLEADING_INFO.",
              "name": "allegMisleadingInfo",
              "type": {
                "kind": "NON_NULL",
                "name": null,
                "ofType": {
                  "kind": "SCALAR",
                  "name": "Boolean",
                  "ofType": null
                }
              }
            },
            {
              "defaultValue": null,
              "description": "Whether the tenant alleges the landlord has STOPPED_SERVICE.",
              "name": "allegStoppedService",
              "type": {
                "kind": "NON_NULL",
                "name": null,
                "ofType": {
                  "kind": "SCALAR",
                  "name": "Boolean",
                  "ofType": null
                }
              }
            },
            {
              "defaultValue": null,
              "description": "Whether the tenant alleges the landlord has FAILED_TO_COMPLY.",
              "name": "allegFailedToComply",
              "type": {
                "kind": "NON_NULL",
                "name": null,
                "ofType": {
                  "kind": "SCALAR",
                  "name": "Boolean",
                  "ofType": null
                }
              }
            },
            {
              "defaultValue": null,
              "description": "Whether the tenant alleges the landlord has FALSE_CERT_REPAIRS.",
              "name": "allegFalseCertRepairs",
              "type": {
                "kind": "NON_NULL",
                "name": null,
                "ofType": {
                  "kind": "SCALAR",
                  "name": "Boolean",
                  "ofType": null
                }
              }
            },
            {
              "defaultValue": null,
              "description": "Whether the tenant alleges the landlord has CONDUCT_IN_VIOLATION.",
              "name": "allegConductInViolation",
              "type": {
                "kind": "NON_NULL",
                "name": null,
                "ofType": {
                  "kind": "SCALAR",
                  "name": "Boolean",
                  "ofType": null
                }
              }
            },
            {
              "defaultValue": null,
              "description": "Whether the tenant alleges the landlord has SUED.",
              "name": "allegSued",
              "type": {
                "kind": "NON_NULL",
                "name": null,
                "ofType": {
                  "kind": "SCALAR",
                  "name": "Boolean",
                  "ofType": null
                }
              }
            },
            {
              "defaultValue": null,
              "description": null,
              "name": "clientMutationId",
              "type": {
                "kind": "SCALAR",
                "name": "String",
                "ofType": null
              }
            }
          ],
          "interfaces": null,
          "kind": "INPUT_OBJECT",
          "name": "HarassmentAllegations1Input",
          "possibleTypes": null
        },
        {
          "description": null,
          "enumValues": null,
          "fields": [
            {
              "args": [],
              "deprecationReason": null,
              "description": "A list of validation errors in the form, if any. If the form was valid, this list will be empty.",
              "isDeprecated": false,
              "name": "errors",
              "type": {
                "kind": "NON_NULL",
                "name": null,
                "ofType": {
                  "kind": "LIST",
                  "name": null,
                  "ofType": {
                    "kind": "NON_NULL",
                    "name": null,
                    "ofType": {
                      "kind": "OBJECT",
                      "name": "StrictFormFieldErrorType",
                      "ofType": null
                    }
                  }
                }
              }
            },
            {
              "args": [],
              "deprecationReason": null,
              "description": null,
              "isDeprecated": false,
              "name": "session",
              "type": {
                "kind": "OBJECT",
                "name": "SessionInfo",
                "ofType": null
              }
            },
            {
              "args": [],
              "deprecationReason": null,
              "description": null,
              "isDeprecated": false,
              "name": "clientMutationId",
              "type": {
                "kind": "SCALAR",
                "name": "String",
                "ofType": null
              }
            }
          ],
          "inputFields": null,
          "interfaces": [],
          "kind": "OBJECT",
          "name": "HPActionUrgentAndDangerousPayload",
          "possibleTypes": null
        },
        {
          "description": null,
          "enumValues": null,
          "fields": null,
          "inputFields": [
            {
              "defaultValue": null,
              "description": "",
              "name": "urgentAndDangerous",
              "type": {
                "kind": "NON_NULL",
                "name": null,
                "ofType": {
                  "kind": "SCALAR",
                  "name": "String",
                  "ofType": null
                }
              }
            },
            {
              "defaultValue": null,
              "description": null,
              "name": "clientMutationId",
              "type": {
                "kind": "SCALAR",
                "name": "String",
                "ofType": null
              }
            }
          ],
          "interfaces": null,
          "kind": "INPUT_OBJECT",
          "name": "HPActionUrgentAndDangerousInput",
          "possibleTypes": null
        },
        {
          "description": null,
          "enumValues": null,
          "fields": [
            {
              "args": [],
              "deprecationReason": null,
              "description": "A list of validation errors in the form, if any. If the form was valid, this list will be empty.",
              "isDeprecated": false,
              "name": "errors",
              "type": {
                "kind": "NON_NULL",
                "name": null,
                "ofType": {
                  "kind": "LIST",
                  "name": null,
                  "ofType": {
                    "kind": "NON_NULL",
                    "name": null,
                    "ofType": {
                      "kind": "OBJECT",
                      "name": "StrictFormFieldErrorType",
                      "ofType": null
                    }
                  }
                }
              }
            },
            {
              "args": [],
              "deprecationReason": null,
              "description": null,
              "isDeprecated": false,
              "name": "session",
              "type": {
                "kind": "OBJECT",
                "name": "SessionInfo",
                "ofType": null
              }
            },
            {
              "args": [],
              "deprecationReason": null,
              "description": null,
              "isDeprecated": false,
              "name": "clientMutationId",
              "type": {
                "kind": "SCALAR",
                "name": "String",
                "ofType": null
              }
            }
          ],
          "inputFields": null,
          "interfaces": [],
          "kind": "OBJECT",
          "name": "HPActionSuePayload",
          "possibleTypes": null
        },
        {
          "description": null,
          "enumValues": null,
          "fields": null,
          "inputFields": [
            {
              "defaultValue": null,
              "description": "",
              "name": "sueForRepairs",
              "type": {
                "kind": "NON_NULL",
                "name": null,
                "ofType": {
                  "kind": "SCALAR",
                  "name": "Boolean",
                  "ofType": null
                }
              }
            },
            {
              "defaultValue": null,
              "description": "",
              "name": "sueForHarassment",
              "type": {
                "kind": "NON_NULL",
                "name": null,
                "ofType": {
                  "kind": "SCALAR",
                  "name": "Boolean",
                  "ofType": null
                }
              }
            },
            {
              "defaultValue": null,
              "description": null,
              "name": "clientMutationId",
              "type": {
                "kind": "SCALAR",
                "name": "String",
                "ofType": null
              }
            }
          ],
          "interfaces": null,
          "kind": "INPUT_OBJECT",
          "name": "HPActionSueInput",
          "possibleTypes": null
        },
        {
          "description": null,
          "enumValues": null,
          "fields": [
            {
              "args": [],
              "deprecationReason": null,
              "description": "A list of validation errors in the form, if any. If the form was valid, this list will be empty.",
              "isDeprecated": false,
              "name": "errors",
              "type": {
                "kind": "NON_NULL",
                "name": null,
                "ofType": {
                  "kind": "LIST",
                  "name": null,
                  "ofType": {
                    "kind": "NON_NULL",
                    "name": null,
                    "ofType": {
                      "kind": "OBJECT",
                      "name": "StrictFormFieldErrorType",
                      "ofType": null
                    }
                  }
                }
              }
            },
            {
              "args": [],
              "deprecationReason": null,
              "description": null,
              "isDeprecated": false,
              "name": "session",
              "type": {
                "kind": "OBJECT",
                "name": "SessionInfo",
                "ofType": null
              }
            },
            {
              "args": [],
              "deprecationReason": null,
              "description": null,
              "isDeprecated": false,
              "name": "clientMutationId",
              "type": {
                "kind": "SCALAR",
                "name": "String",
                "ofType": null
              }
            }
          ],
          "inputFields": null,
          "interfaces": [],
          "kind": "OBJECT",
          "name": "HPActionPreviousAttemptsPayload",
          "possibleTypes": null
        },
        {
          "description": null,
          "enumValues": null,
          "fields": null,
          "inputFields": [
            {
              "defaultValue": null,
              "description": "",
              "name": "filedWith311",
              "type": {
                "kind": "NON_NULL",
                "name": null,
                "ofType": {
                  "kind": "SCALAR",
                  "name": "String",
                  "ofType": null
                }
              }
            },
            {
              "defaultValue": null,
              "description": "",
              "name": "thirtyDaysSince311",
              "type": {
                "kind": "NON_NULL",
                "name": null,
                "ofType": {
                  "kind": "SCALAR",
                  "name": "String",
                  "ofType": null
                }
              }
            },
            {
              "defaultValue": null,
              "description": "",
              "name": "hpdIssuedViolations",
              "type": {
                "kind": "NON_NULL",
                "name": null,
                "ofType": {
                  "kind": "SCALAR",
                  "name": "String",
                  "ofType": null
                }
              }
            },
            {
              "defaultValue": null,
              "description": "",
              "name": "thirtyDaysSinceViolations",
              "type": {
                "kind": "NON_NULL",
                "name": null,
                "ofType": {
                  "kind": "SCALAR",
                  "name": "String",
                  "ofType": null
                }
              }
            },
            {
              "defaultValue": null,
              "description": null,
              "name": "clientMutationId",
              "type": {
                "kind": "SCALAR",
                "name": "String",
                "ofType": null
              }
            }
          ],
          "interfaces": null,
          "kind": "INPUT_OBJECT",
          "name": "HPActionPreviousAttemptsInput",
          "possibleTypes": null
        },
        {
          "description": null,
          "enumValues": null,
          "fields": [
            {
              "args": [],
              "deprecationReason": null,
              "description": "A list of validation errors in the form, if any. If the form was valid, this list will be empty.",
              "isDeprecated": false,
              "name": "errors",
              "type": {
                "kind": "NON_NULL",
                "name": null,
                "ofType": {
                  "kind": "LIST",
                  "name": null,
                  "ofType": {
                    "kind": "NON_NULL",
                    "name": null,
                    "ofType": {
                      "kind": "OBJECT",
                      "name": "StrictFormFieldErrorType",
                      "ofType": null
                    }
                  }
                }
              }
            },
            {
              "args": [],
              "deprecationReason": null,
              "description": null,
              "isDeprecated": false,
              "name": "session",
              "type": {
                "kind": "OBJECT",
                "name": "SessionInfo",
                "ofType": null
              }
            },
            {
              "args": [],
              "deprecationReason": null,
              "description": null,
              "isDeprecated": false,
              "name": "clientMutationId",
              "type": {
                "kind": "SCALAR",
                "name": "String",
                "ofType": null
              }
            }
          ],
          "inputFields": null,
          "interfaces": [],
          "kind": "OBJECT",
          "name": "GenerateHpActionPdfPayload",
          "possibleTypes": null
        },
        {
          "description": null,
          "enumValues": null,
          "fields": null,
          "inputFields": [
            {
              "defaultValue": null,
              "description": "",
              "name": "kind",
              "type": {
                "kind": "NON_NULL",
                "name": null,
                "ofType": {
                  "kind": "SCALAR",
                  "name": "String",
                  "ofType": null
                }
              }
            },
            {
              "defaultValue": null,
              "description": null,
              "name": "clientMutationId",
              "type": {
                "kind": "SCALAR",
                "name": "String",
                "ofType": null
              }
            }
          ],
          "interfaces": null,
          "kind": "INPUT_OBJECT",
          "name": "GenerateHpActionPdfInput",
          "possibleTypes": null
        },
        {
          "description": null,
          "enumValues": null,
          "fields": [
            {
              "args": [],
              "deprecationReason": null,
              "description": "A list of validation errors in the form, if any. If the form was valid, this list will be empty.",
              "isDeprecated": false,
              "name": "errors",
              "type": {
                "kind": "NON_NULL",
                "name": null,
                "ofType": {
                  "kind": "LIST",
                  "name": null,
                  "ofType": {
                    "kind": "NON_NULL",
                    "name": null,
                    "ofType": {
                      "kind": "OBJECT",
                      "name": "StrictFormFieldErrorType",
                      "ofType": null
                    }
                  }
                }
              }
            },
            {
              "args": [],
              "deprecationReason": null,
              "description": null,
              "isDeprecated": false,
              "name": "session",
              "type": {
                "kind": "OBJECT",
                "name": "SessionInfo",
                "ofType": null
              }
            },
            {
              "args": [],
              "deprecationReason": null,
              "description": null,
              "isDeprecated": false,
              "name": "clientMutationId",
              "type": {
                "kind": "SCALAR",
                "name": "String",
                "ofType": null
              }
            }
          ],
          "inputFields": null,
          "interfaces": [],
          "kind": "OBJECT",
          "name": "FeeWaiverPublicAssistancePayload",
          "possibleTypes": null
        },
        {
          "description": null,
          "enumValues": null,
          "fields": null,
          "inputFields": [
            {
              "defaultValue": null,
              "description": "",
              "name": "receivesPublicAssistance",
              "type": {
                "kind": "NON_NULL",
                "name": null,
                "ofType": {
                  "kind": "SCALAR",
                  "name": "String",
                  "ofType": null
                }
              }
            },
            {
              "defaultValue": null,
              "description": null,
              "name": "clientMutationId",
              "type": {
                "kind": "SCALAR",
                "name": "String",
                "ofType": null
              }
            }
          ],
          "interfaces": null,
          "kind": "INPUT_OBJECT",
          "name": "FeeWaiverPublicAssistanceInput",
          "possibleTypes": null
        },
        {
          "description": null,
          "enumValues": null,
          "fields": [
            {
              "args": [],
              "deprecationReason": null,
              "description": "A list of validation errors in the form, if any. If the form was valid, this list will be empty.",
              "isDeprecated": false,
              "name": "errors",
              "type": {
                "kind": "NON_NULL",
                "name": null,
                "ofType": {
                  "kind": "LIST",
                  "name": null,
                  "ofType": {
                    "kind": "NON_NULL",
                    "name": null,
                    "ofType": {
                      "kind": "OBJECT",
                      "name": "StrictFormFieldErrorType",
                      "ofType": null
                    }
                  }
                }
              }
            },
            {
              "args": [],
              "deprecationReason": null,
              "description": null,
              "isDeprecated": false,
              "name": "session",
              "type": {
                "kind": "OBJECT",
                "name": "SessionInfo",
                "ofType": null
              }
            },
            {
              "args": [],
              "deprecationReason": null,
              "description": null,
              "isDeprecated": false,
              "name": "clientMutationId",
              "type": {
                "kind": "SCALAR",
                "name": "String",
                "ofType": null
              }
            }
          ],
          "inputFields": null,
          "interfaces": [],
          "kind": "OBJECT",
          "name": "FeeWaiverMiscPayload",
          "possibleTypes": null
        },
        {
          "description": null,
          "enumValues": null,
          "fields": null,
          "inputFields": [
            {
              "defaultValue": null,
              "description": "",
              "name": "askedBefore",
              "type": {
                "kind": "NON_NULL",
                "name": null,
                "ofType": {
                  "kind": "SCALAR",
                  "name": "String",
                  "ofType": null
                }
              }
            },
            {
              "defaultValue": null,
              "description": null,
              "name": "clientMutationId",
              "type": {
                "kind": "SCALAR",
                "name": "String",
                "ofType": null
              }
            }
          ],
          "interfaces": null,
          "kind": "INPUT_OBJECT",
          "name": "FeeWaiverMiscInput",
          "possibleTypes": null
        },
        {
          "description": null,
          "enumValues": null,
          "fields": [
            {
              "args": [],
              "deprecationReason": null,
              "description": "A list of validation errors in the form, if any. If the form was valid, this list will be empty.",
              "isDeprecated": false,
              "name": "errors",
              "type": {
                "kind": "NON_NULL",
                "name": null,
                "ofType": {
                  "kind": "LIST",
                  "name": null,
                  "ofType": {
                    "kind": "NON_NULL",
                    "name": null,
                    "ofType": {
                      "kind": "OBJECT",
                      "name": "StrictFormFieldErrorType",
                      "ofType": null
                    }
                  }
                }
              }
            },
            {
              "args": [],
              "deprecationReason": null,
              "description": null,
              "isDeprecated": false,
              "name": "session",
              "type": {
                "kind": "OBJECT",
                "name": "SessionInfo",
                "ofType": null
              }
            },
            {
              "args": [],
              "deprecationReason": null,
              "description": null,
              "isDeprecated": false,
              "name": "clientMutationId",
              "type": {
                "kind": "SCALAR",
                "name": "String",
                "ofType": null
              }
            }
          ],
          "inputFields": null,
          "interfaces": [],
          "kind": "OBJECT",
          "name": "FeeWaiverIncomePayload",
          "possibleTypes": null
        },
        {
          "description": null,
          "enumValues": null,
          "fields": null,
          "inputFields": [
            {
              "defaultValue": null,
              "description": "The amount of income the user receives per month.",
              "name": "incomeAmountMonthly",
              "type": {
                "kind": "NON_NULL",
                "name": null,
                "ofType": {
                  "kind": "SCALAR",
                  "name": "String",
                  "ofType": null
                }
              }
            },
            {
              "defaultValue": null,
              "description": "Whether the user receives income from employment.",
              "name": "incomeSrcEmployment",
              "type": {
                "kind": "NON_NULL",
                "name": null,
                "ofType": {
                  "kind": "SCALAR",
                  "name": "Boolean",
                  "ofType": null
                }
              }
            },
            {
              "defaultValue": null,
              "description": "Whether the user receives income from the Human Resources Administration (e.g., Temporary Aid to Needy Families).",
              "name": "incomeSrcHra",
              "type": {
                "kind": "NON_NULL",
                "name": null,
                "ofType": {
                  "kind": "SCALAR",
                  "name": "Boolean",
                  "ofType": null
                }
              }
            },
            {
              "defaultValue": null,
              "description": "Whether the user receives income from child support.",
              "name": "incomeSrcChildSupport",
              "type": {
                "kind": "NON_NULL",
                "name": null,
                "ofType": {
                  "kind": "SCALAR",
                  "name": "Boolean",
                  "ofType": null
                }
              }
            },
            {
              "defaultValue": null,
              "description": "Whether the user receives income from alimony.",
              "name": "incomeSrcAlimony",
              "type": {
                "kind": "NON_NULL",
                "name": null,
                "ofType": {
                  "kind": "SCALAR",
                  "name": "Boolean",
                  "ofType": null
                }
              }
            },
            {
              "defaultValue": null,
              "description": "Whether the user receives income from social security.",
              "name": "incomeSrcSocialSecurity",
              "type": {
                "kind": "NON_NULL",
                "name": null,
                "ofType": {
                  "kind": "SCALAR",
                  "name": "Boolean",
                  "ofType": null
                }
              }
            },
            {
              "defaultValue": null,
              "description": "Other income the user receives",
              "name": "incomeSrcOther",
              "type": {
                "kind": "NON_NULL",
                "name": null,
                "ofType": {
                  "kind": "SCALAR",
                  "name": "String",
                  "ofType": null
                }
              }
            },
            {
              "defaultValue": null,
              "description": null,
              "name": "clientMutationId",
              "type": {
                "kind": "SCALAR",
                "name": "String",
                "ofType": null
              }
            }
          ],
          "interfaces": null,
          "kind": "INPUT_OBJECT",
          "name": "FeeWaiverIncomeInput",
          "possibleTypes": null
        },
        {
          "description": null,
          "enumValues": null,
          "fields": [
            {
              "args": [],
              "deprecationReason": null,
              "description": "A list of validation errors in the form, if any. If the form was valid, this list will be empty.",
              "isDeprecated": false,
              "name": "errors",
              "type": {
                "kind": "NON_NULL",
                "name": null,
                "ofType": {
                  "kind": "LIST",
                  "name": null,
                  "ofType": {
                    "kind": "NON_NULL",
                    "name": null,
                    "ofType": {
                      "kind": "OBJECT",
                      "name": "StrictFormFieldErrorType",
                      "ofType": null
                    }
                  }
                }
              }
            },
            {
              "args": [],
              "deprecationReason": null,
              "description": null,
              "isDeprecated": false,
              "name": "session",
              "type": {
                "kind": "OBJECT",
                "name": "SessionInfo",
                "ofType": null
              }
            },
            {
              "args": [],
              "deprecationReason": null,
              "description": null,
              "isDeprecated": false,
              "name": "clientMutationId",
              "type": {
                "kind": "SCALAR",
                "name": "String",
                "ofType": null
              }
            }
          ],
          "inputFields": null,
          "interfaces": [],
          "kind": "OBJECT",
          "name": "FeeWaiverExpensesPayload",
          "possibleTypes": null
        },
        {
          "description": null,
          "enumValues": null,
          "fields": null,
          "inputFields": [
            {
              "defaultValue": null,
              "description": "The amount of money the user pays in rent per month.",
              "name": "rentAmount",
              "type": {
                "kind": "NON_NULL",
                "name": null,
                "ofType": {
                  "kind": "SCALAR",
                  "name": "String",
                  "ofType": null
                }
              }
            },
            {
              "defaultValue": null,
              "description": "",
              "name": "expenseUtilities",
              "type": {
                "kind": "NON_NULL",
                "name": null,
                "ofType": {
                  "kind": "SCALAR",
                  "name": "String",
                  "ofType": null
                }
              }
            },
            {
              "defaultValue": null,
              "description": "",
              "name": "expenseCable",
              "type": {
                "kind": "NON_NULL",
                "name": null,
                "ofType": {
                  "kind": "SCALAR",
                  "name": "String",
                  "ofType": null
                }
              }
            },
            {
              "defaultValue": null,
              "description": "",
              "name": "expensePhone",
              "type": {
                "kind": "NON_NULL",
                "name": null,
                "ofType": {
                  "kind": "SCALAR",
                  "name": "String",
                  "ofType": null
                }
              }
            },
            {
              "defaultValue": null,
              "description": "",
              "name": "expenseChildcare",
              "type": {
                "kind": "NON_NULL",
                "name": null,
                "ofType": {
                  "kind": "SCALAR",
                  "name": "String",
                  "ofType": null
                }
              }
            },
            {
              "defaultValue": null,
              "description": "",
              "name": "expenseOther",
              "type": {
                "kind": "NON_NULL",
                "name": null,
                "ofType": {
                  "kind": "SCALAR",
                  "name": "String",
                  "ofType": null
                }
              }
            },
            {
              "defaultValue": null,
              "description": null,
              "name": "clientMutationId",
              "type": {
                "kind": "SCALAR",
                "name": "String",
                "ofType": null
              }
            }
          ],
          "interfaces": null,
          "kind": "INPUT_OBJECT",
          "name": "FeeWaiverExpensesInput",
          "possibleTypes": null
        },
        {
          "description": null,
          "enumValues": null,
          "fields": [
            {
              "args": [],
              "deprecationReason": null,
              "description": "A list of validation errors in the form, if any. If the form was valid, this list will be empty.",
              "isDeprecated": false,
              "name": "errors",
              "type": {
                "kind": "NON_NULL",
                "name": null,
                "ofType": {
                  "kind": "LIST",
                  "name": null,
                  "ofType": {
                    "kind": "NON_NULL",
                    "name": null,
                    "ofType": {
                      "kind": "OBJECT",
                      "name": "StrictFormFieldErrorType",
                      "ofType": null
                    }
                  }
                }
              }
            },
            {
              "args": [],
              "deprecationReason": null,
              "description": null,
              "isDeprecated": false,
              "name": "response",
              "type": {
                "kind": "SCALAR",
                "name": "String",
                "ofType": null
              }
            },
            {
              "args": [],
              "deprecationReason": null,
              "description": null,
              "isDeprecated": false,
              "name": "clientMutationId",
              "type": {
                "kind": "SCALAR",
                "name": "String",
                "ofType": null
              }
            }
          ],
          "inputFields": null,
          "interfaces": [],
          "kind": "OBJECT",
          "name": "ExampleRadioPayload",
          "possibleTypes": null
        },
        {
          "description": null,
          "enumValues": null,
          "fields": null,
          "inputFields": [
            {
              "defaultValue": null,
              "description": "",
              "name": "radioField",
              "type": {
                "kind": "NON_NULL",
                "name": null,
                "ofType": {
                  "kind": "SCALAR",
                  "name": "String",
                  "ofType": null
                }
              }
            },
            {
              "defaultValue": null,
              "description": null,
              "name": "clientMutationId",
              "type": {
                "kind": "SCALAR",
                "name": "String",
                "ofType": null
              }
            }
          ],
          "interfaces": null,
          "kind": "INPUT_OBJECT",
          "name": "ExampleRadioInput",
          "possibleTypes": null
        },
        {
          "description": null,
          "enumValues": null,
          "fields": [
            {
              "args": [],
              "deprecationReason": null,
              "description": "A list of validation errors in the form, if any. If the form was valid, this list will be empty.",
              "isDeprecated": false,
              "name": "errors",
              "type": {
                "kind": "NON_NULL",
                "name": null,
                "ofType": {
                  "kind": "LIST",
                  "name": null,
                  "ofType": {
                    "kind": "NON_NULL",
                    "name": null,
                    "ofType": {
                      "kind": "OBJECT",
                      "name": "StrictFormFieldErrorType",
                      "ofType": null
                    }
                  }
                }
              }
            },
            {
              "args": [],
              "deprecationReason": null,
              "description": null,
              "isDeprecated": false,
              "name": "response",
              "type": {
                "kind": "SCALAR",
                "name": "String",
                "ofType": null
              }
            },
            {
              "args": [],
              "deprecationReason": null,
              "description": null,
              "isDeprecated": false,
              "name": "clientMutationId",
              "type": {
                "kind": "SCALAR",
                "name": "String",
                "ofType": null
              }
            }
          ],
          "inputFields": null,
          "interfaces": [],
          "kind": "OBJECT",
          "name": "ExamplePayload",
          "possibleTypes": null
        },
        {
          "description": null,
          "enumValues": null,
          "fields": null,
          "inputFields": [
            {
              "defaultValue": null,
              "description": "",
              "name": "exampleField",
              "type": {
                "kind": "NON_NULL",
                "name": null,
                "ofType": {
                  "kind": "SCALAR",
                  "name": "String",
                  "ofType": null
                }
              }
            },
            {
              "defaultValue": null,
              "description": "",
              "name": "boolField",
              "type": {
                "kind": "NON_NULL",
                "name": null,
                "ofType": {
                  "kind": "SCALAR",
                  "name": "Boolean",
                  "ofType": null
                }
              }
            },
            {
              "defaultValue": null,
              "description": "",
              "name": "exampleOtherField",
              "type": {
                "kind": "NON_NULL",
                "name": null,
                "ofType": {
                  "kind": "SCALAR",
                  "name": "String",
                  "ofType": null
                }
              }
            },
            {
              "defaultValue": null,
              "description": "",
              "name": "currencyField",
              "type": {
                "kind": "NON_NULL",
                "name": null,
                "ofType": {
                  "kind": "SCALAR",
                  "name": "String",
                  "ofType": null
                }
              }
            },
            {
              "defaultValue": null,
              "description": null,
              "name": "subforms",
              "type": {
                "kind": "NON_NULL",
                "name": null,
                "ofType": {
                  "kind": "LIST",
                  "name": null,
                  "ofType": {
                    "kind": "NON_NULL",
                    "name": null,
                    "ofType": {
                      "kind": "INPUT_OBJECT",
                      "name": "SubformsExampleSubformFormSetInput",
                      "ofType": null
                    }
                  }
                }
              }
            },
            {
              "defaultValue": null,
              "description": null,
              "name": "clientMutationId",
              "type": {
                "kind": "SCALAR",
                "name": "String",
                "ofType": null
              }
            }
          ],
          "interfaces": null,
          "kind": "INPUT_OBJECT",
          "name": "ExampleInput",
          "possibleTypes": null
        },
        {
          "description": null,
          "enumValues": null,
          "fields": null,
          "inputFields": [
            {
              "defaultValue": null,
              "description": "",
              "name": "exampleField",
              "type": {
                "kind": "NON_NULL",
                "name": null,
                "ofType": {
                  "kind": "SCALAR",
                  "name": "String",
                  "ofType": null
                }
              }
            }
          ],
          "interfaces": null,
          "kind": "INPUT_OBJECT",
          "name": "SubformsExampleSubformFormSetInput",
          "possibleTypes": null
        },
        {
          "description": null,
          "enumValues": null,
          "fields": [
            {
              "args": [],
              "deprecationReason": null,
              "description": "A list of validation errors in the form, if any. If the form was valid, this list will be empty.",
              "isDeprecated": false,
              "name": "errors",
              "type": {
                "kind": "NON_NULL",
                "name": null,
                "ofType": {
                  "kind": "LIST",
                  "name": null,
                  "ofType": {
                    "kind": "NON_NULL",
                    "name": null,
                    "ofType": {
                      "kind": "OBJECT",
                      "name": "StrictFormFieldErrorType",
                      "ofType": null
                    }
                  }
                }
              }
            },
            {
              "args": [],
              "deprecationReason": null,
              "description": null,
              "isDeprecated": false,
              "name": "session",
              "type": {
                "kind": "OBJECT",
                "name": "SessionInfo",
                "ofType": null
              }
            },
            {
              "args": [],
              "deprecationReason": null,
              "description": null,
              "isDeprecated": false,
              "name": "clientMutationId",
              "type": {
                "kind": "SCALAR",
                "name": "String",
                "ofType": null
              }
            }
          ],
          "inputFields": null,
          "interfaces": [],
          "kind": "OBJECT",
          "name": "EmergencyHPAIssuesPayload",
          "possibleTypes": null
        },
        {
          "description": null,
          "enumValues": null,
          "fields": null,
          "inputFields": [
            {
              "defaultValue": null,
              "description": null,
              "name": "issues",
              "type": {
                "kind": "NON_NULL",
                "name": null,
                "ofType": {
                  "kind": "LIST",
                  "name": null,
                  "ofType": {
                    "kind": "NON_NULL",
                    "name": null,
                    "ofType": {
                      "kind": "SCALAR",
                      "name": "String",
                      "ofType": null
                    }
                  }
                }
              }
            },
            {
              "defaultValue": null,
              "description": null,
              "name": "customHomeIssues",
              "type": {
                "kind": "NON_NULL",
                "name": null,
                "ofType": {
                  "kind": "LIST",
                  "name": null,
                  "ofType": {
                    "kind": "NON_NULL",
                    "name": null,
                    "ofType": {
                      "kind": "INPUT_OBJECT",
                      "name": "CustomHomeIssuesCustomIssueFormFormSetInput",
                      "ofType": null
                    }
                  }
                }
              }
            },
            {
              "defaultValue": null,
              "description": null,
              "name": "clientMutationId",
              "type": {
                "kind": "SCALAR",
                "name": "String",
                "ofType": null
              }
            }
          ],
          "interfaces": null,
          "kind": "INPUT_OBJECT",
          "name": "EmergencyHPAIssuesInput",
          "possibleTypes": null
        },
        {
          "description": null,
          "enumValues": null,
          "fields": null,
          "inputFields": [
            {
              "defaultValue": null,
              "description": "",
              "name": "description",
              "type": {
                "kind": "NON_NULL",
                "name": null,
                "ofType": {
                  "kind": "SCALAR",
                  "name": "String",
                  "ofType": null
                }
              }
            },
            {
              "defaultValue": null,
              "description": null,
              "name": "id",
              "type": {
                "kind": "SCALAR",
                "name": "ID",
                "ofType": null
              }
            },
            {
              "defaultValue": null,
              "description": "",
              "name": "DELETE",
              "type": {
                "kind": "NON_NULL",
                "name": null,
                "ofType": {
                  "kind": "SCALAR",
                  "name": "Boolean",
                  "ofType": null
                }
              }
            }
          ],
          "interfaces": null,
          "kind": "INPUT_OBJECT",
          "name": "CustomHomeIssuesCustomIssueFormFormSetInput",
          "possibleTypes": null
        },
        {
          "description": null,
          "enumValues": null,
          "fields": [
            {
              "args": [],
              "deprecationReason": null,
              "description": "A list of validation errors in the form, if any. If the form was valid, this list will be empty.",
              "isDeprecated": false,
              "name": "errors",
              "type": {
                "kind": "NON_NULL",
                "name": null,
                "ofType": {
                  "kind": "LIST",
                  "name": null,
                  "ofType": {
                    "kind": "NON_NULL",
                    "name": null,
                    "ofType": {
                      "kind": "OBJECT",
                      "name": "StrictFormFieldErrorType",
                      "ofType": null
                    }
                  }
                }
              }
            },
            {
              "args": [],
              "deprecationReason": null,
              "description": null,
              "isDeprecated": false,
              "name": "recipients",
              "type": {
                "kind": "LIST",
                "name": null,
                "ofType": {
                  "kind": "NON_NULL",
                  "name": null,
                  "ofType": {
                    "kind": "SCALAR",
                    "name": "String",
                    "ofType": null
                  }
                }
              }
            },
            {
              "args": [],
              "deprecationReason": null,
              "description": null,
              "isDeprecated": false,
              "name": "clientMutationId",
              "type": {
                "kind": "SCALAR",
                "name": "String",
                "ofType": null
              }
            }
          ],
          "inputFields": null,
          "interfaces": [],
          "kind": "OBJECT",
          "name": "EmailLetterPayload",
          "possibleTypes": null
        },
        {
          "description": null,
          "enumValues": null,
          "fields": null,
          "inputFields": [
            {
              "defaultValue": null,
              "description": null,
              "name": "recipients",
              "type": {
                "kind": "NON_NULL",
                "name": null,
                "ofType": {
                  "kind": "LIST",
                  "name": null,
                  "ofType": {
                    "kind": "NON_NULL",
                    "name": null,
                    "ofType": {
                      "kind": "INPUT_OBJECT",
                      "name": "RecipientsEmailFormFormSetInput",
                      "ofType": null
                    }
                  }
                }
              }
            },
            {
              "defaultValue": null,
              "description": null,
              "name": "clientMutationId",
              "type": {
                "kind": "SCALAR",
                "name": "String",
                "ofType": null
              }
            }
          ],
          "interfaces": null,
          "kind": "INPUT_OBJECT",
          "name": "EmailLetterInput",
          "possibleTypes": null
        },
        {
          "description": null,
          "enumValues": null,
          "fields": null,
          "inputFields": [
            {
              "defaultValue": null,
              "description": "",
              "name": "email",
              "type": {
                "kind": "NON_NULL",
                "name": null,
                "ofType": {
                  "kind": "SCALAR",
                  "name": "String",
                  "ofType": null
                }
              }
            }
          ],
          "interfaces": null,
          "kind": "INPUT_OBJECT",
          "name": "RecipientsEmailFormFormSetInput",
          "possibleTypes": null
        },
        {
          "description": null,
          "enumValues": null,
          "fields": [
            {
              "args": [],
              "deprecationReason": null,
              "description": "A list of validation errors in the form, if any. If the form was valid, this list will be empty.",
              "isDeprecated": false,
              "name": "errors",
              "type": {
                "kind": "NON_NULL",
                "name": null,
                "ofType": {
                  "kind": "LIST",
                  "name": null,
                  "ofType": {
                    "kind": "NON_NULL",
                    "name": null,
                    "ofType": {
                      "kind": "OBJECT",
                      "name": "StrictFormFieldErrorType",
                      "ofType": null
                    }
                  }
                }
              }
            },
            {
              "args": [],
              "deprecationReason": null,
              "description": null,
              "isDeprecated": false,
              "name": "recipients",
              "type": {
                "kind": "LIST",
                "name": null,
                "ofType": {
                  "kind": "NON_NULL",
                  "name": null,
                  "ofType": {
                    "kind": "SCALAR",
                    "name": "String",
                    "ofType": null
                  }
                }
              }
            },
            {
              "args": [],
              "deprecationReason": null,
              "description": null,
              "isDeprecated": false,
              "name": "clientMutationId",
              "type": {
                "kind": "SCALAR",
                "name": "String",
                "ofType": null
              }
            }
          ],
          "inputFields": null,
          "interfaces": [],
          "kind": "OBJECT",
          "name": "EmailHpActionPdfPayload",
          "possibleTypes": null
        },
        {
          "description": null,
          "enumValues": null,
          "fields": null,
          "inputFields": [
            {
              "defaultValue": null,
              "description": null,
              "name": "recipients",
              "type": {
                "kind": "NON_NULL",
                "name": null,
                "ofType": {
                  "kind": "LIST",
                  "name": null,
                  "ofType": {
                    "kind": "NON_NULL",
                    "name": null,
                    "ofType": {
                      "kind": "INPUT_OBJECT",
                      "name": "RecipientsEmailFormFormSetInput",
                      "ofType": null
                    }
                  }
                }
              }
            },
            {
              "defaultValue": null,
              "description": null,
              "name": "clientMutationId",
              "type": {
                "kind": "SCALAR",
                "name": "String",
                "ofType": null
              }
            }
          ],
          "interfaces": null,
          "kind": "INPUT_OBJECT",
          "name": "EmailHpActionPdfInput",
          "possibleTypes": null
        },
        {
          "description": null,
          "enumValues": null,
          "fields": [
            {
              "args": [],
              "deprecationReason": null,
              "description": "A list of validation errors in the form, if any. If the form was valid, this list will be empty.",
              "isDeprecated": false,
              "name": "errors",
              "type": {
                "kind": "NON_NULL",
                "name": null,
                "ofType": {
                  "kind": "LIST",
                  "name": null,
                  "ofType": {
                    "kind": "NON_NULL",
                    "name": null,
                    "ofType": {
                      "kind": "OBJECT",
                      "name": "StrictFormFieldErrorType",
                      "ofType": null
                    }
                  }
                }
              }
            },
            {
              "args": [],
              "deprecationReason": null,
              "description": null,
              "isDeprecated": false,
              "name": "redirectUrl",
              "type": {
                "kind": "SCALAR",
                "name": "String",
                "ofType": null
              }
            },
            {
              "args": [],
              "deprecationReason": null,
              "description": null,
              "isDeprecated": false,
              "name": "clientMutationId",
              "type": {
                "kind": "SCALAR",
                "name": "String",
                "ofType": null
              }
            }
          ],
          "inputFields": null,
          "interfaces": [],
          "kind": "OBJECT",
          "name": "BeginDocusignPayload",
          "possibleTypes": null
        },
        {
          "description": null,
          "enumValues": null,
          "fields": null,
          "inputFields": [
            {
              "defaultValue": null,
              "description": "",
              "name": "nextUrl",
              "type": {
                "kind": "NON_NULL",
                "name": null,
                "ofType": {
                  "kind": "SCALAR",
                  "name": "String",
                  "ofType": null
                }
              }
            },
            {
              "defaultValue": null,
              "description": null,
              "name": "clientMutationId",
              "type": {
                "kind": "SCALAR",
                "name": "String",
                "ofType": null
              }
            }
          ],
          "interfaces": null,
          "kind": "INPUT_OBJECT",
          "name": "BeginDocusignInput",
          "possibleTypes": null
        },
        {
          "description": null,
          "enumValues": null,
          "fields": [
            {
              "args": [],
              "deprecationReason": null,
              "description": "A list of validation errors in the form, if any. If the form was valid, this list will be empty.",
              "isDeprecated": false,
              "name": "errors",
              "type": {
                "kind": "NON_NULL",
                "name": null,
                "ofType": {
                  "kind": "LIST",
                  "name": null,
                  "ofType": {
                    "kind": "NON_NULL",
                    "name": null,
                    "ofType": {
                      "kind": "OBJECT",
                      "name": "StrictFormFieldErrorType",
                      "ofType": null
                    }
                  }
                }
              }
            },
            {
              "args": [],
              "deprecationReason": null,
              "description": null,
              "isDeprecated": false,
              "name": "session",
              "type": {
                "kind": "OBJECT",
                "name": "SessionInfo",
                "ofType": null
              }
            },
            {
              "args": [],
              "deprecationReason": null,
              "description": null,
              "isDeprecated": false,
              "name": "clientMutationId",
              "type": {
                "kind": "SCALAR",
                "name": "String",
                "ofType": null
              }
            }
          ],
          "inputFields": null,
          "interfaces": [],
          "kind": "OBJECT",
          "name": "AgreeToTermsPayload",
          "possibleTypes": null
        },
        {
          "description": null,
          "enumValues": null,
          "fields": null,
          "inputFields": [
            {
              "defaultValue": null,
              "description": "Whether the user agrees to the terms of the site's terms of use and privacy policy.",
              "name": "agreeToTerms",
              "type": {
                "kind": "NON_NULL",
                "name": null,
                "ofType": {
                  "kind": "SCALAR",
                  "name": "Boolean",
                  "ofType": null
                }
              }
            },
            {
              "defaultValue": null,
              "description": "The site for which the user is agreeing to the terms of use and privacy policy.",
              "name": "site",
              "type": {
                "kind": "NON_NULL",
                "name": null,
                "ofType": {
                  "kind": "SCALAR",
                  "name": "String",
                  "ofType": null
                }
              }
            },
            {
              "defaultValue": null,
              "description": null,
              "name": "clientMutationId",
              "type": {
                "kind": "SCALAR",
                "name": "String",
                "ofType": null
              }
            }
          ],
          "interfaces": null,
          "kind": "INPUT_OBJECT",
          "name": "AgreeToTermsInput",
          "possibleTypes": null
        },
        {
          "description": null,
          "enumValues": null,
          "fields": [
            {
              "args": [],
              "deprecationReason": null,
              "description": "A list of validation errors in the form, if any. If the form was valid, this list will be empty.",
              "isDeprecated": false,
              "name": "errors",
              "type": {
                "kind": "NON_NULL",
                "name": null,
                "ofType": {
                  "kind": "LIST",
                  "name": null,
                  "ofType": {
                    "kind": "NON_NULL",
                    "name": null,
                    "ofType": {
                      "kind": "OBJECT",
                      "name": "StrictFormFieldErrorType",
                      "ofType": null
                    }
                  }
                }
              }
            },
            {
              "args": [],
              "deprecationReason": null,
              "description": null,
              "isDeprecated": false,
              "name": "session",
              "type": {
                "kind": "OBJECT",
                "name": "SessionInfo",
                "ofType": null
              }
            },
            {
              "args": [],
              "deprecationReason": null,
              "description": null,
              "isDeprecated": false,
              "name": "clientMutationId",
              "type": {
                "kind": "SCALAR",
                "name": "String",
                "ofType": null
              }
            }
          ],
          "inputFields": null,
          "interfaces": [],
          "kind": "OBJECT",
          "name": "AccessForInspectionPayload",
          "possibleTypes": null
        },
        {
          "description": null,
          "enumValues": null,
          "fields": null,
          "inputFields": [
            {
              "defaultValue": null,
              "description": "The floor number the user's apartment is on.",
              "name": "floorNumber",
              "type": {
                "kind": "NON_NULL",
                "name": null,
                "ofType": {
                  "kind": "SCALAR",
                  "name": "String",
                  "ofType": null
                }
              }
            },
            {
              "defaultValue": null,
              "description": null,
              "name": "clientMutationId",
              "type": {
                "kind": "SCALAR",
                "name": "String",
                "ofType": null
              }
            }
          ],
          "interfaces": null,
          "kind": "INPUT_OBJECT",
          "name": "AccessForInspectionInput",
          "possibleTypes": null
        },
        {
          "description": null,
          "enumValues": null,
          "fields": [
            {
              "args": [],
              "deprecationReason": null,
              "description": "A list of validation errors in the form, if any. If the form was valid, this list will be empty.",
              "isDeprecated": false,
              "name": "errors",
              "type": {
                "kind": "NON_NULL",
                "name": null,
                "ofType": {
                  "kind": "LIST",
                  "name": null,
                  "ofType": {
                    "kind": "NON_NULL",
                    "name": null,
                    "ofType": {
                      "kind": "OBJECT",
                      "name": "StrictFormFieldErrorType",
                      "ofType": null
                    }
                  }
                }
              }
            },
            {
              "args": [],
              "deprecationReason": null,
              "description": null,
              "isDeprecated": false,
              "name": "session",
              "type": {
                "kind": "OBJECT",
                "name": "SessionInfo",
                "ofType": null
              }
            },
            {
              "args": [],
              "deprecationReason": null,
              "description": null,
              "isDeprecated": false,
              "name": "clientMutationId",
              "type": {
                "kind": "SCALAR",
                "name": "String",
                "ofType": null
              }
            }
          ],
          "inputFields": null,
          "interfaces": [],
          "kind": "OBJECT",
          "name": "AccessDatesPayload",
          "possibleTypes": null
        },
        {
          "description": null,
          "enumValues": null,
          "fields": null,
          "inputFields": [
            {
              "defaultValue": null,
              "description": "",
              "name": "date1",
              "type": {
                "kind": "NON_NULL",
                "name": null,
                "ofType": {
                  "kind": "SCALAR",
                  "name": "String",
                  "ofType": null
                }
              }
            },
            {
              "defaultValue": null,
              "description": "",
              "name": "date2",
              "type": {
                "kind": "NON_NULL",
                "name": null,
                "ofType": {
                  "kind": "SCALAR",
                  "name": "String",
                  "ofType": null
                }
              }
            },
            {
              "defaultValue": null,
              "description": "",
              "name": "date3",
              "type": {
                "kind": "NON_NULL",
                "name": null,
                "ofType": {
                  "kind": "SCALAR",
                  "name": "String",
                  "ofType": null
                }
              }
            },
            {
              "defaultValue": null,
              "description": null,
              "name": "clientMutationId",
              "type": {
                "kind": "SCALAR",
                "name": "String",
                "ofType": null
              }
            }
          ],
          "interfaces": null,
          "kind": "INPUT_OBJECT",
          "name": "AccessDatesInput",
          "possibleTypes": null
        },
        {
          "description": "A GraphQL Schema defines the capabilities of a GraphQL server. It exposes all available types and directives on the server, as well as the entry points for query, mutation and subscription operations.",
          "enumValues": null,
          "fields": [
            {
              "args": [],
              "deprecationReason": null,
              "description": "A list of all types supported by this server.",
              "isDeprecated": false,
              "name": "types",
              "type": {
                "kind": "NON_NULL",
                "name": null,
                "ofType": {
                  "kind": "LIST",
                  "name": null,
                  "ofType": {
                    "kind": "NON_NULL",
                    "name": null,
                    "ofType": {
                      "kind": "OBJECT",
                      "name": "__Type",
                      "ofType": null
                    }
                  }
                }
              }
            },
            {
              "args": [],
              "deprecationReason": null,
              "description": "The type that query operations will be rooted at.",
              "isDeprecated": false,
              "name": "queryType",
              "type": {
                "kind": "NON_NULL",
                "name": null,
                "ofType": {
                  "kind": "OBJECT",
                  "name": "__Type",
                  "ofType": null
                }
              }
            },
            {
              "args": [],
              "deprecationReason": null,
              "description": "If this server supports mutation, the type that mutation operations will be rooted at.",
              "isDeprecated": false,
              "name": "mutationType",
              "type": {
                "kind": "OBJECT",
                "name": "__Type",
                "ofType": null
              }
            },
            {
              "args": [],
              "deprecationReason": null,
              "description": "If this server support subscription, the type that subscription operations will be rooted at.",
              "isDeprecated": false,
              "name": "subscriptionType",
              "type": {
                "kind": "OBJECT",
                "name": "__Type",
                "ofType": null
              }
            },
            {
              "args": [],
              "deprecationReason": null,
              "description": "A list of all directives supported by this server.",
              "isDeprecated": false,
              "name": "directives",
              "type": {
                "kind": "NON_NULL",
                "name": null,
                "ofType": {
                  "kind": "LIST",
                  "name": null,
                  "ofType": {
                    "kind": "NON_NULL",
                    "name": null,
                    "ofType": {
                      "kind": "OBJECT",
                      "name": "__Directive",
                      "ofType": null
                    }
                  }
                }
              }
            }
          ],
          "inputFields": null,
          "interfaces": [],
          "kind": "OBJECT",
          "name": "__Schema",
          "possibleTypes": null
        },
        {
          "description": "The fundamental unit of any GraphQL Schema is the type. There are many kinds of types in GraphQL as represented by the `__TypeKind` enum.\n\nDepending on the kind of a type, certain fields describe information about that type. Scalar types provide no information beyond a name and description, while Enum types provide their values. Object and Interface types provide the fields they describe. Abstract types, Union and Interface, provide the Object types possible at runtime. List and NonNull types compose other types.",
          "enumValues": null,
          "fields": [
            {
              "args": [],
              "deprecationReason": null,
              "description": null,
              "isDeprecated": false,
              "name": "kind",
              "type": {
                "kind": "NON_NULL",
                "name": null,
                "ofType": {
                  "kind": "ENUM",
                  "name": "__TypeKind",
                  "ofType": null
                }
              }
            },
            {
              "args": [],
              "deprecationReason": null,
              "description": null,
              "isDeprecated": false,
              "name": "name",
              "type": {
                "kind": "SCALAR",
                "name": "String",
                "ofType": null
              }
            },
            {
              "args": [],
              "deprecationReason": null,
              "description": null,
              "isDeprecated": false,
              "name": "description",
              "type": {
                "kind": "SCALAR",
                "name": "String",
                "ofType": null
              }
            },
            {
              "args": [
                {
                  "defaultValue": "false",
                  "description": null,
                  "name": "includeDeprecated",
                  "type": {
                    "kind": "SCALAR",
                    "name": "Boolean",
                    "ofType": null
                  }
                }
              ],
              "deprecationReason": null,
              "description": null,
              "isDeprecated": false,
              "name": "fields",
              "type": {
                "kind": "LIST",
                "name": null,
                "ofType": {
                  "kind": "NON_NULL",
                  "name": null,
                  "ofType": {
                    "kind": "OBJECT",
                    "name": "__Field",
                    "ofType": null
                  }
                }
              }
            },
            {
              "args": [],
              "deprecationReason": null,
              "description": null,
              "isDeprecated": false,
              "name": "interfaces",
              "type": {
                "kind": "LIST",
                "name": null,
                "ofType": {
                  "kind": "NON_NULL",
                  "name": null,
                  "ofType": {
                    "kind": "OBJECT",
                    "name": "__Type",
                    "ofType": null
                  }
                }
              }
            },
            {
              "args": [],
              "deprecationReason": null,
              "description": null,
              "isDeprecated": false,
              "name": "possibleTypes",
              "type": {
                "kind": "LIST",
                "name": null,
                "ofType": {
                  "kind": "NON_NULL",
                  "name": null,
                  "ofType": {
                    "kind": "OBJECT",
                    "name": "__Type",
                    "ofType": null
                  }
                }
              }
            },
            {
              "args": [
                {
                  "defaultValue": "false",
                  "description": null,
                  "name": "includeDeprecated",
                  "type": {
                    "kind": "SCALAR",
                    "name": "Boolean",
                    "ofType": null
                  }
                }
              ],
              "deprecationReason": null,
              "description": null,
              "isDeprecated": false,
              "name": "enumValues",
              "type": {
                "kind": "LIST",
                "name": null,
                "ofType": {
                  "kind": "NON_NULL",
                  "name": null,
                  "ofType": {
                    "kind": "OBJECT",
                    "name": "__EnumValue",
                    "ofType": null
                  }
                }
              }
            },
            {
              "args": [],
              "deprecationReason": null,
              "description": null,
              "isDeprecated": false,
              "name": "inputFields",
              "type": {
                "kind": "LIST",
                "name": null,
                "ofType": {
                  "kind": "NON_NULL",
                  "name": null,
                  "ofType": {
                    "kind": "OBJECT",
                    "name": "__InputValue",
                    "ofType": null
                  }
                }
              }
            },
            {
              "args": [],
              "deprecationReason": null,
              "description": null,
              "isDeprecated": false,
              "name": "ofType",
              "type": {
                "kind": "OBJECT",
                "name": "__Type",
                "ofType": null
              }
            }
          ],
          "inputFields": null,
          "interfaces": [],
          "kind": "OBJECT",
          "name": "__Type",
          "possibleTypes": null
        },
        {
          "description": "An enum describing what kind of type a given `__Type` is",
          "enumValues": [
            {
              "deprecationReason": null,
              "description": "Indicates this type is a scalar.",
              "isDeprecated": false,
              "name": "SCALAR"
            },
            {
              "deprecationReason": null,
              "description": "Indicates this type is an object. `fields` and `interfaces` are valid fields.",
              "isDeprecated": false,
              "name": "OBJECT"
            },
            {
              "deprecationReason": null,
              "description": "Indicates this type is an interface. `fields` and `possibleTypes` are valid fields.",
              "isDeprecated": false,
              "name": "INTERFACE"
            },
            {
              "deprecationReason": null,
              "description": "Indicates this type is a union. `possibleTypes` is a valid field.",
              "isDeprecated": false,
              "name": "UNION"
            },
            {
              "deprecationReason": null,
              "description": "Indicates this type is an enum. `enumValues` is a valid field.",
              "isDeprecated": false,
              "name": "ENUM"
            },
            {
              "deprecationReason": null,
              "description": "Indicates this type is an input object. `inputFields` is a valid field.",
              "isDeprecated": false,
              "name": "INPUT_OBJECT"
            },
            {
              "deprecationReason": null,
              "description": "Indicates this type is a list. `ofType` is a valid field.",
              "isDeprecated": false,
              "name": "LIST"
            },
            {
              "deprecationReason": null,
              "description": "Indicates this type is a non-null. `ofType` is a valid field.",
              "isDeprecated": false,
              "name": "NON_NULL"
            }
          ],
          "fields": null,
          "inputFields": null,
          "interfaces": null,
          "kind": "ENUM",
          "name": "__TypeKind",
          "possibleTypes": null
        },
        {
          "description": "Object and Interface types are described by a list of Fields, each of which has a name, potentially a list of arguments, and a return type.",
          "enumValues": null,
          "fields": [
            {
              "args": [],
              "deprecationReason": null,
              "description": null,
              "isDeprecated": false,
              "name": "name",
              "type": {
                "kind": "NON_NULL",
                "name": null,
                "ofType": {
                  "kind": "SCALAR",
                  "name": "String",
                  "ofType": null
                }
              }
            },
            {
              "args": [],
              "deprecationReason": null,
              "description": null,
              "isDeprecated": false,
              "name": "description",
              "type": {
                "kind": "SCALAR",
                "name": "String",
                "ofType": null
              }
            },
            {
              "args": [],
              "deprecationReason": null,
              "description": null,
              "isDeprecated": false,
              "name": "args",
              "type": {
                "kind": "NON_NULL",
                "name": null,
                "ofType": {
                  "kind": "LIST",
                  "name": null,
                  "ofType": {
                    "kind": "NON_NULL",
                    "name": null,
                    "ofType": {
                      "kind": "OBJECT",
                      "name": "__InputValue",
                      "ofType": null
                    }
                  }
                }
              }
            },
            {
              "args": [],
              "deprecationReason": null,
              "description": null,
              "isDeprecated": false,
              "name": "type",
              "type": {
                "kind": "NON_NULL",
                "name": null,
                "ofType": {
                  "kind": "OBJECT",
                  "name": "__Type",
                  "ofType": null
                }
              }
            },
            {
              "args": [],
              "deprecationReason": null,
              "description": null,
              "isDeprecated": false,
              "name": "isDeprecated",
              "type": {
                "kind": "NON_NULL",
                "name": null,
                "ofType": {
                  "kind": "SCALAR",
                  "name": "Boolean",
                  "ofType": null
                }
              }
            },
            {
              "args": [],
              "deprecationReason": null,
              "description": null,
              "isDeprecated": false,
              "name": "deprecationReason",
              "type": {
                "kind": "SCALAR",
                "name": "String",
                "ofType": null
              }
            }
          ],
          "inputFields": null,
          "interfaces": [],
          "kind": "OBJECT",
          "name": "__Field",
          "possibleTypes": null
        },
        {
          "description": "Arguments provided to Fields or Directives and the input fields of an InputObject are represented as Input Values which describe their type and optionally a default value.",
          "enumValues": null,
          "fields": [
            {
              "args": [],
              "deprecationReason": null,
              "description": null,
              "isDeprecated": false,
              "name": "name",
              "type": {
                "kind": "NON_NULL",
                "name": null,
                "ofType": {
                  "kind": "SCALAR",
                  "name": "String",
                  "ofType": null
                }
              }
            },
            {
              "args": [],
              "deprecationReason": null,
              "description": null,
              "isDeprecated": false,
              "name": "description",
              "type": {
                "kind": "SCALAR",
                "name": "String",
                "ofType": null
              }
            },
            {
              "args": [],
              "deprecationReason": null,
              "description": null,
              "isDeprecated": false,
              "name": "type",
              "type": {
                "kind": "NON_NULL",
                "name": null,
                "ofType": {
                  "kind": "OBJECT",
                  "name": "__Type",
                  "ofType": null
                }
              }
            },
            {
              "args": [],
              "deprecationReason": null,
              "description": null,
              "isDeprecated": false,
              "name": "defaultValue",
              "type": {
                "kind": "SCALAR",
                "name": "String",
                "ofType": null
              }
            }
          ],
          "inputFields": null,
          "interfaces": [],
          "kind": "OBJECT",
          "name": "__InputValue",
          "possibleTypes": null
        },
        {
          "description": "One possible value for a given Enum. Enum values are unique values, not a placeholder for a string or numeric value. However an Enum value is returned in a JSON response as a string.",
          "enumValues": null,
          "fields": [
            {
              "args": [],
              "deprecationReason": null,
              "description": null,
              "isDeprecated": false,
              "name": "name",
              "type": {
                "kind": "NON_NULL",
                "name": null,
                "ofType": {
                  "kind": "SCALAR",
                  "name": "String",
                  "ofType": null
                }
              }
            },
            {
              "args": [],
              "deprecationReason": null,
              "description": null,
              "isDeprecated": false,
              "name": "description",
              "type": {
                "kind": "SCALAR",
                "name": "String",
                "ofType": null
              }
            },
            {
              "args": [],
              "deprecationReason": null,
              "description": null,
              "isDeprecated": false,
              "name": "isDeprecated",
              "type": {
                "kind": "NON_NULL",
                "name": null,
                "ofType": {
                  "kind": "SCALAR",
                  "name": "Boolean",
                  "ofType": null
                }
              }
            },
            {
              "args": [],
              "deprecationReason": null,
              "description": null,
              "isDeprecated": false,
              "name": "deprecationReason",
              "type": {
                "kind": "SCALAR",
                "name": "String",
                "ofType": null
              }
            }
          ],
          "inputFields": null,
          "interfaces": [],
          "kind": "OBJECT",
          "name": "__EnumValue",
          "possibleTypes": null
        },
        {
          "description": "A Directive provides a way to describe alternate runtime execution and type validation behavior in a GraphQL document.\n\nIn some cases, you need to provide options to alter GraphQL's execution behavior in ways field arguments will not suffice, such as conditionally including or skipping a field. Directives provide this by describing additional information to the executor.",
          "enumValues": null,
          "fields": [
            {
              "args": [],
              "deprecationReason": null,
              "description": null,
              "isDeprecated": false,
              "name": "name",
              "type": {
                "kind": "NON_NULL",
                "name": null,
                "ofType": {
                  "kind": "SCALAR",
                  "name": "String",
                  "ofType": null
                }
              }
            },
            {
              "args": [],
              "deprecationReason": null,
              "description": null,
              "isDeprecated": false,
              "name": "description",
              "type": {
                "kind": "SCALAR",
                "name": "String",
                "ofType": null
              }
            },
            {
              "args": [],
              "deprecationReason": null,
              "description": null,
              "isDeprecated": false,
              "name": "locations",
              "type": {
                "kind": "NON_NULL",
                "name": null,
                "ofType": {
                  "kind": "LIST",
                  "name": null,
                  "ofType": {
                    "kind": "NON_NULL",
                    "name": null,
                    "ofType": {
                      "kind": "ENUM",
                      "name": "__DirectiveLocation",
                      "ofType": null
                    }
                  }
                }
              }
            },
            {
              "args": [],
              "deprecationReason": null,
              "description": null,
              "isDeprecated": false,
              "name": "args",
              "type": {
                "kind": "NON_NULL",
                "name": null,
                "ofType": {
                  "kind": "LIST",
                  "name": null,
                  "ofType": {
                    "kind": "NON_NULL",
                    "name": null,
                    "ofType": {
                      "kind": "OBJECT",
                      "name": "__InputValue",
                      "ofType": null
                    }
                  }
                }
              }
            },
            {
              "args": [],
              "deprecationReason": "Use `locations`.",
              "description": null,
              "isDeprecated": true,
              "name": "onOperation",
              "type": {
                "kind": "NON_NULL",
                "name": null,
                "ofType": {
                  "kind": "SCALAR",
                  "name": "Boolean",
                  "ofType": null
                }
              }
            },
            {
              "args": [],
              "deprecationReason": "Use `locations`.",
              "description": null,
              "isDeprecated": true,
              "name": "onFragment",
              "type": {
                "kind": "NON_NULL",
                "name": null,
                "ofType": {
                  "kind": "SCALAR",
                  "name": "Boolean",
                  "ofType": null
                }
              }
            },
            {
              "args": [],
              "deprecationReason": "Use `locations`.",
              "description": null,
              "isDeprecated": true,
              "name": "onField",
              "type": {
                "kind": "NON_NULL",
                "name": null,
                "ofType": {
                  "kind": "SCALAR",
                  "name": "Boolean",
                  "ofType": null
                }
              }
            }
          ],
          "inputFields": null,
          "interfaces": [],
          "kind": "OBJECT",
          "name": "__Directive",
          "possibleTypes": null
        },
        {
          "description": "A Directive can be adjacent to many parts of the GraphQL language, a __DirectiveLocation describes one such possible adjacencies.",
          "enumValues": [
            {
              "deprecationReason": null,
              "description": "Location adjacent to a query operation.",
              "isDeprecated": false,
              "name": "QUERY"
            },
            {
              "deprecationReason": null,
              "description": "Location adjacent to a mutation operation.",
              "isDeprecated": false,
              "name": "MUTATION"
            },
            {
              "deprecationReason": null,
              "description": "Location adjacent to a subscription operation.",
              "isDeprecated": false,
              "name": "SUBSCRIPTION"
            },
            {
              "deprecationReason": null,
              "description": "Location adjacent to a field.",
              "isDeprecated": false,
              "name": "FIELD"
            },
            {
              "deprecationReason": null,
              "description": "Location adjacent to a fragment definition.",
              "isDeprecated": false,
              "name": "FRAGMENT_DEFINITION"
            },
            {
              "deprecationReason": null,
              "description": "Location adjacent to a fragment spread.",
              "isDeprecated": false,
              "name": "FRAGMENT_SPREAD"
            },
            {
              "deprecationReason": null,
              "description": "Location adjacent to an inline fragment.",
              "isDeprecated": false,
              "name": "INLINE_FRAGMENT"
            },
            {
              "deprecationReason": null,
              "description": "Location adjacent to a schema definition.",
              "isDeprecated": false,
              "name": "SCHEMA"
            },
            {
              "deprecationReason": null,
              "description": "Location adjacent to a scalar definition.",
              "isDeprecated": false,
              "name": "SCALAR"
            },
            {
              "deprecationReason": null,
              "description": "Location adjacent to an object definition.",
              "isDeprecated": false,
              "name": "OBJECT"
            },
            {
              "deprecationReason": null,
              "description": "Location adjacent to a field definition.",
              "isDeprecated": false,
              "name": "FIELD_DEFINITION"
            },
            {
              "deprecationReason": null,
              "description": "Location adjacent to an argument definition.",
              "isDeprecated": false,
              "name": "ARGUMENT_DEFINITION"
            },
            {
              "deprecationReason": null,
              "description": "Location adjacent to an interface definition.",
              "isDeprecated": false,
              "name": "INTERFACE"
            },
            {
              "deprecationReason": null,
              "description": "Location adjacent to a union definition.",
              "isDeprecated": false,
              "name": "UNION"
            },
            {
              "deprecationReason": null,
              "description": "Location adjacent to an enum definition.",
              "isDeprecated": false,
              "name": "ENUM"
            },
            {
              "deprecationReason": null,
              "description": "Location adjacent to an enum value definition.",
              "isDeprecated": false,
              "name": "ENUM_VALUE"
            },
            {
              "deprecationReason": null,
              "description": "Location adjacent to an input object definition.",
              "isDeprecated": false,
              "name": "INPUT_OBJECT"
            },
            {
              "deprecationReason": null,
              "description": "Location adjacent to an input object field definition.",
              "isDeprecated": false,
              "name": "INPUT_FIELD_DEFINITION"
            }
          ],
          "fields": null,
          "inputFields": null,
          "interfaces": null,
          "kind": "ENUM",
          "name": "__DirectiveLocation",
          "possibleTypes": null
        }
      ]
    }
  }
}<|MERGE_RESOLUTION|>--- conflicted
+++ resolved
@@ -2457,20 +2457,12 @@
             {
               "args": [],
               "deprecationReason": null,
-<<<<<<< HEAD
-              "description": null,
-=======
               "description": "Manually-specified details about the user's management company. Will only be non-blank if the user provided these details themselves (i.e., did not elect to use our recommended details from open data).",
->>>>>>> 8d5fa752
               "isDeprecated": false,
               "name": "managementCompanyDetails",
               "type": {
                 "kind": "OBJECT",
-<<<<<<< HEAD
-                "name": "ManagementCompanyDetailsType",
-=======
                 "name": "GraphQLMailingAddress",
->>>>>>> 8d5fa752
                 "ofType": null
               }
             },
@@ -4509,97 +4501,6 @@
           "interfaces": [],
           "kind": "OBJECT",
           "name": "HarassmentDetailsType",
-          "possibleTypes": null
-        },
-        {
-          "description": null,
-          "enumValues": null,
-          "fields": [
-            {
-              "args": [],
-              "deprecationReason": null,
-              "description": "Usually the first line of the address, e.g. \"150 Court Street\"",
-              "isDeprecated": false,
-              "name": "primaryLine",
-              "type": {
-                "kind": "NON_NULL",
-                "name": null,
-                "ofType": {
-                  "kind": "SCALAR",
-                  "name": "String",
-                  "ofType": null
-                }
-              }
-            },
-            {
-              "args": [],
-              "deprecationReason": null,
-              "description": "The city of the address, e.g. \"Brooklyn\".",
-              "isDeprecated": false,
-              "name": "city",
-              "type": {
-                "kind": "NON_NULL",
-                "name": null,
-                "ofType": {
-                  "kind": "SCALAR",
-                  "name": "String",
-                  "ofType": null
-                }
-              }
-            },
-            {
-              "args": [],
-              "deprecationReason": null,
-              "description": null,
-              "isDeprecated": false,
-              "name": "state",
-              "type": {
-                "kind": "NON_NULL",
-                "name": null,
-                "ofType": {
-                  "kind": "SCALAR",
-                  "name": "String",
-                  "ofType": null
-                }
-              }
-            },
-            {
-              "args": [],
-              "deprecationReason": null,
-              "description": "The zip code of the address, e.g. \"11201\" or \"94107-2282\".",
-              "isDeprecated": false,
-              "name": "zipCode",
-              "type": {
-                "kind": "NON_NULL",
-                "name": null,
-                "ofType": {
-                  "kind": "SCALAR",
-                  "name": "String",
-                  "ofType": null
-                }
-              }
-            },
-            {
-              "args": [],
-              "deprecationReason": null,
-              "description": "The management company's name.",
-              "isDeprecated": false,
-              "name": "name",
-              "type": {
-                "kind": "NON_NULL",
-                "name": null,
-                "ofType": {
-                  "kind": "SCALAR",
-                  "name": "String",
-                  "ofType": null
-                }
-              }
-            }
-          ],
-          "inputFields": null,
-          "interfaces": [],
-          "kind": "OBJECT",
-          "name": "ManagementCompanyDetailsType",
           "possibleTypes": null
         },
         {
